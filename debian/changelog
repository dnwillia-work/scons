scons (2.5.1) unstable; urgency=low

<<<<<<< HEAD
  * Maintenance release.

 -- William Deegan <bill@baddogconsulting.com>  Sat, 07 Nov 2015 08:56:00 -0700
=======
  * Maintenance Release

 -- William Deegan <bill@baddogconsulting.com>  Mon, 03 Nov 2016 13:37:42 -0700
>>>>>>> c03e43ea

scons (2.5.0) unstable; urgency=low

  * Feature Release

 -- William Deegan <bill@baddogconsulting.com>  Sat, 09 Apr 2016 08:56:00 -0700

scons (2.4.1) unstable; urgency=low

  * Maintenance release.

 -- William Deegan <bill@baddogconsulting.com>  Sat, 07 Nov 2015 08:56:00 -0700

scons (2.4.0) unstable; urgency=low

  * Maintenance release.

 -- William Deegan <bill@baddogconsulting.com>  Mon, 21 Sep 2015 08:56:00 -0700

scons (2.3.6) unstable; urgency=low

  * Maintenance release.

 -- William Deegan <bill@baddogconsulting.com>  Mon, 17 Jun 2015 21:07:32 -0700

scons (2.3.5) unstable; urgency=low

  * Maintenance release.

 -- William Deegan <bill@baddogconsulting.com>  Mon, 17 Jun 2015 21:07:32 -0700

scons (2.3.4) unstable; urgency=low

  * Maintenance release.

 -- Gary Oberbrunner <garyo@oberbrunner.com>  Sun, 27 Sep 2014 21:00:00 -0500

scons (2.3.3) unstable; urgency=low

  * Maintenance release.

 -- Gary Oberbrunner <garyo@oberbrunner.com>  Sun, 24 Aug 2014 21:00:00 -0500

scons (2.3.2) unstable; urgency=low

  * Maintenance release.

 -- Gary Oberbrunner <garyo@oberbrunner.com>  Fri, 4 July 2014 21:00:00 -0500

scons (2.3.0) unstable; urgency=low

  * Maintenance release.

 -- Gary Oberbrunner <garyo@oberbrunner.com>  Sat, 9 Feb 2013 21:00:00 -0500


scons (2.2.0) unstable; urgency=low

  * Maintenance release.

 -- Gary Oberbrunner <garyo@oberbrunner.com>  Sun, 12 Aug 2012 09:00:00 -0500


scons (0.97) unstable; urgency=low

  * Eighth beta release.

 -- Steven Knight <knight@baldmt.com>  Thu, 17 May 2007 08:59:41 -0500


scons (0.96-1) unstable; urgency=low

  * Seventh beta release.

 -- Steven Knight <knight@baldmt.com>  Wed, 18 Aug 2004 13:36:40 +0000


scons (0.95-1) unstable; urgency=low

  * Sixth beta release.

 -- Steven Knight <knight@baldmt.com>  Mon, 08 Mar 2004 06:43:20 -0600


scons (0.94-1) unstable; urgency=low

  * Fifth beta release.

 -- Steven Knight <knight@baldmt.com>  Fri, 07 Nov 2003 05:29:48 -0600


scons (0.93-1) unstable; urgency=low

  * Fourth beta release.

 -- Steven Knight <knight@baldmt.com>  Thu, 23 Oct 2003 07:26:55 -0500


scons (0.92-1) unstable; urgency=low

  * Third beta release.

 -- Steven Knight <knight@baldmt.com>  Wed, 20 Aug 2003 03:45:28 -0500


scons (0.91-1) unstable; urgency=low

  * Second beta release.

 -- Steven Knight <knight@baldmt.com>  Thu, 14 Aug 2003 13:00:44 -0500


scons (0.90-1) unstable; urgency=low

  * First beta release.

 -- Steven Knight <knight@baldmt.com>  Wed, 25 Jun 2003 14:24:52 -0500


scons (0.14-1) unstable; urgency=low

  * Eighth post-official-Debian build cycle

 -- Steven Knight <knight@baldmt.com>  Wed, 21 May 2003 05:16:32 -0500


scons (0.13-1) unstable; urgency=low

  * Seventh post-official-Debian build cycle

 -- Steven Knight <knight@baldmt.com>  Mon, 31 Mar 2003 20:22:00 -0600


scons (0.12-1) unstable; urgency=low

  * Sixth post-official-Debian build cycle

 -- Steven Knight <knight@baldmt.com>  Thu, 27 Mar 2003 23:52:09 -0600


scons (0.11-1) unstable; urgency=low

  * Fifth post-official-Debian build cycle

 -- Steven Knight <knight@baldmt.com>  Tue, 11 Feb 2003 05:24:33 -0600


scons (0.10-1) unstable; urgency=low

  * Fourth post-official-Debian build cycle

 -- Steven Knight <knight@baldmt.com>  Thu, 16 Jan 2003 04:11:46 -0600


scons (0.09-1) unstable; urgency=low

  * Third post-official-Debian build cycle

 -- Steven Knight <knight@baldmt.com>  Thu,  5 Dec 2002 04:48:25 -0600


scons (0.08-1) unstable; urgency=low

  *  New upstream release (Closes: #158373)

 -- Moshe Zadka <moshez@debian.org>  Mon, 21 Oct 2002 16:52:11 +0200

scons (0.07-3) unstable; urgency=low

  * Removing /usr/doc links
  * Python 2.1 -> Python 2.2

 -- Moshe Zadka <moshez@debian.org>  Tue, 27 Aug 2002 18:48:02 +0300

scons (0.07-2) unstable; urgency=low

  * Ugh, who would put distutils.core in python-dev? Changing build
    dependancies (Closes: #146601)
  * While we're at it, update Standards-Version

 -- Moshe Zadka <moshez@debian.org>  Sat, 11 May 2002 08:25:07 +0300

scons (0.07-1) unstable; urgency=low

  * New upstream version
  * Packaging properly, instead of as debian native
  * Modifying copyright to include upstream location (Closes: #144491)
  * Fixing my e-mail address (Closes: #144490)
    * Thanks for looking after my packages, tbm ;-)

 -- Moshe Zadka <moshez@debian.org>  Sat,  4 May 2002 13:05:53 +0300

scons (0.06-1) unstable; urgency=low

  * New upstream version

 -- Moshe Zadka <moshez@debian.org>  Mon, 15 Apr 2002 19:22:09 +0300

scons (0.05-1) unstable; urgency=low

  * First upload (closes: #140128)

 -- Moshe Zadka <moshez@debian.org>  Wed, 27 Mar 2002 10:40:42 +0200


scons (0.06-1) unstable; urgency=low

  * Sixth Release.

 -- Steven Knight <knight@baldmt.com>  Thu, 28 Mar 2002 01:24:29 -0600


scons (0.05-1) unstable; urgency=low

  * Fifth Release.

 -- Steven Knight <knight@baldmt.com>  Thu, 21 Feb 2002 16:50:03 -0600


scons (0.04-1) unstable; urgency=low

  * Fourth Release.

 -- Steven Knight <knight@baldmt.com>  Wed, 30 Jan 2002 11:09:42 -0600


scons (0.03-1) unstable; urgency=low

  * Third Release.

 -- Steven Knight <knight@baldmt.com>  Fri, 11 Jan 2002 01:09:30 -0600


scons (0.02-1) unstable; urgency=low

  * Second Release.

 -- Steven Knight <knight@baldmt.com>  Fri, 14 Dec 2001 13:23:03 -0600


scons (0.01-1) unstable; urgency=low

  * Initial Release.

 -- Anthony Roach <aroach@electriceyeball.com>  Mon,  1 Oct 2001 23:24:45 -0500

<|MERGE_RESOLUTION|>--- conflicted
+++ resolved
@@ -1,14 +1,8 @@
 scons (2.5.1) unstable; urgency=low
 
-<<<<<<< HEAD
-  * Maintenance release.
-
- -- William Deegan <bill@baddogconsulting.com>  Sat, 07 Nov 2015 08:56:00 -0700
-=======
   * Maintenance Release
 
  -- William Deegan <bill@baddogconsulting.com>  Mon, 03 Nov 2016 13:37:42 -0700
->>>>>>> c03e43ea
 
 scons (2.5.0) unstable; urgency=low
 
