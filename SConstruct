#
# SConstruct file to build scons packages during development.
#
# See the README.rst file for an overview of how SCons is built and tested.

from __future__ import print_function

copyright_years = '2001 - 2016'

# This gets inserted into the man pages to reflect the month of release.
month_year = 'November 2016'

#
# __COPYRIGHT__
#
# Permission is hereby granted, free of charge, to any person obtaining
# a copy of this software and associated documentation files (the
# "Software"), to deal in the Software without restriction, including
# without limitation the rights to use, copy, modify, merge, publish,
# distribute, sublicense, and/or sell copies of the Software, and to
# permit persons to whom the Software is furnished to do so, subject to
# the following conditions:
#
# The above copyright notice and this permission notice shall be included
# in all copies or substantial portions of the Software.
#
# THE SOFTWARE IS PROVIDED "AS IS", WITHOUT WARRANTY OF ANY
# KIND, EXPRESS OR IMPLIED, INCLUDING BUT NOT LIMITED TO THE
# WARRANTIES OF MERCHANTABILITY, FITNESS FOR A PARTICULAR PURPOSE AND
# NONINFRINGEMENT. IN NO EVENT SHALL THE AUTHORS OR COPYRIGHT HOLDERS BE
# LIABLE FOR ANY CLAIM, DAMAGES OR OTHER LIABILITY, WHETHER IN AN ACTION
# OF CONTRACT, TORT OR OTHERWISE, ARISING FROM, OUT OF OR IN CONNECTION
# WITH THE SOFTWARE OR THE USE OR OTHER DEALINGS IN THE SOFTWARE.
#

import distutils.util
import fnmatch
import os
import os.path
import re
import stat
import sys
import tempfile

import bootstrap

project = 'scons'
default_version = '2.5.1'
copyright = "Copyright (c) %s The SCons Foundation" % copyright_years

platform = distutils.util.get_platform()

def is_windows():
   if platform.startswith('win'):
      return True
   else:
      return False

SConsignFile()

#
# An internal "whereis" routine to figure out if a given program
# is available on this system.
#
def whereis(file):
    exts = ['']
    if is_windows():
        exts += ['.exe']
    for dir in os.environ['PATH'].split(os.pathsep):
        f = os.path.join(dir, file)
        for ext in exts:
            f_ext = f + ext
            if os.path.isfile(f_ext):
                try:
                    st = os.stat(f_ext)
                except:
                    continue
                if stat.S_IMODE(st[stat.ST_MODE]) & 0o111:
                    return f_ext
    return None

#
# We let the presence or absence of various utilities determine whether
# or not we bother to build certain pieces of things.  This should allow
# people to still do SCons packaging work even if they don't have all
# of the utilities installed (e.g. RPM).
#
dh_builddeb = whereis('dh_builddeb')
fakeroot = whereis('fakeroot')
gzip = whereis('gzip')
rpmbuild = whereis('rpmbuild')
hg = os.path.exists('.hg') and whereis('hg')
unzip = whereis('unzip')
zip = whereis('zip')

#
# Now grab the information that we "build" into the files.
#
date = ARGUMENTS.get('DATE')
if not date:
    import time
    date = time.strftime("%Y/%m/%d %H:%M:%S", time.localtime(time.time()))

developer = ARGUMENTS.get('DEVELOPER')
if not developer:
    for variable in ['USERNAME', 'LOGNAME', 'USER']:
        developer = os.environ.get(variable)
        if developer:
            break

build_system = ARGUMENTS.get('BUILD_SYSTEM')
if not build_system:
    import socket
    build_system = socket.gethostname().split('.')[0]

version = ARGUMENTS.get('VERSION', '')
if not version:
    version = default_version

hg_status_lines = []

if hg:
    cmd = "%s status --all 2> /dev/null" % hg
    hg_status_lines = os.popen(cmd, "r").readlines()

revision = ARGUMENTS.get('REVISION', '')
def generate_build_id(revision):
    return revision

if not revision and hg:
    hg_heads = os.popen("%s heads 2> /dev/null" % hg, "r").read()
    cs = re.search('changeset:\s+(\S+)', hg_heads)
    if cs:
        revision = cs.group(1)
        b = re.search('branch:\s+(\S+)', hg_heads)
        if b:
            revision = b.group(1) + ':' + revision
        def generate_build_id(revision):
            result = revision
            if [l for l in hg_status_lines if l[0] in 'AMR!']:
                result = result + '[MODIFIED]'
            return result

checkpoint = ARGUMENTS.get('CHECKPOINT', '')
if checkpoint:
    if checkpoint == 'd':
        import time
        checkpoint = time.strftime('%Y%m%d', time.localtime(time.time()))
    elif checkpoint == 'r':
        checkpoint = 'r' + revision
    version = version + '.beta.' + checkpoint

build_id = ARGUMENTS.get('BUILD_ID')
if build_id is None:
    if revision:
        build_id = generate_build_id(revision)
    else:
        build_id = ''

import os.path
import distutils.command

no_winpack_templates = not os.path.exists(os.path.join(os.path.split(distutils.command.__file__)[0],'wininst-9.0.exe'))
skip_win_packages = ARGUMENTS.get('SKIP_WIN_PACKAGES',False) or no_winpack_templates

if sys.version_info[0] > 2:
    # TODO: Resolve this issue. Currently fails when run on windows with
    #   File "/opt/local/Library/Frameworks/Python.framework/Versions/3.6/lib/python3.6/distutils/command/bdist_wininst.py", line 262, in create_exe
    #   cfgdata = cfgdata.encode("mbcs")
    #  LookupError: unknown encoding: mbcs
    print("Temporary PY3: Skipping windows package builds")
    skip_win_packages = True

if skip_win_packages:
    print("Skipping the build of Windows packages...")

python_ver = sys.version[0:3]

#
# Adding some paths to sys.path, this is mainly needed
# for the doc toolchain.
#
addpaths = [os.path.abspath(os.path.join(os.getcwd(), 'bin')),
            os.path.abspath(os.path.join(os.getcwd(), 'QMTest'))]
for a in addpaths:
    if a not in sys.path:
        sys.path.append(a)


# Re-exporting LD_LIBRARY_PATH is necessary if the Python version was
# built with the --enable-shared option.

ENV = { 'PATH' : os.environ['PATH'] }
for key in ['LOGNAME', 'PYTHONPATH', 'LD_LIBRARY_PATH']:
    if key in os.environ:
        ENV[key] = os.environ[key]

build_dir = ARGUMENTS.get('BUILDDIR', 'build')
if not os.path.isabs(build_dir):
    build_dir = os.path.normpath(os.path.join(os.getcwd(), build_dir))

command_line_variables = [
    ("BUILDDIR=",       "The directory in which to build the packages.  " +
                        "The default is the './build' subdirectory."),

    ("BUILD_ID=",       "An identifier for the specific build." +
                        "The default is the Subversion revision number."),

    ("BUILD_SYSTEM=",   "The system on which the packages were built.  " +
                        "The default is whatever hostname is returned " +
                        "by socket.gethostname()."),

    ("CHECKPOINT=",     "The specific checkpoint release being packaged, " +
                        "which will be appended to the VERSION string.  " +
                        "A value of CHECKPOINT=d will generate a string " +
                        "of 'd' plus today's date in the format YYYMMDD.  " +
                        "A value of CHECKPOINT=r will generate a " +
                        "string of 'r' plus the Subversion revision " +
                        "number.  Any other CHECKPOINT= string will be " +
                        "used as is.  There is no default value."),

    ("DATE=",           "The date string representing when the packaging " +
                        "build occurred.  The default is the day and time " +
                        "the SConstruct file was invoked, in the format " +
                        "YYYY/MM/DD HH:MM:SS."),

    ("DEVELOPER=",      "The developer who created the packages.  " +
                        "The default is the first set environment " +
                        "variable from the list $USERNAME, $LOGNAME, $USER."),

    ("REVISION=",       "The revision number of the source being built.  " +
                        "The default is the Subversion revision returned " +
                        "'hg heads', with an appended string of " +
                        "'[MODIFIED]' if there are any changes in the " +
                        "working copy."),

    ("VERSION=",        "The SCons version being packaged.  The default " +
                        "is the hard-coded value '%s' " % default_version +
                        "from this SConstruct file."),

    ("SKIP_WIN_PACKAGES=", "If set, skip building win32 and win64 packages."),
]

Default('.', build_dir)

packaging_flavors = [
    ('deb',             "A .deb package.  (This is currently not supported.)"),

    ('rpm',             "A RedHat Package Manager file."),

    ('tar-gz',          "The normal .tar.gz file for end-user installation."),

    ('src-tar-gz',      "A .tar.gz file containing all the source " +
                        "(including tests and documentation)."),

    ('local-tar-gz',    "A .tar.gz file for dropping into other software " +
                        "for local use."),

    ('zip',             "The normal .zip file for end-user installation."),

    ('src-zip',         "A .zip file containing all the source " +
                        "(including tests and documentation)."),

    ('local-zip',       "A .zip file for dropping into other software " +
                        "for local use."),
]

test_deb_dir          = os.path.join(build_dir, "test-deb")
test_rpm_dir          = os.path.join(build_dir, "test-rpm")
test_tar_gz_dir       = os.path.join(build_dir, "test-tar-gz")
test_src_tar_gz_dir   = os.path.join(build_dir, "test-src-tar-gz")
test_local_tar_gz_dir = os.path.join(build_dir, "test-local-tar-gz")
test_zip_dir          = os.path.join(build_dir, "test-zip")
test_src_zip_dir      = os.path.join(build_dir, "test-src-zip")
test_local_zip_dir    = os.path.join(build_dir, "test-local-zip")

unpack_tar_gz_dir     = os.path.join(build_dir, "unpack-tar-gz")
unpack_zip_dir        = os.path.join(build_dir, "unpack-zip")

if is_windows():
    tar_hflag = ''
    python_project_subinst_dir = os.path.join("Lib", "site-packages", project)
    project_script_subinst_dir = 'Scripts'
else:
    tar_hflag = 'h'
    python_project_subinst_dir = os.path.join("lib", project)
    project_script_subinst_dir = 'bin'



import textwrap

indent_fmt = '  %-26s  '

Help("""\
The following aliases build packages of various types, and unpack the
contents into build/test-$PACKAGE subdirectories, which can be used by the
runtest.py -p option to run tests against what's been actually packaged:

""")

aliases = sorted(packaging_flavors + [('doc', 'The SCons documentation.')])

for alias, help_text in aliases:
    tw = textwrap.TextWrapper(
        width = 78,
        initial_indent = indent_fmt % alias,
        subsequent_indent = indent_fmt % '' + '  ',
    )
    Help(tw.fill(help_text) + '\n')

Help("""
The following command-line variables can be set:

""")

for variable, help_text in command_line_variables:
    tw = textwrap.TextWrapper(
        width = 78,
        initial_indent = indent_fmt % variable,
        subsequent_indent = indent_fmt % '' + '  ',
    )
    Help(tw.fill(help_text) + '\n')



zcat = 'gzip -d -c'

#
# Figure out if we can handle .zip files.
#
zipit = None
unzipit = None
try:
    import zipfile

    def zipit(env, target, source):
        print("Zipping %s:" % str(target[0]))
        def visit(arg, dirname, filenames):
            for filename in filenames:
                path = os.path.join(dirname, filename)
                if os.path.isfile(path):
                    arg.write(path)
        # default ZipFile compression is ZIP_STORED
        zf = zipfile.ZipFile(str(target[0]), 'w', compression=zipfile.ZIP_DEFLATED)
        olddir = os.getcwd()
        os.chdir(env['CD'])
        try:
            for dirname, dirnames, filenames in os.walk(env['PSV']):
                visit(zf, dirname, filenames)
        finally:
            os.chdir(olddir)
        zf.close()

    def unzipit(env, target, source):
        print("Unzipping %s:" % str(source[0]))
        zf = zipfile.ZipFile(str(source[0]), 'r')
        for name in zf.namelist():
            dest = os.path.join(env['UNPACK_ZIP_DIR'], name)
            dir = os.path.dirname(dest)
            try:
                os.makedirs(dir)
            except:
                pass
            print(dest,name)
            # if the file exists, then delete it before writing
            # to it so that we don't end up trying to write to a symlink:
            if os.path.isfile(dest) or os.path.islink(dest):
                os.unlink(dest)
            if not os.path.isdir(dest):
                with open(dest, 'wb') as fp:
                    fp.write(zf.read(name))

except ImportError:
    if unzip and zip:
        zipit = "cd $CD && $ZIP $ZIPFLAGS $( ${TARGET.abspath} $) $PSV"
        unzipit = "$UNZIP $UNZIPFLAGS $SOURCES"


def SCons_revision(target, source, env):
    """Interpolate specific values from the environment into a file.

    This is used to copy files into a tree that gets packaged up
    into the source file package.
    """
    t = str(target[0])
    s = source[0].rstr()
    with open(s, 'r') as fp:
        contents = fp.read()
    # Note:  We construct the __*__ substitution strings here
    # so that they don't get replaced when this file gets
    # copied into the tree for packaging.
    contents = contents.replace('__BUILD'     + '__', env['BUILD'])
    contents = contents.replace('__BUILDSYS'  + '__', env['BUILDSYS'])
    contents = contents.replace('__COPYRIGHT' + '__', env['COPYRIGHT'])
    contents = contents.replace('__DATE'      + '__', env['DATE'])
    contents = contents.replace('__DEVELOPER' + '__', env['DEVELOPER'])
    contents = contents.replace('__FILE'      + '__', str(source[0]).replace('\\', '/'))
    contents = contents.replace('__MONTH_YEAR'+ '__', env['MONTH_YEAR'])
    contents = contents.replace('__REVISION'  + '__', env['REVISION'])
    contents = contents.replace('__VERSION'   + '__', env['VERSION'])
    contents = contents.replace('__NULL'      + '__', '')
    open(t, 'w').write(contents)
    os.chmod(t, os.stat(s)[0])


revaction = SCons_revision
revbuilder = Builder(action = Action(SCons_revision,
                                     varlist=['COPYRIGHT', 'VERSION']))

def soelim(target, source, env):
    """
    Interpolate files included in [gnt]roff source files using the
    .so directive.

    This behaves somewhat like the soelim(1) wrapper around groff, but
    makes us independent of whether the actual underlying implementation
    includes an soelim() command or the corresponding command-line option
    to groff(1).  The key behavioral difference is that this doesn't
    recursively include .so files from the include file.  Not yet, anyway.
    """
    t = str(target[0])
    s = str(source[0])
    dir, f = os.path.split(s)
    tfp = open(t, 'w')
    sfp = open(s, 'r')
    for line in sfp.readlines():
        if line[:4] in ['.so ', "'so "]:
            sofile = os.path.join(dir, line[4:-1])
            tfp.write(open(sofile, 'r').read())
        else:
            tfp.write(line)
    sfp.close()
    tfp.close()

def soscan(node, env, path):
    c = node.get_text_contents()
    return re.compile(r"^[\.']so\s+(\S+)", re.M).findall(c)

soelimbuilder = Builder(action = Action(soelim),
                        source_scanner = Scanner(soscan))

# When copying local files from a Repository (Aegis),
# just make copies, don't symlink them.
SetOption('duplicate', 'copy')

env = Environment(
                   ENV                 = ENV,

                   BUILD               = build_id,
                   BUILDDIR            = build_dir,
                   BUILDSYS            = build_system,
                   COPYRIGHT           = copyright,
                   DATE                = date,
                   DEVELOPER           = developer,
                   DISTDIR             = os.path.join(build_dir, 'dist'),
                   MONTH_YEAR          = month_year,
                   REVISION            = revision,
                   VERSION             = version,

                   TAR_HFLAG           = tar_hflag,

                   ZIP                 = zip,
                   ZIPFLAGS            = '-r',
                   UNZIP               = unzip,
                   UNZIPFLAGS          = '-o -d $UNPACK_ZIP_DIR',

                   ZCAT                = zcat,

                   RPMBUILD            = rpmbuild,
                   RPM2CPIO            = 'rpm2cpio',

                   TEST_DEB_DIR        = test_deb_dir,
                   TEST_RPM_DIR        = test_rpm_dir,
                   TEST_SRC_TAR_GZ_DIR = test_src_tar_gz_dir,
                   TEST_SRC_ZIP_DIR    = test_src_zip_dir,
                   TEST_TAR_GZ_DIR     = test_tar_gz_dir,
                   TEST_ZIP_DIR        = test_zip_dir,

                   UNPACK_TAR_GZ_DIR   = unpack_tar_gz_dir,
                   UNPACK_ZIP_DIR      = unpack_zip_dir,

                   BUILDERS            = { 'SCons_revision' : revbuilder,
                                           'SOElim' : soelimbuilder },

                   PYTHON              = '"%s"' % sys.executable,
                   PYTHONFLAGS         = '-tt',
                 )

Version_values = [Value(version), Value(build_id)]

#
# Define SCons packages.
#
# In the original, more complicated packaging scheme, we were going
# to have separate packages for:
#
#       python-scons    only the build engine
#       scons-script    only the script
#       scons           the script plus the build engine
#
# We're now only delivering a single "scons" package, but this is still
# "built" as two sub-packages (the build engine and the script), so
# the definitions remain here, even though we're not using them for
# separate packages.
#

from distutils.sysconfig import get_python_lib;


python_scons = {
        'pkg'           : 'python-' + project,
        'src_subdir'    : 'engine',
        'inst_subdir'   : get_python_lib(),
        'rpm_dir'       : '/usr/lib/scons',

        'debian_deps'   : [
                            'debian/changelog',
                            'debian/compat',
                            'debian/control',	    
                            'debian/copyright',
                            'debian/dirs',
                            'debian/docs',
                            'debian/postinst',
                            'debian/prerm',
                            'debian/rules',
                          ],

        'files'         : [ 'LICENSE.txt',
                            'README.txt',
                            'setup.cfg',
                            'setup.py',
                          ],

        'filemap'       : {
                            'LICENSE.txt' : '../LICENSE.txt'
                          },

        'buildermap'    : {},

        'extra_rpm_files' : [],

        'explicit_deps' : {
                            'SCons/__init__.py' : Version_values,
                          },
}

# Figure out the name of a .egg-info file that might be generated
# as part of the RPM package.  There are two complicating factors.
#
# First, the RPM spec file we generate will just execute "python", not
# necessarily the one in sys.executable.  If *that* version of python has
# a distutils that knows about Python eggs, then setup.py will generate a
# .egg-info file, so we have to execute any distutils logic in a subshell.
#
# Second, we can't just have the subshell check for the existence of the
# distutils.command.install_egg_info module and generate the expected
# file name by hand, the way we used to, because different systems can
# have slightly different .egg-info naming conventions.  (Specifically,
# Ubuntu overrides the default behavior to remove the Python version
# string from the .egg-info file name.)  The right way to do this is to
# actually call into the install_egg_info() class to have it generate
# the expected name for us.
#
# This is all complicated enough that we do it by writing an in-line
# script to a temporary file and then feeding it to a separate invocation
# of "python" to tell us the actual name of the generated .egg-info file.

print_egg_info_name = """
try:
    from distutils.dist import Distribution
    from distutils.command.install_egg_info import install_egg_info
except ImportError:
    pass
else:
    dist = Distribution({'name' : "scons", 'version' : '%s'})
    i = install_egg_info(dist)
    i.finalize_options()
    import os.path
    print(os.path.split(i.outputs[0])[1])
""" % version

try:
    fd, tfname = tempfile.mkstemp()
    tfp = os.fdopen(fd, "w")
    tfp.write(print_egg_info_name)
    tfp.close()
    egg_info_file = os.popen("python %s" % tfname).read()[:-1]
    if egg_info_file:
        python_scons['extra_rpm_files'].append(egg_info_file)
finally:
    try:
        os.unlink(tfname)
    except EnvironmentError:
        pass

#
# The original packaging scheme would have have required us to push
# the Python version number into the package name (python1.5-scons,
# python2.0-scons, etc.), which would have required a definition
# like the following.  Leave this here in case we ever decide to do
# this in the future, but note that this would require some modification
# to src/engine/setup.py before it would really work.
#
#python2_scons = {
#        'pkg'          : 'python2-' + project,
#        'src_subdir'   : 'engine',
#        'inst_subdir'  : os.path.join('lib', 'python2.2', 'site-packages'),
#
#        'debian_deps'  : [
#                            'debian/changelog',
#                            'debian/control',
#                            'debian/copyright',
#                            'debian/dirs',
#                            'debian/docs',
#                            'debian/postinst',
#                            'debian/prerm',
#                            'debian/rules',
#                          ],
#
#        'files'        : [
#                            'LICENSE.txt',
#                            'README.txt',
#                            'setup.cfg',
#                            'setup.py',
#                          ],
#        'filemap'      : {
#                            'LICENSE.txt' : '../LICENSE.txt',
#                          },
#        'buildermap'    : {},
#}
#

scons_script = {
        'pkg'           : project + '-script',
        'src_subdir'    : 'script',
        'inst_subdir'   : 'bin',
        'rpm_dir'       : '/usr/bin',

        'debian_deps'   : [
                            'debian/changelog',
                            'debian/compat',
                            'debian/control',
                            'debian/copyright',
                            'debian/dirs',
                            'debian/docs',
                            'debian/postinst',
                            'debian/prerm',
                            'debian/rules',
                          ],

        'files'         : [
                            'LICENSE.txt',
                            'README.txt',
                            'setup.cfg',
                            'setup.py',
                          ],

        'filemap'       : {
                            'LICENSE.txt'       : '../LICENSE.txt',
                            'scons'             : 'scons.py',
                            'sconsign'          : 'sconsign.py',
                            'scons-time'        : 'scons-time.py',
                            'scons-configure-cache'        : 'scons-configure-cache.py',
                           },

        'buildermap'    : {},

        'extra_rpm_files' : [
                            'scons-' + version,
                            'sconsign-' + version,
                            'scons-time-' + version,
                            'scons-configure-cache-' + version,
                          ],

        'explicit_deps' : {
                            'scons'       : Version_values,
                            'sconsign'    : Version_values,
                          },
}

scons = {
        'pkg'           : project,

        'debian_deps'   : [
                            'debian/changelog',
                            'debian/compat',
                            'debian/control',
                            'debian/copyright',
                            'debian/dirs',
                            'debian/docs',
                            'debian/postinst',
                            'debian/prerm',
                            'debian/rules',
                          ],

        'files'         : [
                            'CHANGES.txt',
                            'LICENSE.txt',
                            'README.txt',
                            'RELEASE.txt',
                            'scons.1',
                            'sconsign.1',
                            'scons-time.1',
                            'script/scons.bat',
                            #'script/scons-post-install.py',
                            'setup.cfg',
                            'setup.py',
                          ],

        'filemap'       : {
                            'scons.1' : '$BUILDDIR/doc/man/scons.1',
                            'sconsign.1' : '$BUILDDIR/doc/man/sconsign.1',
                            'scons-time.1' : '$BUILDDIR/doc/man/scons-time.1',
                          },

        'buildermap'    : {
                            'scons.1' : env.SOElim,
                            'sconsign.1' : env.SOElim,
                            'scons-time.1' : env.SOElim,
                          },

        'subpkgs'       : [ python_scons, scons_script ],

        'subinst_dirs'  : {
                             'python-' + project : python_project_subinst_dir,
                             project + '-script' : project_script_subinst_dir,
                           },
}

scripts = ['scons', 'sconsign', 'scons-time', 'scons-configure-cache']

src_deps = []
src_files = []

for p in [ scons ]:
    #
    # Initialize variables with the right directories for this package.
    #
    pkg = p['pkg']
    pkg_version = "%s-%s" % (pkg, version)

    src = 'src'
    if 'src_subdir' in p:
        src = os.path.join(src, p['src_subdir'])

    build = os.path.join(build_dir, pkg)

    tar_gz = os.path.join(build, 'dist', "%s.tar.gz" % pkg_version)
    platform_tar_gz = os.path.join(build,
                                   'dist',
                                   "%s.%s.tar.gz" % (pkg_version, platform))
    zip = os.path.join(build, 'dist', "%s.zip" % pkg_version)
    platform_zip = os.path.join(build,
                                'dist',
                                "%s.%s.zip" % (pkg_version, platform))


    #
    # Update the environment with the relevant information
    # for this package.
    #
    # We can get away with calling setup.py using a directory path
    # like this because we put a preamble in it that will chdir()
    # to the directory in which setup.py exists.
    #
    setup_py = os.path.join(build, 'setup.py')
    env.Replace(PKG = pkg,
                PKG_VERSION = pkg_version,
                SETUP_PY = '"%s"' % setup_py)
    Local(setup_py)

    #
    # Read up the list of source files from our MANIFEST.in.
    # This list should *not* include LICENSE.txt, MANIFEST,
    # README.txt, or setup.py.  Make a copy of the list for the
    # destination files.
    #
    manifest_in = File(os.path.join(src, 'MANIFEST.in')).rstr()
    src_files = bootstrap.parseManifestLines(src, open(manifest_in).readlines())
    raw_files = src_files[:]
    dst_files = src_files[:]
    rpm_files = []

    MANIFEST_in_list = []

    if 'subpkgs' in p:
        #
        # This package includes some sub-packages.  Read up their
        # MANIFEST.in files, and add them to our source and destination
        # file lists, modifying them as appropriate to add the
        # specified subdirs.
        #
        for sp in p['subpkgs']:
            ssubdir = sp['src_subdir']
            isubdir = p['subinst_dirs'][sp['pkg']]
            MANIFEST_in = File(os.path.join(src, ssubdir, 'MANIFEST.in')).rstr()
            MANIFEST_in_list.append(MANIFEST_in)
            files = bootstrap.parseManifestLines(os.path.join(src, ssubdir), open(MANIFEST_in).readlines())
            raw_files.extend(files)
            src_files.extend([os.path.join(ssubdir, x) for x in files])
            for f in files:
                r = os.path.join(sp['rpm_dir'], f)
                rpm_files.append(r)
                if f[-3:] == ".py":
                    rpm_files.append(r + 'c')
            for f in sp.get('extra_rpm_files', []):
                r = os.path.join(sp['rpm_dir'], f)
                rpm_files.append(r)
            files = [os.path.join(isubdir, x) for x in files]
            dst_files.extend(files)
            for k, f in sp['filemap'].items():
                if f:
                    k = os.path.join(ssubdir, k)
                    p['filemap'][k] = os.path.join(ssubdir, f)
            for f, deps in sp['explicit_deps'].items():
                f = os.path.join(build, ssubdir, f)
                env.Depends(f, deps)

    #
    # Now that we have the "normal" source files, add those files
    # that are standard for each distribution.  Note that we don't
    # add these to dst_files, because they don't get installed.
    # And we still have the MANIFEST to add.
    #
    src_files.extend(p['files'])

    #
    # Now run everything in src_file through the sed command we
    # concocted to expand __FILE__, __VERSION__, etc.
    #
    for b in src_files:
        s = p['filemap'].get(b, b)
        if not s[0] == '$' and not os.path.isabs(s):
            s = os.path.join(src, s)

        builder = p['buildermap'].get(b, env.SCons_revision)
        x = builder(os.path.join(build, b), s)
        Local(x)

    #
    # NOW, finally, we can create the MANIFEST, which we do
    # by having Python spit out the contents of the src_files
    # array we've carefully created.  After we've added
    # MANIFEST itself to the array, of course.
    #
    src_files.append("MANIFEST")
    MANIFEST_in_list.append(os.path.join(src, 'MANIFEST.in'))

    def write_src_files(target, source, **kw):
        global src_files
        src_files.sort()
        f = open(str(target[0]), 'w')
        for file in src_files:
            f.write(file + "\n")
        f.close()
        return 0
    env.Command(os.path.join(build, 'MANIFEST'),
                MANIFEST_in_list,
                write_src_files)

    #
    # Now go through and arrange to create whatever packages we can.
    #
    build_src_files = [os.path.join(build, x) for x in src_files]
    Local(*build_src_files)

    distutils_formats = []
    distutils_targets = []

    if not skip_win_packages:
        win64_exe = os.path.join(build, 'dist', "%s.win-amd64.exe" % pkg_version)
        win32_exe = os.path.join(build, 'dist', "%s.win32.exe" % pkg_version)
        distutils_targets.extend([ win32_exe , win64_exe ])

    dist_distutils_targets = []

    for target in distutils_targets:
        dist_target = env.Install('$DISTDIR', target)
        AddPostAction(dist_target, Chmod(dist_target, 0o644))
        dist_distutils_targets += dist_target

    if not gzip:
        print("gzip not found in %s; skipping .tar.gz package for %s." % (os.environ['PATH'], pkg))
    else:

        distutils_formats.append('gztar')

        src_deps.append(tar_gz)

        distutils_targets.extend([ tar_gz, platform_tar_gz ])

        dist_tar_gz             = env.Install('$DISTDIR', tar_gz)
        dist_platform_tar_gz    = env.Install('$DISTDIR', platform_tar_gz)
        Local(dist_tar_gz, dist_platform_tar_gz)
        AddPostAction(dist_tar_gz, Chmod(dist_tar_gz, 0o644))
        AddPostAction(dist_platform_tar_gz, Chmod(dist_platform_tar_gz, 0o644))

        #
        # Unpack the tar.gz archive created by the distutils into
        # build/unpack-tar-gz/scons-{version}.
        #
        # We'd like to replace the last three lines with the following:
        #
        #       tar zxf $SOURCES -C $UNPACK_TAR_GZ_DIR
        #
        # but that gives heartburn to Cygwin's tar, so work around it
        # with separate zcat-tar-rm commands.
        #
        unpack_tar_gz_files = [os.path.join(unpack_tar_gz_dir, pkg_version, x)
                               for x in src_files]
        env.Command(unpack_tar_gz_files, dist_tar_gz, [
                    Delete(os.path.join(unpack_tar_gz_dir, pkg_version)),
                    "$ZCAT $SOURCES > .temp",
                    "tar xf .temp -C $UNPACK_TAR_GZ_DIR",
                    Delete(".temp"),
        ])

        #
        # Run setup.py in the unpacked subdirectory to "install" everything
        # into our build/test subdirectory.  The runtest.py script will set
        # PYTHONPATH so that the tests only look under build/test-{package},
        # and under QMTest (for the testing modules TestCmd.py, TestSCons.py,
        # etc.).  This makes sure that our tests pass with what
        # we really packaged, not because of something hanging around in
        # the development directory.
        #
        # We can get away with calling setup.py using a directory path
        # like this because we put a preamble in it that will chdir()
        # to the directory in which setup.py exists.
        #
        dfiles = [os.path.join(test_tar_gz_dir, x) for x in dst_files]
        env.Command(dfiles, unpack_tar_gz_files, [
            Delete(os.path.join(unpack_tar_gz_dir, pkg_version, 'build')),
            Delete("$TEST_TAR_GZ_DIR"),
            '$PYTHON $PYTHONFLAGS "%s" install "--prefix=$TEST_TAR_GZ_DIR" --standalone-lib' % \
                os.path.join(unpack_tar_gz_dir, pkg_version, 'setup.py'),
        ])

        #
        # Generate portage files for submission to Gentoo Linux.
        #
        gentoo = os.path.join(build, 'gentoo')
        ebuild = os.path.join(gentoo, 'scons-%s.ebuild' % version)
        digest = os.path.join(gentoo, 'files', 'digest-scons-%s' % version)
        env.Command(ebuild, os.path.join('gentoo', 'scons.ebuild.in'), SCons_revision)
        def Digestify(target, source, env):
            import md5
            src = source[0].rfile()
            contents = open(str(src)).read()
            sig = md5.new(contents).hexdigest()
            bytes = os.stat(str(src))[6]
            open(str(target[0]), 'w').write("MD5 %s %s %d\n" % (sig,
                                                                src.name,
                                                                bytes))
        env.Command(digest, tar_gz, Digestify)

    if not zipit:
        print("zip not found; skipping .zip package for %s." % pkg)
    else:

        distutils_formats.append('zip')

        src_deps.append(zip)

        distutils_targets.extend([ zip, platform_zip ])

        dist_zip            = env.Install('$DISTDIR', zip)
        dist_platform_zip   = env.Install('$DISTDIR', platform_zip)
        Local(dist_zip, dist_platform_zip)
        AddPostAction(dist_zip, Chmod(dist_zip, 0o644))
        AddPostAction(dist_platform_zip, Chmod(dist_platform_zip, 0o644))

        #
        # Unpack the zip archive created by the distutils into
        # build/unpack-zip/scons-{version}.
        #
        unpack_zip_files = [os.path.join(unpack_zip_dir, pkg_version, x)
                                         for x in src_files]

        env.Command(unpack_zip_files, dist_zip, [
            Delete(os.path.join(unpack_zip_dir, pkg_version)),
            unzipit,
        ])

        #
        # Run setup.py in the unpacked subdirectory to "install" everything
        # into our build/test subdirectory.  The runtest.py script will set
        # PYTHONPATH so that the tests only look under build/test-{package},
        # and under QMTest (for the testing modules TestCmd.py, TestSCons.py,
        # etc.).  This makes sure that our tests pass with what
        # we really packaged, not because of something hanging around in
        # the development directory.
        #
        # We can get away with calling setup.py using a directory path
        # like this because we put a preamble in it that will chdir()
        # to the directory in which setup.py exists.
        #
        dfiles = [os.path.join(test_zip_dir, x) for x in dst_files]
        env.Command(dfiles, unpack_zip_files, [
            Delete(os.path.join(unpack_zip_dir, pkg_version, 'build')),
            Delete("$TEST_ZIP_DIR"),
            '$PYTHON $PYTHONFLAGS "%s" install "--prefix=$TEST_ZIP_DIR" --standalone-lib' % \
                os.path.join(unpack_zip_dir, pkg_version, 'setup.py'),
        ])

    if not rpmbuild:
        msg = "@echo \"Warning:  Can not build 'rpm':  no rpmbuild utility found\""
        AlwaysBuild(Alias('rpm', [], msg))
    else:
        topdir = os.path.join(build, 'build',
                              'bdist.' + platform, 'rpm')

        buildroot = os.path.join(build_dir, 'rpm-buildroot')

        BUILDdir = os.path.join(topdir, 'BUILD', pkg + '-' + version)
        RPMSdir = os.path.join(topdir, 'RPMS', 'noarch')
        SOURCESdir = os.path.join(topdir, 'SOURCES')
        SPECSdir = os.path.join(topdir, 'SPECS')
        SRPMSdir = os.path.join(topdir, 'SRPMS')

        specfile_in = os.path.join('rpm', "%s.spec.in" % pkg)
        specfile = os.path.join(SPECSdir, "%s-1.spec" % pkg_version)
        sourcefile = os.path.join(SOURCESdir, "%s.tar.gz" % pkg_version);
        noarch_rpm = os.path.join(RPMSdir, "%s-1.noarch.rpm" % pkg_version)
        src_rpm = os.path.join(SRPMSdir, "%s-1.src.rpm" % pkg_version)

        def spec_function(target, source, env):
            """Generate the RPM .spec file from the template file.

            This fills in the %files portion of the .spec file with a
            list generated from our MANIFEST(s), so we don't have to
            maintain multiple lists.
            """
            c = open(str(source[0]), 'r').read()
            c = c.replace('__VERSION' + '__', env['VERSION'])
            c = c.replace('__RPM_FILES' + '__', env['RPM_FILES'])
            open(str(target[0]), 'w').write(c)

        rpm_files.sort()
        rpm_files_str = "\n".join(rpm_files) + "\n"
        rpm_spec_env = env.Clone(RPM_FILES = rpm_files_str)
        rpm_spec_action = Action(spec_function, varlist=['RPM_FILES'])
        rpm_spec_env.Command(specfile, specfile_in, rpm_spec_action)

        env.InstallAs(sourcefile, tar_gz)
        Local(sourcefile)

        targets = [ noarch_rpm, src_rpm ]
        cmd = "$RPMBUILD --define '_topdir $(%s$)' --buildroot %s -ba $SOURCES" % (topdir, buildroot)
        if not os.path.isdir(BUILDdir):
            cmd = ("$( mkdir -p %s; $)" % BUILDdir) + cmd
        t = env.Command(targets, specfile, cmd)
        env.Depends(t, sourcefile)

        dist_noarch_rpm = env.Install('$DISTDIR', noarch_rpm)
        dist_src_rpm    = env.Install('$DISTDIR', src_rpm)
        Local(dist_noarch_rpm, dist_src_rpm)
        AddPostAction(dist_noarch_rpm, Chmod(dist_noarch_rpm, 0o644))
        AddPostAction(dist_src_rpm, Chmod(dist_src_rpm, 0o644))

        dfiles = [os.path.join(test_rpm_dir, 'usr', x) for x in dst_files]
        env.Command(dfiles,
                    dist_noarch_rpm,
                    "$RPM2CPIO $SOURCES | (cd $TEST_RPM_DIR && cpio -id)")

    if dh_builddeb and fakeroot:
        # Our Debian packaging builds directly into build/dist,
        # so we don't need to Install() the .debs.
        # The built deb is called just x.y.z, not x.y.z.final.0 so strip those off:
        deb_version = '.'.join(version.split('.')[0:3])
        deb = os.path.join(build_dir, 'dist', "%s_%s_all.deb" % (pkg, deb_version))
        # print("Building deb into %s (version=%s)"%(deb, deb_version))
        for d in p['debian_deps']:
            b = env.SCons_revision(os.path.join(build, d), d)
            env.Depends(deb, b)
            Local(b)
        env.Command(deb, build_src_files, [
            "cd %s && fakeroot make -f debian/rules PYTHON=$PYTHON BUILDDEB_OPTIONS=--destdir=../../build/dist binary" % build,
                    ])

        old = os.path.join('lib', 'scons', '')
        new = os.path.join('lib', 'python' + python_ver, 'site-packages', '')
        def xxx(s, old=old, new=new):
            if s[:len(old)] == old:
                s = new + s[len(old):]
            return os.path.join('usr', s)
        dfiles = [os.path.join(test_deb_dir, xxx(x)) for x in dst_files]
        env.Command(dfiles,
                    deb,
                    "dpkg --fsys-tarfile $SOURCES | (cd $TEST_DEB_DIR && tar -xf -)")


    #
    # Use the Python distutils to generate the appropriate packages.
    #
    commands = [
        Delete(os.path.join(build, 'build', 'lib')),
        Delete(os.path.join(build, 'build', 'scripts')),
    ]

    if distutils_formats:
        commands.append(Delete(os.path.join(build,
                                            'build',
                                            'bdist.' + platform,
                                            'dumb')))
        for format in distutils_formats:
            commands.append("$PYTHON $PYTHONFLAGS $SETUP_PY bdist_dumb -f %s" % format)

        commands.append("$PYTHON $PYTHONFLAGS $SETUP_PY sdist --formats=%s" %  \
                            ','.join(distutils_formats))

    if not skip_win_packages:
        commands.append("$PYTHON $PYTHONFLAGS $SETUP_PY bdist_wininst --plat-name=win32 --user-access-control auto")

        commands.append("$PYTHON $PYTHONFLAGS $SETUP_PY bdist_wininst --plat-name=win-amd64 --user-access-control auto")

    env.Command(distutils_targets, build_src_files, commands)

    #
    # Now create local packages for people who want to let people
    # build their SCons-buildable packages without having to
    # install SCons.
    #
    s_l_v = '%s-local-%s' % (pkg, version)

    local = pkg + '-local'
    build_dir_local = os.path.join(build_dir, local)
    build_dir_local_slv = os.path.join(build_dir, local, s_l_v)

    dist_local_tar_gz = os.path.join("$DISTDIR/%s.tar.gz" % s_l_v)
    dist_local_zip = os.path.join("$DISTDIR/%s.zip" % s_l_v)
    AddPostAction(dist_local_tar_gz, Chmod(dist_local_tar_gz, 0o644))
    AddPostAction(dist_local_zip, Chmod(dist_local_zip, 0o644))

    commands = [
        Delete(build_dir_local),
        '$PYTHON $PYTHONFLAGS $SETUP_PY install "--install-script=%s" "--install-lib=%s" --no-install-man --no-compile --standalone-lib --no-version-script' % \
                                                (build_dir_local, build_dir_local_slv),
    ]

    for script in scripts:
        # add .py extension for scons-local scripts on non-windows platforms
        if is_windows():
            break
        local_script = os.path.join(build_dir_local, script)
        commands.append(Move(local_script + '.py', local_script))

    rf = [x for x in raw_files if not x in scripts]
    rf = [os.path.join(s_l_v, x) for x in rf]
    for script in scripts:
        rf.append("%s.py" % script)
    local_targets = [os.path.join(build_dir_local, x) for x in rf]

    env.Command(local_targets, build_src_files, commands)

    scons_LICENSE = os.path.join(build_dir_local, 'scons-LICENSE')
    l = env.SCons_revision(scons_LICENSE, 'LICENSE-local')
    local_targets.append(l)
    Local(l)

    scons_README = os.path.join(build_dir_local, 'scons-README')
    l = env.SCons_revision(scons_README, 'README-local')
    local_targets.append(l)
    Local(l)

    if gzip:
        if is_windows():
            # avoid problem with tar interpreting c:/ as a remote machine
            tar_cargs = '-cz --force-local -f'
        else:
            tar_cargs = '-czf'
        env.Command(dist_local_tar_gz,
                    local_targets,
                    "cd %s && tar %s $( ${TARGET.abspath} $) *" % (build_dir_local, tar_cargs))

        unpack_targets = [os.path.join(test_local_tar_gz_dir, x) for x in rf]
        commands = [Delete(test_local_tar_gz_dir),
                    Mkdir(test_local_tar_gz_dir),
                    "cd %s && tar xzf $( ${SOURCE.abspath} $)" % test_local_tar_gz_dir]

        env.Command(unpack_targets, dist_local_tar_gz, commands)

    if zipit:
        env.Command(dist_local_zip, local_targets, zipit,
                    CD = build_dir_local, PSV = '.')

        unpack_targets = [os.path.join(test_local_zip_dir, x) for x in rf]
        commands = [Delete(test_local_zip_dir),
                    Mkdir(test_local_zip_dir),
                    unzipit]

        env.Command(unpack_targets, dist_local_zip, unzipit,
                    UNPACK_ZIP_DIR = test_local_zip_dir)

#
#
#
Export('build_dir', 'env')

SConscript('QMTest/SConscript')

#
#
#
files = [
    'runtest.py',
]

def copy(target, source, env):
    t = str(target[0])
    s = str(source[0])
    open(t, 'wb').write(open(s, 'rb').read())

for file in files:
    # Guarantee that real copies of these files always exist in
    # build/.  If there's a symlink there, then this is an Aegis
    # build and we blow them away now so that they'll get "built" later.
    p = os.path.join(build_dir, file)
    if os.path.islink(p):
        os.unlink(p)
    if not os.path.isabs(p):
        p = '#' + p
    sp = env.Command(p, file, copy)
    Local(sp)

#
# Documentation.
#
Export('build_dir', 'env', 'whereis', 'revaction')

SConscript('doc/SConscript')

#
# If we're running in a Subversion working directory, pack up a complete
# source archive from the project files and files in the change.
#

sfiles = None
if hg_status_lines:
    slines = [l for l in hg_status_lines if l[0] in 'ACM']
    sfiles = [l.split()[-1] for l in slines]
else:
   print("Not building in a Mercurial tree; skipping building src package.")

if sfiles:
    remove_patterns = [
        '.hgt/*',
        '.svnt/*',
        '*.aeignore',
        '*.hgignore',
        'www/*',
    ]

    for p in remove_patterns:
        sfiles = [s for s in sfiles if not fnmatch.fnmatch(s, p)]

    if sfiles:
        ps = "%s-src" % project
        psv = "%s-%s" % (ps, version)
        b_ps = os.path.join(build_dir, ps)
        b_psv = os.path.join(build_dir, psv)
        b_psv_stamp = b_psv + '-stamp'

        src_tar_gz = os.path.join(build_dir, 'dist', '%s.tar.gz' % psv)
        src_zip = os.path.join(build_dir, 'dist', '%s.zip' % psv)

        Local(src_tar_gz, src_zip)

        for file in sfiles:
            env.SCons_revision(os.path.join(b_ps, file), file)

        b_ps_files = [os.path.join(b_ps, x) for x in sfiles]
        cmds = [
            Delete(b_psv),
            Copy(b_psv, b_ps),
            Touch("$TARGET"),
        ]

        env.Command(b_psv_stamp, src_deps + b_ps_files, cmds)

        Local(*b_ps_files)

        if gzip:

            env.Command(src_tar_gz, b_psv_stamp,
                        "tar cz${TAR_HFLAG} -f $TARGET -C build %s" % psv)

            #
            # Unpack the archive into build/unpack/scons-{version}.
            #
            unpack_tar_gz_files = [os.path.join(unpack_tar_gz_dir, psv, x)
                                   for x in sfiles]

            #
            # We'd like to replace the last three lines with the following:
            #
            #   tar zxf $SOURCES -C $UNPACK_TAR_GZ_DIR
            #
            # but that gives heartburn to Cygwin's tar, so work around it
            # with separate zcat-tar-rm commands.
            env.Command(unpack_tar_gz_files, src_tar_gz, [
                Delete(os.path.join(unpack_tar_gz_dir, psv)),
                "$ZCAT $SOURCES > .temp",
                "tar xf .temp -C $UNPACK_TAR_GZ_DIR",
                Delete(".temp"),
            ])

            #
            # Run setup.py in the unpacked subdirectory to "install" everything
            # into our build/test subdirectory.  The runtest.py script will set
            # PYTHONPATH so that the tests only look under build/test-{package},
            # and under QMTest (for the testing modules TestCmd.py,
            # TestSCons.py, etc.).  This makes sure that our tests pass with
            # what we really packaged, not because of something hanging around
            # in the development directory.
            #
            # We can get away with calling setup.py using a directory path
            # like this because we put a preamble in it that will chdir()
            # to the directory in which setup.py exists.
            #
            dfiles = [os.path.join(test_src_tar_gz_dir, x) for x in dst_files]
            scons_lib_dir = os.path.join(unpack_tar_gz_dir, psv, 'src', 'engine')
            ENV = env.Dictionary('ENV').copy()
            ENV['SCONS_LIB_DIR'] = scons_lib_dir
            ENV['USERNAME'] = developer
            env.Command(dfiles, unpack_tar_gz_files,
                [
                Delete(os.path.join(unpack_tar_gz_dir,
                                    psv,
                                    'build',
                                    'scons',
                                    'build')),
                Delete("$TEST_SRC_TAR_GZ_DIR"),
                'cd "%s" && $PYTHON $PYTHONFLAGS "%s" "%s" VERSION="$VERSION"' % \
                    (os.path.join(unpack_tar_gz_dir, psv),
                     os.path.join('src', 'script', 'scons.py'),
                     os.path.join('build', 'scons')),
                '$PYTHON $PYTHONFLAGS "%s" install "--prefix=$TEST_SRC_TAR_GZ_DIR" --standalone-lib' % \
                    os.path.join(unpack_tar_gz_dir,
                                 psv,
                                 'build',
                                 'scons',
                                 'setup.py'),
                ],
                ENV = ENV)

        if zipit:

            env.Command(src_zip, b_psv_stamp, zipit, CD = 'build', PSV = psv)

            #
            # Unpack the archive into build/unpack/scons-{version}.
            #
            unpack_zip_files = [os.path.join(unpack_zip_dir, psv, x)
                                for x in sfiles]

            env.Command(unpack_zip_files, src_zip, [
                Delete(os.path.join(unpack_zip_dir, psv)),
                unzipit
            ])

            #
            # Run setup.py in the unpacked subdirectory to "install" everything
            # into our build/test subdirectory.  The runtest.py script will set
            # PYTHONPATH so that the tests only look under build/test-{package},
            # and under QMTest (for the testing modules TestCmd.py,
            # TestSCons.py, etc.).  This makes sure that our tests pass with
            # what we really packaged, not because of something hanging
            # around in the development directory.
            #
            # We can get away with calling setup.py using a directory path
            # like this because we put a preamble in it that will chdir()
            # to the directory in which setup.py exists.
            #
            dfiles = [os.path.join(test_src_zip_dir, x) for x in dst_files]
            scons_lib_dir = os.path.join(unpack_zip_dir, psv, 'src', 'engine')
            ENV = env.Dictionary('ENV').copy()
            ENV['SCONS_LIB_DIR'] = scons_lib_dir
            ENV['USERNAME'] = developer
            env.Command(dfiles, unpack_zip_files,
                [
                Delete(os.path.join(unpack_zip_dir,
                                    psv,
                                    'build',
                                    'scons',
                                    'build')),
                Delete("$TEST_SRC_ZIP_DIR"),
                'cd "%s" && $PYTHON $PYTHONFLAGS "%s" "%s" VERSION="$VERSION"' % \
                    (os.path.join(unpack_zip_dir, psv),
                     os.path.join('src', 'script', 'scons.py'),
                     os.path.join('build', 'scons')),
                '$PYTHON $PYTHONFLAGS "%s" install "--prefix=$TEST_SRC_ZIP_DIR" --standalone-lib' % \
                    os.path.join(unpack_zip_dir,
                                 psv,
                                 'build',
                                 'scons',
                                 'setup.py'),
                ],
                ENV = ENV)

for pf, help_text in packaging_flavors:
    Alias(pf, [
        os.path.join(build_dir, 'test-'+pf),
        os.path.join(build_dir, 'QMTest'),
        os.path.join(build_dir, 'runtest.py'),
    ])
<<<<<<< HEAD
#
=======

>>>>>>> c03e43ea
<|MERGE_RESOLUTION|>--- conflicted
+++ resolved
@@ -1405,8 +1405,4 @@
         os.path.join(build_dir, 'QMTest'),
         os.path.join(build_dir, 'runtest.py'),
     ])
-<<<<<<< HEAD
-#
-=======
-
->>>>>>> c03e43ea
+
