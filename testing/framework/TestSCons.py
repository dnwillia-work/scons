--- conflicted
+++ resolved
@@ -1270,11 +1270,7 @@
 
         if sys.platform == 'win32':
             self.run(program=python, stdin="""\
-<<<<<<< HEAD
-import sysconfig, sys
-=======
 import sysconfig, sys, os.path
->>>>>>> 932c5773
 try:
         py_ver = 'python%d%d' % sys.version_info[:2]
 except AttributeError:
