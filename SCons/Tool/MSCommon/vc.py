--- conflicted
+++ resolved
@@ -46,13 +46,10 @@
 from string import digits as string_digits
 from subprocess import PIPE
 import re
-<<<<<<< HEAD
-=======
 from collections import (
     namedtuple,
     OrderedDict,
 )
->>>>>>> f230fd34
 
 import SCons.Util
 import SCons.Warnings
@@ -1358,25 +1355,16 @@
     host_platform, target_platform, host_target_list = platforms
 
     d = None
-<<<<<<< HEAD
     version_installed = False
-    for tp in try_target_archs:
-=======
     for host_arch, target_arch, in host_target_list:
->>>>>>> f230fd34
         # Set to current arch.
         env['TARGET_ARCH'] = target_arch
 
         # Try to locate a batch file for this host/target platform combo
         try:
-<<<<<<< HEAD
-            (vc_script, use_arg, sdk_script) = find_batch_file(env, version, host_platform, tp)
-            debug('vc_script:%s sdk_script:%s', vc_script, sdk_script)
-            version_installed = True
-=======
             (vc_script, arg, sdk_script) = find_batch_file(env, version, host_arch, target_arch)
             debug('vc_script:%s vc_script_arg:%s sdk_script:%s', vc_script, arg, sdk_script)
->>>>>>> f230fd34
+            version_installed = True
         except VisualCException as e:
             msg = str(e)
             debug('Caught exception while looking for batch file (%s)', msg)
