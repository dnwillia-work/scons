--- conflicted
+++ resolved
@@ -69,15 +69,8 @@
                     pass
             return filename
 
-<<<<<<< HEAD
-        def filter(self, record):
+        def filter(self, record) -> bool:
             relfilename = self.get_relative_filename(record.pathname, self.modulelist)
-=======
-    class _Debug_Filter(logging.Filter):
-        # custom filter for module relative filename
-        def filter(self, record) -> bool:
-            relfilename = get_relative_filename(record.pathname, modulelist)
->>>>>>> 84859d56
             relfilename = relfilename.replace('\\', '/')
             record.relfilename = relfilename
             return True
@@ -217,7 +210,6 @@
 # Functions for fetching environment variable settings from batch files.
 
 
-<<<<<<< HEAD
 def _force_vscmd_skip_sendtelemetry(env):
 
     if 'VSCMD_SKIP_SENDTELEMETRY' in env['ENV']:
@@ -229,10 +221,7 @@
     return True
 
 
-def normalize_env(env, keys, force=False):
-=======
 def normalize_env(env, keys, force: bool=False):
->>>>>>> 84859d56
     """Given a dictionary representing a shell environment, add the variables
     from os.environ needed for the processing of .bat files; the keys are
     controlled by the keys argument.
