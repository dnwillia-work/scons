--- conflicted
+++ resolved
@@ -32,12 +32,8 @@
 from pathlib import Path
 import os.path
 
-<<<<<<< HEAD
-def isD(env, source) -> int:
-=======
 
 def isD(env, source) -> bool:
->>>>>>> f5f303d8
     if not source:
         return False
     for s in source:
