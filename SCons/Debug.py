# MIT License
#
# Copyright The SCons Foundation
#
# Permission is hereby granted, free of charge, to any person obtaining
# a copy of this software and associated documentation files (the
# "Software"), to deal in the Software without restriction, including
# without limitation the rights to use, copy, modify, merge, publish,
# distribute, sublicense, and/or sell copies of the Software, and to
# permit persons to whom the Software is furnished to do so, subject to
# the following conditions:
#
# The above copyright notice and this permission notice shall be included
# in all copies or substantial portions of the Software.
#
# THE SOFTWARE IS PROVIDED "AS IS", WITHOUT WARRANTY OF ANY
# KIND, EXPRESS OR IMPLIED, INCLUDING BUT NOT LIMITED TO THE
# WARRANTIES OF MERCHANTABILITY, FITNESS FOR A PARTICULAR PURPOSE AND
# NONINFRINGEMENT. IN NO EVENT SHALL THE AUTHORS OR COPYRIGHT HOLDERS BE
# LIABLE FOR ANY CLAIM, DAMAGES OR OTHER LIABILITY, WHETHER IN AN ACTION
# OF CONTRACT, TORT OR OTHERWISE, ARISING FROM, OUT OF OR IN CONNECTION
# WITH THE SOFTWARE OR THE USE OR OTHER DEALINGS IN THE SOFTWARE.

"""Code for debugging SCons internal things.

Shouldn't be needed by most users. Quick shortcuts:

from SCons.Debug import caller_trace
caller_trace()
"""

import atexit
import os
import sys
import time
import weakref
import inspect

# Global variable that gets set to 'True' by the Main script,
# when the creation of class instances should get tracked.
track_instances = False
# List of currently tracked classes
tracked_classes = {}

def logInstanceCreation(instance, name=None) -> None:
    if name is None:
        name = instance.__class__.__name__
    if name not in tracked_classes:
        tracked_classes[name] = []
    if hasattr(instance, '__dict__'):
        tracked_classes[name].append(weakref.ref(instance))
    else:
        # weakref doesn't seem to work when the instance
        # contains only slots...
        tracked_classes[name].append(instance)

def string_to_classes(s):
    if s == '*':
        return sorted(tracked_classes.keys())
    else:
        return s.split()

def fetchLoggedInstances(classes: str="*"):
    classnames = string_to_classes(classes)
    return [(cn, len(tracked_classes[cn])) for cn in classnames]

def countLoggedInstances(classes, file=sys.stdout) -> None:
    for classname in string_to_classes(classes):
        file.write("%s: %d\n" % (classname, len(tracked_classes[classname])))

def listLoggedInstances(classes, file=sys.stdout) -> None:
    for classname in string_to_classes(classes):
        file.write('\n%s:\n' % classname)
        for ref in tracked_classes[classname]:
            if inspect.isclass(ref):
                obj = ref()
            else:
                obj = ref
            if obj is not None:
                file.write('    %s\n' % repr(obj))

def dumpLoggedInstances(classes, file=sys.stdout) -> None:
    for classname in string_to_classes(classes):
        file.write('\n%s:\n' % classname)
        for ref in tracked_classes[classname]:
            obj = ref()
            if obj is not None:
                file.write('    %s:\n' % obj)
                for key, value in obj.__dict__.items():
                    file.write('        %20s : %s\n' % (key, value))


if sys.platform[:5] == "linux":
    # Linux doesn't actually support memory usage stats from getrusage().
    def memory():
        with open('/proc/self/stat') as f:
            mstr = f.read()
        mstr = mstr.split()[22]
        return int(mstr)
elif sys.platform[:6] == 'darwin':
    #TODO really get memory stats for OS X
    def memory() -> int:
        return 0
elif sys.platform == 'win32':
    from SCons.compat.win32 import get_peak_memory_usage
    memory = get_peak_memory_usage
else:
    try:
        import resource
    except ImportError:
        def memory() -> int:
            return 0
    else:
        def memory():
            res = resource.getrusage(resource.RUSAGE_SELF)
            return res[4]


def caller_stack():
    """return caller's stack"""
    import traceback
    tb = traceback.extract_stack()
    # strip itself and the caller from the output
    tb = tb[:-2]
    result = []
    for back in tb:
        # (filename, line number, function name, text)
        key = back[:3]
        result.append('%s:%d(%s)' % func_shorten(key))
    return result

caller_bases = {}
caller_dicts = {}

def caller_trace(back: int=0) -> None:
    """
    Trace caller stack and save info into global dicts, which
    are printed automatically at the end of SCons execution.
    """
    global caller_bases, caller_dicts
    import traceback
    tb = traceback.extract_stack(limit=3+back)
    tb.reverse()
    callee = tb[1][:3]
    caller_bases[callee] = caller_bases.get(callee, 0) + 1
    for caller in tb[2:]:
        caller = callee + caller[:3]
        try:
            entry = caller_dicts[callee]
        except KeyError:
            caller_dicts[callee] = entry = {}
        entry[caller] = entry.get(caller, 0) + 1
        callee = caller

# print a single caller and its callers, if any
def _dump_one_caller(key, file, level: int=0) -> None:
    leader = '      '*level
    for v,c in sorted([(-v,c) for c,v in caller_dicts[key].items()]):
        file.write("%s  %6d %s:%d(%s)\n" % ((leader,-v) + func_shorten(c[-3:])))
        if c in caller_dicts:
            _dump_one_caller(c, file, level+1)

# print each call tree
def dump_caller_counts(file=sys.stdout) -> None:
    for k in sorted(caller_bases.keys()):
        file.write("Callers of %s:%d(%s), %d calls:\n"
                    % (func_shorten(k) + (caller_bases[k],)))
        _dump_one_caller(k, file)

shorten_list = [
    ( '/scons/SCons/',          1),
    ( '/src/engine/SCons/',     1),
    ( '/usr/lib/python',        0),
]

if os.sep != '/':
    shorten_list = [(t[0].replace('/', os.sep), t[1]) for t in shorten_list]

def func_shorten(func_tuple):
    f = func_tuple[0]
    for t in shorten_list:
        i = f.find(t[0])
        if i >= 0:
            if t[1]:
                i = i + len(t[0])
            return (f[i:],)+func_tuple[1:]
    return func_tuple


TraceFP = {}
if sys.platform == 'win32':
    TraceDefault = 'con'
else:
    TraceDefault = '/dev/tty'
TimeStampDefault = False
StartTime = time.perf_counter()
PreviousTime = StartTime

<<<<<<< HEAD

def Trace(msg, tracefile=None, mode='w', tstamp=False):
=======
def Trace(msg, tracefile=None, mode: str='w', tstamp: bool=False) -> None:
>>>>>>> c8a9f7fa
    """Write a trace message.

    Write messages when debugging which do not interfere with stdout.
    Useful in tests, which monitor stdout and would break with
    unexpected output. Trace messages can go to the console (which is
    opened as a file), or to a disk file; the tracefile argument persists
    across calls unless overridden.

    Args:
        tracefile: file to write trace message to. If omitted,
          write to the previous trace file (default: console).
        mode: file open mode (default: 'w')
        tstamp: write relative timestamps with trace. Outputs time since
          scons was started, and time since last trace (default: False)

    """
    global TraceDefault
    global TimeStampDefault
    global PreviousTime

    def trace_cleanup(traceFP) -> None:
        traceFP.close()

    if tracefile is None:
        tracefile = TraceDefault
    else:
        TraceDefault = tracefile
    if not tstamp:
        tstamp = TimeStampDefault
    else:
        TimeStampDefault = tstamp
    try:
        fp = TraceFP[tracefile]
    except KeyError:
        try:
            fp = TraceFP[tracefile] = open(tracefile, mode)
            atexit.register(trace_cleanup, fp)
        except TypeError:
            # Assume we were passed an open file pointer.
            fp = tracefile
    if tstamp:
        now = time.perf_counter()
        fp.write('%8.4f %8.4f:  ' % (now - StartTime, now - PreviousTime))
        PreviousTime = now
    fp.write(msg)
    fp.flush()

# Local Variables:
# tab-width:4
# indent-tabs-mode:nil
# End:
# vim: set expandtab tabstop=4 shiftwidth=4:<|MERGE_RESOLUTION|>--- conflicted
+++ resolved
@@ -196,12 +196,7 @@
 StartTime = time.perf_counter()
 PreviousTime = StartTime
 
-<<<<<<< HEAD
-
-def Trace(msg, tracefile=None, mode='w', tstamp=False):
-=======
 def Trace(msg, tracefile=None, mode: str='w', tstamp: bool=False) -> None:
->>>>>>> c8a9f7fa
     """Write a trace message.
 
     Write messages when debugging which do not interfere with stdout.
