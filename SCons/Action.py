--- conflicted
+++ resolved
@@ -109,11 +109,7 @@
 from abc import ABC, abstractmethod
 from collections import OrderedDict
 from subprocess import DEVNULL, PIPE
-<<<<<<< HEAD
-from typing import Optional
-=======
 from typing import List, Optional, Tuple
->>>>>>> 759ed8c3
 
 import SCons.Debug
 import SCons.Errors
@@ -1013,11 +1009,8 @@
             return ' '.join(map(str, self.cmd_list))
         return str(self.cmd_list)
 
-<<<<<<< HEAD
-    def process(self, target, source, env, executor: Optional[ExecutorType] = None, overrides: bool=False):
-=======
+
     def process(self, target, source, env, executor=None, overrides: Optional[dict] = None) -> Tuple[List, bool, bool]:
->>>>>>> 759ed8c3
         if executor:
             result = env.subst_list(self.cmd_list, SUBST_CMD, executor=executor, overrides=overrides)
         else:
@@ -1038,11 +1031,7 @@
             pass
         return result, ignore, silent
 
-<<<<<<< HEAD
-    def strfunction(self, target, source, env, executor: Optional[ExecutorType] = None, overrides: bool=False):
-=======
-    def strfunction(self, target, source, env, executor=None, overrides: Optional[dict] = None) -> str:
->>>>>>> 759ed8c3
+    def strfunction(self, target, source, env, executor: Optional[ExecutorType] = None, overrides: Optional[dict] = None) -> str:
         if self.cmdstr is None:
             return None
         if self.cmdstr is not _null:
