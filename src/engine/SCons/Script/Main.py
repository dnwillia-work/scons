--- conflicted
+++ resolved
@@ -10,15 +10,7 @@
 it goes here.
 """
 
-<<<<<<< HEAD
-# Would affect exec()'d site_init.py:
-## from __future__ import print_function
-from SCons.compat.six import print_
-
-unsupported_python_version = (2, 3, 0)
-=======
 unsupported_python_version = (2, 6, 0)
->>>>>>> 9d558dd6
 deprecated_python_version = (2, 7, 0)
 
 # __COPYRIGHT__
@@ -367,13 +359,8 @@
                 # issue, an IOError would indicate something like
                 # the file not existing.  In either case, print a
                 # message and keep going to try to remove as many
-<<<<<<< HEAD
-                # targets aa possible.
-                print(("scons: Could not remove '%s':" % str(t), e.strerror)
-=======
                 # targets as possible.
-                print "scons: Could not remove '%s':" % str(t), e.strerror
->>>>>>> 9d558dd6
+                print("scons: Could not remove '{}':".format(str(t)), e.strerror)
             else:
                 if removed:
                     display("Removed " + str(t))
