--- conflicted
+++ resolved
@@ -292,15 +292,9 @@
         if t.has_explicit_builder():
             if not t.env is None and not t.env is env:
                 action = t.builder.action
-<<<<<<< HEAD
-=======
                 t_contents = t.builder.action.get_contents(tlist, slist, t.env)
                 contents = builder.action.get_contents(tlist, slist, env)
->>>>>>> 6af468c6
-
-                t_contents = t.builder.action.get_contents(tlist, slist, t.env)
-                contents = builder.action.get_contents(tlist, slist, env)
-                
+
                 if t_contents == contents:
                     msg = "Two different environments were specified for target %s,\n\tbut they appear to have the same action: %s" % (t, action.genstring(tlist, slist, t.env))
                     SCons.Warnings.warn(SCons.Warnings.DuplicateEnvironmentWarning, msg)
