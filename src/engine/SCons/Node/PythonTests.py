--- conflicted
+++ resolved
@@ -112,7 +112,6 @@
         bi = SCons.Node.Python.ValueBuildInfo()
 
 
-<<<<<<< HEAD
 class ValueChildTestCase(unittest.TestCase):
     def test___init__(self):
         """Test support for a Value() being an implicit dependency of a Node"""
@@ -122,7 +121,8 @@
         node.add_to_implicit([value])
         contents = node.get_contents()
         assert len(contents) > 0
-=======
+
+
 class ValueMemoTestCase(unittest.TestCase):
     def test_memo(self):
         """Test memoization"""
@@ -154,7 +154,6 @@
         v3 = SCons.Node.Python.ValueWithMemo(a)
         v4 = SCons.Node.Python.ValueWithMemo(a)
         assert v3 is not v4
->>>>>>> 9340ef85
 
 if __name__ == "__main__":
     unittest.main()
