--- conflicted
+++ resolved
@@ -43,13 +43,8 @@
 
 from SCons.Tool.FortranCommon import isfortran
 
-<<<<<<< HEAD
+from SCons.Tool.DCommon import isD
 cplusplus = __import__(__package__+'.c++', globals(), locals(), ['*'])
-=======
-from SCons.Tool.DCommon import isD
-
-cplusplus = __import__('c++', globals(), locals(), [])
->>>>>>> 6db60dbe
 
 issued_mixed_link_warning = False
 
