from __future__ import print_function

"""SCons.Tool.ldc

Tool-specific initialization for the LDC compiler.
(https://github.com/ldc-developers/ldc)

Developed by Russel Winder (russel@winder.org.uk)
2012-05-09 onwards

Compiler variables:
    DC - The name of the D compiler to use.  Defaults to ldc2.
    DPATH - List of paths to search for import modules.
    DVERSIONS - List of version tags to enable when compiling.
    DDEBUG - List of debug tags to enable when compiling.

Linker related variables:
    LIBS - List of library files to link in.
    DLINK - Name of the linker to use.  Defaults to ldc2.
    DLINKFLAGS - List of linker flags.

Lib tool variables:
    DLIB - Name of the lib tool to use.  Defaults to lib.
    DLIBFLAGS - List of flags to pass to the lib tool.
    LIBS - Same as for the linker. (libraries to pull into the .lib)
"""

#
# __COPYRIGHT__
#
# Permission is hereby granted, free of charge, to any person obtaining
# a copy of this software and associated documentation files (the
# "Software"), to deal in the Software without restriction, including
# without limitation the rights to use, copy, modify, merge, publish,
# distribute, sublicense, and/or sell copies of the Software, and to
# permit persons to whom the Software is furnished to do so, subject to
# the following conditions:
#
# The above copyright notice and this permission notice shall be included
# in all copies or substantial portions of the Software.
#
# THE SOFTWARE IS PROVIDED "AS IS", WITHOUT WARRANTY OF ANY
# KIND, EXPRESS OR IMPLIED, INCLUDING BUT NOT LIMITED TO THE
# WARRANTIES OF MERCHANTABILITY, FITNESS FOR A PARTICULAR PURPOSE AND
# NONINFRINGEMENT. IN NO EVENT SHALL THE AUTHORS OR COPYRIGHT HOLDERS BE
# LIABLE FOR ANY CLAIM, DAMAGES OR OTHER LIABILITY, WHETHER IN AN ACTION
# OF CONTRACT, TORT OR OTHERWISE, ARISING FROM, OUT OF OR IN CONNECTION
# WITH THE SOFTWARE OR THE USE OR OTHER DEALINGS IN THE SOFTWARE.
#

__revision__ = "__FILE__ __REVISION__ __DATE__ __DEVELOPER__"

import os
import subprocess

import SCons.Action
import SCons.Builder
import SCons.Defaults
import SCons.Scanner.D
import SCons.Tool

import SCons.Tool.DCommon as DCommon


def generate(env):
    static_obj, shared_obj = SCons.Tool.createObjBuilders(env)

    static_obj.add_action('.d', SCons.Defaults.DAction)
    shared_obj.add_action('.d', SCons.Defaults.ShDAction)
    static_obj.add_emitter('.d', SCons.Defaults.StaticObjectEmitter)
    shared_obj.add_emitter('.d', SCons.Defaults.SharedObjectEmitter)

    env['DC'] = env.Detect('ldc2') or 'ldc2'
    env['DCOM'] = '$DC $_DINCFLAGS $_DVERFLAGS $_DDEBUGFLAGS $_DFLAGS -c -of=$TARGET $SOURCES'
    env['_DINCFLAGS'] = '${_concat(DINCPREFIX, DPATH, DINCSUFFIX, __env__, RDirs, TARGET, SOURCE)}'
    env['_DVERFLAGS'] = '${_concat(DVERPREFIX, DVERSIONS, DVERSUFFIX, __env__)}'
    env['_DDEBUGFLAGS'] = '${_concat(DDEBUGPREFIX, DDEBUG, DDEBUGSUFFIX, __env__)}'
    env['_DFLAGS'] = '${_concat(DFLAGPREFIX, DFLAGS, DFLAGSUFFIX, __env__)}'

    env['SHDC'] = '$DC'
    env['SHDCOM'] = '$DC $_DINCFLAGS $_DVERFLAGS $_DDEBUGFLAGS $_DFLAGS -c -relocation-model=pic -of=$TARGET $SOURCES'

    env['DPATH'] = ['#/']
    env['DFLAGS'] = []
    env['DVERSIONS'] = []
    env['DDEBUG'] = []

    if env['DC']:
        DCommon.addDPATHToEnv(env, env['DC'])

    env['DINCPREFIX'] = '-I='
    env['DINCSUFFIX'] = ''
    env['DVERPREFIX'] = '-version='
    env['DVERSUFFIX'] = ''
    env['DDEBUGPREFIX'] = '-debug='
    env['DDEBUGSUFFIX'] = ''
    env['DFLAGPREFIX'] = '-'
    env['DFLAGSUFFIX'] = ''
    env['DFILESUFFIX'] = '.d'

    env['DLINK'] = '$DC'
    env['DLINKFLAGS'] = SCons.Util.CLVar('')
    env['DLINKCOM'] = '$DLINK -of=$TARGET $DLINKFLAGS $__DRPATH $SOURCES $_DLIBDIRFLAGS $_DLIBFLAGS'

    env['DSHLINK'] = '$DC'
    env['DSHLINKFLAGS'] = SCons.Util.CLVar('$DLINKFLAGS -shared -defaultlib=phobos2-ldc')

<<<<<<< HEAD
    env['SHDLINKCOM'] = '$DLINK -of=$TARGET $DSHLINKFLAGS $__DSHLIBVERSIONFLAGS $__DRPATH $SOURCES $_DLIBDIRFLAGS $_DLIBFLAGS'
=======
    env['SHDLINKCOM'] = '$DLINK -of=$TARGET $DSHLINKFLAGS $__DSHLIBVERSIONFLAGS $__DRPATH $SOURCES $_DLIBDIRFLAGS $_DLIBFLAGS -L-ldruntime-ldc'
>>>>>>> 101e9c48

    env['DLIBLINKPREFIX'] = '' if env['PLATFORM'] == 'win32' else '-L-l'
    env['DLIBLINKSUFFIX'] = '.lib' if env['PLATFORM'] == 'win32' else ''
    # env['_DLIBFLAGS'] = '${_concat(DLIBLINKPREFIX, LIBS, DLIBLINKSUFFIX, __env__, RDirs, TARGET, SOURCE)}'
    env['_DLIBFLAGS'] = '${_stripixes(DLIBLINKPREFIX, LIBS, DLIBLINKSUFFIX, LIBPREFIXES, LIBSUFFIXES,  __env__)}'

    env['DLIBDIRPREFIX'] = '-L-L'
    env['DLIBDIRSUFFIX'] = ''
    env['_DLIBDIRFLAGS'] = '${_concat(DLIBDIRPREFIX, LIBPATH, DLIBDIRSUFFIX, __env__, RDirs, TARGET, SOURCE)}'

    env['DLIB'] = 'lib' if env['PLATFORM'] == 'win32' else 'ar cr'
    env['DLIBCOM'] = '$DLIB $_DLIBFLAGS {0}$TARGET $SOURCES $_DLIBFLAGS'.format('-c ' if env['PLATFORM'] == 'win32' else '')

    # env['_DLIBFLAGS'] = '${_concat(DLIBFLAGPREFIX, DLIBFLAGS, DLIBFLAGSUFFIX, __env__)}'

    env['DLIBFLAGPREFIX'] = '-'
    env['DLIBFLAGSUFFIX'] = ''

    # __RPATH is set to $_RPATH in the platform specification if that
    # platform supports it.
    env['DRPATHPREFIX'] = '-L-Wl,-rpath,' if env['PLATFORM'] == 'darwin' else '-L-rpath='
    env['DRPATHSUFFIX'] = ''
    env['_DRPATH'] = '${_concat(DRPATHPREFIX, RPATH, DRPATHSUFFIX, __env__)}'

    # Support for versioned libraries
    env['_DSHLIBVERSIONFLAGS'] = '$DSHLIBVERSIONFLAGS -L-soname=$_DSHLIBSONAME'
    env['_DSHLIBSONAME'] = '${DShLibSonameGenerator(__env__,TARGET)}'
    # NOTE: this is a quick hack, the soname will only work if there is
    # c/c++ linker loaded which provides callback for the ShLibSonameGenerator
    env['DShLibSonameGenerator'] = SCons.Tool.ShLibSonameGenerator
    # NOTE: this is only for further reference, currently $DSHLIBVERSION does
    # not work, the user must use $SHLIBVERSION
    env['DSHLIBVERSION'] = '$SHLIBVERSION'
    env['DSHLIBVERSIONFLAGS'] = []

    env['BUILDERS']['ProgramAllAtOnce'] = SCons.Builder.Builder(
        action='$DC $_DINCFLAGS $_DVERFLAGS $_DDEBUGFLAGS $_DFLAGS -of=$TARGET $DLINKFLAGS $__DRPATH $SOURCES $_DLIBDIRFLAGS $_DLIBFLAGS',
        emitter=DCommon.allAtOnceEmitter,
    )


def exists(env):
    return env.Detect('ldc2')


# Local Variables:
# tab-width:4
# indent-tabs-mode:nil
# End:
# vim: set expandtab tabstop=4 shiftwidth=4:<|MERGE_RESOLUTION|>--- conflicted
+++ resolved
@@ -105,11 +105,7 @@
     env['DSHLINK'] = '$DC'
     env['DSHLINKFLAGS'] = SCons.Util.CLVar('$DLINKFLAGS -shared -defaultlib=phobos2-ldc')
 
-<<<<<<< HEAD
-    env['SHDLINKCOM'] = '$DLINK -of=$TARGET $DSHLINKFLAGS $__DSHLIBVERSIONFLAGS $__DRPATH $SOURCES $_DLIBDIRFLAGS $_DLIBFLAGS'
-=======
     env['SHDLINKCOM'] = '$DLINK -of=$TARGET $DSHLINKFLAGS $__DSHLIBVERSIONFLAGS $__DRPATH $SOURCES $_DLIBDIRFLAGS $_DLIBFLAGS -L-ldruntime-ldc'
->>>>>>> 101e9c48
 
     env['DLIBLINKPREFIX'] = '' if env['PLATFORM'] == 'win32' else '-L-l'
     env['DLIBLINKSUFFIX'] = '.lib' if env['PLATFORM'] == 'win32' else ''
