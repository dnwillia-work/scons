--- conflicted
+++ resolved
@@ -37,12 +37,8 @@
 
 import SCons.Util
 
-<<<<<<< HEAD
 from . import aixcc
 from . import link
-=======
-import link
->>>>>>> 6db60dbe
 
 cplusplus = __import__('c++', globals(), locals(), [])
 
