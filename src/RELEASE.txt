<<<<<<< HEAD
  A new SCons checkpoint release, 2.5.1, is now available
=======
  A new SCons checkpoint release, 2.7.0.alpha.yyyymmdd, is now available
>>>>>>> c03e43ea
  on the SCons download page:

          http://www.scons.org/download.php

  This is a minor release

<<<<<<< HEAD
  Here is a summary of the changes since 2.5.0:

  NEW FUNCTIONALITY

    - None
=======
  A SCons "checkpoint release" is intended to provide early access to
  new features so they can be tested in the field before being released
  for adoption by other software distributions.

  Note that a checkpoint release is developed using the same test-driven
  development methodology as all SCons releases.  Existing SCons
  functionality should all work as it does in previous releases (except
  for any changes identified in the release notes) and early adopters
  should be able to use a checkpoint release safely for production work
  with existing SConscript files.  If not, it represents not only a bug
  in SCons but also a hole in the regression test suite, and we want to
  hear about it.

  New features may be more lightly tested than in past releases,
  especially as concerns their interaction with all of the other
  functionality in SCons.  We are especially interested in hearing bug
  reports about new functionality.

  We do not recommend that downstream distributions (Debian, Fedora,
  etc.) package a checkpoint release, mainly to avoid confusing the
  "public" release numbering with the long checkpoint release names.

  Here is a summary of the changes since 1.3.0:

  NEW FUNCTIONALITY

    - List new features (presumably why a checkpoint is being released)
>>>>>>> c03e43ea

  DEPRECATED FUNCTIONALITY

    - List anything that's been deprecated since the last release

  CHANGED/ENHANCED EXISTING FUNCTIONALITY

<<<<<<< HEAD
    - None

  FIXES

    - None

  IMPROVEMENTS

    - Use memoization to optimize PATH evaluation across all dependencies per
      node. (PR #345)  This should fix some performance degredation due to 
      changes to enable enhanced multi-language scanning added in 2.5.0

  PACKAGING

    - Fixed missing scons-configure-cache.py. (It was accidently omitted)
=======
    - List modifications to existing features, where the previous behavior
      wouldn't actually be considered a bug

  FIXES

    - List fixes of outright bugs

  IMPROVEMENTS

    - List improvements that wouldn't be visible to the user in the
      documentation:  performance improvements (describe the circumstances
      under which they would be observed), or major code cleanups

  PACKAGING

    - List changes in the way SCons is packaged and/or released
>>>>>>> c03e43ea

  DOCUMENTATION

    - List any significant changes to the documentation (not individual
      typo fixes, even if they're mentioned in src/CHANGES.txt to give
      the contributor credit)

  DEVELOPMENT

    - List visible changes in the way SCons is developed

<<<<<<< HEAD
  Thanks to William Deegan and Alexey Klimkin for their contributions to this release.
=======
  Thanks to CURLY, LARRY, and MOE for their contributions to this release.
>>>>>>> c03e43ea
  Contributors are listed alphabetically by their last name.

__COPYRIGHT__
__FILE__ __REVISION__ __DATE__ __DEVELOPER__<|MERGE_RESOLUTION|>--- conflicted
+++ resolved
@@ -1,21 +1,10 @@
-<<<<<<< HEAD
-  A new SCons checkpoint release, 2.5.1, is now available
-=======
   A new SCons checkpoint release, 2.7.0.alpha.yyyymmdd, is now available
->>>>>>> c03e43ea
   on the SCons download page:
 
           http://www.scons.org/download.php
 
   This is a minor release
 
-<<<<<<< HEAD
-  Here is a summary of the changes since 2.5.0:
-
-  NEW FUNCTIONALITY
-
-    - None
-=======
   A SCons "checkpoint release" is intended to provide early access to
   new features so they can be tested in the field before being released
   for adoption by other software distributions.
@@ -43,7 +32,6 @@
   NEW FUNCTIONALITY
 
     - List new features (presumably why a checkpoint is being released)
->>>>>>> c03e43ea
 
   DEPRECATED FUNCTIONALITY
 
@@ -51,23 +39,6 @@
 
   CHANGED/ENHANCED EXISTING FUNCTIONALITY
 
-<<<<<<< HEAD
-    - None
-
-  FIXES
-
-    - None
-
-  IMPROVEMENTS
-
-    - Use memoization to optimize PATH evaluation across all dependencies per
-      node. (PR #345)  This should fix some performance degredation due to 
-      changes to enable enhanced multi-language scanning added in 2.5.0
-
-  PACKAGING
-
-    - Fixed missing scons-configure-cache.py. (It was accidently omitted)
-=======
     - List modifications to existing features, where the previous behavior
       wouldn't actually be considered a bug
 
@@ -84,7 +55,6 @@
   PACKAGING
 
     - List changes in the way SCons is packaged and/or released
->>>>>>> c03e43ea
 
   DOCUMENTATION
 
@@ -96,11 +66,7 @@
 
     - List visible changes in the way SCons is developed
 
-<<<<<<< HEAD
-  Thanks to William Deegan and Alexey Klimkin for their contributions to this release.
-=======
   Thanks to CURLY, LARRY, and MOE for their contributions to this release.
->>>>>>> c03e43ea
   Contributors are listed alphabetically by their last name.
 
 __COPYRIGHT__
