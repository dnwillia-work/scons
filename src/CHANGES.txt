--- conflicted
+++ resolved
@@ -13,7 +13,6 @@
       Also fixed the default arguments for the print_tree and
       render_tree methods. (PR #284, too)
 
-<<<<<<< HEAD
   From William Blevins:
     - Added support for cross-language dependency scanning;
       SCons now respects scanner keys for implicit dependencies.
@@ -31,10 +30,8 @@
   From Jakub Pola:
     - Intel Compiler 2016 (Linux/Mac) update for tool directories.
 
-=======
   From Adarsh Sanjeev:
   	- Fix for issue #2494: Added string support for Chmod function.
->>>>>>> 3909c2e0
 
 RELEASE 2.4.1 - Mon, 07 Nov 2015 10:37:21 -0700
 
