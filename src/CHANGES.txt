

                 SCons - a software construction tool

                            Change Log

NOTE: The 4.0.0 Release of SCons will drop Python 2.7 Support

RELEASE  VERSION/DATE TO BE FILLED IN LATER

  From William Deegan:
    - Fix broken clang + MSVC 2019 combination by using MSVC configuration logic to 
      propagate'VCINSTALLDIR' and 'VCToolsInstallDir' which clang tools use to locate
      header files and libraries from MSVC install. (Fixes GH Issue #3480)
    - Added C:\msys64\mingw64\bin to default mingw and clang windows PATH's.  This 
      is a reasonable default and also aligns with changes in Appveyor's VS2019 image.
    - Drop support for Python 2.7. SCons will be Python 3.5+ going forward.
    - Change SCons.Node.ValueWithMemo to consider any name passed when memoizing Value() nodes

<<<<<<< HEAD
  From Andrew Morrow:
    - Fix Issue #3469 - Fixed improper reuse of temporary and compiled files by Configure when changing
      the order and/or number of tests.  This is done by using the hash of the generated temporary files
      content and (For the target files) the hash of the action.
      So where previously files would be named:
      - config_1.c, config_1.o, config_1
      The will now be named (For example)
      - conftest_68b375d16e812c43e6d72d6e93401e7c_0.c,
        conftest_68b375d16e812c43e6d72d6e93401e7c_0_5713f09fc605f46b2ab2f7950455f187.o
        or
        conftest_68b375d16e812c43e6d72d6e93401e7c_0.o
        conftest_68b375d16e812c43e6d72d6e93401e7c_0_5713f09fc605f46b2ab2f7950455f187 (for executable)
=======
  From Jeremy Elson:
    - Updated design doc to use the correct syntax for Depends()

  From Adam Gross:
    - Added support for taking instances of the Value class as implicit
      dependencies.
    - Added new module SCons.Scanner.Python to allow scanning .py files.
    - Added support for explicitly passing a name when creating Value() nodes. This may be useful
      when the value can't be converted to a string or if having a name is otherwise desirable.
>>>>>>> 5dc329a5

  From Mathew Robinson:
    - Improve performance of Subst by preventing unnecessary frame
      allocations by no longer defining the *Subber classes inside of their
      respective function calls.
    - Improve performance of Subst in some cases by preventing
      unnecessary calls to eval when a token is surrounded in braces
      but is not a function call.
    - Improve performance of subst by removing unnecessary recursion.

  From Mats Wichmann:
    - Remove deprecated SourceCode
    - str.format syntax errors fixed
    - a bunch of linter/checker syntax fixups
    - Convert remaining uses of insecure/deprecated mktemp method.
    - Clean up some duplications in manpage.  Clarify portion of manpage on Dir and File nodes.
    - Reduce needless list conversions.
    - Fixed regex in Python scanner.


RELEASE 3.1.2 - Mon, 17 Dec 2019 02:06:27 +0000

  From Edoardo Bezzeccheri
    - Added debug option "action_timestamps" which outputs to stdout the absolute start and end time for each target.

  From Rob Boehne
    - Fix suncxx tool (Oracle Studio compiler) when using Python 3.  Previously would throw an exception.
      Resolved by properly handling tool version string output as unicode.

  From Tim Gates
    - Resolved a typo in engine.SCons.Tool

  From Adam Gross:
    - Resolved a race condition in multithreaded Windows builds with Python 2
      in the case where a child process is spawned while a Python action has a
      file open. Original author: Ryan Beasley.
    - Added memoization support for calls to Environment.Value() in order to
	  improve performance of repeated calls.


  From Jason Kenny
    - Update Command() function to accept target_scanner, source_factory, and target_factory arguments.
      This makes Command act more like a one-off builder.

  From Ivan Kravets
    - Added support for "-imacros" to ParseFlags

  From Jacek Kuczera:
    - Fix CheckFunc detection code for Visual 2019. Some functions
      (e.g. memmove) were incorrectly recognized as not available.

  From Jakub Kulik
    - Fix stacktrace when using SCons with Python 3.5+ and SunOS/Solaris related tools.	

  From Philipp Maierhöfer:
    - Avoid crash with UnicodeDecodeError on Python 3 when a Latex log file in
      non-UTF-8 encoding (e.g. containing umlauts in Latin-1 encoding when
      the fontenc package is included with \usepackage[T1]{fontenc}) is read.

  From Mathew Robinson:
    - Improved threading performance by ensuring NodeInfo is shared
      across threads. Results in ~13% improvement for parallel builds
      (-j# > 1) with many shared nodes.
    - Improve performance of Entry.disambiguate() by making check for
      most common case first, preventing unnecessary IO.
    - Improved DAG walk performance by reducing unnecessary work when
      there are no un-visited children.

  From Mats Wichmann
    - Replace instances of string find method with "in" checks where
      the index from find() was not used.
    - CmdStringHolder fix from issue #3428
    - Turn previously deprecated debug options into failures:
      --debug=tree, --debug=dtree, --debug=stree, --debug=nomemoizer.
    - Experimental New Feature: Enable caching MSVC configuration
      If SCONS_CACHE_MSVC_CONFIG shell environment variable is set,
      SCons will cache the results of past calls to vcvarsall.bat to
      a file; integrates with existing memoizing of such vars.
      On vs2019 saves 5+ seconds per SCons invocation, which really
      helps test suite runs.
    - Remove deprecated SourceSignatures, TargetSignatures
    - Remove deprecated Builder keywords: overrides and scanner
    - Remove deprecated env.Copy
    - Remove deprecated BuildDir plus SConscript keyword build_dir
    - A number of documentation improvements.


RELEASE 3.1.1 - Mon, 07 Aug 2019 20:09:12 -0500

  From William Deegan:
    - Remove obsoleted references to DeciderNeedsNode which could cause crash when using --debug=explain

  From Jason Kenny
    - Add Fix and test for crash in 3.1.0 when using Decider('MD5-timestamp') and --debug=explain

  From Ben Reed:
    - Added -fmerge-all-constants to flags that get included in both CCFLAGS and LINKFLAGS.

  From Mathew Robinson:
    - Fix issue #3415 - Update remaining usages of EnvironmentError to SConsEnvironmentError
      this patch fixes issues introduced in 3.1.0 where any of the
      following would cause SCons to error and exit:
        - CacheDir not write-able
        - JSON encoding errors for CacheDir config
        - JSON decoding errors for CacheDir config


RELEASE 3.1.0 - Mon, 20 Jul 2019 16:59:23 -0700

  From Joseph Brill:
    - Code to supply correct version-specifier argument to vswhere for
      VS version selection.

  From William Deegan:
    - Enhanced --debug=explain output. Now the separate components of the dependency list are split up
      as follows:

      scons: rebuilding `file3' because:
           the dependency order changed:
           ->Sources
           Old:xxx	New:zzz
           Old:yyy	New:yyy
           Old:zzz	New:xxx
           ->Depends
           ->Implicit
           Old:/usr/bin/python	New:/usr/bin/python
    - Fix Issue #3350 - SCons Exception EnvironmentError is conflicting with Python's EnvironmentError.
    - Fix spurious rebuilds on second build for cases where builder has > 1 target and the source file
      is generated. This was causing the > 1th target to not have it's implicit list cleared when the source
      file was actually built, leaving an implicit list similar to follows for 2nd and higher target
              ['/usr/bin/python', 'xxx', 'yyy', 'zzz']
      This was getting persisted to SConsign and on rebuild it would be corrected to be similar to this
              ['zzz', 'yyy', 'xxx', '/usr/bin/python']
      Which would trigger a rebuild because the order changed.
      The fix involved added logic to mark all shared targets as peers and then ensure they're implicit
      list is all cleared together.
    - Fix Issue #3349 - SCons Exception EnvironmentError is conflicting with Python's EnvironmentError.
      Renamed to SConsEnvironmentError
    - Fix Issue #3350 - mslink failing when too many objects.  This is resolved by adding TEMPFILEARGJOIN variable
      which specifies what character to join all the argements output into the tempfile. The default remains a space
      when mslink, msvc, or mslib tools are loaded they change the TEMPFILEARGJOIN to be a line separator (\r\n on win32)
    - Fix performance degradation for MD5-timestamp decider.  NOTE: This changes the Decider() function arguments.
      From:
          def my_decider(dependency, target, prev_ni):
      To:
          def my_decider(dependency, target, prev_ni, repo_node):
      Where repo_node is the repository (or other) node to use to check if the node is out of date instead of dependency.

  From Peter Diener:
    - Additional fix to issue #3135 - Also handle 'pure' and 'elemental' type bound procedures
    - Fix issue #3135 - Handle Fortran submodules and type bound procedures

  From Adam Gross:
    - Upgraded and improved Visual Studio solution/project generation code using the MSVSProject builder.
      - Added support for Visual Studio 2017 and 2019.
      - Added support for the following per-variant parameters to the builder:
        - cpppaths: Provides per-variant include paths.
        - cppdefines: Provides per-variant preprocessor definitions.

  From Michael Hartmann:
    - Fix handling of Visual Studio Compilers to properly reject any unknown HOST_PLATFORM or TARGET_PLATFORM

  From Bert Huijben:
    - Added support for Visual Studio 2019 toolset.

  From Mathew Robinson:
    - Update cache debug output to include cache hit rate.
    - No longer unintentionally hide exceptions in Action.py
    - Allow builders and pseudo-builders to inherit from OverrideEnvironments

  From Leonard de Ruijter:
    - Add logic to derive correct version argument to vswhere

  From Lukas Schrangl:
    - Enable LaTeX scanner to find more than one include per line

  From Mats Wichmann:
    - scons-time takes more care closing files and uses safer mkdtemp to avoid
      possible races on multi-job runs.
    - Use importlib to dynamically load tool and platform modules instead of imp module
    - sconsign: default to .sconsign.dblite if no filename is specified.
      Be more informative in case of unsupported pickle protocol (py2 only).
    - Fix issue #3336 - on Windows, paths were being added to PATH even if
      tools were not found in those paths.
    - More fixes for newer Java versions (since 9): handle new jdk directory
      naming (jdk-X.Y instead of jdkX.Y) on Windows; handle two-digit major
      version. Docstrings improved.
    - Fixups for pylint: exception types, redefined functions,
      globals, etc.  Some old code removed to resolve issues (hashlib is
      always present on modern Pythons; no longer need the code for
      2.5-and-earlier optparse). cmp is not a builtin function in Py3,
      drop one (unused) use; replace one.  Fix another instance of
      renaming to SConsEnvironmentError. Trailing whitespace.
      Consistently use not is/in (if not x is y -> if x is not y).
    - Add a PY3-only function for setting up the cachedir that should be less
      prone to races. Add a hack to the PY2 version (from Issue #3351) to
      be less prone to a race in the check for old-style cache.
    - Fix coding error in docbook tool only exercised when using python lxml
    - Recognize two additional GNU compiler header directory options in
      ParseFlags: -iquote and -idirafter.
    - Fix more re patterns that contain \ but not specified as raw strings
      (affects scanners for D, LaTeX, swig)


RELEASE 3.0.5 - Mon, 26 Mar 2019 15:04:42 -0700

  From William Deegan:

    - Fix Issue #3283 - Handle using --config=force in combination with Decider('MD5-timestamp').
      3.0.2 in fix for issue #2980 added that deciders can throw DeciderNeedsNode exception.
      The Configure logic directly calls the decider when using --config=force but wasn't handling
      that exception.  This would yield minimally configure tests using TryLink() not running and
      leaving TypeError Nonetype exception in config.log
    - Fix Issue #3303 - Handle --config=force overwriting the Environment passed into Configure()'s
      Decider and not clearing it when the configure context is completed.
    - Add default paths for yacc tool on windows to include cygwin, mingw, and chocolatey
    - Fix issue #2799 - Fix mingw tool to respect SHCCCOMSTR, SHLINKCOMSTR and LDMODULECOMSTR
    - Fix Issue #3329 - Add support for MS SDK V10.0A (which is commonly installed with VS2017)
    - Fix Issue #3333 - Add support for finding vswhere under 32 bit windows installs.

  From Maciej Kumorek:
    - Update the MSVC tool to include the nologo flag by default in RCFLAGS

From Daniel Moody:
    - Change the default for AppendENVPath to delete_existing=0, so path
      order will not be changed, unless explicitly set (Issue #3276)
    - Fixed bug which threw error when running SCons on windows system with no MSVC installed.
    - Update link tool to convert target to node before accessing node member
    - Update mingw tool to remove MSVC like nologo CCFLAG
    - Add default paths for lex tool on windows to include cygwin, mingw, and chocolatey
    - Add lex construction variable LEXUNISTD for turning off unix headers on windows
    - Update lex tool to use win_flex on windows if available

  From Mats Wichmann:
    - Quiet open file ResourceWarnings on Python >= 3.6 caused by
      not using a context manager around Popen.stdout
    - Add the textfile tool to the default tool list
    - Fix syntax on is/is not clauses: should not use with a literal
    - Properly retrieve exit code when catching SystemExit
    - scons-time now uses context managers around file opens
    - Fix regex patterns that were not specified as raw strings

  From Bernhard M. Wiedemann:
    - Do not store build host+user name if reproducible builds are wanted


RELEASE 3.0.4 - Mon, 20 Jan 2019 22:49:27 +0000

  From Mats Wichmann:
    - Improve finding of Microsoft compiler: add a 'products' wildcard
      in case 2017 Build Tools only is installed as it is considered a separate
      product from the default Visual Studio
    - Add TEMPFILESUFFIX to allow a customizable filename extension, as
      described in the patch attached to issue #2431.
    - scons.py and sconsign.py stopped working if script called as a symlink
      to location in scons-local location.
    - Fix issue running scons using a symlink to scons.py in an scons-local dir
    - Doc updates around Default(), and the various *TARGETS variables.

  From Daniel Moody:
    - Improved support for VC14.1 and Visual Studio 2017, as well as arm and arm64 targets.
      Issues #3268 & Issue #3222
    - Initial support for ARM targets with Visual Studio 2017 - Issue #3182 (You must set TARGET_ARCH for this to work)
    - Update TempFileMunge class to use PRINT_CMD_LINE_FUNC

  From Tobias Herzog
    - Enhance cpp scanner regex logic to detect if/elif expressions without whitespaces but
      parenthesis like "#if(defined FOO)" or "#elif!(BAR)" correctly.


RELEASE 3.0.3 - Mon, 07 Jan 2019 20:05:22 -0400
  NOTE: 3.0.2 release was dropped because there was a packaging bug. Please consider all 3.0.2
        content.

  From William Deegan:
    - Fixes to packaging logic.  Ensuring the SCons.Tool.clangCommon module is added
      to the release packages.
    - Modify scons.bat script to check for scons python script without .py extension if no file
      scons.py exists. This enables an all platform wheel to work.

  From Mats Wichmann:
    - Update doc examples to work with Python 3.5+:  map() now returns an iterable instead of a list.


RELEASE 3.0.2 - Mon, 31 Dec 2018 16:00:12 -0700

  From Bernard Blackham:
    - Fixed handling of side-effects in task master (fixes #3013).

  From William Deegan:
    - Remove long deprecated SCons.Options code and tests.  This removes BoolOption,EnumOption,
      ListOption,PackageOption, and PathOption which have been replaced by *Variable() many years ago.
    - Re-Enable parallel SCons (-j) when running via Pypy
    - Move SCons test framework files to testing/framework and remove all references to QMtest.
      QMTest has not been used by SCons for some time now.
    - Updated logic for mingw and clang on win32 to search default tool install paths if not
      found in normal SCons PATH.  If the user specifies PATH or tool specific paths they
      will be used and the default paths below will be ignored.
      - Default path for clang/clangxx : C:\Program Files\LLVM\bin
      - Default path for mingw         : C:\MinGW\bin and/or  C:\mingw-w64\*\mingw64\bin
      - Key program to locate mingw    : mingw32-make (as the gcc with mingw prefix has no fixed name)
    - Fixed issue causing stack trace when python Action function contains a unicode string when being
      run with Python 2.7
    - Add alternate path to QT install for Centos in qt tool: /usr/lib64/qt-3.3/bin
    - Fix Java tools to search reasonable default paths for Win32, Linux, macOS.  Add required paths
      for swig and java native interface to JAVAINCLUDES.  You should add these to your CPPPATH if you need
      to compile with them.  This handles spaces in paths in default Java paths on windows.
    - Added more java paths to match install for Centos 7 of openjdk
    - Fix new logic which populates JAVAINCLUDES to handle the case where javac is not found.
    - Fix GH Issue #2580 - # in FRAMEWORKPATH doesn't get properly expanded. The # is left in the
      command line.
    - Fix issue #2980 with credit to Piotr Bartosik (and William Blevins).  This is an issue where using
      TimeStamp-MD5 Decider and CacheDir can yield incorrect md5's being written into the .sconsign.
      The difference between Piotr Bartosik's patch and the current code is that the more complicated
      creation of file to csig map is only done when the count of children for the current node doesn't
      match the previous count which is loaded from the sconsign.
    - Fix issue # 3106 MSVC if using MSVC_BATCH and target dir had a space would fail due to quirk in
      MSVC's handling of escaped targetdirs when batch compiling.
    - Fix GH Issue #3141 unicode string in a TryAction() with python 2.7 crashes.
    - Fix GH Issue #3212 - Use of Py3 and CacheDir + Configure's TryCompile (or likely and Python Value Nodes)
      yielded trying to combine strings and bytes which threw exception.
    - Fix GH Issue #3225 SCons.Util.Flatten() doesn't handle MappingView's produced by dictionary as return
      values from dict().{items(), keys(), values()}.
    - Fix GH Issue #3241 - Properly support versioned shared libraries for MacOS.  We've also introduced two
      new env variables APPLELINK_CURRENT_VERSION and APPLELINK_COMPATIBILITY_VERSION which will specify
      what is passed to the linkers -current_version and -compatibility_version flags.  If not specified
      they will be derived from SHLIBVERSION as such:
      - APPLELINK_CURRENT_VERSION = SHLIBVERSION
      - APPLELINK_COMPATIBILITY_VERSION = all but the last digit in SHLIBVERSION with .0 appended.
      Note that the values of the above will be validated. Valid format for either APPLELINK variable is
      X[.Y[.Z]] where 0 <= X <= 65535, 0 <= Y <= 255, 0 <= Z <= 255.
      The new variables have been added to the documents and should show up in user guide and manpage.
    - Fix GH Issue #3136 no longer wrap io.{BufferedReader,BufferedWriter,BufferedRWPair,BufferedRandom,TextIOWrapper
      with logic to set HANDLE_FLAG_INHERIT flag on the file handle.  Python 3.4+ automatically sets this according
      to Python docs: https://docs.python.org/3/library/os.html#fd-inheritance

  From Ray Donnelly:
    - Fix the PATH created by scons.bat (and other .bat files) to provide a normalized
      PATH.  Some pythons in the 3.6 series are no longer able to handle paths which
      have ".." in them and end up crashing.  This is done by cd'ing into the directory
      we want to add to the path and then using %CD% to give us the normalized directory
      See bug filed under Python 3.6: https://bugs.python.org/issue32457.
      Note: On Win32 PATH's which have not been normalized may cause undefined behavior
      by other executables being run by SCons (or any subprocesses of executables being run by SCons).
      Resolving this issue should eliminate that possibility going forward.

  From Andrew Featherstone
    - Removed unused --warn options from the man page and source code.

  From Arda Fu
    - Fix cpp scanner regex logic to treat ifndef for py3.5+. Previously it was
      not properly differentiating between if, ifdef, and ifndef.

  From Philipp Maierhöfer
    - Added a __hash__ method to the class Scons.Subst.Literal. Required when substituting Literal
      objects when SCons runs with Python 3.
    - Added missing FORTRANMODDIRPREFIX to the gfortran tool.

  From Matthew Marinets:
    - Fixed an issue that caused the Java emitter to incorrectly parse arguments to constructors that
      implemented a class.

  From Fredrik Medley:
    - Fix exception when printing of EnviromentError messages.
      Specifically, this fixes error reporting of the race condition when
      initializing the cache which error previously was hidden.

  From Daniel Moody:
    - Updated Jar builder to handle nodes and directories better
    - Updated Jar builder to flatten source list which could contain embedded lists
    - Removed some magic numbers from jar.py on behalf of Mats Wichmann (mats@linux.com)
    - Set the pickling protocal back to highest which was causing issues
      with variant dir tests. This will cause issues if reading sconsigns
      pickled with the previous lower protocal.
    - Updated swig to setup default paths for windows
    - Updated gettext tools to setup default paths for windows with Cygwin/MinGW setups
    - Add common location for default paths for cygwin and mingw in Platform modules
    - Updated YACC tool to work on windows with Cygwin/MinGW setups
    - Set the pickling protocal back to highest which was causing issues
      with variant dir tests. This will cause issues if reading sconsigns
      pickled with the previous lower protocal.
    - Updated FS.py to handle removal of splitunc function from python 3.7
    - Updated the vc.py to ignore MSVS versions where not compiler could be found

  From Gary Oberbrunner:
    - Fix bug when Installing multiple subdirs outside the source tree
    - fix to_str to handle None without raising exception
    - Fix -jN for python 3.7

  From Jonathon Reinhart:
    - Replace all instances of `int main()` in C code with `int main(void)`.
      Specifically, this fixes the test cases use by Configure.CheckCC() which
      would fail when using -Wstrict-prototypes.

  From Zachary Tessler:
    - Fix calculation of signatures for FunctionActions that contain list (or set,...)
      comprehensions whose expressions involve constant literals. Those constants had
      been ignored in signatures, so changing them did not cause targets to be rebuilt.

  From Paweł Tomulik:
    - In the testing framework, module TestCommon, fixed must_contain(),
      must_not_contain(), and related methods of TestCommon class to work with
      substrings located at zero offset.
    - Added virtualenv support. A new function Virtualenv() determines whether
      SCons runs in a virtualenv. The search PATH may also be extended to
      prefer executables from the current virtualenv over the ones provided by
      base environment. New option --enable-virtualenv provided to import some
      virtualenv-related variables to SCons and extend every env['ENV']['PATH']
      automatically. New option --ignore-virtualenv disables this. Two
      environment variables, SCONS_ENABLE_VIRTUALENV and
      SCONS_IGNORE_VIRTUALENV are supported for the same purpose.

  From Richard West:
    - Add SConstruct.py, Sconstruct.py, sconstruct.py to the search path for the root SConstruct file.
      Allows easier debugging within Visual Studio
    - Change setup.py to change the install directory (via  pip, or setup.py install) from scons-#.#.#
      to scons (Yielding <pythondir>/lib/scons/SCons/ instead of <pythondir>/lib/scons/SCons-#.#.#/).
      This changes SCons to better comply with normal Python installation practices.

  From Mats Wichmann:
    - Recognize new java 9, 10, 11 (as 9.0 and 10.0, 11.0)
    - Updated manpage scons.xml to fix a nested list problem
    - Updated doc terminiology: use prepend instead of append as appropriate
    - XML validity fixes from SConstruct.py change
    - Update wiki links to new github location
    - Update bug links to new github location
    - Make it easier for SConscript() call to fail on missing script.
      It was possible to call SCons.Warnings.warningAsException
      (not documented as a user API) to make all warnings fail. Now
      SConscript can take an optional must_exist flag which if true fails
      if the script does not exist.  Not failing on missing script is
      now considered deprecated, and the first instance will print a
      deprecation message.  It is now also possible to flip the scons
      behavior (which still defaults to warn, not fail) by calling
      SCons.Script.set_missing_sconscript_error, which is also not a
      documented interface at the moment.
    - Convert TestCmd.read to use with statement on open (quiets 17 py3 warnings)
    - Quiet py3 warning in UtilTests.py
    - Fix tests specifying octal constants for py3
    - Fix must_contain tests for py3
    - RPM package generation:
       - Fix supplying a build architecture
       - Disable auto debug package generation on certain rpmbuild versions
       - Adjust some tests to only supply build-id file on certain rpmbuild versions
       - Tests now use a file fixture for the repeated (trivial) main.c program.
       - Document and comment cleanup.
       - Added new Environment Value X_RPM_EXTRADEFS to supply custom settings
         to the specfile without adding specific logic for each one to scons.
    - The test for Python.h needed by swig tests is moved to get_python_platform
      so it does not have to be repeated in every test; picks up one failure
      which did not make the (previously needed) check. Windows version
      of get_python_platform needed some rework in case running in virtualenv.
    - If test opens os.devnull, register with atexit so file opens do not leak.
    - Fix bugs in Win32 process spawn logic to handle OSError exception correctly.
    - Use time.perf_counter instead of time.clock if it exists.
      time.clock deprecated since py3.3, due to remove in 3.8. deprecation
      warnings from py3.7 were failing a bunch of tests on Windows since they
      mess up expected stderr.
    - Prefer Py3's inspect.getfullargspec over deprecated inspect.getargspec.
      Switched to "new" (standard in Py2.7) usage of receiving a namedtuple -
      we were unpacking to a four-tuple, two of the items of which were unused;
      getfullargspec returns a named tuple with seven elements so it is a
      cleaner drop-in replacement using the namedtuple.
    - Updated the test-framework.rst documentation.
    - Remove obsoleted internal implementaiton of OrderedDict.
    - Test for tar packaging fixups
    - Stop using deprecated unittest asserts
    - messages in strip-install-dir test now os-neutral
    - Add xz compression format to packaging choices.
    - Syntax cleanups - trailing blanks, use "is" to compare with None, etc.
      Three uses of variables not defined are changed.
    - Some script changes in trying to find scons engine
    - Update (pep8) configure-cache script, add a --show option.
    - Fix for a couple of "what if tool not found" exceptions in framework.
    - Add Textfile/Substfile to default environment. (issue #3147)
    - sconsign: a couple of python3 fixes; be more tolerant of implicit
      entries which have no signatures; minor PEP8 changes.
    - Fix a couple of type mistakes (list-> string, filter type -> list)
    - Fix a couple of type mistakes in packaging tools: list-> string in msi,
      filter type -> list in ipk

  From Bernhard M. Wiedemann:
    - Update SCons' internal scons build logic to allow overriding build date
      with SOURCE_DATE_EPOCH for SCons itself.
    - Change the datestamps in SCons' docs and embedded in code use ISO 8601 format and UTC

  From Hao Wu
    - Typo in customized decider example in user guide
    - Replace usage of unittest.TestSuite with unittest.main() (fix #3113)

RELEASE 3.0.1 - Mon, 12 Nov 2017 15:31:33 -0700

  From Daniel Moody:
    - Jar can take multiple targets, and will make a duplicate jar from the sources for each target
    - Added some warnings in case the Jar builder makes an implicit target
    - Added Jar method and changed jar build to be more specific. Jar method will take in
      directories or classes as source. Added more tests to JAR to ensure the jar was
      packaged with the correct compiled class files.
    - Added a No result test case to handle bug which seems unrelated to java in the
      swig-dependencies.py test, more info here: http://scons.tigris.org/issues/show_bug.cgi?id=2907
    - Added a travis script to test on ubuntu trusty now that the project is on github
      so that Continuus Integration tests can be run automatically. It tests most case and considers
      no result a pass as well. Improving this script can install more dependincies allowing for more
      tests to be run.

  From Daniel Moody:
    - Updated the Jar Builder tool in Tool/__init__.py so that is doesn't force class files as
      sources, allowing directories to be passed, which was causing test/Java/JAR.py to fail.

  From William Deegan:
    - Fix issue where code in utility routine to_String_for_subst() had code whose result was never
      properly returned.
      (Found by: James Rinkevich https://pairlist4.pair.net/pipermail/scons-users/2017-October/006358.html )
    - Fixed Variables.GenerateHelpText() to now use the sort parameter. Due to incorrect 2to3 fixer changes
      8 years ago it was being used as a boolean parameter.  Now you can specify sort to be a callable, or boolean
      value. (True = normal sort). Manpage also updated.
    - Fixed Tool loading logic from exploding sys.path with many site_scons/site_tools prepended on py3.
    - Added additional output with time to process each SConscript file when using --debug=time.

  From Thomas Berg:
    - Fixed a regression in scons-3.0.0 where "from __future__ import print_function" was imposed
      on the scope where SConstruct is executed, breaking existing builds using PY 2.7.

  From William Deegan:
    - Fix broken subst logic where a string with "$$(abc)" was being treated as "$(abc) and the
      logic for removing the signature escapes was then failing because there was no closing "$)".
      This was introduced by a pull request to allow recursive variable evaluations to yield a string
      such as "$( $( some stuff $) $)".

  From Zachary Tessler:
    - Fix incorrect warning for repeated identical builder calls that use overrides


RELEASE 3.0.0 - Mon, 18 Sep 2017 08:32:04 -0700

NOTE: This is a major release.  You should expect that some targets may rebuild when upgrading.
Significant changes in some python action signatures. Also switching between PY 2.7 and PY 3.5, 3.6
will cause rebuilds.


  From William Blevins:
    - Updated D language scanner support to latest: 2.071.1. (PR #1924)
      https://dlang.org/spec/module.html accessed 11 August 2016
      - Enhancements:
        - Added support for selective imports: "import A : B, C;" -> A
        - Added support for renamed imports. "import B = A;" -> A
        - Supports valid combinations: "import A, B, CCC = C, DDD = D : EEE = FFF;" -> A, B, C, D
      - Notes:
        - May find new (previously missed) Dlang dependencies.
        - May cause rebuild after upgrade due to dependency changes.
    - Updated Fortran-related tests to pass under GCC 5/6.
    - Fixed SCons.Tool.Packaging.rpm.package source nondeterminism across builds.

  From William Deegan:
    - Removed deprecated tools CVS, Perforce, BitKeeper, RCS, SCCS, Subversion.
    - Removed deprecated module SCons.Sig
    - Added prioritized list of xsltproc tools to docbook. The order will now be as
      follows: xsltproc, saxon, saxon-xslt, xalan  (with first being highest priority, first
      tool found is used)
    - Fixed MSVSProject example code (http://scons.tigris.org/issues/show_bug.cgi?id=2979)
    - Defined MS SDK 10.0 and Changed VS 2015 to use SDK 10.0
    - Changes to Action Function and Action Class signiture creation.  NOTE: This will cause rebuilds
      for many builds when upgrading to SCons 3.0
    - Fixed Bug #3027 - "Cross Compiling issue: cannot override ranlib"
    - Fixed Bug #3020 - "Download link in user guide wrong. python setup.py install --version-lib broken"
    - Fixed Bug #2486 - Added SetOption('silent',True) - Previously this value was not allowed to be set.
    - Fixed Bug #3040 - Non-unicode character in CHANGES.txt
    - Fixed Bug #2622 - AlwaysBuild + MSVC regression.
    - Fixed Bug #3025 - (Credit to Florian : User flow86 on tigris) - Fix typo JAVACLASSSUFIX should have been
                        JAVACLASSSUFFIX


  From Ibrahim Esmat:
    - Added the capability to build Windows Store Compatible libraries that can be used
      with Universal Windows Platform (UWP) Apps and published to the store

  From Daniel Holth:
    - Add basic support for PyPy (by deleting __slots__ from Node with a
      metaclass on PyPy); wrap most-used open() calls in 'with' statements to
      avoid too many open files.
    - Add __main__.py for `python -m SCons` in case it is on PYTHONPATH.
    - Always use highest available pickle protocol for efficiency.
    - Remove unused command line fallback for the zip tool.

  From Gaurav Juvekar:
    - Fix issue #2832: Expand construction variables in 'chdir' argument of builders. (PR #463)
    - Fix issue #2910: Make --tree=all handle Unicode. (PR #427)
    - Fix issue #2788: Fix typo in documentation example for sconf. (PR #388)

  From Alexey Klimkin:
    - Use memoization to optimize PATH evaluation across all dependencies per
      node. (PR #345)
    - Use set() where it is applicable (PR #344)

  From M. Limber:
    - Fixed msvs.py for Visual Studio Express editions that would report
      "Error  : ValueError: invalid literal for float(): 10.0Exp".

  From Rick Lupton:
    - Update LaTeX scanner to understand \import and related commands

  From Steve Robinson:
    - Add support for Visual Studio 2017.  This support requires vswhere.exe a helper
      tool installed with newer installs of 2017. SCons expects it to be located at
      "C:\Program Files (x86)\Microsoft Visual Studio\Installer\vswhere.exe"
      It can be downloaded separately at
      https://github.com/Microsoft/vswhere

  From Tom Tanner:
    - Allow nested $( ... $) sections

  From Paweł Tomulik:
    - Fixed the issue with LDMODULEVERSIONFLAGS reported by Tim Jenness
      (https://pairlist4.pair.net/pipermail/scons-users/2016-May/004893.html).
      An error was causing "-Wl,Bsymbolic" being added to linker's command-line
      even when there was no specified value in LDMODULEVERSION and thus no
      need for the flags to be specified.
    - Added LoadableModule to the list of global functions (DefaultEnvironment
      builders).

  From Manish Vachharajani:
    - Update debian rules, compat, and control to not use features
      deprecated or obsolete in later versions of debhelpers
    - Update python version to 2.7 in debian/control

  From Richard Viney:
    - Fixed PCHPDBFLAGS causing a deprecation warning on MSVC v8 and later when
      using PCHs and PDBs together.


  From Richard West:
    - Added nested / namespace tool support
    - Added a small fix to the python3 tool loader when loading a tool as a package
    - Added additional documentation to the user manual on using toolpaths with the environment
      This includes the use of sys.path to search for tools installed via pip or package managers
    - Added support for a PyPackageDir function for use with the toolpath

  From Russel Winder:
    - Reordered the default D tools from "dmd, gdc, ldc" to "dmd, ldc, gdc".
    - Add a ProgramAllAtOnce builder to the dmd, ldc, and gdc tools. (PR #448)
    - Remove a file name exception for very old Fedora LDC installation.
    - gdc can now handle building shared objects (tested for version 6.3.0).
    - Remove establishing the SharedLibrary builder in the dmd, ldc, and gdc
      tools, must now include the ar tool to get this builder as is required for
      other compiler tools.
    - Add clang and clang++ tools based on Paweł Tomulik's work.

RELEASE 2.5.1 - Mon, 03 Nov 2016 13:37:42 -0400

  From William Deegan:
    - Add scons-configure-cache.py to packaging. It was omitted

  From Alexey Klimkin:
    - Use memoization to optimize PATH evaluation across all dependencies per
      node. (PR #345)

RELEASE 2.5.0 - Mon, 09 Apr 2016 11:27:42 -0700

  From Dirk Baechle:
    - Removed a lot of compatibility methods and workarounds
      for Python versions < 2.7, in order to prepare the work
      towards a combined 2.7/3.x version. (PR #284)
      Also fixed the default arguments for the print_tree and
      render_tree methods. (PR #284, too)

  From William Blevins:
    - Added support for cross-language dependency scanning;
      SCons now respects scanner keys for implicit dependencies.
      - Notes for SCons users with heterogeneous systems.
        - May find new (previously missed) dependencies.
        - May cause rebuild after upgrade due to dependency changes.
        - May find new dependency errors (EG. cycles).
          - Discovered in some of the SCons QT tests.
    - Resolved missing cross-language dependencies for
      SWIG bindings (fixes #2264).
    - Corrected typo in User Guide for Scanner keyword. (PR #2959)
    - Install builder interacts with scanner found in SCANNERS differently.
      - Previous: Install builder recursively scanned implicit dependencies
        for scanners from SCANNER, but not for built-in (default) scanners.
      - Current: Install builder will not scan for implicit dependencies via
        either scanner source. This optimizes some Install builder behavior
        and brings orthogonality to Install builder scanning behavior.

  From William Deegan:
    - Add better messaging when two environments have
      different actions for the same target (Bug #2024)
    - Fix issue only with MSVC and Always build where targets
      marked AlwaysBuild wouldn't make it into CHANGED_SOURCES
      and thus yield an empty compile command line. (Bug #2622)
    - Fix posix platform escaping logic to properly handle paths
      with parens in them "()".  (Bug #2225)

  From Jakub Pola:
    - Intel Compiler 2016 (Linux/Mac) update for tool directories.

  From Adarsh Sanjeev:
    - Fix for issue #2494: Added string support for Chmod function.

  From Tom Tanner:
    - change cache to use 2 character subdirectories, rather than one character,
      so as not to give huge directories for large caches, a situation which
      causes issues for NFS.
      For existing caches, you will need to run the scons-configure-cache.py
      script to update them to the new format. You will get a warning every time
      you build until you co this.
    - Fix a bunch of unit tests on windows

RELEASE 2.4.1 - Mon, 07 Nov 2015 10:37:21 -0700

  From Arfrever Frehtes Taifersar Arahesis:
    - Fix for Bug # 2791 - Setup.py fails unnecessarily under Jython.

  From Dirk Baechle:
    - Fixed license of SVG titlepage files in the context of Debian
      packaging, such that they allow for commercial use too (#2985).

  From William Blevins:
    - InstallVersionedLib now available in the DefaultEnvironment context.
    - Improves orthogonality of use cases between different Install functions.

  From Carnë Draug:
    - Added new configure check, CheckProg, to check for
      existence of a program.

  From Andrew Featherstone:
    - Fix for issue #2840 - Fix for two environments specifying same target with different
      actions not throwing hard error. Instead SCons was incorrectly issuing a warning
      and continuing.

  From Hiroaki Itoh :
    - Add support `Microsoft Visual C++ Compiler for Python 2.7'
      Compiler can be obtained at: https://www.microsoft.com/en-us/download/details.aspx?id=44266

  From Florian Miedniak:
    - Fixed tigris issue #3011: Glob() excludes didn't work when used with VariantDir(duplicate=0)

  From William Roberts:
    - Fix bug 2831 and allow Help() text to be appended to AddOption() help.

  From Paweł Tomulik:
    - Reimplemented versioning for shared libraries, with the following effects
    - Fixed tigris issues #3001, #3006.
    - Fixed several other issues not reported to tigris, including:
      issues with versioned libraries in subdirectories with tricky names,
      issues with versioned libraries and variant directories,
      issue with soname not being injected to library when using D linkers,
    - Switched to direct symlinks instead of daisy-chained ones -- soname and
      development symlinks point directly to the versioned shared library now),
      for rationale see:
      https://www.debian.org/doc/debian-policy/ch-sharedlibs.html
      https://fedoraproject.org/wiki/Packaging:Guidelines#Devel_Packages
      https://bitbucket.org/scons/scons/pull-requests/247/new-versioned-libraries-gnulink-cyglink/diff#comment-10063929
    - New construction variables to allow override default behavior: SONAME,
      SHLIBVERSIONFLAGS, _SHLIBVERSIONFLAGS, SHLIBNOVERSIONSYMLINKS,
      LDMODULEVERSION, LDMODULEVERSIONFLAGS, _LDMODULEVERSIONFLAGS,
      LDMODULENOVERSIONSYMLINKS.
    - Changed logic used to configure the versioning machinery from
      platform-centric to linker-oriented.
    - The SHLIBVERSION/LDMODULEVERSION variables are no longer validated by
      SCons (more freedom to users).
    - InstallVersionedLib() doesn't use SHLIBVERSION anymore.
    - Enchanced docs for the library versioning stuff.
    - New tests for versioned libraries.
    - Library versioning is currently implemented for the following linker
      tools: 'cyglink', 'gnulink', 'sunlink'.
    - Fix to swig tool - pick-up 'swig', 'swig3.0' and 'swig2.0' (in order).
    - Fix to swig tool - respect env['SWIG'] provided by user.



RELEASE 2.4.0 - Mon, 21 Sep 2015 08:56:00 -0700

  From Dirk Baechle:
    - Switched several core classes to use "slots", to
      reduce the overall memory consumption in large
      projects (fixes #2180, #2178, #2198)
    - Memoizer counting uses decorators now, instead of
      the old metaclasses approach.

  From Andrew Featherstone
    - Fixed typo in SWIGPATH description

RELEASE 2.3.6 - Mon, 31 Jul 2015 14:35:03 -0700

  From Rob Smith:
    - Added support for Visual Studio 2015

RELEASE 2.3.5 - Mon, 17 Jun 2015 21:07:32 -0700

  From Stephen Pollard:
    - Documentation fixes for libraries.xml and
      builders-writing.xml (#2989 and #2990)

  From William Deegan:
    - Extended docs for InstallVersionedLib/SharedLibrary,
      and added SKIP_WIN_PACKAGES argument to build script
      bootstrap.py (PR #230, #3002).

  From William Blevins:
    - Fixed symlink support (PR #227, #2395).
    - Updated debug-count test case (PR #229).

  From Alexey Klimkin:
    - Fixed incomplete LIBS flattening and substitution in
      Program scanner(PR #205, #2954).

  From Dirk Baechle:
    - Added new method rentry_exists_on_disk to Node.FS (PR #193).

  From Russel Winder:
    - Fixed several D tests under the different OS.
    - Add support for f08 file extensions for Fortran 2008 code.

  From Anatoly Techtonik:
    - Show --config choices if no argument is specified (PR #202).
    - Fixed build crash when XML toolchain isn't installed, and
      activated compression for ZIP archives.

  From Alexandre Feblot:
    - Fix for VersionedSharedLibrary under 'sunos' platform.
    - Fixed dll link with precompiled headers on MSVC 2012
    - Added an 'exclude' parameter to Glob()

  From Laurent Marchelli:
    - Support for multiple cmdargs (one per variant) in VS project files.
    - Various improvements for TempFileMunge class.
    - Added an implementation for Visual Studio users files (PR #209).

  From Dan Pidcock:
    - Added support for the 'PlatformToolset' tag in VS project files (#2978).

  From James McCoy:
    - Added support for '-isystem' to ParseFlags.

RELEASE 2.3.4 - Mon, 27 Sep 2014 12:50:35 -0400

  From Bernhard Walle and Dirk Baechle:
    - Fixed the interactive mode, in connection with
      Configure contexts (#2971).

  From Anatoly Techtonik:
    - Fix EnsureSConsVersion warning when running packaged version

  From Russel Winder:
    - Fix D tools for building shared libraries

RELEASE 2.3.3 - Sun, 24 Aug 2014 21:08:33 -0400

  From Roland Stark:
    - Fixed false line length calculation in the TempFileMunge class (#2970).

  From Gary Oberbrunner:
    - Improve SWIG detection

  From Russel Winder:
    - Fix regression on Windows in D language update

  From Neal Becker and Stefan Zimmermann:
    - Python 3 port and compatibility

  From Anatoly Techtonik:
    - Do not fail on EnsureSConsVersion when running from checkout

  From Kendrick Boyd and Rob Managan:
    - Fixed the newglossary action to work with VariantDir (LaTeX).

  From Manuel Francisco Naranjo:
    - Added a default for the BUILDERS environment variable,
      to prevent not defined exception on a Clone().

  From Andrew Featherstone:
    - Added description of CheckTypeSize method (#1991).
    - Fixed handling of CPPDEFINE var in Append()
      for several list-dict combinations (#2900).

  From William Blevins:
    - Added test for Java derived-source dependency tree generation.
    - Added Copy Action symlink soft-copy support (#2395).
    - Various contributions to the documentation (UserGuide).

RELEASE 2.3.2

  From Dirk Baechle:
    - Update XML doc editor configuration
    - Fix: Allow varlist to be specified as list of strings for Actions (#2754)

  From veon on bitbucket:
    - Fixed handling of nested ifs in CPP scanner PreProcessor class.

  From Shane Gannon:
    - Support for Visual Studio 2013 (12.0)

  From Michael Haubenwallner:
    - Respect user's CC/CXX values; don't always overwrite in generate()
    - Delegate linker Tool.exists() to CC/CXX Tool.exists().

  From Rob Managan:
    - Updated the TeX builder to support use of the -synctex=1
      option and the files it creates.
    - Updated the TeX builder to correctly clean auxiliary files when
      the biblatex package is used.

  From Gary Oberbrunner:
    - get default RPM architecture more robustly when building RPMs

  From Amir Szekely:
    - Fixed NoClean() for multi-target builders (#2353).

  From Paweł Tomulik:
    - Fix SConf tests that write output

  From Russel Winder:
    - Revamp of the D language support. Tools for DMD, GDC and LDC provided
      and integrated with the C and C++ linking. NOTE: This is only tested
      with D v2. Support for D v1 is now deprecated.

  From Anatoly Techtonik:
    - Several improvements for running scons.py from source:
      * engine files form source directory take priority over all other
        importable versions
      * message about scons.py running from source is removed to fix tests
        that were failing because of this extra line in the output
      * error message when SCons import fails now lists lookup paths
    - Remove support for QMTest harness from runtest.py
    - Remove RPM and m4 from default tools on Windows
    - BitKeeper, CVS, Perforce, RCS, SCCS are deprecated from default
      tools and will be removed in future SCons versions to speed up
      SCons initialization (it will still be possible to use these tools
      explicitly)

  From Sye van der Veen:
    - Support for Visual Studio 12.0Exp, and fixes for earlier MSVS
      versions.


RELEASE 2.3.1

  From Andrew Featherstone:
    - Added support for EPUB output format to the DocBook tool.

  From Tom Tanner:
    - Stop leaking file handles to subprocesses by switching to using subprocess
      always.
    - Allow multiple options to be specified with --debug=a,b,c
    - Add support for a readonly cache (--cache-readonly)
    - Always print stats if requested
    - Generally try harder to print out a message on build errors
    - Adds a switch to warn on missing targets
    - Add Pseudo command to mark targets which should not exist after
      they are built.

  From Bogdan Tenea:
    - Check for 8.3 filenames on cygwin as well as win32 to make variant_dir work properly.

  From Alexandre Feblot:
    - Make sure SharedLibrary depends on all dependent libs (by depending on SHLINKCOM)

  From Stefan Sperling:
    - Fixed the setup of linker flags for a versioned SharedLibrary
      under OpenBSD (#2916).

  From Antonio Cavallo:
    - Improve error if Visual Studio bat file not found.

  From Manuel Francisco Naranjo:
    - Allow Subst.Literal string objects to be compared with each other,
      so they work better in AddUnique() and Remove().

  From David Rothenberger:
    - Added cyglink linker that uses Cygwin naming conventions for
      shared libraries and automatically generates import libraries.

  From Dirk Baechle:
    - Update bootstrap.py so it can be used from any dir, to run
      SCons from a source (non-installed) dir.
    - Count statistics of instances are now collected only when
      the --debug=count command-line option is used (#2922).
    - Added release_target_info() to File nodes, which helps to
      reduce memory consumption in clean builds and update runs
      of large projects.
    - Fixed the handling of long options in the command-line
      parsing (#2929).
    - Fixed misspelled variable in intelc.py (#2928).

  From Gary Oberbrunner:
    - Test harness: fail_test() can now print a message to help debugging.

  From Anatoly Techtonik:
    - Require rpmbuild when building SCons package.
    - Print full stack on certain errors, for debugging.
    - Improve documentation for Textfile builder.

  From William Deegan:
    - VS2012 & VS2010 Resolve initialization issues by adding path to reg.exe
      in shell used to run batch files.
    - MSVC Support fixed defaulting TARGET_ARCH to HOST_ARCH. It should be
      None if not explicitly set.
    - MSVC Fixed issue where if more than one Architectures compilers are
      detected, it would take the last one found, and not the first.

  From Philipp Kraus:
    - Added optional ZIPROOT to Zip tool.

  From Dirk Baechle:
    - Replaced old SGML-based documentation toolchain with a more modern
      approach, that also requires less external dependencies (programs and
      Python packages). Added a customized Docbook XSD for strict validation of
      all input XML files.

  From Luca Falavigna:
    - Fixed spelling errors in MAN pages (#2897).

  From Michael McDougall:
    - Fixed description of ignore_case for EnumVariable in the
      MAN page (#2774).

RELEASE 2.3.0 - Mon, 02 Mar 2013 13:22:29 -0400

  From Anatoly Techtonik:
    - Added ability to run scripts/scons.py directly from source checkout
    - Hide deprecated --debug={dtree,stree,tree} from --help output
    - Error messages from option parser now include hints about valid choices
    - Cleaned up some Python 1.5 and pre-2.3 code, so don't expect SCons
      to run on anything less than Python 2.4 anymore
    - Several fixes for runtest.py:
      * exit with an error if no tests were found
      * removed --noqmtest option - this behavior is by default
      * replaced `-o FILE --xml` combination with `--xml FILE`
      * changed `-o, --output FILE` option to capture stdout/stderr output
        from runtest.py
    - Remove os_spawnv_fix.diff patch required to enable parallel builds
      support prior to Python 2.2

  From Juan Lang:
    - Fix WiX Tool to use .wixobj rather than .wxiobj for compiler output
    - Support building with WiX releases after 2.0

  From Alexey Klimkin:
    - Fix nested LIBPATH expansion by flattening sequences in subst_path.

  From eyan on Bitbucket:
    - Print target name with command execution time with --debug=time

  From Thomas Berg and Evgeny Podjachev:
    - Fix subprocess spawning on Windows.  Work around a Windows
      bug that can crash python occasionally when using -jN. (#2449)

  From Dirk Baechle:
    - Updated test framework to support dir and file fixtures and
      added ability to test external (out-of-tree) tools (#2862).
      See doc in QMTest/test-framework.rst.
    - Fixed several errors in the test suite (Java paths, MSVS version
      detection, Tool import), additionally
      * provided MinGW command-line support for the CXX, AS and
        Fortran tests,
      * refactored the detection of the gcc version and the according
        Fortran startup library,
      * provided a new module rpmutils.py, wrapping the RPM naming rules
        for target files and further hardware-dependent info (compatibility,
        compiler flags, ...),
      * added new test methods must_exist_one_of() and
        must_not_exist_any_of() and
      * removed Aegis support from runtest.py. (#2872)

  From Gary Oberbrunner:
    - Add -jN support to runtest.py to run tests in parallel
    - Add MSVC10 and MSVC11 support to get_output low-level bat script runner.
    - Fix MSVS solution generation for VS11, and fixed tests.

  From Rob Managan:
    - Updated the TeX builder to support the \newglossary command
      in LaTeX's glossaries package and the files it creates.
    - Improve support for new versions of biblatex in the TeX builder
      so biber is called automatically if biblatex requires it.
    - Add SHLIBVERSION as an option that tells SharedLibrary to build
      a versioned shared library and create the required symlinks.
      Add builder InstallVersionedLib to create the required symlinks
      installing a versioned shared library.

RELEASE 2.2.0 - Mon, 05 Aug 2012 15:37:48 +0000

  From dubcanada on Bitbucket:
    - Fix 32-bit Visual Express C++ on 64-bit Windows (generate 32-bit code)

  From Paweł Tomulik:
    - Added gettext toolset
    - Fixed FindSourceFiles to find final sources (leaf nodes).

  From Greg Ward:
    - Allow Node objects in Java path (#2825)

  From Joshua Hughes:
    - Make Windows not redefine builtin file as un-inheritable (#2857)
    - Fix WINDOWS_INSERT_DEF on MinGW (Windows) (#2856)

  From smallbub on Bitbucket:
    - Fix LINKCOMSTR, SHLINKCOMSTR, and LDMODULECOMSTR on Windows (#2833).

  From Mortoray:
    - Make -s (silent mode) be silent about entering subdirs (#2976).
    - Fix cloning of builders when cloning environment (#2821).

  From Gary Oberbrunner:
    - Show valid Visual Studio architectures in error message
       when user passes invalid arch.

  From Alexey Petruchik:
    - Support for Microsoft Visual Studio 11 (both using it
      and generating MSVS11 solution files).

  From Alexey Klimkin:
    - Fixed the Taskmaster, curing spurious build failures in
      multi-threaded runs (#2720).

  From Dirk Baechle:
    - Improved documentation of command-line variables (#2809).
    - Fixed scons-doc.py to properly convert main XML files (#2812).

  From Rob Managan:
    - Updated the TeX builder to support LaTeX's multibib package.
    - Updated the TeX builder to support LaTeX's biblatex package.
    - Added support for using biber instead of bibtex by setting
      env['BIBTEX'] = 'biber'

  From Arve Knudsen:
    - Test for FORTRANPPFILESUFFIXES (#2129).


RELEASE 2.1.0 - Mon, 09 Sep 2011 20:54:57 -0700

  From Anton Lazarev:
    - Fix Windows resource compiler scanner to accept DOS line endings.

  From Matthias:
    - Update MSVS documents to remove note indicating that only one
      project is currently supported per solution file.

  From Grzegorz Bizoń:
    - Fix long compile lines in batch mode by using TEMPFILE
    - Fix MSVC_BATCH=False (was treating it as true)

  From Justin Gullingsrud:
    - support -std=c++0x and related CXXFLAGS in pkgconfig (ParseFlags)

  From Vincent Beffara:
    - Support -dylib_file in pkgconfig (ParseFlags)

  From Gary Oberbrunner and Sohail Somani:
    - new construction variable WINDOWS_EMBED_MANIFEST to automatically
      embed manifests in Windows EXEs and DLLs.

  From Gary Oberbrunner:
    - Fix Visual Studio project generation when CPPPATH contains Dir nodes
    - Ensure Visual Studio project is regenerated when CPPPATH or CPPDEFINES change
    - Fix unicode error when using non-ASCII filenames with Copy or Install
    - Put RPATH in LINKCOM rather than LINKFLAGS so resetting
      LINKFLAGS doesn't kill RPATH
    - Fix precompiled headers on Windows when variant dir name has spaces.
    - Adding None to an Action no longer fails (just returns original action)
    - New --debug=prepare option to show each target as it's being
      prepared, whether or not anything needs to be done for it.
    - New debug option --debug=duplicate to print a line for each
      unlink/relink (or copy) of a variant file from its source file.
    - Improve error message for EnumVariables to show legal values.
    - Fix Intel compiler to sort versions >9 correctly (esp. on Linux)
    - Fix Install() when the source and target are directories and the
      target directory exists.

  From David Garcia Garzon:
    - Fix Delete to be able to delete broken symlinks and dir
      symlinks.

  From Imran Fanaswala and Robert Lehr:
    - Handle .output file generated by bison/yacc properly. Cleaning it
      when necessary.

  From Antoine Dechaume:
    - Handle SWIG file where there is whitespace after the module name
      properly. Previously the generated files would include
      the whitespace.

  From Dmitry R.:
    - Handle Environment in case __semi_deepcopy is None

  From Benoit Belley:

    - Much improved support for Windows UNC paths (\\SERVERNAME).

  From Jean-Baptiste Lab:

    - Fix problems with appending CPPDEFINES that contain
      dictionaries, and related issues with Parse/MergeFlags and
      CPPDEFINES.

  From Allen Weeks:

    - Fix for an issue with implicit-cache with multiple targets
      when dependencies are removed on disk.

  From Evgeny Podjachev and Alexey Petruchick:

    - Support generation of Microsoft Visual Studio 2008 (9.0)
      and 2010 (10.0) project and solution files.

  From Ken Deeter:

    - Fix a problem when FS Entries which are actually Dirs have builders.

  From Luca Falavigna:

    - Support Fortran 03

  From Gary Oberbrunner:

    - Print the path to the SCons package in scons --version

  From Jean-Franï¿½ois Colson:

    - Improve Microsoft Visual Studio Solution generation, and fix
      various errors in the generated solutions especially when using
      MSVS_SCC_PROVIDER, and when generating multiple projects.  The
      construction variable MSVS_SCC_PROJECT_BASE_PATH, which never
      worked properly, is removed.  Users can use the new variable
      MSVS_SCC_CONNECTION_ROOT instead if desired.

  From Anatoly Techtonik:

    - Use subprocess in bootstrap.py instead of os.execve to avoid
      losing output control on Windows (http://bugs.python.org/issue9148)

    - Revert patch for adding SCons to App Paths, because standard cmd
      shell doesn't search there. This is confusing, because `scons` can
      be executed from explorer, but fail to start from console.

    - Fix broken installation with easy_install on Windows (issue #2051)
      SCons traditionally installed in a way that allowed to run multiple
      versions side by side. This custom logic was incompatible with
      easy_install way of doing things.

    - Use epydoc module for generating API docs in HTML if command line
      utility is not found in PATH. Actual for Windows.

  From Alexander Goomenyuk:

    - Add .sx to assembly source scanner list so .sx files
      get their header file dependencies detected.

  From Arve Knudsen:

    - Set module metadata when loading site_scons/site_init.py
      so it is treated as a proper module; __doc__, __file__ and
      __name__ now refer to the site_init.py file.

  From Russel Winder:

    - Users Guide updates explaining that Tools can be packages as
      well as python modules.

  From Gary Oberbrunner:

    - New systemwide and per-user site_scons dirs.

  From Dirk Baechle:

    - XML fixes in User's Guide.
    - Fixed the detection of 'jar' and 'rmic' during
      the initialization of the respective Tools (#2730).
    - Improved docs for custom Decider functions and
      custom Scanner objects (#2711, #2713).
    - Corrected SWIG module names for generated *.i files (#2707).

  From Joe Zuntz:

    - Fixed a case-sensitivity problem with Fortran modules.

  From Bauke Conijn:

    - Added Users Guide example for auto-generated source code

  From Steven Knight:

    - Fix explicit dependencies (Depends()) on Nodes that don't have
      attached Builders.

    - Fix use of the global Alias() function with command actions.

  From Matt Hughes:

    - Fix the ability to append to default $*FLAGS values (which are
      implemented as CLVar instances) in a copied construction environment
      without affecting the original construction environment's value.

  From Rob Managan:

    - Updated the TeX command strings to include a /D on Windows in
      case the new directory is on a different drive letter.

    - Fixed the LaTeX scanner so dependencies are found in commands that
      are broken across lines with a comment or have embedded spaces.

    - The TeX builders should now work with tex files that are generated
      by another program. Thanks to Hans-Martin von Gaudecker for
      isolating the cause of this bug.

    - Added support for INDEXSTYLE environment variable so makeindex can
      find style files.

    - Added support for the bibunits package so we call bibtex on all
      the bu*.aux files.

    - Add support of finding path information on OSX for TeX applications
      MacPorts and Fink paths need to be added by the user

  From Russel Winder:

    - Add support for DMD version 2 (the phobos2 library).

  From William Deegan:

    - Add initial support for VS/VC 2010 (express and non-express versions)
    - Remove warning for not finding MS VC/VS install.
      "scons: warning: No version of Visual Studio compiler found
        - C/C++ compilers most likely not set correctly"
    - Add support for Linux 3.0


RELEASE 2.0.1 - Mon, 15 Aug 2010 15:46:32 -0700

  From Dirk Baechle:

    - Fix XML in documentation.

  From Joe Zuntz:

    - Fixed a case-sensitivity problem with Fortran modules.

  From Bauke Conijn:

    - Added Users Guide example for auto-generated source code

  From Steven Knight:

    - Fix explicit dependencies (Depends()) on Nodes that don't have
      attached Builders.

  From Matt Hughes:

    - Fix the ability to append to default $*FLAGS values (which are
      implemented as CLVar instances) in a copied construction environment
      without affecting the original construction environment's value.

  From Rob Managan:

    - Updated the TeX command strings to include a /D on Windows in
      case the new directory is on a different drive letter.

    - Fixed the LaTeX scanner so dependencies are found in commands that
      are broken across lines with a comment or have embedded spaces.


RELEASE 2.0.0.final.0 - Mon, 14 Jun 2010 22:01:37 -0700

  From Dirk Baechle:

    - Fix XML in documentation.

  From Steven Knight:

    - Provide forward compatibility for the 'profile' module.

    - Provide forward compatibility for the 'pickle' module.

    - Provide forward compatibility for the 'io' module.

    - Provide forward compatibility for the 'queue' module.

    - Provide forward compatibility for the 'collections' module.

    - Provide forward compatibility for the 'builtins' module.

    - Provide forward compatibility for 'sys.intern()'.

    - Convert to os.walk() from of os.path.walk().

    - Remove compatibility logic no longer needed.

    - Add a '-3' option to runtest to print 3.x incompatibility warnings.

    - Convert old-style classes into new-style classes.

    - Fix "Ignoring corrupt sconsign entry" warnings when building
      in a tree with a pre-2.0 .sconsign file.

    - Fix propagation from environment of VS*COMNTOOLS to resolve issues
      initializing MSVC/MSVS/SDK issues.

    - Handle detecting Visual C++ on Python verions with upper-case
      platform architectures like 'AMD64'.

  From W. Trevor King:

    - Revisions to README.

  From Greg Noel:

    - Apply numerous Python fixers to update code to more modern idioms.
      Find where fixers should be applied to code in test strings and
      apply the fixers there, too.

    - Write a fixer to convert string functions to string methods.

    - Modify the 'dict' fixer to be less conservative.

    - Modify the 'apply' fixer to handle more cases.

    - Create a modified 'types' fixer that converts types to 2.x
      equivalents rather than 3.x equivalents.

    - Write a 'division' fixer to highlight uses of the old-style
      division operator.  Correct usage where needed.

    - Add forward compatibility for the new 'memoryview' function
      (which replaces the 'buffer' function).

    - Add forward compatibility for the 'winreg' module.

    - Remove no-longer-needed 'platform' module.

    - Run tests with the '-3' option to Python 2.6 and clear up
      various reported incompatibilities.

    - Comb out code paths specialized to Pythons older than 2.4.

    - Update deprecation warnings; most now become mandatory.

    - Start deprecation cycle for BuildDir() and build_dir.

    - Start deprecation cycle for SourceCode() and related factories

    - Fixed a problem with is_Dict() not identifying some objects derived
      from UserDict.

  From Jim Randall:

    - Document the AllowSubstExceptions() function in the User's Guide.

  From William Deegan:

    - Migrate MSVC/MSVS/SDK improvements from 1.3 branch.


RELEASE 1.3.0 - Tue, 23 Mar 2010 21:44:19 -0400

  From Steven Knight:

    - Update man page and documentation.

  From William Deegan (plus minor patch from Gary Oberbrunner):

    - Support Visual Studio 8.0 Express

RELEASE 1.2.0.d20100306 - Sat, 06 Mar 2010 16:18:33 -0800

  From Luca Falavigna:

    - Fix typos in the man page.

  From Gottfried Ganssauge:

    - Support execution when SCons is installed via easy_install.

  From Steven Knight:

    - Make the messages for Configure checks of compilers consistent.

    - Issue an error message if a BUILDERS entry is not a Builder
      object or a callable wrapper.

  From Rob Managan:

    - Update tex builder to handle the case where a \input{foo}
      command tries to work with a directory named foo instead of the
      file foo.tex. The builder now ignores a directory and continues
      searching to find the correct file. Thanks to Lennart Sauerbeck
      for the test case and initial patch

      Also allow the \include of files in subdirectories when variantDir
      is used with duplicate=0. Previously latex would crash since
      the directory in which the .aux file is written was not created.
      Thanks to Stefan Hepp for finding this and part of the solution.

  From James Teh:
    - Patches to fix some issues using MS SDK V7.0

  From William Deegan:
    - Lots of testing and minor patches to handle mixed MS VC and SDK
      installations, as well as having only the SDK installed.


RELEASE 1.2.0.d20100117 - Sun, 17 Jan 2010 14:26:59 -0800

  From Jim Randall:
    - Fixed temp filename race condition on Windows with long cmd lines.

  From David Cournapeau:
    - Fixed tryRun when sconf directory is in a variant dir.
    - Do not add -fPIC for ifort tool on non-posix platforms (darwin and
      windows).
    - Fix bug 2294 (spurious CheckCC failures).
    - Fix scons bootstrap process on windows 64 (wrong wininst name)

  From William Deegan:
    - Final merge from vs_revamp branch to main

    - Added definition and usage of HOST_OS, HOST_ARCH, TARGET_OS,
      TARGET_ARCH, currently only defined/used by Visual Studio
      Compilers. This will be rolled out to other platforms/tools
      in the future.

    - Add check for python >= 3.0.0 and exit gracefully.
      For 1.3 python >= 1.5.2 and < 3.0.0 are supported

    - Fix bug 1944 - Handle non-existent .i file in swig emitter, previously
      it would crash with an IOError exception. Now it will try to make an
      educated guess on the module name based on the filename.

  From Lukas Erlinghagen:

    - Have AddOption() remove variables from the list of
      seen-but-unknown variables (which are reported later).

    - An option name and aliases can now be specified as a tuple.

  From Hartmut Goebel:

    - Textfile builder.

  From Jared Grubb:

    - use "is/is not" in comparisons with None instead of "==" or "!=".

  From Jim Hunziker:

    - Avoid adding -gphobos to a command line multiple times
      when initializing use of the DMD compiler.

  From Jason Kenney:

    - Sugguested HOST/TARGET OS/ARCH separation.

  From Steven Knight:

    - Fix the -n option when used with VariantDir(duplicate=1)
      and the variant directory doesn't already exist.

    - Fix scanning of Unicode files for both UTF-16 endian flavors.

    - Fix a TypeError on #include of file names with Unicode characters.

    - Fix an exception if a null command-line argument is passed in.

    - Evaluate Requires() prerequisites before a Node's direct children
      (sources and dependencies).

  From Greg Noel:

    - Remove redundant __metaclass__ initializations in Environment.py.

    - Correct the documentation of text returned by sconf.Result().

    - Document that filenames with '.' as the first character are
      ignored by Glob() by default (matching UNIX glob semantics).

    - Fix SWIG testing infrastructure to work on Mac OS X.

    - Restructure a test that occasionally hung so that the test would
      detect when it was stuck and fail instead.

    - Substfile builder.

  From Gary Oberbrunner:

    - When reporting a target that SCons doesn't know how to make,
      specify whether it's a File, Dir, etc.

  From Ben Webb:

    - Fix use of $SWIGOUTDIR when generating Python wrappers.

    - Add $SWIGDIRECTORSUFFIX and $SWIGVERSION construction variables.

  From Rob Managan:

    - Add -recorder flag to Latex commands and updated internals to
      use the output to find files TeX creates. This allows the MiKTeX
      installations to find the created files

    - Notify user of Latex errors that would get buried in the
      Latex output

    - Remove LATEXSUFFIXES from environments that don't initialize Tex.

    - Add support for the glossaries package for glossaries and acronyms

    - Fix problem that pdftex, latex, and pdflatex tools by themselves did
      not create the actions for bibtex, makeindex,... by creating them
      and other environment settings in one routine called by all four
      tex tools.

    - Fix problem with filenames of sideeffects when the user changes
      the name of the output file from the latex default

    - Add scanning of files included in Latex by means of \lstinputlisting{}
      Patch from Stefan Hepp.

    - Change command line for epstopdf to use --outfile= instead of -o
      since this works on all platforms.
      Patch from Stefan Hepp.

    - Change scanner to properly search for included file from the
      directory of the main file instead of the file it is included from.
      Also update the emitter to add the .aux file associated with
      \include{filename} commands. This makes sure the required directories
      if any are created for variantdir cases.
      Half of the patch from Stefan Hepp.

RELEASE 1.2.0.d20090223 - Mon, 23 Feb 2009 08:41:06 -0800

  From Stanislav Baranov:

    - Make suffix-matching for scanners case-insensitive on Windows.

  From David Cournapeau:

    - Change the way SCons finds versions of Visual C/C++ and Visual
      Studio to find and use the Microsoft v*vars.bat files.

  From Robert P. J. Day:

    - User's Guide updates.

  From Dan Eaton:

    - Fix generation of Visual Studio 8 project files on x64 platforms.

  From Allan Erskine:

    - Set IncludeSearchPath and PreprocessorDefinitions in generated
      Visual Studio 8 project files, to help IntelliSense work.

  From Mateusz Gruca:

    - Fix deletion of broken symlinks by the --clean option.

  From Steven Knight:

    - Fix the error message when use of a non-existent drive on Windows
      is detected.

    - Add sources for files whose targets don't exist in $CHANGED_SOURCES.

    - Detect implicit dependencies on commands even when the command is
      quoted.

    - Fix interaction of $CHANGED_SOURCES with the --config=force option.

    - Fix finding #include files when the string contains escaped
      backslashes like "C:\\some\\include.h".

    - Pass $CCFLAGS to Visual C/C++ precompiled header compilation.

    - Remove unnecessary nested $( $) around $_LIBDIRFLAGS on link lines
      for the Microsoft linker, the OS/2 ilink linker and the Phar Lap
      linkloc linker.

    - Spell the Windows environment variables consistently "SystemDrive"
      and "SystemRoot" instead of "SYSTEMDRIVE" and "SYSTEMROOT".



RELEASE 1.2.0.d20090113 - Tue, 13 Jan 2009 02:50:30 -0800

  From Stanislav Baranov, Ted Johnson and Steven Knight:

    - Add support for batch compilation of Visual Studio C/C++ source
      files, controlled by a new $MSVC_BATCH construction variable.

  From Steven Knight:

    - Print the message, "scons: Build interrupted." on error output,
      not standard output.

    - Add a --warn=future-deprecated option for advance warnings about
      deprecated features that still have warnings hidden by default.

    - Fix use of $SOURCE and $SOURCES attributes when there are no
      sources specified in the Builder call.

    - Add support for new $CHANGED_SOURCES, $CHANGED_TARGETS,
      $UNCHANGED_SOURCES and $UNCHANGED_TARGETS variables.

    - Add general support for batch builds through new batch_key= and
      targets= keywords to Action object creation.

  From Arve Knudsen:

    - Make linker tools differentiate properly between SharedLibrary
      and LoadableModule.

    - Document TestCommon.shobj_prefix variable.

    - Support $SWIGOUTDIR values with spaces.

  From Rob Managan:

    - Don't automatically try to build .pdf graphics files for
      .eps files in \includegraphics{} calls in TeX/LaTeX files
      when building with the PDF builder (and thus using pdflatex).

  From Gary Oberbrunner:

    - Allow AppendENVPath() and PrependENVPath() to interpret '#'
      for paths relative to the top-level SConstruct directory.

    - Use the Borland ilink -e option to specify the output file name.

    - Document that the msvc Tool module uses $PCH, $PCHSTOP and $PDB.

    - Allow WINDOWS_INSERT_DEF=0 to disable --output-def when linking
      under MinGW.

  From Zia Sobhani:

    - Fix typos in the User's Guide.

  From Greg Spencer:

    - Support implicit dependency scanning of files encoded in utf-8
      and utf-16.

  From Roberto de Vecchi:

    - Remove $CCFLAGS from the the default definitions of $CXXFLAGS for
      Visual C/C++ and MIPSpro C++ on SGI so, they match other tools
      and avoid flag duplication on C++ command lines.

  From Ben Webb:

    - Handle quoted module names in SWIG source files.

    - Emit *_wrap.h when SWIG generates header file for directors

  From Matthew Wesley:

    - Copy file attributes so we identify, and can link a shared library
      from, shared object files in a Repository.



RELEASE 1.2.0 - Sat, 20 Dec 2008 22:47:29 -0800

  From Steven Knight:

    - Don't fail if can't import a _subprocess module on Windows.

    - Add warnings for use of the deprecated Options object.



RELEASE 1.1.0.d20081207 - Sun, 07 Dec 2008 19:17:23 -0800

  From Benoit Belley:

    - Improve the robustness of GetBuildFailures() by refactoring
      SCons exception handling (especially BuildError exceptions).

    - Have the --taskmastertrace= option print information about
      individual Task methods, not just the Taskmaster control flow.

    - Eliminate some spurious dependency cycles by being more aggressive
      about pruning pending children from the Taskmaster walk.

    - Suppress mistaken reports of a dependency cycle when a child
      left on the pending list is a single Node in EXECUTED state.

  From David Cournapeau:

    - Fix $FORTRANMODDIRPREFIX for the ifort (Intel Fortran) tool.

  From Brad Fitzpatrick:

    - Don't pre-generate an exception message (which will likely be
      ignored anyway) when an EntryProxy re-raises an AttributeError.

  From Jared Grubb:

    - Clean up coding style and white space in Node/FS.py.

    - Fix a typo in the documentation for $_CPPDEFFLAGS.

    - Issue 2401: Fix usage of comparisons with None.

  From Ludwig Hï¿½hne:

    - Handle Java inner classes declared within a method.

  From Steven Knight:

    - Fix label placement by the "scons-time.py func" subcommand
      when a profile value was close to (or equal to) 0.0.

    - Fix env.Append() and env.Prepend()'s ability to add a string to
      list-like variables like $CCFLAGS under Python 2.6.

    - Other Python2.6 portability:  don't use "as" (a Python 2.6 keyword).
      Don't use the deprecated Exception.message attribute.

    - Support using the -f option to search for a different top-level
      file name when walking up with the -D, -U or -u options.

    - Fix use of VariantDir when the -n option is used and doesn't,
      therefore, actually create the variant directory.

    - Fix a stack trace from the --debug=includes option when passed a
      static or shared library as an argument.

    - Speed up the internal find_file() function (used for searching
      CPPPATH, LIBPATH, etc.).

    - Add support for using the Python "in" keyword on construction
      environments (for example, if "CPPPATH" in env: ...).

    - Fix use of Glob() when a repository or source directory contains
      an in-memory Node without a corresponding on-disk file or directory.

    - Add a warning about future reservation of $CHANGED_SOURCES,
      $CHANGED_TARGETS, $UNCHANGED_SOURCES and $UNCHANGED_TARGETS.

    - Enable by default the existing warnings about setting the resource
      $SOURCE, $SOURCES, $TARGET and $TARGETS variable.

  From Rob Managan:

    - Scan for TeX files in the paths specified in the $TEXINPUTS
      construction variable and the $TEXINPUTS environment variable.

    - Configure the PDF() and PostScript() Builders as single_source so
      they know each source file generates a separate target file.

    - Add $EPSTOPDF, $EPSTOPDFFLAGS and $EPSTOPDFCOM

    - Add .tex as a valid extension for the PDF() builder.

    - Add regular expressions to find \input, \include and
      \includegraphics.

    - Support generating a .pdf file from a .eps source.

    - Recursive scan included input TeX files.

    - Handle requiring searched-for TeX input graphics files to have
      extensions (to avoid trying to build a .eps from itself, e.g.).

  From Greg Noel:

    - Make the Action() function handle positional parameters consistently.

    - Clarify use of Configure.CheckType().

    - Make the File.{Dir,Entry,File}() methods create their entries
      relative to the calling File's directory, not the SConscript
      directory.

    - Use the Python os.devnull variable to discard error output when
      looking for the $CC or $CXX version.

    - Mention LoadableModule() in the SharedLibrary() documentation.

  From Gary Oberbrunner:

    - Update the User's Guide to clarify use of the site_scons/
      directory and the site_init.py module.

    - Make env.AppendUnique() and env.PrependUnique remove duplicates
      within a passed-in list being added, too.

  From Randall Spangler:

    - Fix Glob() so an on-disk file or directory beginning with '#'
      doesn't throw an exception.



RELEASE 1.1.0 - Thu, 09 Oct 2008 08:33:47 -0700

  From Chris AtLee

    - Use the specified environment when checking for the GCC compiler
      version.

  From Ian P. Cardenas:

    - Fix Glob() polluting LIBPATH by returning copy of list

  From David Cournapeau:

    - Add CheckCC, CheckCXX, CheckSHCC and CheckSHCXX tests to
      configuration contexts.

    - Have the --profile= argument use the much faster cProfile module
      (if it's available in the running Python version).

    - Reorder MSVC compilation arguments so the /Fo is first.

  From Bill Deegan:

    - Add scanning Windows resource (.rc) files for implicit dependencies.

  From John Gozde:

    - When scanning for a #include file, don't use a directory that
      has the same name as the file.

  From Ralf W. Grosse-Kunstleve

    - Suppress error output when checking for the GCC compiler version.

  From Jared Grubb:

    - Fix VariantDir duplication of #included files in subdirectories.

  From Ludwig Hï¿½hne:

    - Reduce memory usage when a directory is used as a dependency of
      another Node (such as an Alias) by returning a concatenation
      of the children's signatures + names, not the children's contents,
      as the directory contents.

    - Raise AttributeError, not KeyError, when a Builder can't be found.

    - Invalidate cached Node information (such as the contenst returned
      by the get_contents() method) when calling actions with Execute().

    - Avoid object reference cycles from frame objects.

    - Reduce memory usage from Null Executor objects.

    - Compute MD5 checksums of large files without reading the entire
      file contents into memory.  Add a new --md5-chunksize option to
      control the size of each chunk read into memory.

  From Steven Knight:

    - Fix the ability of the add_src_builder() method to add a new
      source builder to any other builder.

    - Avoid an infinite loop on non-Windows systems trying to find the
      SCons library directory if the Python library directory does not
      begin with the string "python".

    - Search for the SCons library directory in "scons-local" (with
      no version number) after "scons-local-{VERSION}".

  From Rob Managan:

    - Fix the user's ability to interrupt the TeX build chain.

    - Fix the TeX builder's allowing the user to specify the target name,
      instead of always using its default output name based on the source.

    - Iterate building TeX output files until all warning are gone
      and the auxiliary files stop changing, or until we reach the
      (configurable) maximum number of retries.

    - Add TeX scanner support for:  glossaries, nomenclatures, lists of
      figures, lists of tables, hyperref and beamer.

    - Use the $BIBINPUTS, $BSTINPUTS, $TEXINPUTS and $TEXPICTS construction
      variables as search paths for the relevant types of input file.

    - Fix building TeX with VariantDir(duplicate=0) in effect.

    - Fix the LaTeX scanner to search for graphics on the TEXINPUTS path.

    - Have the PDFLaTeX scanner search for .gif files as well.

  From Greg Noel:

    - Fix typos and format bugs in the man page.

    - Add a first draft of a wrapper module for Python's subprocess
      module.

    - Refactor use of the SCons.compat module so other modules don't
      have to import it individually.

    - Add .sx as a suffix for assembly language files that use the
      C preprocessor.

  From Gary Oberbrunner:

    - Make Glob() sort the returned list of Files or Nodes
      to prevent spurious rebuilds.

    - Add a delete_existing keyword argument to the AppendENVPath()
      and PrependENVPath() Environment methods.

    - Add ability to use "$SOURCE" when specifying a target to a builder

  From Damyan Pepper:

    - Add a test case to verify that SConsignFile() files can be
      created in previously non-existent subdirectories.

  From Jim Randall:

    - Make the subdirectory in which the SConsignFile() file will
      live, if the subdirectory doesn't already exist.

  From Ali Tofigh:

    - Add a test to verify duplication of files in VariantDir subdirectories.



RELEASE 1.0.1 - Sat, 06 Sep 2008 07:29:34 -0700

  From Greg Noel:

    - Add a FindFile() section to the User's Guide.

    - Fix the FindFile() documentation in the man page.

    - Fix formatting errors in the Package() description in the man page.

    - Escape parentheses that appear within variable names when spawning
      command lines using os.system().



RELEASE 1.0.0 - XXX

  From Jared Grubb:

    - Clear the Node state when turning a generic Entry into a Dir.

  From Ludwig Hï¿½hne:

    - Fix sporadic output-order failures in test/GetBuildFailures/parallel.py.

    - Document the ParseDepends() function in the User's Guide.

  From khomenko:

    - Create a separate description and long_description for RPM packages.

  From Steven Knight:

    - Document the GetLaunchDir() function in the User's Guide.

    - Have the env.Execute() method print an error message if the
      executed command fails.

    - Add a script for creating a standard SCons development system on
      Ubuntu Hardy.  Rewrite subsidiary scripts for install Python and
      SCons versions in Python (from shell).

  From Greg Noel:

    - Handle yacc/bison on newer Mac OS X versions creating file.hpp,
      not file.cpp.h.

    - In RPCGEN tests, ignore stderr messages from older versions of
      rpcgen on some versions of Mac OS X.

    - Fix typos in man page descriptions of Tag() and Package(), and in
      the scons-time man page.

    - Fix documentation of SConf.CheckLibWithHeader and other SConf methods.

    - Update documentation of SConscript(variant_dir) usage.

    - Fix SWIG tests for (some versions of) Mac OS X.

  From Jonas Olsson:

    - Print the warning about -j on Windows being potentially unreliable if
      the pywin32 extensions are unavailable or lack file handle operations.

  From Jim Randall:

    - Fix the env.WhereIs() method to expand construction variables.

  From Rogier Schouten:

    - Enable building of shared libraries with the Bordand ilink32 linker.



RELEASE 1.0.0 - Sat, 09 Aug 2008 12:19:44 -0700

  From Luca Falavigna:

    - Fix SCons man page indentation under Debian's man page macros.

  From Steven Knight:

    - Clarify the man page description of the SConscript(src_dir) argument.

    - User's Guide updates:

       -  Document the BUILD_TARGETS, COMMAND_LINE_TARGETS and
          DEFAULT_TARGETS variables.

       -  Document the AddOption(), GetOption() and SetOption() functions.

       -  Document the Requires() function; convert to the Variables
          object, its UnknownOptions() method, and its associated
          BoolVariable(), EnumVariable(), ListVariable(), PackageVariable()
          and PathVariable() functions.

       -  Document the Progress() function.

       -  Reorganize the chapter and sections describing the different
          types of environments and how they interact.  Document the
          SetDefault() method.  Document the PrependENVPath() and
          AppendENVPath() functions.

       -  Reorganize the command-line arguments chapter.  Document the
          ARGLIST variable.

       -  Collect some miscellaneous sections into a chapter about
          configuring build output.

    - Man page updates:

       -  Document suggested use of the Visual C/C++ /FC option to fix
          the ability to double-click on file names in compilation error
          messages.

       -  Document the need to use Clean() for any SideEffect() files that
          must be explicitly removed when their targets are removed.

       -  Explicitly document use of Node lists as input to Dependency().

  From Greg Noel:

    - Document MergeFlags(), ParseConfig(), ParseFlags() and SideEffect()
      in the User's Guide.

  From Gary Oberbrunner:

    - Document use of the GetBuildFailures() function in the User's Guide.

  From Adam Simpkins:

    - Add man page text clarifying the behavior of AddPreAction() and
      AddPostAction() when called with multiple targets.

  From Alexey Zezukin:

    - Fix incorrectly swapped man page descriptions of the --warn= options
      for duplicate-environment and missing-sconscript.



RELEASE 0.98.5 - Sat, 07 Jun 2008 08:20:35 -0700

  From Benoit Belley:

  - Fix the Intel C++ compiler ABI specification for EMT64 processors.

  From David Cournapeau:

  - Issue a (suppressable) warning, not an error, when trying to link
    C++ and Fortran object files into the same executable.

  From Steven Knight:

  - Update the scons.bat file so that it returns the real exit status
    from SCons, even though it uses setlocal + endlocal.

  - Fix the --interactive post-build messages so it doesn't get stuck
    mistakenly reporting failures after any individual build fails.

  - Fix calling File() as a File object method in some circumstances.

  - Fix setup.py installation on Mac OS X so SCons gets installed
    under /usr/lcoal by default, not in the Mac OS X Python framework.



RELEASE 0.98.4 - Sat, 17 May 2008 22:14:46 -0700

  From Benoit Belley:

  - Fix calculation of signatures for Python function actions with
    closures in Python versions before 2.5.

  From David Cournapeau:

  - Fix the initialization of $SHF77FLAGS so it includes $F77FLAGS.

  From Jonas Olsson:

  - Fix a syntax error in the Intel C compiler support on Windows.

  From Steven Knight:

  - Change how we represent Python Value Nodes when printing and when
    stored in .sconsign files (to avoid blowing out memory by storing
    huge strings in .sconsign files after multiple runs using Configure
    contexts cause the Value strings to be re-escaped each time).

  - Fix a regression in not executing configuration checks after failure
    of any configuration check that used the same compiler or other tool.

  - Handle multiple destinations in Visual Studio 8 settings for the
    analogues to the INCLUDE, LIBRARY and PATH variables.

  From Greg Noel:

  - Update man page text for VariantDir().



RELEASE 0.98.3 - Tue, 29 Apr 2008 22:40:12 -0700

  From Greg Noel:

  - Fix use of $CXXFLAGS when building C++ shared object files.

  From Steven Knight:

  - Fix a regression when a Builder's source_scanner doesn't select
    a more specific scanner for the suffix of a specified source file.

  - Fix the Options object backwards compatibility so people can still
    "import SCons.Options.{Bool,Enum,List,Package,Path}Option" submodules.

  - Fix searching for implicit dependencies when an Entry Node shows up
    in the search path list.

  From Stefano:

  - Fix expansion of $FORTRANMODDIR in the default Fortran command line(s)
    when it's set to something like ${TARGET.dir}.



RELEASE 0.98.2 - Sun, 20 Apr 2008 23:38:56 -0700

  From Steven Knight:

  - Fix a bug in Fortran suffix computation that would cause SCons to
    run out of memory on Windows systems.

  - Fix being able to specify --interactive mode command lines with
    \ (backslash) path name separators on Windows.

  From Gary Oberbrunner:

  - Document Glob() in the User's Guide.



RELEASE 0.98.1 - Fri, 18 Apr 2008 19:11:58 -0700

  From Benoit Belley:

  - Speed up the SCons.Util.to_string*() functions.

  - Optimize various Node intialization and calculations.

  - Optimize Executor scanning code.

  - Optimize Taskmaster execution, including dependency-cycle checking.

  - Fix the --debug=stree option so it prints its tree once, not twice.

  From Johan Boulï¿½:

  - Fix the ability to use LoadableModule() under MinGW.

  From David Cournapeau:

  - Various missing Fortran-related construction variables have been added.

  - SCons now uses the program specified in the $FORTRAN construction
    variable to link Fortran object files.

  - Fortran compilers on Linux (Intel, g77 and gfortran) now add the -fPIC
    option by default when compilling shared objects.

  - New 'sunf77', 'sunf90' and 'sunf95' Tool modules have been added to
    support Sun Fortran compilers.  On Solaris, the Sun Fortran compilers
    are used in preference to other compilers by default.

  - Fortran support now uses gfortran in preference to g77.

  - Fortran file suffixes are now configurable through the
    $F77FILESUFFIXES, $F90FILESUFFIXES, $F95FILESUFFIXES and
    $FORTRANFILESUFFIXES variables.

  From Steven Knight:

  - Make the -d, -e, -w and --no-print-directory options "Ignored for
    compatibility."  (We're not going to implement them.)

  - Fix a serious inefficiency in how SCons checks for whether any source
    files are missing when a Builder call creates many targets from many
    input source files.

  - In Java projects, make the target .class files depend only on the
    specific source .java files where the individual classes are defined.

  - Don't store duplicate source file entries  in the .sconsign file so
    we don't endlessly rebuild the target(s) for no reason.

  - Add a Variables object as the first step towards deprecating the
    Options object name.  Similarly, add BoolVariable(), EnumVariable(),
    ListVariable(), PackageVariable() and PathVariable() functions
    as first steps towards replacing BoolOption(), EnumOption(),
    ListOption(), PackageOption() and PathOption().

  - Change the options= keyword argument to the Environment() function
    to variables=, to avoid confusion with SCons command-line options.
    Continue supporting the options= keyword for backwards compatibility.

  - When $SWIGFLAGS contains the -python flag, expect the generated .py
    file to be in the same (sub)directory as the target.

  - When compiling C++ files, allow $CCFLAGS settings to show up on the
    command line even when $CXXFLAGS has been redefined.

  - Fix --interactive with -u/-U/-D when a VariantDir() is used.

  From Anatoly Techtonik:

  - Have the scons.bat file add the script execution directory to its
    local %PATH% on Windows, so the Python executable can be found.

  From Mike Wake:

  - Fix passing variable names as a list to the Return() function.

  From Matthew Wesley:

  - Add support for the GDC 'D' language compiler.



RELEASE 0.98 - Sun, 30 Mar 2008 23:33:05 -0700

  From Benoit Belley:

  - Fix the --keep-going flag so it builds all possible targets even when
    a later top-level target depends on a child that failed its build.

  - Fix being able to use $PDB and $WINDWOWS_INSERT_MANIFEST together.

  - Don't crash if un-installing the Intel C compiler leaves left-over,
    dangling entries in the Windows registry.

  - Improve support for non-standard library prefixes and suffixes by
    stripping all prefixes/suffixes from file name string as appropriate.

  - Reduce the default stack size for -j worker threads to 256 Kbytes.
    Provide user control over this value by adding --stack-size and
    --warn=stack-size options, and a SetOption('stack_size') function.

  - Fix a crash on Linux systems when trying to use the Intel C compiler
    and no /opt/intel_cc_* directories are found.

  - Improve using Python functions as actions by incorporating into
    a FunctionAction's signature:
      - literal values referenced by the byte code.
      - values of default arguments
      - code of nested functions
      - values of variables captured by closures
      - names of referenced global variables and functions

  - Fix the closing message when --clean and --keep-going are both
    used and no errors occur.

  - Add support for the Intel C compiler on Mac OS X.

  - Speed up reading SConscript files by about 20% (for some
    configurations) by:  1) optimizing the SCons.Util.is_*() and
    SCons.Util.flatten() functions; 2) avoiding unnecessary os.stat()
    calls by using a File's .suffix attribute directly instead of
    stringifying it.

  From JÃ©rÃ´me Berger:

  - Have the D language scanner search for .di files as well as .d files.

  - Add a find_include_names() method to the Scanner.Classic class to
    abstract out how included names can be generated by subclasses.

  - Allow the D language scanner to detect multiple modules imported by
    a single statement.

  From Konstantin Bozhikov:

  - Support expansion of construction variables that contain or refer
    to lists of other variables or Nodes within expansions like $CPPPATH.

  - Change variable substitution (the env.subst() method) so that an
    input sequence (list or tuple) is preserved as a list in the output.

  From David Cournapeau:

  - Add a CheckDeclaration() call to configure contexts.

  - Improve the CheckTypeSize() code.

  - Add a Define() call to configure contexts, to add arbitrary #define
    lines to a generated configure header file.

  - Add a "gfortran" Tool module for the GNU F95/F2003 compiler.

  - Avoid use of -rpath with the Mac OS X linker.

  - Add comment lines to the generated config.h file to describe what
    the various #define/#undef lines are doing.

  From Steven Knight:

  - Support the ability to subclass the new-style "str" class as input
    to Builders.

  - Improve the performance of our type-checking by using isinstance()
    with new-style classes.

  - Fix #include (and other $*PATH variables searches) of files with
    absolute path names.  Don't die if they don't exist (due to being
    #ifdef'ed out or the like).

  - Fix --interactive mode when Default(None) is used.

  - Fix --debug=memoizer to work around a bug in base Python 2.2 metaclass
    initialization (by just not allowing Memoization in Python versions
    that have the bug).

  - Have the "scons-time time" subcommand handle empty log files, and
    log files that contain no results specified by the --which option.

  - Fix the max Y of vertical bars drawn by "scons-time --fmt=gnuplot".

  - On Mac OS X, account for the fact that the header file generated
    from a C++ file will be named (e.g.) file.cpp.h, not file.hpp.

  - Fix floating-point numbers confusing the Java parser about
    generated .class file names in some configurations.

  - Document (nearly) all the values you can now fetch with GetOption().

  - Fix use of file names containing strings of multiple spaces when
    using ActionFactory instances like the Copy() or Move() function.

  - Fix a 0.97 regression when using a variable expansion (like
    $OBJSUFFIX) in a source file name to a builder with attached source
    builders that match suffix (like Program()+Object()).

  - Have the Java parser recognize generics (surrounded by angle brackets)
    so they don't interfere with identifying anonymous inner classes.

  - Avoid an infinite loop when trying to use saved copies of the
    env.Install() or env.InstallAs() after replacing the method
    attributes.

  - Improve the performance of setting construction variables.

  - When cloning a construction environment, avoid over-writing an
    attribute for an added method if the user explicitly replaced it.

  - Add a warning about deprecated support for Python 1.5, 2.0 and 2.1.

  - Fix being able to SetOption('warn', ...) in SConscript files.

  - Add a warning about env.Copy() being deprecated.

  - Add warnings about the --debug={dtree,stree,tree} options
    being deprecated.

  - Add VariantDir() as the first step towards deprecating BuildDir().
    Add the keyword argument "variant_dir" as the replacement for
    "build_dir".

  - Add warnings about the {Target,Source}Signatures() methods and
    functions being deprecated.

  From Rob Managan:

  - Enhance TeX and LaTeX support to work with BuildDir(duplicate=0).

  - Re-run LaTeX when it issues a package warning that it must be re-run.

  From Leanid Nazdrynau:

  - Have the Copy() action factory preserve file modes and times
    when copying individual files.

  From Jan Nijtmans:

  - If $JARCHDIR isn't set explicitly, use the .java_classdir attribute
    that was set when the Java() Builder built the .class files.

  From Greg Noel:

  - Document the Dir(), File() and Entry() methods of Dir and File Nodes.

  - Add the parse_flags option when creating Environments

  From Gary Oberbrunner:

  - Make File(), Dir() and Entry() return a list of Nodes when passed
    a list of names, instead of trying to make a string from the name
    list and making a Node from that string.

  - Fix the ability to build an Alias in --interactive mode.

  - Fix the ability to hash the contents of actions for nested Python
    functions on Python versions where the inability to pickle them
    returns a TypeError (instead of the documented PicklingError).

  From Jonas Olsson:

  - Fix use of the Intel C compiler when the top compiler directory,
    but not the compiler version, is specified.

  - Handle Intel C compiler network license files (port@system).

  From Jim Randall:

  - Fix how Python Value Nodes are printed in --debug=explain output.

  From Adam Simpkins:

  - Add a --interactive option that starts a session for building (or
    cleaning) targets without re-reading the SConscript files every time.

  - Fix use of readline command-line editing in --interactive mode.

  - Have the --interactive mode "build" command with no arguments
    build the specified Default() targets.

  - Fix the Chmod(), Delete(), Mkdir() and Touch() Action factories to
    take a list (of Nodes or strings) as arguments.

  From Vaclav Smilauer:

  - Fix saving and restoring an Options value of 'all' on Python
    versions where all() is a builtin function.

  From Daniel Svensson:

  - Code correction in SCons.Util.is_List().

  From Ben Webb:

  - Support the SWIG %module statement with following modifiers in
    parenthese (e.g., '%module(directors="1")').



RELEASE 0.97.0d20071212 - Wed, 12 Dec 2007 09:29:32 -0600

  From Benoit Belley:

  - Fix occasional spurious rebuilds and inefficiency when using
    --implicit-cache and Builders that produce multiple targets.

  - Allow SCons to not have to know about the builders of generated
    files when BuildDir(duplicate=0) is used, potentially allowing some
    SConscript files to be ignored for smaller builds.

  From David Cournapeau:

  - Add a CheckTypeSize() call to configure contexts.

  From Ken Deeter:

  - Make the "contents" of Alias Nodes a concatenation of the children's
    content signatures (MD5 checksums), not a concatenation of the
    children's contents, to avoid using large amounts of memory during
    signature calculation.

  From Malte Helmert:

  - Fix a lot of typos in the man page and User's Guide.

  From Geoffrey Irving:

  - Speed up conversion of paths in .sconsign files to File or Dir Nodes.

  From Steven Knight:

  - Add an Options.UnknownOptions() method that returns any settings
    (from the command line, or whatever dictionary was passed in)
    that aren't known to the Options object.

  - Add a Glob() function.

  - When removing targets with the -c option, use the absolute path (to
    avoid problems interpreting BuildDir() when the top-level directory
    is the source directory).

  - Fix problems with Install() and InstallAs() when called through a
    clone (of a clone, ...) of a cloned construction environment.

  - When executing a file containing Options() settings, add the file's
    directory to sys.path (so modules can be imported from there) and
    explicity set __name__ to the name of the file so the statement's
    in the file can deduce the location if they need to.

  - Fix an O(n^2) performance problem when adding sources to a target
    through calls to a multi Builder (including Aliases).

  - Redefine the $WINDOWSPROGMANIFESTSUFFIX and
    $WINDOWSSHLIBMANIFESTSUFFIX variables so they pick up changes to
    the underlying $SHLIBSUFFIX and $PROGSUFFIX variables.

  - Add a GetBuildFailures() function that can be called from functions
    registered with the Python atexit module to print summary information
    about any failures encountered while building.

  - Return a NodeList object, not a Python list, when a single_source
    Builder like Object() is called with more than one file.

  - When searching for implicit dependency files in the directories
    in a $*PATH list, don't create Dir Nodes for directories that
    don't actually exist on-disk.

  - Add a Requires() function to allow the specification of order-only
    prerequisites, which will be updated before specified "downstream"
    targets but which don't actually cause the target to be rebuilt.

  - Restore the FS.{Dir,File,Entry}.rel_path() method.

  - Make the default behavior of {Source,Target}Signatures('timestamp')
    be equivalent to 'timestamp-match', not 'timestamp-newer'.

  - Fix use of CacheDir with Decider('timestamp-newer') by updating
    the modification time when copying files from the cache.

  - Fix random issues with parallel (-j) builds on Windows when Python
    holds open file handles (especially for SCons temporary files,
    or targets built by Python function actions) across process creation.

  From Maxim Kartashev:

  - Fix test scripts when run on Solaris.

  From Gary Oberbrunner:

  - Fix Glob() when a pattern is in an explicitly-named subdirectory.

  From Philipp Scholl:

  - Fix setting up targets if multiple Package builders are specified
    at once.



RELEASE 0.97.0d20070918 - Tue, 18 Sep 2007 10:51:27 -0500

  From Steven Knight:

  - Fix the wix Tool module to handle null entries in $PATH variables.

  - Move the documentation of Install() and InstallAs() from the list
    of functions to the list of Builders (now that they're implemented
    as such).

  - Allow env.CacheDir() to be set per construction environment.  The
    global CacheDir() function now sets an overridable global default.

  - Add an env.Decider() method and a Node.Decider() method that allow
    flexible specification of an arbitrary function to decide if a given
    dependency has changed since the last time a target was built.

  - Don't execute Configure actions (while reading SConscript files)
    when cleaning (-c) or getting help (-h or -H).

  - Add to each target an implicit dependency on the external command(s)
    used to build the target, as found by searching env['ENV']['PATH']
    for the first argument on each executed command line.

  - Add support for a $IMPLICIT_COMMAND_DEPENDENCIES construction
    variabe that can be used to disable the automatic implicit
    dependency on executed commands.

  - Add an "ensure_suffix" keyword to Builder() definitions that, when
    true, will add the configured suffix to the targets even if it looks
    like they already have a different suffix.

  - Add a Progress() function that allows for calling a function or string
    (or list of strings) to display progress while walking the DAG.

  - Allow ParseConfig(), MergeFlags() and ParseFlags() to handle output
    from a *config command with quoted path names that contain spaces.

  - Make the Return() function stop processing the SConscript file and
    return immediately.  Add a "stop=" keyword argument that can be set
    to False to preserve the old behavior.

  - Fix use of exitstatfunc on an Action.

  - Introduce all man page function examples with "Example:" or "Examples:".

  - When a file gets added to a directory, make sure the directory gets
    re-scanned for the new implicit dependency.

  - Fix handling a file that's specified multiple times in a target
    list so that it doesn't cause dependent Nodes to "disappear" from
    the dependency graph walk.

  From Carsten Koch:

  - Avoid race conditions with same-named files and directory creation
    when pushing copies of files to CacheDir().

  From Tzvetan Mikov:

  - Handle $ in Java class names.

  From Gary Oberbrunner:

  - Add support for the Intel C compiler on Windows64.

  - On SGI IRIX, have $SHCXX use $CXX by default (like other platforms).

  From Sohail Somani:

  - When Cloning a construction environment, set any variables before
    applying tools (so the tool module can access the configured settings)
    and re-set them after (so they end up matching what the user set).

  From Matthias Troffaes:

  - Make sure extra auxiliary files generated by some LaTeX packages
    and not ending in .aux also get deleted by scons -c.

  From Greg Ward:

  - Add a $JAVABOOTCLASSPATH variable for directories to be passed to the
    javac -bootclasspath option.

  From Christoph Wiedemann:

  - Add implicit dependencies on the commands used to build a target.




RELEASE 0.97.0d20070809 - Fri, 10 Aug 2007 10:51:27 -0500

  From Lars Albertsson:

  - Don't error if a #include line happens to match a directory
    somewhere on a path (like $CPPPATH, $FORTRANPATH, etc.).

  From Mark Bertoglio:

  - Fix listing multiple projects in Visual Studio 7.[01] solution files,
    including generating individual project GUIDs instead of re-using
    the solution GUID.

  From Jean Brouwers:

  - Add /opt/SUNWspro/bin to the default execution PATH on Solaris.

  From Allan Erskine:

  - Only expect the Microsoft IDL compiler to emit *_p.c and *_data.c
    files if the /proxy and /dlldata switches are used (respectively).

  From Steven Knight:

  - Have --debug=explain report if a target is being rebuilt because
    AlwaysBuild() is specified (instead of "unknown reasons").

  - Support {Get,Set}Option('help') to make it easier for SConscript
    files to tell if a help option (-h, --help, etc.) has been specified.

  - Support {Get,Set}Option('random') so random-dependency interaction
    with CacheDir() is controllable from SConscript files.

  - Add a new AddOption() function to support user-defined command-
    line flags (like --prefix=, --force, etc.).

  - Replace modified Optik version with new optparse compatibility module
    for command line processing in Scripts/SConsOptions.py

  - Push and retrieve built symlinks to/from a CacheDir() as actual
    symlinks, not by copying the file contents.

  - Fix how the Action module handles stringifying the shared library
    generator in the Tool/mingw.py module.

  - When generating a config.h file, print "#define HAVE_{FEATURE} 1"
    instad of just "#define HAVE_{FEATURE}", for more compatibility
    with Autoconf-style projects.

  - Fix expansion of $TARGET, $TARGETS, $SOURCE and $SOURCES keywords in
    Visual C/C++ PDB file names.

  - Fix locating Visual C/C++ PDB files in build directories.

  - Support an env.AddMethod() method and an AddMethod() global function
    for adding a new method, respectively, to a construction environment
    or an arbitrary object (such as a class).

  - Fix the --debug=time option when the -j option is specified and all
    files are up to date.

  - Add a $SWIGOUTDIR variable to allow setting the swig -outdir option,
    and use it to identify files created by the swig -java option.

  - Add a $SWIGPATH variable that specifies the path to be searched
    for included SWIG files, Also add related $SWIGINCPREFIX and
    $SWIGINCSUFFIX variables that specify the prefix and suffix to
    be be added to each $SWIGPATH directory when expanded on the SWIG
    command line.

  - More efficient copying of construction environments (mostly borrowed
    from copy.deepcopy() in the standard Python library).

  - When printing --tree=prune output, don't print [brackets] around
    source files, only do so for built targets with children.

  - Fix interpretation of Builder source arguments when the Builder has
    a src_suffix *and* a source_builder and the argument has no suffix.

  - Fix use of expansions like ${TARGET.dir} or ${SOURCE.dir} in the
    following construction variables:  $FORTRANMODDIR, $JARCHDIR,
    $JARFLAGS, $LEXFLAGS, $SWIGFLAGS, $SWIGOUTDIR and $YACCFLAGS.

  - Fix dependencies on Java files generated by SWIG so they can be
    detected and built in one pass.

  - Fix SWIG when used with a BuildDir().

  From Leanid Nazdrynau:

  - When applying Tool modules after a construction environment has
    already been created, don't overwrite existing $CFILESUFFIX and
    $CXXFILESUFFIX value.

  - Support passing the Java() builder a list of explicit .java files
    (not only a list of directories to be scanned for .java files).

  - Support passing .java files to the Jar() and JavaH() builders, which
    then use the builder underlying the Java() builder to turn them into
    .class files.  (That is, the Jar()-Java() chain of builders become
    multi-step, like the Program()-Object()-CFile() builders.)

  - Support passing SWIG .i files to the Java builders (Java(),
    Jar(), JavaH()), to cause intermediate .java files to be created
    automatically.

  - Add $JAVACLASSPATH and $JAVASOURCEPATH variables, that get added to
    the javac "-classpath" and "-sourcepath" options.  (Note that SCons
    does *not* currently search these paths for implicit dependencies.)

  - Commonize initialization of Java-related builders.

  From Jan Nijtmans:

  - Find Java anonymous classes when the next token after the name is
    an open parenthesis.

  From Gary Oberbrunner:

  - Fix a code example in the man page.

  From Tilo Prutz:

  - Add support for the file names that Java 1.5 (and 1.6) generates for
    nested anonymous inner classes, which are different from Java 1.4.

  From Adam Simpkins:

  - Allow worker threads to terminate gracefully when all jobs are
    finished.

  From Sohail Somani:

  - Add LaTeX scanner support for finding dependencies specified with
    the \usepackage{} directive.



RELEASE 0.97 - Thu, 17 May 2007 08:59:41 -0500

  From Steven Knight:

  - Fix a bug that would make parallel builds stop in their tracks if
    Nodes that depended on lists that contained some Nodes built together
    caused the reference count to drop below 0 if the Nodes were visited
    and commands finished in the wrong order.

  - Make sure the DirEntryScanner doesn't choke if it's handed something
    that's not a directory (Node.FS.Dir) Node.



RELEASE 0.96.96 - Thu, 12 Apr 2007 12:36:25 -0500

  NOTE:  This is (Yet) a(nother) pre-release of 0.97 for testing purposes.

  From Joe Bloggs:

  - Man page fix:  remove cut-and-paste sentence in NoCache() description.

  From Dmitry Grigorenko and Gary Oberbrunner:

  - Use the Intel C++ compiler, not $CC, to link C++ source.

  From Helmut Grohne:

  - Fix the man page example of propagating a user's external environment.

  From Steven Knight:

  - Back out (most of) the Windows registry installer patch, which
    seems to not work on some versions of Windows.

  - Don't treat Java ".class" attributes as defining an inner class.

  - Fix detecting an erroneous Java anonymous class when the first
    non-skipped token after a "new" keyword is a closing brace.

  - Fix a regression when a CPPDEFINES list contains a tuple, the second
    item of which (the option value) is a construction variable expansion
    (e.g. $VALUE) and the value of the variable isn't a string.

  - Improve the error message if an IOError (like trying to read a
    directory as a file) occurs while deciding if a node is up-to-date.

  - Fix "maximum recursion" / "unhashable type" errors in $CPPPATH
    PathList expansion if a subsidiary expansion yields a stringable,
    non-Node object.

  - Generate API documentation from the docstrings (using epydoc).

  - Fix use of --debug=presub with Actions for out-of-the-box Builders.

  - Fix handling nested lists within $CPPPATH, $LIBPATH, etc.

  - Fix a "builders_used" AttributeError that real-world Qt initialization
    triggered in the refactored suffix handling for Builders.

  - Make the reported --debug=time timings meaningful when used with -j.
    Better documentation of what the times mean.

  - User Guide updates: --random, AlwaysBuild(), --tree=,
    --debug=findlibs, --debug=presub, --debug=stacktrace,
    --taskmastertrace.

  - Document (in both man page and User's Guide) that --implicit-cache
    ignores changes in $CPPPATH, $LIBPATH, etc.

  From Jean-Baptiste Lab:

  - Remove hard-coded dependency on Python 2.2 from Debian packaging files.

  From Jeff Mahovsky:

  - Handle spaces in the build target name in Visual Studio project files.

  From Rob Managan:

  - Re-run LaTeX after BibTeX has been re-run in response to a changed
    .bib file.

  From Joel B. Mohler:

  - Make additional TeX auxiliary files (.toc, .idx and .bbl files)
    Precious so their removal doesn't affect whether the necessary
    sections are included in output PDF or PostScript files.

  From Gary Oberbrunner:

  - Fix the ability to import modules in the site_scons directory from
    a subdirectory.

  From Adam Simpkins:

  - Make sure parallel (-j) builds all targets even if they show up
    multiple times in the child list (as a source and a dependency).

  From Matthias Troffaes:

  - Don't re-run TeX if the triggering strings (\makeindex, \bibliography
    \tableofcontents) are commented out.

  From Richard Viney:

  - Fix use of custom include and lib paths with Visual Studio 8.

  - Select the default .NET Framework SDK Dir based on the version of
    Visual Studio being used.



RELEASE 0.96.95 - Mon, 12 Feb 2007 20:25:16 -0600

  From Anatoly Techtonik:

  - Add the scons.org URL and a package description to the setup.py
    arguments.

  - Have the Windows installer add a registry entry for scons.bat in the
    "App Paths" key, so scons.bat can be executed without adding the
    directory to the %PATH%.  (Python itself works this way.)

  From Anonymous:

  - Fix looking for default paths in Visual Studio 8.0 (and later).

  - Add -lm to the list of default D libraries for linking.

  From Matt Doar:

  - Provide a more complete write-your-own-Scanner example in the man page.

  From Ralf W. Grosse-Kunstleve:

  - Contributed upstream Python change to our copied subprocess.py module
    for more efficient standard input processing.

  From Steven Knight:

  - Fix the Node.FS.Base.rel_path() method when the two nodes are on
    different drive letters.  (This caused an infinite loop when
    trying to write .sconsign files.)

  - Fully support Scanners that use a dictionary to map file suffixes
    to other scanners.

  - Support delayed evaluation of the $SPAWN variable to allow selection
    of a function via ${} string expansions.

  - Add --srcdir as a synonym for -Y/--repository.

  - Document limitations of #include "file.h" with Repository().

  - Fix use of a toolpath under the source directory of a BuildDir().

  - Fix env.Install() with a file name portion that begins with '#'.

  - Fix ParseConfig()'s handling of multiple options in a string that's
    replaced a *FLAGS construction variable.

  - Have the C++ tools initialize common C compilation variables ($CCFLAGS,
    $SHCCFLAGS and $_CCCOMCOM) even if the 'cc' Tool isn't loaded.

  From Leanid Nazdrynau:

  - Fix detection of Java anonymous classes if a newline precedes the
    opening brace.

  From Gary Oberbrunner:

  - Document use of ${} to execute arbitrary Python code.

  - Add support for:
    1) automatically adding a site_scons subdirectory (in the top-level
       SConstruct directory) to sys.path (PYTHONPATH);
    2) automatically importing site_scons/site_init.py;
    3) automatically adding site_scons/site_tools to the toolpath.

  From John Pye:

  - Change ParseConfig() to preserve white space in arguments passed in
    as a list.

  From a smith:

  - Fix adding explicitly-named Java inner class files (and any
    other file names that may contain a '$') to Jar files.

  From David Vitek:

  - Add a NoCache() function to mark targets as unsuitable for propagating
    to (or retrieving from) a CacheDir().

  From Ben Webb:

  - If the swig -noproxy option is used, it won't generate a .py file,
    so don't emit it as a target that we expect to be built.



RELEASE 0.96.94 - Sun, 07 Jan 2007 18:36:20 -0600

  NOTE:  This is a pre-release of 0.97 for testing purposes.

  From Anonymous:

  - Allow arbitrary white space after a SWIG %module declaration.

  From Paul:

  - When compiling resources under MinGW, make sure there's a space
    between the --include-dir option and its argument.

  From Jay Kint:

  - Alleviate long command line issues on Windows by executing command
    lines directly via os.spawnv() if the command line doesn't need
    shell interpretation (has no pipes, redirection, etc.).

  From Walter Franzini:

  - Exclude additional Debian packaging files from the copyright check.

  From Fawad Halim:

  - Handle the conflict between the impending Python 2.6 'as' keyword
    and our Tool/as.py module name.

  From Steven Knight:

  - Speed up the Node.FS.Dir.rel_path() method used to generate path names
    that get put into the .sconsign* file(s).

  - Optimize Node.FS.Base.get_suffix() by computing the suffix once, up
    front, when we set the Node's name.  (Duh...)

  - Reduce the Memoizer's responsibilities to simply counting hits and
    misses when the --debug=memoizer option is used, not to actually
    handling the key calculation and memoization itself.  This speeds
    up some configurations significantly, and should cause no functional
    differences.

  - Add a new scons-time script with subcommands for generating
    consistent timing output from SCons configurations, extracting
    various information from those timings, and displaying them in
    different formats.

  - Reduce some unnecessary stat() calls from on-disk entry type checks.

  - Fix SideEffect() when used with -j, which was badly broken in 0.96.93.

  - Propagate TypeError exceptions when evaluating construction variable
    expansions up the stack, so users can see what's going on.

  - When disambiguating a Node.FS.Entry into a Dir or File, don't look
    in the on-disk source directory until we've confirmed there's no
    on-disk entry locally and there *is* one in the srcdir.  This avoids
    creating a phantom Node that can interfere with dependencies on
    directory contents.

  - Add an AllowSubstExceptions() function that gives the SConscript
    files control over what exceptions cause a string to expand to ''
    vs. terminating processing with an error.

  - Allow the f90.py and f95.py Tool modules to compile earlier source
    source files of earlier Fortran version.

  - Fix storing signatures of files retrieved from CacheDir() so they're
    correctly identified as up-to-date next invocation.

  - Make sure lists of computed source suffixes cached by Builder objects
    don't persist across changes to the list of source Builders (so the
    addition of suffixes like .ui by the qt.py Tool module take effect).

  - Enhance the bootstrap.py script to allow it to be used to execute
    SCons more easily from a checked-out source tree.

  From Ben Leslie:

  - Fix post-Memoizer value caching misspellings in Node.FS._doLookup().

  From Rob Managan, Dmitry Mikhin and Joel B. Mohler:

  - Handle TeX/LaTeX files in subdirectories by changing directory
    before invoking TeX/LaTeX.

  - Scan LaTeX files for \bibliography lines.

  - Support multiple file names in a "\bibliography{file1,file2}" string.

  - Handle TeX warnings about undefined citations.

  - Support re-running LaTeX if necessary due to a Table of Contents.

  From Dmitry Mikhin:

  - Return LaTeX if "Rerun to get citations correct" shows up on the next
    line after the "Warning:" string.

  From Gary Oberbrunner:

  - Add #include lines to fix portability issues in two tests.

  - Eliminate some unnecessary os.path.normpath() calls.

  - Add a $CFLAGS variable for C-specific options, leaving $CCFLAGS
    for options common to C and C++.

  From Tom Parker:

  - Have the error message print the missing file that Qt can't find.

  From John Pye:

  - Fix env.MergeFlags() appending to construction variable value of None.

  From Steve Robbins:

  - Fix the "sconsign" script when the .sconsign.dblite file is explicitly
    specified on the command line (and not intuited from the old way of
    calling it with just ".sconsign").

  From Jose Pablo Ezequiel "Pupeno" Fernandez Silva:

  - Give the 'lex' tool knowledge of the additional target files produced
    by the flex "--header-file=" and "--tables-file=" options.

  - Give the 'yacc' tool knowledge of the additional target files produced
    by the bison "-g", "--defines=" and "--graph=" options.

  - Generate intermediate files with Objective C file suffixes (.m) when
    the lex and yacc source files have appropriate suffixes (.lm and .ym).

  From Sohail Somain:

  - Have the mslink.py Tool only look for a 'link' executable on Windows
    systems.

  From Vaclav Smilauer:

  - Add support for a "srcdir" keyword argument when calling a Builder,
    which will add a srcdir prefix to all non-relative string sources.

  From Jonathan Ultis:

  - Allow Options converters to take the construction environment as
    an optional argument.



RELEASE 0.96.93 - Mon, 06 Nov 2006 00:44:11 -0600

  NOTE:  This is a pre-release of 0.97 for testing purposes.

  From Anonymous:

  - Allow Python Value Nodes to be Builder targets.

  From Matthias:

  - Only filter Visual Studio common filename prefixes on complete
    directory names.

  From Chad Austin:

  - Fix the build of the SCons documentation on systems that don't
    have "python" in the $PATH.

  From Ken Boortz:

  - Enhance ParseConfig() to recognize options that begin with '+'.

  From John Calcote, Elliot Murphy:

  - Document ways to override the CCPDBFLAGS variable to use the
    Microsoft linker's /Zi option instead of the default /Z7.

  From Christopher Drexler:

  - Make SCons aware bibtex must be called if any \include files
    cause creation of a bibliography.

  - Make SCons aware that "\bilbiography" in TeX source files means
    that related .bbl and .blg bibliography files will be created.
    (NOTE:  This still needs to search for the string in \include files.)

  From David Gruener:

  - Fix inconsistent handling of Action strfunction arguments.

  - Preserve white space in display Action strfunction strings.

  From James Y. Knight and Gerard Patel:

  - Support creation of shared object files from assembly language.

  From Steven Knight:

  - Speed up the Taskmaster significantly by avoiding unnecessary
    re-scans of Nodes to find out if there's work to be done, having it
    track the currently-executed top-level target directly and not
    through its presence on the target list, and eliminating some other
    minor list(s), method(s) and manipulation.

  - Fix the expansion of $TARGET and $SOURCE in the expansion of
    $INSTALLSTR displayed for non-environment calls to InstallAs().

  - Fix the ability to have an Alias() call refer to a directory
    name that's not identified as a directory until later.

  - Enhance runtest.py with an option to use QMTest as the harness.
    This will become the default behavior as we add more functionality
    to the QMTest side.

  - Let linking on mingw use the default function that chooses $CC (gcc)
    or $CXX (g++) depending on whether there are any C++ source files.

  - Work around a bug in early versions of the Python 2.4 profile module
    that caused the --profile= option to fail.

  - Only call Options validators and converters once when initializing a
    construction environment.

  - Fix the ability of env.Append() and env.Prepend(), in all known Python
    versions, to handle different input value types when the construction
    variable being updated is a dictionary.

  - Add a --cache-debug option for information about what files it's
    looking for in a CacheDir().

  - Document the difference in construction variable expansion between
    {Action,Builder}() and env.{Action,Builder}().

  - Change the name of env.Copy() to env.Clone(), keeping the old name
    around for backwards compatibility (with the intention of eventually
    phasing it out to avoid confusion with the Copy() Action factory).

  From Arve Knudsen:

  - Support cleaning and scanning SWIG-generated files.

  From Carsten Koch:

  - Allow selection of Visual Studio version by setting $MSVS_VERSION
    after construction environment initialization.

  From Jean-Baptiste Lab:

  - Try using zipimport if we can't import Tool or Platform modules
    using the normal "imp" module.  This allows SCons to be packaged
    using py2exe's all-in-one-zip-file approach.

  From Ben Liblit:

  - Do not re-scan files if the scanner returns no implicit dependencies.

  From Sanjoy Mahajan:

  - Change use of $SOURCES to $SOURCE in all TeX-related Tool modules.

  From Joel B. Mohler:

  - Make SCons aware that "\makeindex" in TeX source files means that
    related .ilg, .ind and .idx index files will be created.
    (NOTE:  This still needs to search for the string in \include files.)

  - Prevent scanning the TeX .aux file for additional files from
    trying to remove it twice when the -c option is used.

  From Leanid Nazdrynau:

  - Give the MSVC RES (resource) Builder a src_builder list and a .rc
    src_suffix so other builders can generate .rc files.

  From Matthew A. Nicholson:

  - Enhance Install() and InstallAs() to handle directory trees as sources.

  From Jan Nijtmans:

  - Don't use the -fPIC flag when using gcc on Windows (e.g. MinGW).

  From Greg Noel:

  - Add an env.ParseFlags() method that provides separate logic for
    parsing GNU tool chain flags into a dictionary.

  - Add an env.MergeFlags() method to apply an arbitrary dictionary
    of flags to a construction environment's variables.

  From Gary Oberbrunner:

  - Fix parsing tripartite Intel C compiler version numbers on Linux.

  - Extend the ParseConfig() function to recognize -arch and
    -isysroot options.

  - Have the error message list the known suffixes when a Builder call
    can't build a source file with an unknown suffix.

  From Karol Pietrzak:

  - Avoid recursive calls to main() in the program snippet used by the
    SConf subsystem to test linking against libraries.  This changes the
    default behavior of CheckLib() and CheckLibWithHeader() to print
    "Checking for C library foo..." instead of "Checking for main()
    in C library foo...".

  From John Pye:

  - Throw an exception if a command called by ParseConfig() or
    ParseFlags() returns an error.

  From Stefan Seefeld:

  - Initial infrastructure for running SCons tests under QMTest.

  From Sohail Somani:

  - Fix tests that fail due to gcc warnings.

  From Dobes Vandermeer:

  - In stack traces, print the full paths of SConscript files.

  From Atul Varma:

  - Fix detection of Visual C++ Express Edition.

  From Dobes Vandermeer:

  - Let the src_dir option to the SConscript() function affect all the
    the source file paths, instead of treating all source files paths
    as relative to the SConscript directory itself.

  From Nicolas Vigier:

  - Fix finding Fortran modules in build directories.

  - Fix use of BuildDir() when the source file in the source directory
    is a symlink with a relative path.

  From Edward Wang:

  - Fix the Memoizer when the SCons Python modules are executed from
    .pyo files at different locations from where they were compiled.

  From Johan Zander:

  - Fix missing os.path.join() when constructing the $FRAMEWORKSDKDIR/bin.



RELEASE 0.96.92 - Mon, 10 Apr 2006 21:08:22 -0400

  NOTE:  This was a pre-release of 0.97 for testing purposes.

  From Anonymous:

  - Fix the intelc.py Tool module to not throw an exception if the
    only installed version is something other than ia32.

  - Set $CCVERSION when using gcc.

  From Matthias:

  - Support generating project and solution files for Microsoft
    Visual Studio version 8.

  - Support generating more than one project file for a Microsoft
    Visual Studio solution file.

  - Add support for a support "runfile" parameter to Microsoft
    Visual Studio project file creation.

  - Put the project GUID, not the solution GUID, in the right spot
    in the solution file.

  From Erling Andersen:

  - Fix interpretation of Node.FS objects wrapped in Proxy instances,
    allowing expansion of things like ${File(TARGET)} in command lines.

  From Stanislav Baranov:

  - Add a separate MSVSSolution() Builder, with support for the
    following new construction variables: $MSVSBUILDCOM, $MSVSCLEANCOM,
    $MSVSENCODING, $MSVSREBUILDCOM, $MSVSSCONS, $MSVSSCONSCOM,
    $MSVSSCONSFLAGS, $MSVSSCONSCRIPT and $MSVSSOLUTIONCOM.

  From Ralph W. Grosse-Kunstleve and Patrick Mezard:

  - Remove unneceesary (and incorrect) SCons.Util strings on some function
    calls in SCons.Util.

  From Bob Halley:

  - Fix C/C++ compiler selection on AIX to not always use the external $CC
    environment variable.

  From August HÃ¶randl:

  - Add a scanner for \include and \import files, with support for
    searching a directory list in $TEXINPUTS (imported from the external
    environment).

  - Support $MAKEINDEX, $MAKEINDEXCOM, $MAKEINDEXCOMSTR and
    $MAKEINDEXFLAGS for generating indices from .idx files.

  From Steven Johnson:

  - Add a NoClean() Environment method and function to override removal
    of targets during a -c clean, including documentation and tests.

  From Steven Knight:

  - Check for whether files exist on disk by listing the directory
    contents, not calling os.path.exists() file by file.  This is
    somewhat more efficient in general, and may be significantly
    more efficient on Windows.

  - Minor speedups in the internal is_Dict(), is_List() and is_String()
    functions.

  - Fix a signature refactoring bug that caused Qt header files to
    get re-generated every time.

  - Don't fail when writing signatures if the .sconsign.dblite file is
    owned by a different user (e.g. root) from a previous run.

  - When deleting variables from stacked OverrideEnvironments, don't
    throw a KeyError if we were able to delte the variable from any
    Environment in the stack.

  - Get rid of the last indentation tabs in the SCons source files and
    add -tt to the Python invocations in the packaging build and the
    tests so they don't creep back in.

  - In Visual Studio project files, put quotes around the -C directory
    so everything works even if the path has spaces in it.

  - The Intel Fortran compiler uses -object:$TARGET, not "-o $TARGET",
    when building object files on Windows.  Have the the ifort Tool
    modify the default command lines appropriately.

  - Document the --debug=explain option in the man page.  (How did we
    miss this?)

  - Add a $LATEXRETRIES variable to allow configuration of the number of
    times LaTex can be re-called to try to resolve undefined references.

  - Change the order of the arguments to Configure.Checklib() to match
    the documentation.

  - Handle signature calculation properly when the Python function used
    for a FunctionAction is an object method.

  - On Windows, assume that absolute path names without a drive letter
    refer to the drive on which the SConstruct file lives.

  - Add /usr/ccs/bin to the end of the the default external execution
    PATH on Solaris.

  - Add $PKGCHK and $PKGINFO variables for use on Solaris when searching
    for the SunPRO C++ compiler.  Make the default value for $PKGCHK
    be /usr/sbin/pgkchk (since /usr/sbin isn't usually on the external
    execution $PATH).

  - Fix a man page example of overriding variables when calling
    SharedLibrary() to also set the $LIBSUFFIXES variable.

  - Add a --taskmastertrace=FILE option to give some insight on how
    the taskmaster decides what Node to build next.

  - Changed the names of the old $WIN32DEFPREFIX, $WIN32DEFSUFFIX,
    $WIN32DLLPREFIX and $WIN32IMPLIBPREFIX construction variables to
    new $WINDOWSDEFPREFIX, $WINDOWSDEFSUFFIX, $WINDOWSDLLPREFIX and
    $WINDOWSIMPLIBPREFIX construction variables.  The old names are now
    deprecated, but preserved for backwards compatibility.

  - Fix (?) a runtest.py hang on Windows when the --xml option is used.

  - Change the message when an error occurs trying to interact with the
    file system to report the target(s) in square brackets (as before) and
    the actual file or directory that encountered the error afterwards.

  From Chen Lee:

  - Add x64 support for Microsoft Visual Studio 8.

  From Baptiste Lepilleur:

  - Support the --debug=memory option on Windows when the Python version
    has the win32process and win32api modules.

  - Add support for Visual Studio 2005 Pro.

  - Fix portability issues in various tests: test/Case.py,
    Test/Java/{JAR,JARCHDIR,JARFLAGS,JAVAC,JAVACFLAGS,JAVAH,RMIC}.py,
    test/MSVS/vs-{6.0,7.0,7.1,8.0}-exec.py,
    test/Repository/{Java,JavaH,RMIC}.py,
    test/QT/{generated-ui,installed,up-to-date,warnings}.py,
    test/ZIP/ZIP.py.

  - Ignore pkgchk errors on Solaris when searching for the C++ compiler.

  - Speed up the SCons/EnvironmentTests.py unit tests.

  - Add a --verbose= option to runtest.py to print executed commands
    and their output at various levels.

  From Christian Maaser:

  - Add support for Visual Studio Express Editions.

  - Add support for Visual Studio 8 *.manifest files, includng
    new $WINDOWS_INSERT_MANIFEST, $WINDOWSPROGMANIFESTSUFFIX,
    $WINDOWSPROGMANIFESTPREFIX, $WINDOWSPROGMANIFESTSUFFIX,
    $WINDOWSSHLIBMANIFESTPREFIX and $WINDOWSSHLIBMANIFESTSUFFIX
    construction variables.

  From Adam MacBeth:

  - Fix detection of additional Java inner classes following use of a
    "new" keyword inside an inner class.

  From Sanjoy Mahajan:

  - Correct TeX-related command lines to just $SOURCE, not $SOURCES

  From Patrick Mezard:

  - Execute build commands for a command-line target if any of the
    files built along with the target is out of date or non-existent,
    not just if the command-line target itself is out of date.

  - Fix the -n option when used with -c to print all of the targets
    that will be removed for a multi-target Builder call.

  - If there's no file in the source directory, make sure there isn't
    one in the build directory, too, to avoid dangling files left
    over from previous runs when a source file is removed.

  - Allow AppendUnique() and PrependUnique() to append strings (and
    other atomic objects) to lists.

  From Joel B. Mohler:

  - Extend latex.py, pdflatex.py, pdftex.py and tex.py so that building
    from both TeX and LaTeX files uses the same logic to call $BIBTEX
    when it's necessary, to call $MAKEINDEX when it's necessary, and to
    call $TEX or $LATEX multiple times to handle undefined references.

  - Add an emitter to the various TeX builders so that the generated
    .aux and .log files also get deleted by the -c option.

  From Leanid Nazdrynau:

  - Fix the Qt UIC scanner to work with generated .ui files (by using
    the FindFile() function instead of checking by-hand for the file).

  From Jan Nieuwenhuizen:

  - Fix a problem with interpreting quoted argument lists on command lines.

  From Greg Noel:

  - Add /sw/bin to the default execution PATH on Mac OS X.

  From Kian Win Ong:

  - When building a .jar file and there is a $JARCHDIR, put the -C
    in front of each .class file on the command line.

  - Recognize the Java 1.5 enum keyword.

  From Asfand Yar Qazi:

  - Add /opt/bin to the default execution PATH on all POSIX platforms
    (between /usr/local/bin and /bin).

  From Jon Rafkind:

  - Fix the use of Configure() contexts from nested subsidiary
    SConscript files.

  From Christoph Schulz:

  - Add support for $CONFIGUREDIR and $CONFIGURELOG variables to control
    the directory and logs for configuration tests.

  - Add support for a $INSTALLSTR variable.

  - Add support for $RANLIBCOM and $RANLIBCOMSTR variables (which fixes
    a bug when setting $ARCOMSTR).

  From Amir Szekely:

  - Add use of $CPPDEFINES to $RCCOM (resource file compilation) on MinGW.

  From Erick Tryzelaar:

  - Fix the error message when trying to report that a given option is
    not gettable/settable from an SConscript file.

  From Dobes Vandermeer:

  - Add support for SCC and other settings in Microsoft Visual
    Studio project and solution files:  $MSVS_PROJECT_BASE_PATH,
    $MSVS_PROJECT_GUID, $MSVS_SCC_AUX_PATH, $MSVS_SCC_LOCAL_PATH,
    $MSVS_SCC_PROJECT_NAME, $MSVS_SCC_PROVIDER,

  - Add support for using a $SCONS_HOME variable (imported from the
    external environment, or settable internally) to put a shortened
    SCons execution line in the Visual Studio project file.

  From David J. Van Maren:

  - Only filter common prefixes from source files names in Visual Studio
    project files if the prefix is a complete (sub)directory name.

  From Thad Ward:

  - If $MSVSVERSIONS is already set, don't overwrite it with
    information from the registry.



RELEASE 0.96.91 - Thu, 08 Sep 2005 07:18:23 -0400

  NOTE:  This was a pre-release of 0.97 for testing purposes.

  From Chad Austin:

  - Have the environment store the toolpath and re-use it to find Tools
    modules during later Copy() or Tool() calls (unless overridden).

  - Normalize the directory path names in SConsignFile() database
    files so the same signature file can interoperate on Windows and
    non-Windows systems.

  - Make --debug=stacktrace print a stacktrace when a UserError is thrown.

  - Remove an old, erroneous cut-and-paste comment in Scanner/Dir.py.

  From Stanislav Baranov:

  - Make it possible to support with custom Alias (sub-)classes.

  - Allow Builders to take empty source lists when called.

  - Allow access to both TARGET and SOURCE in $*PATH expansions.

  - Allow SConscript files to modify BUILD_TARGETS.

  From Timothee Besset:

  - Add support for Objective C/C++ .m and .mm file suffixes (for
    Mac OS X).

  From Charles Crain

  - Fix the PharLap linkloc.py module to use target+source arguments
    when calling env.subst().

  From Bjorn Eriksson:

  - Fix an incorrect Command() keyword argument in the man page.

  - Add a $TEMPFILEPREFIX variable to control the prefix or flag used
    to pass a long-command-line-execution tempfile to a command.

  From Steven Knight:

  - Enhanced the SCons setup.py script to install man pages on
    UNIX/Linux systems.

  - Add support for an Options.FormatOptionHelpText() method that can
    be overridden to customize the format of Options help text.

  - Add a global name for the Entry class (which had already been
    documented).

  - Fix re-scanning of generated source files for implicit dependencies
    when the -j option is used.

  - Fix a dependency problem that caused $LIBS scans to not be added
    to all of the targets in a multiple-target builder call, which
    could cause out-of-order builds when the -j option is used.

  - Store the paths of source files and dependencies in the .sconsign*
    file(s) relative to the target's directory, not relative to the
    top-level SConstruct directory.  This starts to make it possible to
    subdivide the dependency tree arbitrarily by putting an SConstruct
    file in every directory and using content signatures.

  - Add support for $YACCHFILESUFFIX and $YACCHXXFILESUFFIX variables
    that accomodate parser generators that write header files to a
    different suffix than the hard-coded .hpp when the -d option is used.

  - The default behavior is now to store signature information in a
    single .sconsign.dblite file in the top-level SConstruct directory.
    The old behavior of a separate .sconsign file in each directory can
    be specified by calling SConsignFile(None).

  - Remove line number byte codes within the signature calculation
    of Python function actions, so that changing the location of an
    otherwise unmodified Python function doesn't cause rebuilds.

  - Fix AddPreAction() and AddPostAction() when an action has more than
    one target file:  attach the actions to the Executor, not the Node.

  - Allow the source directory of a BuildDir / build_dir to be outside
    of the top-level SConstruct directory tree.

  - Add a --debug=nomemoizer option that disables the Memoizer for clearer
    looks at the counts and profiles of the underlying function calls,
    not the Memoizer wrappers.

  - Print various --debug= stats even if we exit early (e.g. using -h).

  - Really only use the cached content signature value if the file
    is older than --max-drift, not just if --max-drift is set.

  - Remove support for conversion from old (pre 0.96) .sconsign formats.

  - Add support for a --diskcheck option to enable or disable various
    on-disk checks:  that File and Dir nodes match on-disk entries;
    whether an RCS file exists for a missing source file; whether an
    SCCS file exists for a missing source file.

  - Add a --raw argument to the sconsign script, so it can print a
    raw representation of each entry's NodeInfo dictionary.

  - Add the 'f90' and 'f95' tools to the list of Fortran compilers
    searched for by default.

  - Add the +Z option by default when compiling shared objects on
    HP-UX.

  From Chen Lee:

  - Handle Visual Studio project and solution files in Unicode.

  From Sanjoy Mahajan:

  - Fix a bad use of Copy() in an example in the man page, and a
    bad regular expression example in the man page and User's Guide.

  From Shannon Mann:

  - Have the Visual Studio project file(s) echo "Starting SCons" before
    executing SCons, mainly to work around a quote-stripping bug in
    (some versions of?) the Windows cmd command executor.

  From Georg Mischler:

  - Remove the space after the -o option when invoking the Borland
    BCC compiler; some versions apparently require that the file name
    argument be concatenated with the option.

  From Leanid Nazdrynau:

  - Fix the Java parser's handling of backslashes in strings.

  From Greg Noel:

  - Add construction variables to support frameworks on Mac OS X:
    $FRAMEWORKS, $FRAMEWORKPREFIX, $FRAMEWORKPATH, $FRAMEWORKPATHPREFIX.

  - Re-order link lines so the -o option always comes right after the
    command name.

  From Gary Oberbrunner:

  - Add support for Intel C++ beta 9.0 (both 32 and 64 bit versions).

  - Document the new $FRAMEWORK* variables for Mac OS X.

  From Karol Pietrzak:

  - Add $RPATH (-R) support to the Sun linker Tool (sunlink).

  - Add a description of env.subst() to the man page.

  From Chris Prince:

  - Look in the right directory, not always the local directory, for a
    same-named file or directory conflict on disk.

  - On Windows, preserve the external environment's %SYSTEMDRIVE%
    variable, too.

  From Craig Scott:

  - Have the Fortran module emitter look for Fortan modules to be created
    relative to $FORTRANMODDIR, not the top-level directory.

  - When saving Options to a file, run default values through the
    converter before comparing them with the set values.  This correctly
    suppresses Boolean Option values from getting written to the saved
    file when they're one of the many synonyms for a default True or
    False value.

  - Fix the Fortran Scanner's ability to handle a module being used
    in the same file in which it is defined.

  From Steve-o:

  - Add the -KPIC option by default when compiling shared objects on
    Solaris.

  - Change the default suffix for Solaris objects to .o, to conform to
    Sun WorkShop's expectations.  Change the profix to so_ so they can
    still be differentiated from static objects in the same directory.

  From Amir Szekely:

  - When calling the resource compiler on MinGW, add --include-dir and
    the source directory so it finds the source file.

  - Update EnsureSConsVersion() to support revision numbers.

  From Greg Ward:

  - Fix a misplaced line in the man page.



RELEASE 0.96.90 - Tue, 15 Feb 2005 21:21:12 +0000

  NOTE:  This was a pre-release of 0.97 for testing purposes.

  From Anonymous:

  - Fix Java parsing to avoid erroneously identifying a new array
    of class instances as an anonymous inner class.

  - Fix a typo in the man page description of PathIsDirCreate.

  From Chad Austin:

  - Allow Help() to be called multiple times, appending to the help
    text each call.

  - Allow Tools found on a toolpath to import Python modules from
    their local directory.

  From Steve Christensen:

  - Handle exceptions from Python functions as build actions.

  - Add a set of canned PathOption validators:  PathExists (the default),
    PathIsFile, PathIsDir and PathIsDirCreate.

  From Matthew Doar:

  - Add support for .lex and .yacc file suffixes for Lex and Yacc files.

  From Eric Frias:

  - Huge performance improvement:  wrap the tuples representing an
    include path in an object, so that the time it takes to hash the
    path doesn't grow porportionally to the length of the path.

  From Gottfried Ganssauge:

  - Fix SCons on SuSE/AMD-64 Linux by having the wrapper script also
    check for the build engine in the parent directory of the Python
    library directory (/usr/lib64 instead of /usr/lib).

  From Stephen Kennedy:

  - Speed up writing the .sconsign file at the end of a run by only
    calling sync() once at the end, not after every entry.

  From Steven Knight:

  - When compiling with Microsoft Visual Studio, don't include the ATL and
    MFC directories in the default INCLUDE and LIB environment variables.

  - Remove the following deprecated features:  the ParseConfig()
    global function (deprecated in 0.93); the misspelled "validater"
    keyword to the Options.Add() method (deprecated in 0.91); the
    SetBuildSignatureType(), SetContentSignatureType(), SetJobs() and
    GetJobs() global functions (deprecated in 0.14).

  - Fix problems with corrupting the .sconsign.dblite file when
    interrupting builds by writing to a temporary file and renaming,
    not writing the file directly.

  - Fix a 0.96 regression where when running with -k, targets built from
    walking dependencies later on the command line would not realize
    that a dependency had failed an earlier build attempt, and would
    try to rebuild the dependent targets.

  - Change the final messages when using -k and errors occur from
    "{building,cleaning} terminated because of errors" to "done
    {building,cleaning} targets (errors occurred during {build,clean})."

  - Allow Configure.CheckFunc() to take an optional header argument
    (already supported by Conftest.py) to specify text at the top of
    the compiled test file.

  - Fix the --debug=explain output when a Python function action changed
    so it prints a meaningful string, not the binary representation of
    the function contents.

  - Allow a ListOption's default value(s) to be a Python list of specified
    values, not just a string containing a comma-separated list of names.

  - Add a ParseDepends() function that will parse up a list of explicit
    dependencies from a "make depend" style file.

  - Support the ability to change directory when executing an Action
    through "chdir" keyword arguments to Action and Builder creation
    and calls.

  - Fix handling of Action ojects (and other callables that don't match
    our calling arguments) in construction variable expansions.

  - On Win32, install scons.bat in the Python directory when installing
    from setup.py.  (The bdist_wininst installer was already doing this.)

  - Fix env.SConscript() when called with a list of SConscipt files.
    (The SConscript() global function already worked properly.)

  - Add a missing newline to the end of the --debug=explain "unknown
    reasons" message.

  - Enhance ParseConfig() to work properly for spaces in between the -I,
    -L and -l options and their arguments.

  - Packaging build fix:  Rebuild the files that are use to report the
    --version of SCons whenever the development version number changes.

  - Fix the ability to specify a target_factory of Dir() to a Builder,
    which the default create-a-directory Builder was interfering with.

  - Mark a directory as built if it's created as part of the preparation
    for another target, to avoid trying to build it again when it comes
    up in the target list.

  - Allow a function with the right calling signature to be put directly
    in an Environment's BUILDERS dictionary, making for easier creation
    and use of wrappers (pseudo-Builders) that call other Builders.

  - On Python 2.x, wrap lists of Nodes returned by Builders in a UserList
    object that adds a method that makes str() object return a string
    with all of the Nodes expanded to their path names.  (Builders under
    Python 1.5.2 still return lists to avoid TypeErrors when trying
    to extend() list, so Python 1.5.2 doesn't get pretty-printing of Node
    lists, but everything should still function.)

  - Allow Aliases to have actions that will be executed whenever
    any of the expanded Alias targets are out of date.

  - Fix expansion of env.Command() overrides within target and
    source file names.

  - Support easier customization of what's displayed by various default
    actions by adding lots of new construction variables: $ARCOMSTR,
    $ASCOMSTR, $ASPPCOMSTR, $BIBTEXCOMSTR, $BITKEEPERCOMSTR, $CCCOMSTR,
    $CVSCOMSTR, $CXXCOMSTR, $DCOMSTR, $DVIPDFCOMSTR, $F77COMSTR,
    $F90COMSTR, $F95COMSTR, $FORTRANCOMSTR, $GSCOMSTR, $JARCOMSTR,
    $JAVACCOMSTR, $JAVAHCOMSTR, $LATEXCOMSTR, $LEXCOMSTR, $LINKCOMSTR,
    $M4COMSTR, $MIDLCOMSTR, $P4COMSTR, $PCHCOMSTR, $PDFLATEXCOMSTR,
    $PDFTEXCOMSTR, $PSCOMSTR, $QT_MOCFROMCXXCOMSTR, $QT_MOCFROMHCOMSTR,
    $QT_UICCOMSTR, $RCCOMSTR, $REGSVRCOMSTR, $RCS_COCOMSTR, $RMICCOMSTR,
    $SCCSCOMSTR, $SHCCCOMSTR, $SHCXXCOMSTR, $SHF77COMSTR, $SHF90COMSTR,
    $SHF95COMSTR, $SHFORTRANCOMSTR, $SHLINKCOMSTR, $SWIGCOMSTR,
    $TARCOMSTR, $TEXCOMSTR, $YACCCOMSTR and $ZIPCOMSTR.

  - Add an optional "map" keyword argument to ListOption() that takes a
    dictionary to map user-specified values to legal values from the list
    (like EnumOption() already doee).

  - Add specific exceptions to try:-except: blocks without any listed,
    so that they won't catch and mask keyboard interrupts.

  - Make --debug={tree,dtree,stree} print something even when there's
    a build failure.

  - Fix how Scanners sort the found dependencies so that it doesn't
    matter whether the dependency file is in a Repository or not.
    This may cause recompilations upon upgrade to this version.

  - Make AlwaysBuild() work with Alias and Python value Nodes (making
    it much simpler to support aliases like "clean" that just invoke
    an arbitrary action).

  - Have env.ParseConfig() use AppendUnique() by default to suppress
    duplicate entries from multiple calls.  Add a "unique" keyword
    argument to allow the old behavior to be specified.

  - Allow the library modules imported by an SConscript file to get at
    all of the normally-available global functions and variables by saying
    "from SCons.Script import *".

  - Add a --debug=memoizer option to print Memoizer hit/mass statistics.

  - Allow more than one --debug= option to be set at a time.

  - Change --debug=count to report object counts before and after
    reading SConscript files and before and after building targets.

  - Change --debug=memory output to line up the numbers and to better
    match (more or less) the headers on the --debug=count columns.

  - Speed things up when there are lists of targets and/or sources by
    getting rid of some N^2 walks of the lists involved.

  - Cache evaluation of LazyActions so we don't create a new object
    for each invocation.

  - When scanning, don't create Nodes for include files that don't
    actually exist on disk.

  - Make supported global variables CScanner, DScanner, ProgramScanner and
    SourceFileScanner.  Make SourceFileScanner.add_scanner() a supported
    part of the public interface.  Keep the old SCons.Defaults.*Scan names
    around for a while longer since some people were already using them.

  - By default, don't scan directories for on-disk files.  Add a
    DirScanner global scanner that can be used in Builders or Command()
    calls that want source directory trees scanned for on-disk changes.
    Have the Tar() and Zip() Builders use the new DirScanner to preserve
    the behavior of rebuilding a .tar or .zip file if any file or
    directory under a source tree changes.  Add Command() support for
    a source_scanner keyword argument to Command() that can be set to
    DirScanner to get this behavior.

  - Documentation changes:  Explain that $CXXFLAGS contains $CCFLAGS
    by default.  Fix a bad target_factory example in the man page.
    Add appendices to the User's Guide to cover the available Tools,
    Builders and construction variables.  Comment out the build of
    the old Python 10 paper, which doesn't build on all systems and
    is old enough at this point that it probably isn't worth the
    effort to make it do so.

  From Wayne Lee:

  - Avoid "maximum recursion limit" errors when removing $(-$) pairs
    from long command lines.

  From Clive Levinson:

  - Make ParseConfig() recognize and add -mno-cygwin to $LINKFLAGS and
    $CCFLAGS, and -mwindows to $LINKFLAGS.

  From Michael McCracken:

  - Add a new "applelink" tool to handle the things like Frameworks and
    bundles that Apple has added to gcc for linking.

  - Use more appropriate default search lists of linkers, compilers and
    and other tools for the 'darwin' platform.

  - Add a LoadableModule Builder that builds a bundle on Mac OS X (Darwin)
    and a shared library on other systems.

  - Improve SWIG tests for use on Mac OS X (Darwin).

  From Elliot Murphy:

  - Enhance the tests to guarantee persistence of ListOption
    values in saved options files.

  - Supply the help text when -h is used with the -u, -U or -D options.

  From Christian Neeb:

  - Fix the Java parser's handling of string definitions to avoid ignoring
    subsequent code.

  From Han-Wen Nienhuys:

  - Optimize variable expansion by:  using the re.sub() method (when
    possible); not using "eval" for variables for which we can fetch the
    value directory; avoiding slowing substitution logic when there's no
    '$' in the string.

  From Gary Oberbrunner:

  - Add an Environment.Dump() method to print the contents of a
    construction environment.

  - Allow $LIBS (and similar variables) to contain explicit File Nodes.

  - Change ParseConfig to add the found library names directly to the
    $LIBS variable, instead of returning them.

  - Add ParseConfig() support for the -framework GNU linker option.

  - Add a PRINT_CMD_LINE_FUNC construction variable to allow people
    to filter (or log) command-line output.

  - Print an internal Python stack trace in response to an otherwise
    unexplained error when --debug=stacktrace is specified.

  - Add a --debug=findlibs option to print what's happening when
    the scanner is searching for libraries.

  - Allow Tool specifications to be passed a dictionary of keyword
    arguments.

  - Support an Options default value of None, in which case the variable
    will not be added to the construction environment unless it's set
    explicitly by the user or from an Options file.

  - Avoid copying __builtin__ values into a construction environment's
    dictionary when evaluating construction variables.

  - Add a new cross-platform intelc.py Tool that can detect and
    configure the Intel C++ v8 compiler on both Windows, where it's
    named icl, and Linux, where it's named icc.  It also checks that
    the directory specified in the Windows registry exists, and sets a
    new $INTEL_C_COMPILER_VERSION construction variable to identify the
    version being used.  (Niall Douglas contributed an early prototype
    of parts of this module.)

  - Fix the private Conftest._Have() function so it doesn't change
    non-alphanumeric characters to underscores.

  - Supply a better error message when a construction variable expansion
    has an unknown attribute.

  - Documentation changes:  Update the man page to describe use of
    filenames or Nodes in $LIBS.

  From Chris Pawling:

  - Have the linkloc tool use $MSVS_VERSION to select the Microsoft
    Visual Studio version to use.

  From Kevin Quick:

  - Fix the Builder name returned from ListBuilders and other instances
    of subclasses of the BuilderBase class.

  - Add Builders and construction variables to support rpcgen:
    RPCGenClient(), RPCGenHeader(), RPCGenService(), RPCGenXDR(),
    $RPCGEN, $RPCGENFLAGS, $RPCGENCLIENTFLAGS, $RPCGENHEADERFLAGS,
    $RPCGENSERVICEFLAGS, $RPCGENXDRFLAGS.

  - Update the man page to document that prefix and suffix Builder
    keyword arguments can be strings, callables or dictionaries.

  - Provide more info in the error message when a user tries to build
    a target multiple ways.

  - Fix Delete() when a file doesn't exist and must_exist=1.  (We were
    unintentionally dependent on a bug in versions of the Python shutil.py
    module prior to Python 2.3, which would generate an exception for
    a nonexistent file even when ignore_errors was set.)

  - Only replace a Node's builder with a non-null source builder.

  - Fix a stack trace when a suffix selection dictionary is passed
    an empty source file list.

  - Allow optional names to be attached to Builders, for default
    Builders that don't get attached to construction environments.

  - Fix problems with Parallel Task Exception handling.

  - Build targets in an associated BuildDir even if there are targets
    or subdirectories locally in the source directory.

  - If a FunctionAction has a callable class as its underlying Python
    function, use its strfunction() method (if any) to display the
    action.

  - Fix handling when BuildDir() exists but is unwriteable.  Add
    "Stop." to those error messages for consistency.

  - Catch incidents of bad builder creation (without an action) and
    supply meaningful error messages.

  - Fix handling of src_suffix values that aren't extensions (don't
    begin with a '.').

  - Don't retrieve files from a CacheDir, but report what would happen,
    when the -n option is used.

  - Use the source_scanner from the target Node, not the source node
    itself.

  - Internal Scanners fixes:  Make sure Scanners are only passed Nodes.
    Fix how a Scanner.Selector called its base class initialization.
    Make comparisons of Scanner objects more robust.  Add a name to
    an internal default ObjSourceScanner.

  - Add a deprecated warning for use of the old "scanner" keyword argument
    to Builder creation.

  - Improve the --debug=explain message when the build action changes.

  - Test enhancements in SourceCode.py, option-n.py, midl.py.  Better
    Command() and Scanner test coverage.  Improved test infrastructure
    for -c output.

  - Refactor the interface between Action and Executor objects to treat
    Actions atomically.

  - The --debug=presub option will now report the pre-substitution
    each action seprately, instead of reporting the entire list before
    executing the actions one by one.

  - The --debug=explain option explaining a changed action will now
    (more correctly) show pre-substitution action strings, instead of
    the commands with substituted file names.

  - A Node (file) will now be rebuilt if its PreAction or PostAction
    actions change.

  - Python Function actions now have their calling signature (target,
    source, env) reported correctly when displayed.

  - Fix BuildDir()/build_dir handling when the build_dir is underneath
    the source directory and trying to use entries from the build_dir
    as sources for other targets in the build-dir.

  - Fix hard-coding of JDK path names in various Java tests.

  - Handle Python stack traces consistently (stop at the SConscript stack
    frame, by default) even if the Python source code isn't available.

  - Improve the performance of the --debug={tree,dtree} options.

  - Add --debug=objects logging of creation of OverrideWarner,
    EnvironmentCopy and EnvironmentOverride objects.

  - Fix command-line expansion of Python Value Nodes.

  - Internal cleanups:  Remove an unnecessary scan argument.  Associate
    Scanners only with Builders, not nodes.  Apply overrides once when
    a Builder is called, not in multiple places.  Cache results from the
    Node.FS.get_suffix() and Node.get_build_env() methods.  Use the Python
    md5 modules' hexdigest() method, if there is one.  Have Taskmaster
    call get_stat() once for each Node and re-use the value instead of
    calling it each time it needs the value.  Have Node.depends_on()
    re-use the list from the children() method instead of calling it
    multiple times.

  - Use the correct scanner if the same source file is used for targets in
    two different environments with the same path but different scanners.

  - Collect logic for caching values in memory in a Memoizer class,
    which cleans up a lot of special-case code in various methods and
    caches additional values to speed up most configurations.

  - Add a PathAccept validator to the list of new canned PathOption
    validators.

  From Jeff Squyres:

  - Documentation changes:  Use $CPPDEFINES instead of $CCFLAGS in man
    page examples.

  From Levi Stephen:

  - Allow $JARCHDIR to be expanded to other construction variables.

  From Christoph Wiedemann:

  - Add an Environment.SetDefault() method that only sets values if
    they aren't already set.

  - Have the qt.py Tool not override variables already set by the user.

  - Add separate $QT_BINPATH, $QT_CPPPATH and $QT_LIBPATH variables
    so these can be set individually, instead of being hard-wired
    relative to $QTDIR.

  - The %TEMP% and %TMP% external environment variables are now propagated
    automatically to the command execution environment on Windows systems.

  - A new --config= command-line option allows explicit control of
    of when the Configure() tests are run:  --config=force forces all
    checks to be run, --config=cache uses all previously cached values,
    --config=auto (the default) runs tests only when dependency analysis
    determines it's necessary.

  - The Configure() subsystem can now write a config.h file with values
    like HAVE_STDIO_H, HAVE_LIBM, etc.

  - The Configure() subsystem now executes its checks silently when the
    -Q option is specified.

  - The Configure() subsystem now reports if a test result is being
    taken from cache, and prints the standard output and error output
    of tests even when cached.

  - Configure() test results are now reported as "yes" or "no" instead of
    "ok" or "failed."

  - Fixed traceback printing when calling the env.Configure() method
    instead of the Configure() global function.

  - The Configure() subsystem now caches build failures in a .sconsign
    file in the subdirectory, not a .cache file.  This may cause
    tests to be re-executed the first time after you install 0.97.

  - Additional significant internal cleanups in the Configure() subsystem
    and its tests.

  - Have the Qt Builder make uic-generated files dependent on the .ui.h
    file, if one exists.

  - Add a test to make sure that SCons source code does not contain
    try:-except: blocks that catch all errors, which potentially catch
    and mask keyboard interrupts.

  - Fix us of TargetSignatures('content') with the SConf subsystem.

  From Russell Yanofsky:

  - Add support for the Metrowerks Codewarrior compiler and linker
    (mwcc and mwld).



RELEASE 0.96.1 - Mon, 23 Aug 2004 12:55:50 +0000

  From Craig Bachelor:

  - Handle white space in the executable Python path name within in MSVS
    project files by quoting the path.

  - Correct the format of a GUID string in a solution (.dsw) file so
    MSVS can correctly "build enable" a project.

  From Steven Knight:

  - Add a must_exist flag to Delete() to let the user control whether
    it's an error if the specified entry doesn't exist.  The default
    behavior is now to silently do nothing if it doesn't exist.

  - Package up the new Platform/darwin.py, mistakenly left out of 0.96.

  - Make the scons.bat REM statements into @REM so they aren't printed.

  - Make the SCons packaging SConscript files platform independent.

  From Anthony Roach:

  - Fix scanning of pre-compiled header (.pch) files for #includes,
    broken in 0.96.



RELEASE 0.96 - Wed, 18 Aug 2004 13:36:40 +0000

  From Chad Austin:

  - Make the CacheDir() directory if it doesn't already exist.

  - Allow construction variable substitutions in $LIBS specifications.

  - Allow the emitter argument to a Builder() to be or expand to a list
    of emitter functions, which will be called in sequence.

  - Suppress null values in construction variables like $LIBS that use
    the internal _concat() function.

  - Remove .dll files from the construction variables searched for
    libraries that can be fed to Win32 compilers.

  From Chad Austin and Christoph Wiedemann:

  - Add support for a $RPATH variable to supply a list of directories
    to search for shared libraries when linking a program.  Used by
    the GNU and IRIX linkers (gnulink and sgilink).

  From Charles Crain:

  - Restore the ability to do construction variable substitutions in all
    kinds of *PATH variables, even when the substitution returns a Node
    or other object.

  From Tom Epperly:

  - Allow the Java() Builder to take more than one source directory.

  From Ralf W. Grosse-Kunstleve:

  - Have SConsignFile() use, by default, a custom "dblite.py" that we can
    control and guarantee to work on all Python versions (or nearly so).

  From Jonathan Gurley:

  - Add support for the newer "ifort" versions of the Intel Fortran
    Compiler for Linux.

  From Bob Halley:

  - Make the new *FLAGS variable type work with copied Environments.

  From Chris Hoeppler:

  - Initialize the name of a Scanner.Classic scanner correctly.

  From James Juhasz:

  - Add support for the .dylib shared library suffix and the -dynamiclib
    linker option on Mac OS X.

  From Steven Knight:

  - Add an Execute() method for executing actions directly.

  - Support passing environment override keyword arguments to Command().

  - Fix use of $MSVS_IGNORE_IDE_PATHS, which was broken when we added
    support for $MSVS_USE_MFC_DIRS last release.

  - Make env.Append() and env.Prepend() act like the underlying Python
    behavior when the variable being appended to is a UserList object.

  - Fix a regression that prevented the Command() global function in
    0.95 from working with command-line strings as actions.

  - Fix checking out a file from a source code management system when
    the env.SourceCode() method was called with an individual file name
    or node, not a directory name or node.

  - Enhance the Task.make_ready() method to create a list of the
    out-of-date Nodes for the task for use by the wrapping interface.

  - Allow Scanners to pull the list of suffixes from the construction
    environment when the "skeys" keyword argument is a string containing
    a construction variable to be expanded.

  - Support new $CPPSUFFIXES, $DSUFFIXES $FORTRANSUFFIXES, and
    $IDLSUFFIXES.  construction variables that contain the default list
    of suffixes to be scanned by a given type of scanner, allowing these
    suffix lists to be easily added to or overridden.

  - Speed up Node creation when calling a Builder by comparing whether two
    Environments are the same object, not if their underlying dictionaries
    are equivalent.

  - Add a --debug=explain option that reports the reason(s) why SCons
    thinks it must rebuild something.

  - Add support for functions that return platform-independent Actions
    to Chmod(), Copy(), Delete(), Mkdir(), Move() and Touch() files
    and/or directories.  Like any other Actions, the returned Action
    object may be executed directly using the Execute() global function
    or env.Execute() environment method, or may be used as a Builder
    action or in an env.Command() action list.

  - Add support for the strfunction argument to all types of Actions:
    CommandAction, ListAction, and CommandGeneratorAction.

  - Speed up turning file system Nodes into strings by caching the
    values after we're finished reading the SConscript files.

  - Have ParseConfig() recognize and supporting adding the -Wa, -Wl,
    and -Wp, flags to ASFLAGS, LINKFLAGS and CPPFLAGS, respectively.

  - Change the .sconsign format and the checks for whether a Node is
    up-to-date to make dependency checks more efficient and correct.

  - Add wrapper Actions to SCons.Defaults for $ASCOM, $ASPPCOM, $LINKCOM,
    $SHLINKCOM, $ARCOM, $LEXCOM and $YACCCOM.  This makes it possible
    to replace the default print behavior with a custom strfunction()
    for each of these.

  - When a Node has been built, don't walk the whole tree back to delete
    the parents's implicit dependencies, let returning up the normal
    Taskmaster descent take care of it for us.

  - Add documented support for separate target_scanner and source_scanner
    arguments to Builder creation, which allows different scanners to
    be applied to source files

  - Don't re-install or (re-generate) .h files when a subsidiary #included
    .h file changes.  This eliminates incorrect circular dependencies
    with .h files generated from other source files.

  - Slim down the internal Sig.Calculator class by eliminating methods
    whose functionality is now covered by Node methods.

  - Document use of the target_factory and source_factory keyword
    arguments when creating Builder objects.  Enhance Dir Nodes so that
    they can be created with user-specified Builder objects.

  - Don't blow up with stack trace when the external $PATH environment
    variable isn't set.

  - Make Builder calls return lists all the time, even if there's only
    one target.  This keeps things consistent and easier to program to
    across platforms.

  - Add a Flatten() function to make it easier to deal with the Builders
    all returning lists of targets, not individual targets.

  - Performance optimizations in Node.FS.__doLookup().

  - Man page fixes:  formatting typos, misspellings, bad example.

  - User's Guide fixes: Fix the signatures of the various example
    *Options() calls.  Triple-quote properly a multi-line Split example.

  - User's Guide additions:  Chapter describing File and Directory
    Nodes.  Section describing declarative nature of SCons functions in
    SConscript files.  Better organization and clarification of points
    raised by Robert P. J. Day.  Chapter describing SConf (Autoconf-like)
    functionality.  Chapter describing how to install Python and
    SCons.  Chapter describing Java builds.

  From Chris Murray:

  - Add a .win32 attribute to force file names to expand with
    Windows backslash path separators.

  - Fix escaping file names on command lines when the expansion is
    concatenated with another string.

  - Add support for Fortran 90 and Fortran 95.  This adds $FORTRAN*
    variables that specify a default compiler, command-line, flags,
    etc. for all Fortran versions, plus separate $F90* and $F95*
    variables for when different compilers/flags/etc. must be specified
    for different Fortran versions.

  - Have individual tools that create libraries override the default
    $LIBPREFIX and $LIBSUFFIX values set by the platform.  This makes
    it easier to use Microsoft Visual Studio tools on a CygWin platform.

  From Gary Oberbrunner:

  - Add a --debug=presub option to print actions prior to substitution.

  - Add a warning upon use of the override keywords "targets" and
    "sources" when calling Builders.  These are usually mistakes which
    are otherwise silently (and confusingly) turned into construction
    variable overrides.

  - Try to find the ICL license file path name in the external environment
    and the registry before resorting to the hard-coded path name.

  - Add support for fetching command-line keyword=value arguments in
    order from an ARGLIST list.

  - Avoid stack traces when trying to read dangling symlinks.

  - Treat file "extensions" that only contain digits as part of the
    file basename.  This supports version numbers as part of shared
    library names, for example.

  - Avoid problems when there are null entries (None or '') in tool
    lists or CPPPATH.

  - Add an example and explanation of how to use "tools = ['default', ..."
    when creating a construction environment.

  - Add a section describing File and Directory Nodes and some of their
    attributes and methods.

  - Have ParseConfig() add a returned -pthread flag to both $CCFLAGS
    and $LINKFLAGS.

  - Fix some test portability issues on Mac OS X (darwin).

  From Simon Perkins:

  - Fix a bug introduced in building shared libraries under MinGW.

  From Kevin Quick:

  - Handling SCons exceptions according to Pythonic standards.

  - Fix test/chained-build.py on systems that execute within one second.

  - Fix tests on systems where 'ar' warns about archive creation.

  From Anthony Roach:

  - Fix use of the --implicit-cache option with timestamp signatures.

  - If Visual Studio is installed, assume the C/C++ compiler, the linker
    and the MIDL compiler that comes with it are available, too.

  - Better error messages when evaluating a construction variable
    expansion yields a Python syntax error.

  - Change the generation of PDB files when using Visual Studio from
    compile time to link time.

  From sam th:

  - Allow SConf.CheckLib() to search a list of libraries, like the
    Autoconf AC_SEARCH_LIBS macro.

  - Allow the env.WhereIs() method to take a "reject" argument to
    let it weed out specific path names.

  From Christoph Wiedemann:

  - Add new Moc() and Uic() Builders for more explicit control over
    Qt builds, plus new construction variables to control them:
    $QT_AUTOSCAN, $QT_DEBUG, $QT_MOCCXXPREFIX, $QT_MOCCXXSUFFIX,
    $QT_MOCHPREFIX, $QT_MOCHSUFFIX, $QT_UICDECLPREFIX, $QT_UICDECLSUFFIX,
    $QT_UICIMPLPREFIX, $QT_UICIMPLSUFFIX and $QT_UISUFFIX.

  - Add a new single_source keyword argument for Builders that enforces
    a single source file on calls to the Builder.



RELEASE 0.95 - Mon, 08 Mar 2004 06:43:20 -0600

  From Chad Austin:

  - Replace print statements with calls to sys.stdout.write() so output
    lines stay together when -j is used.

  - Add portability fixes for a number of tests.

  - Accomodate the fact that Cygwin's os.path.normcase() lies about
    the underlying system being case-sensitive.

  - Fix an incorrect _concat() call in the $RCINCFLAGS definition for
    the mingw Tool.

  - Fix a problem with the msvc tool with Python versions prior to 2.3.

  - Add support for a "toolpath" Tool() and Environment keyword that
    allows Tool modules to be found in specified local directories.

  - Work around Cygwin Python's silly fiction that it's using a
    case-sensitive file system.

  - More robust handling of data in VCComponents.dat.

  - If the "env" command is available, spawn commands with the more
    general "env -" instead of "env -i".

  From Kerim Borchaev:

  - Fix a typo in a msvc.py's registry lookup:  "VCComponents.dat", not
    "VSComponents.dat".

  From Chris Burghart:

  - Fix the ability to save/restore a PackageOption to a file.

  From Steve Christensen:

  - Update the MSVS .NET and MSVC 6.0/7.0 path detection.

  From David M. Cooke:

  - Make the Fortran scanner case-insensitive for the INCLUDE string.

  From Charles Crain:

  - If no version of MSVC is detected but the tool is specified,
    use the MSVC 6.0 paths by default.

  - Ignore any "6.1" version of MSVC found in the registry; this is a
    phony version number (created by later service packs?) and would
    throw off the logic if the user had any non-default paths configure.

  - Correctly detect if the user has independently configured the MSVC
    "include," "lib" or "path" in the registry and use the appropriate
    values.  Previously, SCons would only use the values if all three
    were set in the registry.

  - Make sure side-effect nodes are prepare()d before building their
    corresponding target.

  - Preserve the ability to call BuildDir() multiple times with the
    same target and source directory arguments.

  From Andy Friesen:

  - Add support for the Digital Mars "D" programming language.

  From Scott Lystig Fritchie:

  - Fix the ability to use a custom _concat() function in the
    construction environment when calling _stripixes().

  - Make the message about ignoring a missing SConscript file into a
    suppressable Warning, not a hard-coded sys.stderr.write().

  - If a builder can be called multiple times for a target (because
    the sources and overrides are identical, or it's a builder with the
    "multi" flag set), allow the builder to be called through multiple
    environments so long as the builders have the same signature for
    the environments in questions (that is, they're the same action).

  From Bob Halley:

  - When multiple targets are built by a single action, retrieve all
    of them from cache, not just the first target, and exec the build
    command if any of the targets isn't present in the cache.

  From Zephaniah Hull:

  - Fix command-line ARGUMENTS with multiple = in them.

  From Steven Knight:

  - Fix EnsureSConsVersion() so it checks against the SCons version,
    not the Python version, on Pythons with sys.version_info.

  - Don't swallow the AttributeError when someone uses an expansion like
    $TARGET.bak, so we can supply a more informative error message.

  - Fix an odd double-quote escape sequence in the man page.

  - Fix looking up a naked drive letter as a directory (Dir('C:')).

  - Support using File nodes in the LIBS construction variable.

  - Allow the LIBS construction variable to be a single string or File
    node, not a list, when only one library is needed.

  - Fix typos in the man page:  JAVACHDIR => JARCHDIR; add "for_signature"
    to the __call__() example in the "Variable Substitution" section.

  - Correct error message spellings of "non-existant" to "non-existent."

  - When scanning for libraries to link with, don't append $LIBPREFIXES
    or $LIBSUFFIXES values to the $LIBS values if they're already present.

  - Add a ZIPCOMPRESSION construction variable to control whether the
    internal Python action for the Zip Builder compresses the file or
    not.  The default value is zipfile.ZIP_DEFLATED, which generates
    a compressed file.

  - Refactor construction variable expansion to support recursive
    expansion of variables (e.g. CCFLAGS = "$CCFLAGS -g") without going
    into an infinite loop.  Support this in all construction variable
    overrides, as well as when copying Environments.

  - Fix calling Configure() from more than one subsidiary SConscript file.

  - Fix the env.Action() method so it returns the correct type of
    Action for its argument(s).

  - Fix specifying .class files as input to JavaH with the .class suffix
    when they weren't generated using the Java Builder.

  - Make the check for whether all of the objects going into a
    SharedLibrary() are shared work even if the object was built in a
    previous run.

  - Supply meaningful error messages, not stack traces, if we try to add
    a non-Node as a source, dependency, or ignored dependency of a Node.

  - Generate MSVS Project files that re-invoke SCons properly regardless
    of whether the file was built via scons.bat or scons.py.
    (Thanks to Niall Douglas for contributing code and testing.)

  - Fix TestCmd.py, runtest.py and specific tests to accomodate being
    run from directories whose paths include white space.

  - Provide a more useful error message if a construction variable
    expansion contains a syntax error during evaluation.

  - Fix transparent checkout of implicit dependency files from SCCS
    and RCS.

  - Added new --debug=count, --debug=memory and --debug=objects options.
    --debug=count and --debug=objects only print anything when run
    under Python 2.1 or later.

  - Deprecate the "overrides" keyword argument to Builder() creation
    in favor of using keyword argument values directly (like we do
    for builder execution and the like).

  - Always use the Builder overrides in substitutions, not just if
    there isn't a target-specific environment.

  - Add new "rsrcpath" and "rsrcdir" and attributes to $TARGET/$SOURCE,
    so Builder command lines can find things in Repository source
    directories when using BuildDir.

  - Fix the M4 Builder so that it chdirs to the Repository directory
    when the input file is in the source directory of a BuildDir.

  - Save memory at build time by allowing Nodes to delete their build
    environments after they've been built.

  - Add AppendUnique() and PrependUnique() Environment methods, which
    add values to construction variables like Append() and Prepend()
    do, but suppress any duplicate elements in the list.

  - Allow the 'qt' tool to still be used successfully from a copied
    Environment.  The include and library directories previously ended up
    having the same string re-appended to the end, yielding an incorrect
    path name.

  - Supply a more descriptive error message when the source for a target
    can't be found.

  - Initialize all *FLAGS variables with objects do the right thing with
    appending flags as strings or lists.

  - Make things like ${TARGET.dir} work in *PATH construction variables.

  - Allow a $MSVS_USE_MFC_DIRS construction variable to control whether
    ATL and MFC directories are included in the default INCLUDE and
    LIB paths.

  - Document the dbm_module argument to the SConsignFile() function.

  From Vincent Risi:

  - Add support for the bcc32, ilink32 and tlib Borland tools.

  From Anthony Roach:

  - Supply an error message if the user tries to configure a BuildDir
    for a directory that already has one.

  - Remove documentation of the still-unimplemented -e option.

  - Add -H help text listing the legal --debug values.

  - Don't choke if a construction variable is a non-string value.

  - Build Type Libraries in the target directory, not the source
    directory.

  - Add an appendix to the User's Guide showing how to accomplish
    various common tasks in Python.

  From Greg Spencer:

  - Add support for Microsoft Visual Studio 2003 (version 7.1).

  - Evaluate $MSVSPROJECTSUFFIX and $MSVSSOLUTIONSUFFIX when the Builder
    is invoked, not when the tool is initialized.

  From Christoph Wiedemann:

  - When compiling Qt, make sure the moc_*.cc files are compiled using
    the flags from the environment used to specify the target, not
    the environment that first has the Qt Builders attached.



RELEASE 0.94 - Fri, 07 Nov 2003 05:29:48 -0600

  From Hartmut Goebel:

  - Add several new types of canned functions to help create options:
    BoolOption(), EnumOption(), ListOption(), PackageOption(),
    PathOption().

  From Steven Knight:

  - Fix use of CPPDEFINES with C++ source files.

  - Fix env.Append() when the operand is an object with a __cmp__()
    method (like a Scanner instance).

  - Fix subclassing the Environment and Scanner classes.

  - Add BUILD_TARGETS, COMMAND_LINE_TARGETS and DEFAULT_TARGETS variables.

  From Steve Leblanc:

  - SGI fixes:  Fix C++ compilation, add a separate Tool/sgic++.py module.

  From Gary Oberbrunner:

  - Fix how the man page un-indents after examples in some browsers.

  From Vincent Risi:

  - Fix the C and C++ tool specifications for AIX.



RELEASE 0.93 - Thu, 23 Oct 2003 07:26:55 -0500

  From J.T. Conklin:

  - On POSIX, execute commands with the more modern os.spawnvpe()
    function, if it's available.

  - Scan .S, .spp and .SPP files for C preprocessor dependencies.

  - Refactor the Job.Parallel() class to use a thread pool without a
    condition variable.  This improves parallel build performance and
    handles keyboard interrupts properly when -j is used.

  From Charles Crain:

  - Add support for a JARCHDIR variable to control changing to a
    directory using the jar -C option.

  - Add support for detecting Java manifest files when using jar,
    and specifying them using the jar m flag.

  - Fix some Python 2.2 specific things in various tool modules.

  - Support directories as build sources, so that a rebuild of a target
    can be triggered if anything underneath the directory changes.

  - Have the scons.bat and scons.py files look for the SCons modules
    in site-packages as well.

  From Christian Engel:

  - Support more flexible inclusion of separate C and C++ compilers.

  - Use package management tools on AIX and Solaris to find where
    the comilers are installed, and what version they are.

  - Add support for CCVERSION and CXXVERSION variables for a number
    of C and C++ compilers.

  From Sergey Fogel:

  - Add test cases for the new capabilities to run bibtex and to rerun
    latex as needed.

  From Ralf W. Grosse-Kunstleve:

  - Accomodate anydbm modules that don't have a sync() method.

  - Allow SConsignFile() to take an argument specifying the DBM
    module to be used.

  From Stephen Kennedy:

  - Add support for a configurable global .sconsign.dbm file which
    can be used to avoid cluttering each directory with an individual
    .sconsign file.

  From John Johnson:

  - Fix (re-)scanning of dependencies in generated or installed
    header files.

  From Steven Knight:

  - The -Q option suppressed too many messages; fix it so that it only
    suppresses the Reading/Building messages.

  - Support #include when there's no space before the opening quote
    or angle bracket.

  - Accomodate alphanumeric version strings in EnsurePythonVersion().

  - Support arbitrary expansion of construction variables within
    file and directory arguments to Builder calls and Environment methods.

  - Add Environment-method versions of the following global functions:
    Action(), AddPostAction(), AddPreAction(), Alias(), Builder(),
    BuildDir(), CacheDir(), Clean(), Configure(), Default(),
    EnsurePythonVersion(), EnsureSConsVersion(), Environment(),
    Exit(), Export(), FindFile(), GetBuildPath(), GetOption(), Help(),
    Import(), Literal(), Local(), Platform(), Repository(), Scanner(),
    SConscriptChdir(), SConsignFile(), SetOption(), SourceSignatures(),
    Split(), TargetSignatures(), Tool(), Value().

  - Add the following global functions that correspond to the same-named
    Environment methods:  AlwaysBuild(), Command(), Depends(), Ignore(),
    Install(), InstallAs(), Precious(), SideEffect() and SourceCode().

  - Add the following global functions that correspond to the default
    Builder methods supported by SCons: CFile(), CXXFile(), DVI(), Jar(),
    Java(), JavaH(), Library(), M4(), MSVSProject(), Object(), PCH(),
    PDF(), PostScript(), Program(), RES(), RMIC(), SharedLibrary(),
    SharedObject(), StaticLibrary(), StaticObject(), Tar(), TypeLibrary()
    and Zip().

  - Rearrange the man page to show construction environment methods and
    global functions in the same list, and to explain the difference.

  - Alphabetize the explanations of the builder methods in the man page.

  - Rename the Environment.Environment class to Enviroment.Base.
    Allow the wrapping interface to extend an Environment by using its own
    subclass of Environment.Base and setting a new Environment.Environment
    variable as the calling entry point.

  - Deprecate the ParseConfig() global function in favor of a same-named
    construction environment method.

  - Allow the Environment.WhereIs() method to take explicit path and
    pathext arguments (like the underlying SCons.Util.WhereIs() function).

  - Remove the long-obsolete {Get,Set}CommandHandler() functions.

  - Enhance env.Append() to suppress null values when appropriate.

  - Fix ParseConfig() so it works regardless of initial construction
    variable values.

    Extend CheckHeader(), CheckCHeader(), CheckCXXHeader() and
    CheckLibWithHeader() to accept a list of header files that will be
    #included in the test.  The last one in the list is assumed to be
    the one being checked for.  (Prototype code contributed by Gerard
    Patel and Niall Douglas).

  - Supply a warning when -j is used and threading isn't built in to
    the current version of Python.

  - First release of the User's Guide (finally, and despite a lot
    of things still missing from it...).

  From Clark McGrew:

  - Generalize the action for .tex files so that it will decide whether
    a file is TeX or LaTeX, check the .aux output to decide if it should
    run bibtex, and check the .log output to re-run LaTeX if needed.

  From Bram Moolenaar:

  - Split the non-SCons-specific functionality from SConf.py to a new,
    re-usable Conftest.py module.

  From Gary Oberbrunner:

  - Allow a directory to be the target or source or dependency of a
    Depends(), Ignore(), Precious() or SideEffect() call.

  From Gerard Patel:

  - Use the %{_mandir} macro when building our RPM package.

  From Marko Rauhamaa:

  - Have the closing message say "...terminated because of errors" if
    there were any.

  From Anthony Roach:

  - On Win32 systems, only use "rm" to delete files if Cygwin is being
    used.   ("rm" doesn't understand Win32-format path names.)

  From Christoph Wiedemann:

  - Fix test/SWIG.py to find the Python include directory in all cases.

  - Fix a bug in detection of Qt installed on the local system.

  - Support returning Python 2.3 BooleanType values from Configure checks.

  - Provide an error message if someone mistakenly tries to call a
    Configure check from within a Builder function.

  - Support calling a Builder when a Configure context is still open.

  - Handle interrupts better by eliminating all try:-except: blocks
    which caught any and all exceptions, including KeyboardInterrupt.

  - Add a --duplicate= option to control how files are duplicated.



RELEASE 0.92 - Wed, 20 Aug 2003 03:45:28 -0500

  From Charles Crain and Gary Oberbrunner:

  - Fix Tool import problems with the Intel and PharLap linkers.

  From Steven Knight

  - Refactor the DictCmdGenerator class to be a Selector subclass.

  - Allow the DefaultEnvironment() function to take arguments and pass
    them to instantiation of the default construction environment.

  - Update the Debian package so it uses Python 2.2 and more closely
    resembles the currently official Debian packaging info.

  From Gerard Patel

  - When the yacc -d flag is used, take the .h file base name from the
    target .c file, not the source (matching what yacc does).



RELEASE 0.91 - Thu, 14 Aug 2003 13:00:44 -0500

  From Chad Austin:

  - Support specifying a list of tools when calling Environment.Copy().

  - Give a Value Nodes a timestamp of the system time when they're
    created, so they'll work when using timestamp-based signatures.

  - Add a DefaultEnvironment() function that only creates a default
    environment on-demand (for fetching source files, e.g.).

  - Portability fix for test/M4.py.

  From Steven Knight:

  - Tighten up the scons -H help output.

  - When the input yacc file ends in .yy and the -d flag is specified,
    recognize that a .hpp file (not a .h file) will be created.

  - Make builder prefixes work correctly when deducing a target
    from a source file name in another directory.

  - Documentation fixes: typo in the man page; explain up-front about
    not propagating the external environment.

  - Use "cvs co -d" instead of "cvs co -p >" when checking out something
    from CVS with a specified module name.  This avoids zero-length
    files when there is a checkout error.

  - Add an "sconsign" script to print the contents of .sconsign files.

  - Speed up maintaining the various lists of Node children by using
    dictionaries to avoid "x in list" searches.

  - Cache the computed list of Node children minus those being Ignored
    so it's only calculated once.

  - Fix use of the --cache-show option when building a Program()
    (or using any other arbitrary action) by making sure all Action
    instances have strfunction() methods.

  - Allow the source of Command() to be a directory.

  - Better error handling of things like raw TypeErrors in SConscripts.

  - When installing using "setup.py install --prefix=", suppress the
    distutils warning message about adding the (incorrect) library
    directory to your search path.

  - Correct the spelling of the "validater" option to "validator."
    Add a DeprecatedWarning when the old spelling is used.

  - Allow a Builder's emitter to be a dictionary that maps source file
    suffixes to emitter functions, using the suffix of the first file
    in the source list to pick the right one.

  - Refactor the creation of the Program, *Object and *Library Builders
    so that they're moved out of SCons.Defaults and created on demand.

  - Don't split SConscript file names on white space.

  - Document the SConscript function's "dirs" and "name" keywords.

  - Remove the internal (and superfluous) SCons.Util.argmunge() function.

  - Add /TP to the default CXXFLAGS for msvc, so it can compile all
    of the suffixes we use as C++ files.

  - Allow the "prefix" and "suffix" attributes of a Builder to be
    callable objects that return generated strings, or dictionaries
    that map a source file suffix to the right prefix/suffix.

  - Support a MAXLINELINELENGTH construction variable on Win32 systems
    to control when a temporary file is used for long command lines.

  - Make how we build .rpm packages not depend on the installation
    locations from the distutils being used.

  - When deducing a target Node, create it directly from the first
    source Node, not by trying to create the right string to pass to
    arg2nodes().

  - Add support for SWIG.

  From Bram Moolenaar:

  - Test portability fixes for FreeBSD.

  From Gary Oberbrunner:

  - Report the target being built in error messages when building
    multiple sources from different extensions, or when the target file
    extension can't be deduced, or when we don't have an action for a
    file suffix.

  - Provide helpful error messages when the arguments to env.Install()
    are incorrect.

  - Fix the value returned by the Node.prevsiginfo() method to conform
    to a previous change when checking whether a node is current.

  - Supply a stack trace if the Taskmaster catches an exception.

  - When using a temporary file for a long link line on Win32 systems,
    (also) print the command line that is being executed through the
    temporary file.

  - Initialize the LIB environment variable when using the Intel
    compiler (icl).

  - Documentation fixes:  better explain the AlwaysBuild() function.

  From Laurent Pelecq:

  - When the -debug=pdb option is specified, use pdb.Pdb().runcall() to
    call pdb directly, don't call Python recursively.

  From Ben Scott:

  - Add support for a platform-independent CPPDEFINES variable.

  From Christoph Wiedemann:

  - Have the g++ Tool actually use g++ in preference to c++.

  - Have the gcc Tool actually use gcc in preference to cc.

  - Add a gnutools.py test of the GNU tool chain.

  - Be smarter about linking: use $CC by default and $CXX only if we're
    linking with any C++ objects.

  - Avoid SCons hanging when a piped command has a lot of output to read.

  - Add QT support for preprocessing .ui files into .c files.



RELEASE 0.90 - Wed, 25 Jun 2003 14:24:52 -0500

  From Chad Austin:

  - Fix the _concat() documentation, and add a test for it.

  - Portability fixes for non-GNU versions of lex and yacc.

  From Matt Balvin:

  - Fix handling of library prefixes when the subdirectory matches
    the prefix.

  From Timothee Bessett:

  - Add an M4 Builder.

  From Charles Crain:

  - Use '.lnk' as the suffix on the temporary file for linking long
    command lines (necessary for the Phar Lap linkloc linker).

  - Save non-string Options values as their actual type.

  - Save Options string values that contain a single quote correctly.

  - Save any Options values that are changed from the default
    Environment values, not just ones changed on the command line or in
    an Options file.

  - Make closing the Options file descriptor exception-safe.

  From Steven Knight:

  - SCons now enforces (with an error) that construction variables
    must have the same form as valid Python identifiers.

  - Fix man page bugs: remove duplicate AddPostAction() description;
    document no_import_lib; mention that CPPFLAGS does not contain
    $_CPPINCFLAGS; mention that F77FLAGS does not contain $_F77INCFLAGS;
    mention that LINKFLAGS and SHLINKFLAGS contains neither $_LIBFLAGS
    nor $_LIBDIRFLAGS.

  - Eliminate a dependency on the distutils.fancy_getopt module by
    copying and pasting its wrap_text() function directly.

  - Make the Script.Options() subclass match the underlying base class
    implementation.

  - When reporting a target is up to date, quote the target like make
    (backquote-quote) instead of with double quotes.

  - Fix handling of ../* targets when using -U, -D or -u.

  From Steve Leblanc:

  - Don't update the .sconsign files when run with -n.

  From Gary Oberbrunner:

  - Add support for the Intel C Compiler (icl.exe).

  From Anthony Roach

  - Fix Import('*').

  From David Snopek

  - Fix use of SConf in paths with white space in them.

  - Add CheckFunc and CheckType functionality to SConf.

  - Fix use of SConf with Builders that return a list of nodes.

  From David Snopek and Christoph Wiedemann

  - Fix use of the SConf subsystem with SConscriptChdir().

  From Greg Spencer

  - Check for the existence of MS Visual Studio on disk before using it,
    to avoid getting fooled by leftover junk in the registry.

  - Add support for MSVC++ .NET.

  - Add support for MS Visual Studio project files (DSP, DSW,
    SLN and VCPROJ files).

  From Christoph Wiedemann

  - SConf now works correctly when the -n and -q options are used.



RELEASE 0.14 - Wed, 21 May 2003 05:16:32 -0500

  From Chad Austin:

  - Use .dll (not .so) for shared libraries on Cygwin; use -fPIC
    when compiling them.

  - Use 'rm' to remove files under Cygwin.

  - Add a PLATFORM variable to construction environments.

  - Remove the "platform" argument from tool specifications.

  - Propogate PYTHONPATH when running the regression tests so distutils
    can be found in non-standard locations.

  - Using MSVC long command-line linking when running Cygwin.

  - Portability fixes for a lot of tests.

  - Add a Value Node class for dependencies on in-core Python values.

  From Allen Bierbaum:

  - Pass an Environment to the Options validator method, and
    add an Options.Save() method.

  From Steve Christensen:

  - Add an optional sort function argument to the GenerateHelpText()
    Options function.

  - Evaluate the "varlist" variables when computing the signature of a
    function action.

  From Charles Crain:

  - Parse the source .java files for class names (including inner class
    names) to figure out the target .class files that will be created.

  - Make Java support work with Repositories and SConscriptChdir(0).

  - Pass Nodes, not strings, to Builder emitter functions.

  - Refactor command-line interpolation and signature calculation
    so we can use real Node attributes.

  From Steven Knight:

  - Add Java support (javac, javah, jar and rmic).

  - Propagate the external SYSTEMROOT environment variable into ENV on
    Win32 systems, so external commands that use sockets will work.

  - Add a .posix attribute to PathList expansions.

  - Check out CVS source files using POSIX path names (forward slashes
    as separators) even on Win32.

  - Add Node.clear() and Node.FS.Entry.clear() methods to wipe out a
    Node's state, allowing it to be re-evaluated by continuous
    integration build interfaces.

  - Change the name of the Set{Build,Content}SignatureType() functions
    to {Target,Source}Signatures().  Deprecate the old names but support
    them for backwards compatibility.

  - Add internal SCons.Node.FS.{Dir,File}.Entry() methods.

  - Interpolate the null string if an out-of-range subscript is used
    for a construction variable.

  - Fix the internal Link function so that it properly links or copies
    files in subsidiary BuildDir directories.

  - Refactor the internal representation of a single execution instance
    of an action to eliminate redundant signature calculations.

  - Eliminate redundant signature calculations for Nodes.

  - Optimize out calling hasattr() before accessing attributes.

  - Say "Cleaning targets" (not "Building...") when the -c option is
    used.

  From Damyan Pepper:

  - Quote the "Entering directory" message like Make.

  From Stefan Reichor:

  - Add support for using Ghostscript to convert Postscript to PDF files.

  From Anthony Roach:

  - Add a standalone "Alias" function (separate from an Environment).

  - Make Export() work for local variables.

  - Support passing a dictionary to Export().

  - Support Import('*') to import everything that's been Export()ed.

  - Fix an undefined exitvalmap on Win32 systems.

  - Support new SetOption() and GetOption() functions for setting
    various command-line options from with an SConscript file.

  - Deprecate the old SetJobs() and GetJobs() functions in favor of
    using the new generic {Set,Get}Option() functions.

  - Fix a number of tests that searched for a Fortran compiler using the
    external PATH instead of what SCons would use.

  - Fix the interaction of SideEffect() and BuildDir() so that (for
    example) PDB files get put correctly in a BuildDir().

  From David Snopek:

  - Contribute the "Autoscons" code for Autoconf-like checking for
    the existence of libraries, header files and the like.

  - Have the Tool() function add the tool name to the $TOOLS
    construction variable.

  From Greg Spencer:

  - Support the C preprocessor #import statement.

  - Allow the SharedLibrary() Builder on Win32 systems to be able to
    register a newly-built dll using regsvr32.

  - Add a Builder for Windows type library (.tlb) files from IDL files.

  - Add an IDL scanner.

  - Refactor the Fortran, C and IDL scanners to share common logic.

  - Add .srcpath and .srcdir attributes to $TARGET and $SOURCE.

  From Christoph Wiedemann:

  - Integrate David Snopek's "Autoscons" code as the new SConf
    configuration subsystem, including caching of values between
    runs (using normal SCons dependency mechanisms), tests, and
    documentation.



RELEASE 0.13 - Mon, 31 Mar 2003 20:22:00 -0600

  From Charles Crain:

  - Fix a bug when BuildDir(duplicate=0) is used and SConscript
    files are called from within other SConscript files.

  - Support (older) versions of Perforce which don't set the Windows
    registry.



RELEASE 0.12 - Thu, 27 Mar 2003 23:52:09 -0600

  From Charles Crain:

  - Added support for the Perforce source code management system.

  - Fix str(Node.FS) so that it returns a path relative to the calling
    SConscript file's directory, not the top-level directory.

  - Added support for a separate src_dir argument to SConscript()
    that allows explicit specification of where the source files
    for an SConscript file can be found.

  - Support more easily re-usable flavors of command generators by
    calling callable variables when strings are expanded.

  From Steven Knight:

  - Added an INSTALL construction variable that can be set to a function
    to control how the Install() and InstallAs() Builders install files.
    The default INSTALL function now copies, not links, files.

  - Remove deprecated features:  the "name" argument to Builder objects,
    and the Environment.Update() method.

  - Add an Environment.SourceCode() method to support fetching files
    from source code systems.  Add factory methods that create Builders
    to support BitKeeper, CVS, RCS, and SCCS.  Add support for fetching
    files from RCS or SCCS transparently (like GNU Make).

  - Make the internal to_String() function more efficient.

  - Make the error message the same as other build errors when there's a
    problem unlinking a target file in preparation for it being built.

  - Make TARGET, TARGETS, SOURCE and SOURCES reserved variable names and
    warn if the user tries to set them in a construction environment.

  - Add support for Tar and Zip files.

  - Better documentation of the different ways to export variables to a
    subsidiary SConscript file.  Fix documentation bugs in a tools
    example, places that still assumed SCons split strings on white
    space, and typos.

  - Support fetching arbitrary files from the TARGETS or SOURCES lists
    (e.g. ${SOURCES[2]}) when calculating the build signature of a
    command.

  - Don't silently swallow exceptions thrown by Scanners (or other
    exceptions while finding a node's dependent children).

  - Push files to CacheDir() before calling the superclass built()
    method (which may clear the build signature as part of clearing
    cached implicit dependencies, if the file has a source scanner).
    (Bug reported by Jeff Petkau.)

  - Raise an internal error if we attempt to push a file to CacheDir()
    with a build signature of None.

  - Add an explicit Exit() function for terminating early.

  - Change the documentation to correctly describe that the -f option
    doesn't change to the directory in which the specified file lives.

  - Support changing directories locally with SConscript directory
    path names relative to any SConstruct file specified with -f.
    This allows you to build in another directory by simply changing
    there and pointing at the SConstruct file in another directory.

  - Change the default SConscriptChdir() behavior to change to the
    SConscript directory while it's being read.

  - Fix an exception thrown when the -U option was used with no
    Default() target specified.

  - Fix -u so that it builds things in corresponding build directories
    when used in a source directory.

  From Lachlan O'Dea:

  - Add SharedObject() support to the masm tool.

  - Fix WhereIs() to return normalized paths.

  From Jeff Petkau:

  - Don't copy a built file to a CacheDir() if it's already there.

  - Avoid partial copies of built files in a CacheDir() by copying
    to a temporary file and renaming.

  From Anthony Roach:

  - Fix incorrect dependency-cycle errors when an Aliased source doesn't
    exist.



RELEASE 0.11 - Tue, 11 Feb 2003 05:24:33 -0600

  From Chad Austin:

  - Add support for IRIX and the SGI MIPSPro tool chain.

  - Support using the MSVC tool chain when running Cygwin Python.

  From Michael Cook:

  - Avoid losing signal bits in the exit status from a command,
    helping terminate builds on interrupt (CTRL+C).

  From Charles Crain:

  - Added new AddPreAction() and AddPostAction() functions that support
    taking additional actions before or after building specific targets.

  - Add support for the PharLap ETS tool chain.

  From Steven Knight:

  - Allow Python function Actions to specify a list of construction
    variables that should be included in the Action's signature.

  - Allow libraries in the LIBS variable to explicitly include the prefix
    and suffix, even when using the GNU linker.
    (Bug reported by Neal Becker.)

  - Use DOS-standard CR-LF line endings in the scons.bat file.
    (Bug reported by Gary Ruben.)

  - Doc changes:  Eliminate description of deprecated "name" keyword
    argument from Builder definition (reported by Gary Ruben).

  - Support using env.Append() on BUILDERS (and other dictionaries).
    (Bug reported by Bj=F6rn Bylander.)

  - Setting the BUILDERS construction variable now properly clears
    the previous Builder attributes from the construction Environment.
    (Bug reported by Bj=F6rn Bylander.)

  - Fix adding a prefix to a file when the target isn't specified.
    (Bug reported by Esa Ilari Vuokko.)

  - Clean up error messages from problems duplicating into read-only
    BuildDir directories or into read-only files.

  - Add a CommandAction.strfunction() method, and add an "env" argument
    to the FunctionAction.strfunction() method, so that all Action
    objects have strfunction() methods, and the functions for building
    and returning a string both take the same arguments.

  - Add support for new CacheDir() functionality to share derived files
    between builds, with related options --cache-disable, --cache-force,
    and --cache-show.

  - Change the default behavior when no targets are specified to build
    everything in the current directory and below (like Make).  This
    can be disabled by specifying Default(None) in an SConscript.

  - Revamp SCons installation to fix a case-sensitive installation
    on Win32 systems, and to add SCons-specific --standard-lib,
    --standalone-lib, and --version-lib options for easier user
    control of where the libraries get installed.

  - Fix the ability to directly import and use Platform and Tool modules
    that have been implicitly imported into an Environment().

  - Add support for allowing an embedding interface to annotate a node
    when it's created.

  - Extend the SConscript() function to accept build_dir and duplicate
    keyword arguments that function like a BuildDir() call.

  From Steve Leblanc:

  - Fix the output of -c -n when directories are involved, so it
    matches -c.

  From Anthony Roach:

  - Use a different shared object suffix (.os) when using gcc so shared
    and static objects can exist side-by-side in the same directory.

  - Allow the same object files on Win32 to be linked into either
    shared or static libraries.

  - Cache implicit cache values when using --implicit-cache.



RELEASE 0.10 - Thu, 16 Jan 2003 04:11:46 -0600

  From Derrick 'dman' Hudson:

  - Support Repositories on other file systems by symlinking or
    copying files when hard linking won't work.

  From Steven Knight:

  - Remove Python bytecode (*.pyc) files from the scons-local packages.

  - Have FunctionActions print a description of what they're doing
    (a representation of the Python call).

  - Fix the Install() method so that, like other actions, it prints
    what would have happened when the -n option is used.

  - Don't create duplicate source files in a BuildDir when the -n
    option is used.

  - Refactor the Scanner interface to eliminate unnecessary Scanner
    calls and make it easier to write efficient scanners.

  - Added a "recursive" flag to Scanner creation that specifies the
    Scanner should be invoked recursively on dependency files returned
    by the scanner.

  - Significant performance improvement from using a more efficient
    check, throughout the code, for whether a Node has a Builder.

  - Fix specifying only the source file to MultiStepBuilders such as
    the Program Builder.  (Bug reported by Dean Bair.)

  - Fix an exception when building from a file with the same basename as
    the subdirectory in which it lives.  (Bug reported by Gerard Patel.)

  - Fix automatic deduction of a target file name when there are
    multiple source files specified; the target is now deduced from just
    the first source file in the list.

  - Documentation fixes: better initial explanation of SConscript files;
    fix a misformatted "table" in the StaticObject explanation.

  From Steven Knight and Steve Leblanc:

  - Fix the -c option so it will remove symlinks.

  From Steve Leblanc:

  - Add a Clean() method to support removing user-specified targets
    when using the -c option.

  - Add a development script for running SCons through PyChecker.

  - Clean up things found by PyChecker (mostly unnecessary imports).

  - Add a script to use HappyDoc to create HTML class documentation.

  From Lachlan O'Dea:

  - Make the Environment.get() method return None by default.

  From Anthony Roach:

  - Add SetJobs() and GetJobs() methods to allow configuration of the
    number of default jobs (still overridden by -j).

  - Convert the .sconsign file format from ASCII to a pickled Python
    data structure.

  - Error message cleanups:  Made consistent the format of error
    messages (now all start with "scons: ***") and warning messages (now
    all start with "scons: warning:").  Caught more cases with the "Do
    not know how to build" error message.

  - Added support for the MinGW tool chain.

  - Added a --debug=includes option.



RELEASE 0.09 - Thu,  5 Dec 2002 04:48:25 -0600

  From Chad Austin:

  - Add a Prepend() method to Environments, to append values to
    the beginning of construction variables.

  From Matt Balvin:

  - Add long command-line support to the "lib" Tool (Microsoft library
    archiver), too.

  From Charles Crain:

  - Allow $$ in a string to be passed through as $.

  - Support file names with odd characters in them.

  - Add support for construction variable substition on scanner
    directories (in CPPPATH, F77PATH, LIBPATH, etc.).

  From Charles Crain and Steven Knight:

  - Add Repository() functionality, including the -Y option.

  From Steven Knight:

  - Fix auto-deduction of target names so that deduced targets end
    up in the same subdirectory as the source.

  - Don't remove source files specified on the command line!

  - Suport the Intel Fortran Compiler (ifl.exe).

  - Supply an error message if there are no command-line or
    Default() targets specified.

  - Fix the ASPPCOM values for the GNU assembler.
    (Bug reported by Brett Polivka.)

  - Fix an exception thrown when a Default() directory was specified
    when using the -U option.

  - Issue a warning when -c can't remove a target.

  - Eliminate unnecessary Scanner calls by checking for the
    existence of a file before scanning it.  (This adds a generic
    hook to check an arbitrary condition before scanning.)

  - Add explicit messages to tell when we're "Reading SConscript files
    ...," "done reading SConscript files," "Building targets," and
    "done building targets."  Add a -Q option to supress these.

  - Add separate $SHOBJPREFIX and $SHOBJSUFFIX construction variables
    (by default, the same as $OBJPREFIX and $OBJSUFFIX).

  - Add Make-like error messages when asked to build a source file,
    and before trying to build a file that doesn't have all its source
    files (including when an invalid drive letter is used on WIN32).

  - Add an scons-local-{version} package (in both .tar.gz and .zip
    flavors) to help people who want to ship SCons as a stand-alone
    build tool in their software packages.

  - Prevent SCons from unlinking files in certain situations when
    the -n option is used.

  - Change the name of Tool/lib.py to Tool/mslib.py.

  From Steven Knight and Anthony Roach:

  - Man page:  document the fact that Builder calls return Node objects.

  From Steve LeBlanc:

  - Refactor option processing to use our own version of Greg Ward's
    Optik module, modified to run under Python 1.5.2.

  - Add a ParseConfig() command to modify an environment based on
    parsing output from a *-config command.

  From Jeff Petkau:

  - Fix interpretation of '#/../foo' on Win32 systems.

  From Anthony Roach:

  - Fixed use of command lines with spaces in their arguments,
    and use of Nodes with spaces in their string representation.

  - Make access and modification times of files in a BuildDir match
    the source file, even when hard linking isn't available.

  - Make -U be case insensitive on Win32 systems.

  - Issue a warning and continue when finding a corrupt .sconsign file.

  - Fix using an alias as a dependency of a target so that if one of the
    alias' dependencies gets rebuilt, the resulting target will, too.

  - Fix differently ordered targets causing unnecessary rebuilds
    on case insensitive systems.

  - Use os.system() to execute external commands whenever the "env"
    utility is available, which is much faster than fork()/exec(),
    and fixes the -j option on several platforms.

  - Fix use of -j with multiple targets.

  - Add an Options() object for friendlier accomodation of command-
    line arguments.

  - Add support for Microsoft VC++ precompiled header (.pch) files,
    debugger (.pdb) files, and resource (.rc) files.

  - Don't compute the $_CPPINCFLAGS, $_F77INCFLAGS, $_LIBFLAGS and
    $_LIBDIRFLAGS variables each time a command is executed, define
    them so they're computed only as needed.  Add a new _concat
    function to the Environment that allows people to define their
    own similar variables.

  - Fix dependency scans when $LIBS is overridden.

  - Add EnsurePythonVersion() and EnsureSConsVersion() functions.

  - Fix the overly-verbose stack trace on ListBuilder build errors.

  - Add a SetContentSignatureType() function, allowing use of file
    timestamps instead of MD5 signatures.

  - Make -U and Default('source') fail gracefully.

  - Allow the File() and Dir() methods to take a path-name string as
    the starting directory, in addition to a Dir object.

  - Allow the command handler to be selected via the SPAWN, SHELL
    and ESCAPE construction variables.

  - Allow construction variables to be overridden when a Builder
    is called.

  From sam th:

  - Dynamically check for the existence of utilities with which to
    initialize Environments by default.



RELEASE 0.08 - Mon, 15 Jul 2002 12:08:51 -0500

  From Charles Crain:

  - Fixed a bug with relative CPPPATH dirs when using BuildDir().
    (Bug reported by Bob Summerwill.)

  - Added a warnings framework and a --warn option to enable or
    disable warnings.

  - Make the C scanner warn users if files referenced by #include
    directives cannot be found and --warn=dependency is specified.

  - The BUILDERS construction variable should now be a dictionary
    that maps builder names to actions.  Existing uses of lists,
    and the Builder name= keyword argument, generate warnings
    about use of deprecated features.

  - Removed the "shared" keyword argument from the Object and
    Library builders.

  - Added separated StaticObject, SharedObject, StaticLibrary and
    SharedLibrary builders.  Made Object and Library synonyms for
    StaticObject and StaticLibrary, respectively.

  - Add LIBS and LIBPATH dependencies for shared libraries.

  - Removed support for the prefix, suffix and src_suffix arguments
    to Builder() to be callable functions.

  - Fix handling file names with multiple dots.

  - Allow a build directory to be outside of the SConstruct tree.

  - Add a FindFile() function that searches for a file node with a
    specified name.

  - Add $CPPFLAGS to the shared-object command lines for g++ and gcc.

  From Charles Crain and Steven Knight:

  - Add a "tools=" keyword argument to Environment instantiation,
    and a separate Tools() method, for more flexible specification
    of tool-specific environment changes.

  From Steven Knight:

  - Add a "platform=" keyword argument to Environment instantiation,
    and a separate Platform() method, for more flexible specification
    of platform-specific environment changes.

  - Updated README instructions and setup.py code to catch an
    installation failure from not having distutils installed.

  - Add descriptions to the -H help text for -D, -u and -U so
    people can tell them apart.

  - Remove the old feature of automatically splitting strings
    of file names on white space.

  - Add a dependency Scanner for native Fortran "include" statements,
    using a new "F77PATH" construction variable.

  - Fix C #include scanning to detect file names with characters like
    '-' in them.

  - Add more specific version / build output to the -v option.

  - Add support for the GNU as, Microsoft masm, and nasm assemblers.

  - Allow the "target" argument to a Builder call to be omitted, in
    which case the target(s) are deduced from the source file(s) and the
    Builder's specified suffix.

  - Add a tar archive builder.

  - Add preliminary support for the OS/2 Platform, including the icc
    and ilink Tools.

  From Jeff Petkau:

  - Fix --implicit-cache if the scanner returns an empty list.

  From Anthony Roach:

  - Add a "multi" keyword argument to Builder creation that specifies
    it's okay to call the builder multiple times for a target.

  - Set a "multi" on Aliases so multiple calls will append to an Alias.

  - Fix emitter functions' use of path names when using BuildDir or
    in subdirectories.

  - Fix --implicit-cache causing redundant rebuilds when the header
    file list changed.

  - Fix --implicit-cache when a file has no implicit dependencies and
    its source is generated.

  - Make the drive letters on Windows always be the same case, so that
    changes in the case of drive letters don't cause a rebuild.

  - Fall back to importing the SCons.TimeStamp module if the SCons.MD5
    module can't be imported.

  - Fix interrupt handling to guarantee that a single interrupt will
    halt SCons both when using -j and not.

  - Fix .sconsign signature storage so that output files of one build
    can be safely used as input files to another build.

  - Added a --debug=time option to print SCons execution times.

  - Print an error message if a file can't be unlinked before being
    built, rather than just silently terminating the build.

  - Add a SideEffect() method that can be used to tell the build
    engine that a given file is created as a side effect of building
    a target.  A file can be specified as a side effect of more than
    one build comand, in which case the commands will not be executed
    simultaneously.

  - Significant performance gains from not using our own version of
    the inefficient stock os.path.splitext() method, caching source
    suffix computation, code cleanup in MultiStepBuilder.__call__(),
    and replicating some logic in scons_subst().

  - Add --implicit-deps-changed and --implicit-deps-unchanged options.

  - Add a GetLaunchDir() function.

  - Add a SetBuildSignatureType() function.

  From Zed Shaw:

  - Add an Append() method to Environments, to append values to
    construction variables.

  - Change the name of Update() to Replace().  Keep Update() as a
    deprecated synonym, at least for now.

  From Terrel Shumway:

  - Use a $PYTHON construction variable, initialized to sys.executable,
    when using Python to build parts of the SCons packages.

  - Use sys.prefix, not sys.exec_prefix, to find pdb.py.



RELEASE 0.07 - Thu,  2 May 2002 13:37:16 -0500

  From Chad Austin:

  - Changes to build SCons packages on IRIX (and other *NIces).

  - Don't create a directory Node when a file already exists there,
    and vice versa.

  - Add 'dirs' and 'names' keyword arguments to SConscript for
    easier specification of subsidiary SConscript files.

  From Charles Crain:

  - Internal cleanup of environment passing to function Actions.

  - Builders can now take arbitrary keyword arguments to create
    attributes to be passed to: command generator functions,
    FunctionAction functions, Builder emitter functions (below),
    and prefix/suffix generator functions (below).

  - Command generator functions can now return ANYTHING that can be
    converted into an Action (a function, a string, a CommandGenerator
    instance, even an ActionBase instance).

  - Actions now call get_contents() with the actual target and source
    nodes used for the build.

  - A new DictCmdGenerator class replaces CompositeBuilder to support
    more flexible Builder behavior internally.

  - Builders can now take an emitter= keyword argument.  An emitter
    is a function that takes target, source, and env argument, then
    return a 2-tuple of (new sources, new targets).  The emitter is
    called when the Builder is __call__'ed, allowing a user to modify
    source and target lists.

  - The prefix, suffix and src_suffix Builder arguments now take a
    callable as well a string.  The callable is passed the Environment
    and any extra Builder keyword arguments and is expected to return
    the appropriate prefix or suffix.

  - CommandActions can now be a string, a list of command + argument
    strings, or a list of commands (strings or lists).

  - Added shared library support.  The Object and Library Builders now
    take a "shared=1" keyword argument to specify that a shared object
    or shared library should be built.  It is an error to try to build
    static objects into a shared library or vice versa.

  - Win32 support for .def files has been added.  Added the Win32-specific
    construction variables $WIN32DEFPREFIX, $WIN32DEFSUFFIX,
    $WIN32DLLPREFIX and $WIN32IMPLIBPREFIX.  When building a .dll,
    the new construction variable $WIN32_INSERT_DEF, controls whether
    the appropriately-named .def file is inserted into the target
    list (if not already present).  A .lib file is always added to
    a Library build if not present in the list of targets.

  - ListBuilder now passes all targets to the action, not just the first.

  - Fix so that -c now deletes generated yacc .h files.

  - Builder actions and emitter functions can now be initialized, through
    construction variables, to things other than strings.

  - Make top-relative '#/dir' lookups work like '#dir'.

  - Fix for relative CPPPATH directories in subsidiary SConscript files
    (broken in 0.06).

  - Add a for_signature argument to command generators, so that
    generators that need to can return distinct values for the
    command signature and for executing the command.

  From Alex Jacques:

  - Create a better scons.bat file from a py2bat.py script on the Python
    mailing list two years ago (modeled after pl2bat.pl).

  From Steven Knight:

  - Fix so that -c -n does *not* remove the targets!

  - Man page:  Add a hierarchical libraries + Program example.

  - Support long MSVC linker command lines through a builder action
    that writes to a temporary file and uses the magic MSVC "link @file"
    argument syntax if the line is longer than 2K characters.

  - Fix F77 command-line options on Win32 (use /Fo instead of -o).

  - Use the same action to build from .c (lower case) and .C (upper
    case) files on case-insensitive systems like Win32.

  - Support building a PDF file directly from a TeX or LaTeX file
    using pdftex or pdflatex.

  - Add a -x option to runtest.py to specify the script being tested.
    A -X option indicates it's an executable, not a script to feed
    to the Python interpreter.

  - Add a Split() function (identical to SCons.Util.argmunge()) for use
    in the next release, when Builders will no longer automatically split
    strings on white space.

  From Steve Leblanc:

  - Add the SConscriptChdir() method.

  From Anthony Roach:

  - Fix --debug=tree when used with directory targets.

  - Significant internal restructuring of Scanners and Taskmaster.

  - Added new --debug=dtree option.

  - Fixes for --profile option.

  - Performance improvement in construction variable substitution.

  - Implemented caching of content signatures, plus added --max-drift
    option to control caching.

  - Implemented caching of dependency signatures, enabled by new
    --implicit-cache option.

  - Added abspath construction variable modifier.

  - Added $SOURCE variable as a synonym for $SOURCES[0].

  - Write out .sconsign files on error or interrupt so intermediate
    build results are saved.

  - Change the -U option to -D.  Make a new -U that builds just the
    targets from the local SConscript file.

  - Fixed use of sys.path so Python modules can be imported from
    the SConscript directory.

  - Fix for using Aliases with the -u, -U and -D options.

  - Fix so that Nodes can be passed to SConscript files.

  From Moshe Zadka:

  - Changes for official Debian packaging.



RELEASE 0.06 - Thu, 28 Mar 2002 01:24:29 -0600

  From Charles Crain:

  - Fix command generators to expand construction variables.

  - Make FunctionAction arguments be Nodes, not strings.

  From Stephen Kennedy:

  - Performance:  Use a dictionary, not a list, for a Node's parents.

  From Steven Knight:

  - Add .zip files to the packages we build.

  - Man page:  document LIBS, fix a typo, document ARGUMENTS.

  - Added RANLIB and RANLIBFLAGS construction variables.  Only use them
    in ARCOM if there's a "ranlib" program on the system.

  - Add a configurable CFILESUFFIX for the Builder of .l and .y files
    into C files.

  - Add a CXXFile Builder that turns .ll and .yy files into .cc files
    (configurable via a CXXFILESUFFIX construction variable).

  - Use the POSIX-standard lex -t flag, not the GNU-specific -o flag.
    (Bug reported by Russell Christensen.)

  - Fixed an exception when CPPPATH or LIBPATH is a null string.
    (Bug reported by Richard Kiss.)

  - Add a --profile=FILE option to make profiling SCons easier.

  - Modify the new DVI builder to create .dvi files from LaTeX (.ltx
    and .latex) files.

  - Add support for Aliases (phony targets).

  - Add a WhereIs() method for searching for path names to executables.

  - Add PDF and PostScript document builders.

  - Add support for compiling Fortran programs from a variety of
    suffixes (a la GNU Make):  .f, .F, .for, .FOR, .fpp and .FPP

  - Support a CPPFLAGS variable on all default commands that use the
    C preprocessor.

  From Steve Leblanc:

  - Add support for the -U option.

  - Allow CPPPATH, LIBPATH and LIBS to be specified as white-space
    separated strings.

  - Add a document builder to create .dvi files from TeX (.tex) files.

  From Anthony Roach:

  - Fix:  Construction variables with values of 0 were incorrectly
    interpolated as ''.

  - Support env['VAR'] to fetch construction variable values.

  - Man page:  document Precious().



RELEASE 0.05 - Thu, 21 Feb 2002 16:50:03 -0600

  From Chad Austin:

  - Set PROGSUFFIX to .exe under Cygwin.

  From Charles Crain:

  - Allow a library to specified as a command-line source file, not just
    in the LIBS construction variable.

  - Compensate for a bug in os.path.normpath() that returns '' for './'
    on WIN32.

  - More performance optimizations:  cache #include lines from files,
    eliminate unnecessary calls.

  - If a prefix or suffix contains white space, treat the resulting
    concatenation as separate arguments.

  - Fix irregularities in the way we fetch DevStudio information from
    the Windows registry, and in our registry error handling.

  From Steven Knight:

  - Flush stdout after print so it intermixes correctly with stderr
    when redirected.

  - Allow Scanners to return a list of strings, and document how to
    write your own Scanners.

  - Look up implicit (scanned) dependencies relative to the directory
    of file being scanned.

  - Make writing .sconsign files more robust by first trying to write
    to a temp file that gets renamed.

  - Create all of the directories for a list of targets before trying
    to build any of the targets.

  - WIN32 portability fixes in tests.

  - Allow the list of variables exported to an SConscript file to be
    a UserList, too.

  - Document the overlooked LIBPATH construction variable.
    (Bug reported by Eicke Godehardt.)

  - Fix so that Ignore() ignores indirect, implicit dependencies
    (included files), not just direct dependencies.

  - Put the man page in the Debian distribution.

  - Run HTML docs through tidy to clean up the HTML (for Konqueror).

  - Add preliminary support for Unicode strings.

  - Efficiency:  don't scan dependencies more than once during the
    walk of a tree.

  - Fix the -c option so it doesn't stop removing targets if one doesn't
    already exist.
    (Bug reported by Paul Connell.)

  - Fix the --debug=pdb option when run on Windows NT.
    (Bug reported by Paul Connell.)

  - Add support for the -q option.

  From Steve Leblanc:

  - Add support for the -u option.

  - Add .cc and .hh file suffixes to the C Scanner.

  From Anthony Roach:

  - Make the scons script return an error code on failures.

  - Add support for using code to generate a command to build a target.



RELEASE 0.04 - Wed, 30 Jan 2002 11:09:42 -0600

  From Charles Crain:

  - Significant performance improvements in the Node.FS and
    Scanner subsystems.

  - Fix signatures of binary files on Win32 systems.

  - Allow LIBS and LIBPATH to be strings, not just arrays.

  - Print a traceback if a Python-function builder throws an exception.

  From Steven Knight:

  - Fix using a directory as a Default(), and allow Default() to
    support white space in file names for strings in arrays.

  - Man page updates:  corrected some mistakes, documented various
    missing Environment methods, alphabetized the construction
    variables and other functions, defined begin and end macros for
    the example sections, regularized white space separation, fixed
    the use of Export() in the Multiple Variants example.

  - Function action fixes:  None is now a successful return value.
    Exceptions are now reported.  Document function actions.

  - Add 'Action' and 'Scanner' to the global keywords so SConscript
    files can use them too.

  - Removed the Wrapper class between Nodes and Walkers.

  - Add examples using Library, LIBS, and LIBPATH.

  - The C Scanner now always returns a sorted list of dependencies
    so order changes don't cause unnecessary rebuilds.

  - Strip $(-$) bracketed text from command lines.  Use this to
    surround $_INCDIRS and $_LIBDIRS so we don't rebuild in response
    to changes to -I or -L options.

  - Add the Ignore() method to ignore dependencies.

  - Provide an error message when a nonexistent target is specified
    on the command line.

  - Remove targets before building them, and add an Environment
    Precious() method to override that.

  - Eliminate redundant calls to the same builder when the target is a
    list of targets:  Add a ListBuilder class that wraps Builders to
    handle lists atomically.  Extend the Task class to support building
    and updating multiple targets in a single Task.  Simplify the
    interface between Task and Taskmaster.

  - Add a --debug=pdb option to re-run SCons under the Python debugger.

  - Only compute a build signature once for each node.

  - Changes to our sys.path[] manipulation to support installation into
    an arbitrary --prefix value.

  From Steve Leblanc:

  - Add var=value command-line arguments.



RELEASE 0.03 - Fri, 11 Jan 2002 01:09:30 -0600

  From Charles Crain:

  - Performance improvements in the Node.FS and Sig.Calculator classes.

  - Add the InstallAs() method.

  - Execute commands through an external interpreter (sh, cmd.exe, or
    command.com) to handle redirection metacharacters.

  - Allow the user to supply a command handler.

  From Steven Knight:

  - Search both /usr/lib and /usr/local/lib for scons directories by
    adding them both to sys.path, with whichever is in sys.prefix first.

  - Fix interpreting strings of multiple white-space separated file names
    as separate file names, allowing prefixes and suffixes to be appended
    to each individually.

  - Refactor to move CompositeBuilder initialization logic from the
    factory wrapper to the __init__() method, and allow a Builder to
    have both an action and a src_builder (or array of them).

  - Refactor BuilderBase.__call__() to separate Node creation/lookup
    from initialization of the Node's builder information.

  - Add a CFile Builder object that supports turning lex (.l) and
    yacc (.y) files into .c files.

  - Document: variable interpretation attributes; how to propogate
    the user's environment variables to executed commands; how to
    build variants in multiple BuildDirs.

  - Collect String, Dict, and List type-checking in common utility
    routines so we can accept User{String,Dict,List}s all over.

  - Put the Action factory and classes into their own module.

  - Use one CPlusPlusAction in the Object Builder's action dictionary,
    instead of letting it create multiple identical instances.

  - Document the Install() and InstallAs() methods.

  From Steve Leblanc:

  - Require that a Builder be given a name argument, supplying a
    useful error message when it isn't.

  From Anthony Roach:

  - Add a "duplicate" keyword argument to BuildDir() that can be set
    to prevent linking/copying source files into build directories.

  - Add a "--debug=tree" option to print an ASCII dependency tree.

  - Fetch the location of the Microsoft Visual C++ compiler(s) from
    the Registry, instead of hard-coding the location.

  - Made Scanner objects take Nodes, not path names.

  - Have the C Scanner cache the #include file names instead of
    (re-)scanning the file each time it's called.

  - Created a separate class for parent "nodes" of file system roots,
    eliminating the need for separate is-parent-null checks everywhere.

  - Removed defined __hash__() and __cmp() methods from FS.Entry, in
    favor of Python's more efficient built-in identity comparisons.



RELEASE 0.02 - Sun, 23 Dec 2001 19:05:09 -0600

  From Charles Crain:

  - Added the Install(), BuildDir(), and Export() methods.

  - Fix the -C option by delaying setting the top of the FS tree.

  - Avoid putting the directory path on the libraries in the LIBS
    construction variable.

  - Added a GetBuildPath() method to return the full path to the
    Node for a specified string.

  - Fixed variable substitution in CPPPATH and LIBPATH.

  From Steven Knight:

  - Fixed the version comment in the scons.bat (the UNIX geek used
    # instead of @rem).

  - Fix to setup.py so it doesn't require a sys.argv[1] argument.

  - Provide make-like warning message for "command not found" and
    similar errors.

  - Added an EXAMPLES section to the man page.

  - Make Default() targets properly relative to their SConscript
    file's subdirectory.

  From Anthony Roach:

  - Documented CXXFLAGS, CXXCOM, and CPPPATH.

  - Fixed SCONS_LIB_DIR to work as documented.

  - Made Default() accept Nodes as arguments.

  - Changed Export() to make it easier to use.

  - Added the Import() and Return() methods.



RELEASE 0.01 - Thu Dec 13 19:25:23 CST 2001

A brief overview of important functionality available in release 0.01:

  - C and C++ compilation on POSIX and Windows NT.

  - Automatic scanning of C/C++ source files for #include dependencies.

  - Support for building libraries; setting construction variables
    allows creation of shared libraries.

  - Library and C preprocessor search paths.

  - File changes detected using MD5 signatures.

  - User-definable Builder objects for building files.

  - User-definable Scanner objects for scanning for dependencies.

  - Parallel build (-j) support.

  - Dependency cycles detected.

  - Linux packages available in RPM and Debian format.

  - Windows installer available.
<|MERGE_RESOLUTION|>--- conflicted
+++ resolved
@@ -16,8 +16,17 @@
       is a reasonable default and also aligns with changes in Appveyor's VS2019 image.
     - Drop support for Python 2.7. SCons will be Python 3.5+ going forward.
     - Change SCons.Node.ValueWithMemo to consider any name passed when memoizing Value() nodes
-
-<<<<<<< HEAD
+    
+  From Jeremy Elson:
+    - Updated design doc to use the correct syntax for Depends()
+
+  From Adam Gross:
+    - Added support for taking instances of the Value class as implicit
+      dependencies.
+    - Added new module SCons.Scanner.Python to allow scanning .py files.
+    - Added support for explicitly passing a name when creating Value() nodes. This may be useful
+      when the value can't be converted to a string or if having a name is otherwise desirable.
+
   From Andrew Morrow:
     - Fix Issue #3469 - Fixed improper reuse of temporary and compiled files by Configure when changing
       the order and/or number of tests.  This is done by using the hash of the generated temporary files
@@ -30,17 +39,6 @@
         or
         conftest_68b375d16e812c43e6d72d6e93401e7c_0.o
         conftest_68b375d16e812c43e6d72d6e93401e7c_0_5713f09fc605f46b2ab2f7950455f187 (for executable)
-=======
-  From Jeremy Elson:
-    - Updated design doc to use the correct syntax for Depends()
-
-  From Adam Gross:
-    - Added support for taking instances of the Value class as implicit
-      dependencies.
-    - Added new module SCons.Scanner.Python to allow scanning .py files.
-    - Added support for explicitly passing a name when creating Value() nodes. This may be useful
-      when the value can't be converted to a string or if having a name is otherwise desirable.
->>>>>>> 5dc329a5
 
   From Mathew Robinson:
     - Improve performance of Subst by preventing unnecessary frame
