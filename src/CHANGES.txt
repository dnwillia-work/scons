--- conflicted
+++ resolved
@@ -28,12 +28,10 @@
     - Updated design doc to use the correct syntax for Depends()
 
   From Adam Gross:
-<<<<<<< HEAD
     - Added support for scanning multiple entries in an action string if
       IMPLICIT_COMMAND_DEPENDENCIES is set to 2. This opts into more thorough
       action scanning where every string in the command is scanned to determine
       if it is a non-source and non-target path.
-=======
     - Added support for taking instances of the Value class as implicit
       dependencies.
     - Added new module SCons.Scanner.Python to allow scanning .py files.
@@ -52,7 +50,6 @@
         or
         conftest_68b375d16e812c43e6d72d6e93401e7c_0.o
         conftest_68b375d16e812c43e6d72d6e93401e7c_0_5713f09fc605f46b2ab2f7950455f187 (for executable)
->>>>>>> 54c36335
 
   From Mathew Robinson:
     - Improve performance of Subst by preventing unnecessary frame
