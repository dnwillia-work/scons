

                 SCons - a software construction tool

                            Change Log

NOTE: The 4.0.0 Release of SCons will drop Python 2.7 Support
NOTE: Please add your name below in alphabetical order by last name.
NOTE: Please include a reference to any Issues resolved by your changes in the bullet(s) you add

RELEASE  VERSION/DATE TO BE FILLED IN LATER

  From William Deegan:
    - Fix broken clang + MSVC 2019 combination by using MSVC configuration logic to 
      propagate'VCINSTALLDIR' and 'VCToolsInstallDir' which clang tools use to locate
      header files and libraries from MSVC install. (Fixes GH Issue #3480)
    - Added C:\msys64\mingw64\bin to default mingw and clang windows PATH's.  This 
      is a reasonable default and also aligns with changes in Appveyor's VS2019 image.
    - Drop support for Python 2.7. SCons will be Python 3.5+ going forward.
    - Change SCons.Node.ValueWithMemo to consider any name passed when memoizing Value() nodes
    - Fix Github Issue #3550 - When using Substfile() with a value like Z:\mongo\build\install\bin
      the implementation using re.sub() would end up interpreting the string and finding regex escape
      characters where it should have been simply replacing existing text. Switched to use string.replace().
    - Fix Github Issue #2904 - Provide useful error message when more than one Configure Contexts are opened.
      Only one open is allowed. You must call conf.Finish() to complete the currently open one before creating another
    
  From Jeremy Elson:
    - Updated design doc to use the correct syntax for Depends()

  From Adam Gross:
    - Added support for scanning multiple entries in an action string if
      IMPLICIT_COMMAND_DEPENDENCIES is set to 2. This opts into more thorough
      action scanning where every string in the command is scanned to determine
      if it is a non-source and non-target path.
    - Added support for taking instances of the Value class as implicit
      dependencies.
    - Added new module SCons.Scanner.Python to allow scanning .py files.
    - Added support for explicitly passing a name when creating Value() nodes. This may be useful
      when the value can't be converted to a string or if having a name is otherwise desirable.

  From Andrew Morrow:
    - Fix Issue #3469 - Fixed improper reuse of temporary and compiled files by Configure when changing
      the order and/or number of tests.  This is done by using the hash of the generated temporary files
      content and (For the target files) the hash of the action.
      So where previously files would be named:
      - config_1.c, config_1.o, config_1
      The will now be named (For example)
      - conftest_68b375d16e812c43e6d72d6e93401e7c_0.c,
        conftest_68b375d16e812c43e6d72d6e93401e7c_0_5713f09fc605f46b2ab2f7950455f187.o
        or
        conftest_68b375d16e812c43e6d72d6e93401e7c_0.o
        conftest_68b375d16e812c43e6d72d6e93401e7c_0_5713f09fc605f46b2ab2f7950455f187 (for executable)

  From Mathew Robinson:
    - Improve performance of Subst by preventing unnecessary frame
      allocations by no longer defining the *Subber classes inside of their
      respective function calls.
    - Improve performance of Subst in some cases by preventing
      unnecessary calls to eval when a token is surrounded in braces
      but is not a function call.
    - Improve performance of subst by removing unnecessary recursion.

  From Mats Wichmann:
    - Remove deprecated SourceCode
    - str.format syntax errors fixed
    - a bunch of linter/checker syntax fixups
    - Convert remaining uses of insecure/deprecated mktemp method.
    - Clean up some duplications in manpage.  Clarify portion of manpage on Dir and File nodes.
    - Reduce needless list conversions.
    - Fixed regex in Python scanner.
    - Accommodate VS 2017 Express - it's got a more liberal license then VS
      Community, so some people prefer it (from 2019, no more Express)
    - vswhere call should also now work even if programs aren't on the C: drive.
    - Add an alternate warning message cl.exe is not found and msvc config
      cache is in use (SCONS_CACHE_MSVC_CONFIG was given) - config cache
      may be out of date.
<<<<<<< HEAD
    - Fix typo TEXTFILESUFFIX -> SUBSTFILESUFFIX (bug #3540)
=======
    - Script/Main.py now uses importlib instead of imp module.
>>>>>>> 96273659


RELEASE 3.1.2 - Mon, 17 Dec 2019 02:06:27 +0000

  From Edoardo Bezzeccheri
    - Added debug option "action_timestamps" which outputs to stdout the absolute start and end time for each target.

  From Rob Boehne
    - Fix suncxx tool (Oracle Studio compiler) when using Python 3.  Previously would throw an exception.
      Resolved by properly handling tool version string output as unicode.

  From Tim Gates
    - Resolved a typo in engine.SCons.Tool

  From Adam Gross:
    - Resolved a race condition in multithreaded Windows builds with Python 2
      in the case where a child process is spawned while a Python action has a
      file open. Original author: Ryan Beasley.
    - Added memoization support for calls to Environment.Value() in order to
	  improve performance of repeated calls.


  From Jason Kenny
    - Update Command() function to accept target_scanner, source_factory, and target_factory arguments.
      This makes Command act more like a one-off builder.

  From Ivan Kravets
    - Added support for "-imacros" to ParseFlags

  From Jacek Kuczera:
    - Fix CheckFunc detection code for Visual 2019. Some functions
      (e.g. memmove) were incorrectly recognized as not available.

  From Jakub Kulik
    - Fix stacktrace when using SCons with Python 3.5+ and SunOS/Solaris related tools.	

  From Philipp Maierhöfer:
    - Avoid crash with UnicodeDecodeError on Python 3 when a Latex log file in
      non-UTF-8 encoding (e.g. containing umlauts in Latin-1 encoding when
      the fontenc package is included with \usepackage[T1]{fontenc}) is read.

  From Mathew Robinson:
    - Improved threading performance by ensuring NodeInfo is shared
      across threads. Results in ~13% improvement for parallel builds
      (-j# > 1) with many shared nodes.
    - Improve performance of Entry.disambiguate() by making check for
      most common case first, preventing unnecessary IO.
    - Improved DAG walk performance by reducing unnecessary work when
      there are no un-visited children.

  From Mats Wichmann
    - Replace instances of string find method with "in" checks where
      the index from find() was not used.
    - CmdStringHolder fix from issue #3428
    - Turn previously deprecated debug options into failures:
      --debug=tree, --debug=dtree, --debug=stree, --debug=nomemoizer.
    - Experimental New Feature: Enable caching MSVC configuration
      If SCONS_CACHE_MSVC_CONFIG shell environment variable is set,
      SCons will cache the results of past calls to vcvarsall.bat to
      a file; integrates with existing memoizing of such vars.
      On vs2019 saves 5+ seconds per SCons invocation, which really
      helps test suite runs.
    - Remove deprecated SourceSignatures, TargetSignatures
    - Remove deprecated Builder keywords: overrides and scanner
    - Remove deprecated env.Copy
    - Remove deprecated BuildDir plus SConscript keyword build_dir
    - A number of documentation improvements.


RELEASE 3.1.1 - Mon, 07 Aug 2019 20:09:12 -0500

  From William Deegan:
    - Remove obsoleted references to DeciderNeedsNode which could cause crash when using --debug=explain

  From Jason Kenny
    - Add Fix and test for crash in 3.1.0 when using Decider('MD5-timestamp') and --debug=explain

  From Ben Reed:
    - Added -fmerge-all-constants to flags that get included in both CCFLAGS and LINKFLAGS.

  From Mathew Robinson:
    - Fix issue #3415 - Update remaining usages of EnvironmentError to SConsEnvironmentError
      this patch fixes issues introduced in 3.1.0 where any of the
      following would cause SCons to error and exit:
        - CacheDir not write-able
        - JSON encoding errors for CacheDir config
        - JSON decoding errors for CacheDir config


RELEASE 3.1.0 - Mon, 20 Jul 2019 16:59:23 -0700

  From Joseph Brill:
    - Code to supply correct version-specifier argument to vswhere for
      VS version selection.

  From William Deegan:
    - Enhanced --debug=explain output. Now the separate components of the dependency list are split up
      as follows:

      scons: rebuilding `file3' because:
           the dependency order changed:
           ->Sources
           Old:xxx	New:zzz
           Old:yyy	New:yyy
           Old:zzz	New:xxx
           ->Depends
           ->Implicit
           Old:/usr/bin/python	New:/usr/bin/python
    - Fix Issue #3350 - SCons Exception EnvironmentError is conflicting with Python's EnvironmentError.
    - Fix spurious rebuilds on second build for cases where builder has > 1 target and the source file
      is generated. This was causing the > 1th target to not have it's implicit list cleared when the source
      file was actually built, leaving an implicit list similar to follows for 2nd and higher target
              ['/usr/bin/python', 'xxx', 'yyy', 'zzz']
      This was getting persisted to SConsign and on rebuild it would be corrected to be similar to this
              ['zzz', 'yyy', 'xxx', '/usr/bin/python']
      Which would trigger a rebuild because the order changed.
      The fix involved added logic to mark all shared targets as peers and then ensure they're implicit
      list is all cleared together.
    - Fix Issue #3349 - SCons Exception EnvironmentError is conflicting with Python's EnvironmentError.
      Renamed to SConsEnvironmentError
    - Fix Issue #3350 - mslink failing when too many objects.  This is resolved by adding TEMPFILEARGJOIN variable
      which specifies what character to join all the argements output into the tempfile. The default remains a space
      when mslink, msvc, or mslib tools are loaded they change the TEMPFILEARGJOIN to be a line separator (\r\n on win32)
    - Fix performance degradation for MD5-timestamp decider.  NOTE: This changes the Decider() function arguments.
      From:
          def my_decider(dependency, target, prev_ni):
      To:
          def my_decider(dependency, target, prev_ni, repo_node):
      Where repo_node is the repository (or other) node to use to check if the node is out of date instead of dependency.

  From Peter Diener:
    - Additional fix to issue #3135 - Also handle 'pure' and 'elemental' type bound procedures
    - Fix issue #3135 - Handle Fortran submodules and type bound procedures

  From Adam Gross:
    - Upgraded and improved Visual Studio solution/project generation code using the MSVSProject builder.
      - Added support for Visual Studio 2017 and 2019.
      - Added support for the following per-variant parameters to the builder:
        - cpppaths: Provides per-variant include paths.
        - cppdefines: Provides per-variant preprocessor definitions.

  From Michael Hartmann:
    - Fix handling of Visual Studio Compilers to properly reject any unknown HOST_PLATFORM or TARGET_PLATFORM

  From Bert Huijben:
    - Added support for Visual Studio 2019 toolset.

  From Mathew Robinson:
    - Update cache debug output to include cache hit rate.
    - No longer unintentionally hide exceptions in Action.py
    - Allow builders and pseudo-builders to inherit from OverrideEnvironments

  From Leonard de Ruijter:
    - Add logic to derive correct version argument to vswhere

  From Lukas Schrangl:
    - Enable LaTeX scanner to find more than one include per line

  From Mats Wichmann:
    - scons-time takes more care closing files and uses safer mkdtemp to avoid
      possible races on multi-job runs.
    - Use importlib to dynamically load tool and platform modules instead of imp module
    - sconsign: default to .sconsign.dblite if no filename is specified.
      Be more informative in case of unsupported pickle protocol (py2 only).
    - Fix issue #3336 - on Windows, paths were being added to PATH even if
      tools were not found in those paths.
    - More fixes for newer Java versions (since 9): handle new jdk directory
      naming (jdk-X.Y instead of jdkX.Y) on Windows; handle two-digit major
      version. Docstrings improved.
    - Fixups for pylint: exception types, redefined functions,
      globals, etc.  Some old code removed to resolve issues (hashlib is
      always present on modern Pythons; no longer need the code for
      2.5-and-earlier optparse). cmp is not a builtin function in Py3,
      drop one (unused) use; replace one.  Fix another instance of
      renaming to SConsEnvironmentError. Trailing whitespace.
      Consistently use not is/in (if not x is y -> if x is not y).
    - Add a PY3-only function for setting up the cachedir that should be less
      prone to races. Add a hack to the PY2 version (from Issue #3351) to
      be less prone to a race in the check for old-style cache.
    - Fix coding error in docbook tool only exercised when using python lxml
    - Recognize two additional GNU compiler header directory options in
      ParseFlags: -iquote and -idirafter.
    - Fix more re patterns that contain \ but not specified as raw strings
      (affects scanners for D, LaTeX, swig)


RELEASE 3.0.5 - Mon, 26 Mar 2019 15:04:42 -0700

  From William Deegan:

    - Fix Issue #3283 - Handle using --config=force in combination with Decider('MD5-timestamp').
      3.0.2 in fix for issue #2980 added that deciders can throw DeciderNeedsNode exception.
      The Configure logic directly calls the decider when using --config=force but wasn't handling
      that exception.  This would yield minimally configure tests using TryLink() not running and
      leaving TypeError Nonetype exception in config.log
    - Fix Issue #3303 - Handle --config=force overwriting the Environment passed into Configure()'s
      Decider and not clearing it when the configure context is completed.
    - Add default paths for yacc tool on windows to include cygwin, mingw, and chocolatey
    - Fix issue #2799 - Fix mingw tool to respect SHCCCOMSTR, SHLINKCOMSTR and LDMODULECOMSTR
    - Fix Issue #3329 - Add support for MS SDK V10.0A (which is commonly installed with VS2017)
    - Fix Issue #3333 - Add support for finding vswhere under 32 bit windows installs.

  From Maciej Kumorek:
    - Update the MSVC tool to include the nologo flag by default in RCFLAGS

From Daniel Moody:
    - Change the default for AppendENVPath to delete_existing=0, so path
      order will not be changed, unless explicitly set (Issue #3276)
    - Fixed bug which threw error when running SCons on windows system with no MSVC installed.
    - Update link tool to convert target to node before accessing node member
    - Update mingw tool to remove MSVC like nologo CCFLAG
    - Add default paths for lex tool on windows to include cygwin, mingw, and chocolatey
    - Add lex construction variable LEXUNISTD for turning off unix headers on windows
    - Update lex tool to use win_flex on windows if available

  From Mats Wichmann:
    - Quiet open file ResourceWarnings on Python >= 3.6 caused by
      not using a context manager around Popen.stdout
    - Add the textfile tool to the default tool list
    - Fix syntax on is/is not clauses: should not use with a literal
    - Properly retrieve exit code when catching SystemExit
    - scons-time now uses context managers around file opens
    - Fix regex patterns that were not specified as raw strings

  From Bernhard M. Wiedemann:
    - Do not store build host+user name if reproducible builds are wanted


RELEASE 3.0.4 - Mon, 20 Jan 2019 22:49:27 +0000

  From Mats Wichmann:
    - Improve finding of Microsoft compiler: add a 'products' wildcard
      in case 2017 Build Tools only is installed as it is considered a separate
      product from the default Visual Studio
    - Add TEMPFILESUFFIX to allow a customizable filename extension, as
      described in the patch attached to issue #2431.
    - scons.py and sconsign.py stopped working if script called as a symlink
      to location in scons-local location.
    - Fix issue running scons using a symlink to scons.py in an scons-local dir
    - Doc updates around Default(), and the various *TARGETS variables.

  From Daniel Moody:
    - Improved support for VC14.1 and Visual Studio 2017, as well as arm and arm64 targets.
      Issues #3268 & Issue #3222
    - Initial support for ARM targets with Visual Studio 2017 - Issue #3182 (You must set TARGET_ARCH for this to work)
    - Update TempFileMunge class to use PRINT_CMD_LINE_FUNC

  From Tobias Herzog
    - Enhance cpp scanner regex logic to detect if/elif expressions without whitespaces but
      parenthesis like "#if(defined FOO)" or "#elif!(BAR)" correctly.


RELEASE 3.0.3 - Mon, 07 Jan 2019 20:05:22 -0400
  NOTE: 3.0.2 release was dropped because there was a packaging bug. Please consider all 3.0.2
        content.

  From William Deegan:
    - Fixes to packaging logic.  Ensuring the SCons.Tool.clangCommon module is added
      to the release packages.
    - Modify scons.bat script to check for scons python script without .py extension if no file
      scons.py exists. This enables an all platform wheel to work.

  From Mats Wichmann:
    - Update doc examples to work with Python 3.5+:  map() now returns an iterable instead of a list.


RELEASE 3.0.2 - Mon, 31 Dec 2018 16:00:12 -0700

  From Bernard Blackham:
    - Fixed handling of side-effects in task master (fixes #3013).

  From William Deegan:
    - Remove long deprecated SCons.Options code and tests.  This removes BoolOption,EnumOption,
      ListOption,PackageOption, and PathOption which have been replaced by *Variable() many years ago.
    - Re-Enable parallel SCons (-j) when running via Pypy
    - Move SCons test framework files to testing/framework and remove all references to QMtest.
      QMTest has not been used by SCons for some time now.
    - Updated logic for mingw and clang on win32 to search default tool install paths if not
      found in normal SCons PATH.  If the user specifies PATH or tool specific paths they
      will be used and the default paths below will be ignored.
      - Default path for clang/clangxx : C:\Program Files\LLVM\bin
      - Default path for mingw         : C:\MinGW\bin and/or  C:\mingw-w64\*\mingw64\bin
      - Key program to locate mingw    : mingw32-make (as the gcc with mingw prefix has no fixed name)
    - Fixed issue causing stack trace when python Action function contains a unicode string when being
      run with Python 2.7
    - Add alternate path to QT install for Centos in qt tool: /usr/lib64/qt-3.3/bin
    - Fix Java tools to search reasonable default paths for Win32, Linux, macOS.  Add required paths
      for swig and java native interface to JAVAINCLUDES.  You should add these to your CPPPATH if you need
      to compile with them.  This handles spaces in paths in default Java paths on windows.
    - Added more java paths to match install for Centos 7 of openjdk
    - Fix new logic which populates JAVAINCLUDES to handle the case where javac is not found.
    - Fix GH Issue #2580 - # in FRAMEWORKPATH doesn't get properly expanded. The # is left in the
      command line.
    - Fix issue #2980 with credit to Piotr Bartosik (and William Blevins).  This is an issue where using
      TimeStamp-MD5 Decider and CacheDir can yield incorrect md5's being written into the .sconsign.
      The difference between Piotr Bartosik's patch and the current code is that the more complicated
      creation of file to csig map is only done when the count of children for the current node doesn't
      match the previous count which is loaded from the sconsign.
    - Fix issue # 3106 MSVC if using MSVC_BATCH and target dir had a space would fail due to quirk in
      MSVC's handling of escaped targetdirs when batch compiling.
    - Fix GH Issue #3141 unicode string in a TryAction() with python 2.7 crashes.
    - Fix GH Issue #3212 - Use of Py3 and CacheDir + Configure's TryCompile (or likely and Python Value Nodes)
      yielded trying to combine strings and bytes which threw exception.
    - Fix GH Issue #3225 SCons.Util.Flatten() doesn't handle MappingView's produced by dictionary as return
      values from dict().{items(), keys(), values()}.
    - Fix GH Issue #3241 - Properly support versioned shared libraries for MacOS.  We've also introduced two
      new env variables APPLELINK_CURRENT_VERSION and APPLELINK_COMPATIBILITY_VERSION which will specify
      what is passed to the linkers -current_version and -compatibility_version flags.  If not specified
      they will be derived from SHLIBVERSION as such:
      - APPLELINK_CURRENT_VERSION = SHLIBVERSION
      - APPLELINK_COMPATIBILITY_VERSION = all but the last digit in SHLIBVERSION with .0 appended.
      Note that the values of the above will be validated. Valid format for either APPLELINK variable is
      X[.Y[.Z]] where 0 <= X <= 65535, 0 <= Y <= 255, 0 <= Z <= 255.
      The new variables have been added to the documents and should show up in user guide and manpage.
    - Fix GH Issue #3136 no longer wrap io.{BufferedReader,BufferedWriter,BufferedRWPair,BufferedRandom,TextIOWrapper
      with logic to set HANDLE_FLAG_INHERIT flag on the file handle.  Python 3.4+ automatically sets this according
      to Python docs: https://docs.python.org/3/library/os.html#fd-inheritance

  From Ray Donnelly:
    - Fix the PATH created by scons.bat (and other .bat files) to provide a normalized
      PATH.  Some pythons in the 3.6 series are no longer able to handle paths which
      have ".." in them and end up crashing.  This is done by cd'ing into the directory
      we want to add to the path and then using %CD% to give us the normalized directory
      See bug filed under Python 3.6: https://bugs.python.org/issue32457.
      Note: On Win32 PATH's which have not been normalized may cause undefined behavior
      by other executables being run by SCons (or any subprocesses of executables being run by SCons).
      Resolving this issue should eliminate that possibility going forward.

  From Andrew Featherstone
    - Removed unused --warn options from the man page and source code.

  From Arda Fu
    - Fix cpp scanner regex logic to treat ifndef for py3.5+. Previously it was
      not properly differentiating between if, ifdef, and ifndef.

  From Philipp Maierhöfer
    - Added a __hash__ method to the class Scons.Subst.Literal. Required when substituting Literal
      objects when SCons runs with Python 3.
    - Added missing FORTRANMODDIRPREFIX to the gfortran tool.

  From Matthew Marinets:
    - Fixed an issue that caused the Java emitter to incorrectly parse arguments to constructors that
      implemented a class.

  From Fredrik Medley:
    - Fix exception when printing of EnviromentError messages.
      Specifically, this fixes error reporting of the race condition when
      initializing the cache which error previously was hidden.

  From Daniel Moody:
    - Updated Jar builder to handle nodes and directories better
    - Updated Jar builder to flatten source list which could contain embedded lists
    - Removed some magic numbers from jar.py on behalf of Mats Wichmann (mats@linux.com)
    - Set the pickling protocal back to highest which was causing issues
      with variant dir tests. This will cause issues if reading sconsigns
      pickled with the previous lower protocal.
    - Updated swig to setup default paths for windows
    - Updated gettext tools to setup default paths for windows with Cygwin/MinGW setups
    - Add common location for default paths for cygwin and mingw in Platform modules
    - Updated YACC tool to work on windows with Cygwin/MinGW setups
    - Set the pickling protocal back to highest which was causing issues
      with variant dir tests. This will cause issues if reading sconsigns
      pickled with the previous lower protocal.
    - Updated FS.py to handle removal of splitunc function from python 3.7
    - Updated the vc.py to ignore MSVS versions where not compiler could be found

  From Gary Oberbrunner:
    - Fix bug when Installing multiple subdirs outside the source tree
    - fix to_str to handle None without raising exception
    - Fix -jN for python 3.7

  From Jonathon Reinhart:
    - Replace all instances of `int main()` in C code with `int main(void)`.
      Specifically, this fixes the test cases use by Configure.CheckCC() which
      would fail when using -Wstrict-prototypes.

  From Zachary Tessler:
    - Fix calculation of signatures for FunctionActions that contain list (or set,...)
      comprehensions whose expressions involve constant literals. Those constants had
      been ignored in signatures, so changing them did not cause targets to be rebuilt.

  From Paweł Tomulik:
    - In the testing framework, module TestCommon, fixed must_contain(),
      must_not_contain(), and related methods of TestCommon class to work with
      substrings located at zero offset.
    - Added virtualenv support. A new function Virtualenv() determines whether
      SCons runs in a virtualenv. The search PATH may also be extended to
      prefer executables from the current virtualenv over the ones provided by
      base environment. New option --enable-virtualenv provided to import some
      virtualenv-related variables to SCons and extend every env['ENV']['PATH']
      automatically. New option --ignore-virtualenv disables this. Two
      environment variables, SCONS_ENABLE_VIRTUALENV and
      SCONS_IGNORE_VIRTUALENV are supported for the same purpose.

  From Richard West:
    - Add SConstruct.py, Sconstruct.py, sconstruct.py to the search path for the root SConstruct file.
      Allows easier debugging within Visual Studio
    - Change setup.py to change the install directory (via  pip, or setup.py install) from scons-#.#.#
      to scons (Yielding <pythondir>/lib/scons/SCons/ instead of <pythondir>/lib/scons/SCons-#.#.#/).
      This changes SCons to better comply with normal Python installation practices.

  From Mats Wichmann:
    - Recognize new java 9, 10, 11 (as 9.0 and 10.0, 11.0)
    - Updated manpage scons.xml to fix a nested list problem
    - Updated doc terminiology: use prepend instead of append as appropriate
    - XML validity fixes from SConstruct.py change
    - Update wiki links to new github location
    - Update bug links to new github location
    - Make it easier for SConscript() call to fail on missing script.
      It was possible to call SCons.Warnings.warningAsException
      (not documented as a user API) to make all warnings fail. Now
      SConscript can take an optional must_exist flag which if true fails
      if the script does not exist.  Not failing on missing script is
      now considered deprecated, and the first instance will print a
      deprecation message.  It is now also possible to flip the scons
      behavior (which still defaults to warn, not fail) by calling
      SCons.Script.set_missing_sconscript_error, which is also not a
      documented interface at the moment.
    - Convert TestCmd.read to use with statement on open (quiets 17 py3 warnings)
    - Quiet py3 warning in UtilTests.py
    - Fix tests specifying octal constants for py3
    - Fix must_contain tests for py3
    - RPM package generation:
       - Fix supplying a build architecture
       - Disable auto debug package generation on certain rpmbuild versions
       - Adjust some tests to only supply build-id file on certain rpmbuild versions
       - Tests now use a file fixture for the repeated (trivial) main.c program.
       - Document and comment cleanup.
       - Added new Environment Value X_RPM_EXTRADEFS to supply custom settings
         to the specfile without adding specific logic for each one to scons.
    - The test for Python.h needed by swig tests is moved to get_python_platform
      so it does not have to be repeated in every test; picks up one failure
      which did not make the (previously needed) check. Windows version
      of get_python_platform needed some rework in case running in virtualenv.
    - If test opens os.devnull, register with atexit so file opens do not leak.
    - Fix bugs in Win32 process spawn logic to handle OSError exception correctly.
    - Use time.perf_counter instead of time.clock if it exists.
      time.clock deprecated since py3.3, due to remove in 3.8. deprecation
      warnings from py3.7 were failing a bunch of tests on Windows since they
      mess up expected stderr.
    - Prefer Py3's inspect.getfullargspec over deprecated inspect.getargspec.
      Switched to "new" (standard in Py2.7) usage of receiving a namedtuple -
      we were unpacking to a four-tuple, two of the items of which were unused;
      getfullargspec returns a named tuple with seven elements so it is a
      cleaner drop-in replacement using the namedtuple.
    - Updated the test-framework.rst documentation.
    - Remove obsoleted internal implementaiton of OrderedDict.
    - Test for tar packaging fixups
    - Stop using deprecated unittest asserts
    - messages in strip-install-dir test now os-neutral
    - Add xz compression format to packaging choices.
    - Syntax cleanups - trailing blanks, use "is" to compare with None, etc.
      Three uses of variables not defined are changed.
    - Some script changes in trying to find scons engine
    - Update (pep8) configure-cache script, add a --show option.
    - Fix for a couple of "what if tool not found" exceptions in framework.
    - Add Textfile/Substfile to default environment. (issue #3147)
    - sconsign: a couple of python3 fixes; be more tolerant of implicit
      entries which have no signatures; minor PEP8 changes.
    - Fix a couple of type mistakes (list-> string, filter type -> list)
    - Fix a couple of type mistakes in packaging tools: list-> string in msi,
      filter type -> list in ipk

  From Bernhard M. Wiedemann:
    - Update SCons' internal scons build logic to allow overriding build date
      with SOURCE_DATE_EPOCH for SCons itself.
    - Change the datestamps in SCons' docs and embedded in code use ISO 8601 format and UTC

  From Hao Wu
    - Typo in customized decider example in user guide
    - Replace usage of unittest.TestSuite with unittest.main() (fix #3113)

RELEASE 3.0.1 - Mon, 12 Nov 2017 15:31:33 -0700

  From Daniel Moody:
    - Jar can take multiple targets, and will make a duplicate jar from the sources for each target
    - Added some warnings in case the Jar builder makes an implicit target
    - Added Jar method and changed jar build to be more specific. Jar method will take in
      directories or classes as source. Added more tests to JAR to ensure the jar was
      packaged with the correct compiled class files.
    - Added a No result test case to handle bug which seems unrelated to java in the
      swig-dependencies.py test, more info here: http://scons.tigris.org/issues/show_bug.cgi?id=2907
    - Added a travis script to test on ubuntu trusty now that the project is on github
      so that Continuus Integration tests can be run automatically. It tests most case and considers
      no result a pass as well. Improving this script can install more dependincies allowing for more
      tests to be run.

  From Daniel Moody:
    - Updated the Jar Builder tool in Tool/__init__.py so that is doesn't force class files as
      sources, allowing directories to be passed, which was causing test/Java/JAR.py to fail.

  From William Deegan:
    - Fix issue where code in utility routine to_String_for_subst() had code whose result was never
      properly returned.
      (Found by: James Rinkevich https://pairlist4.pair.net/pipermail/scons-users/2017-October/006358.html )
    - Fixed Variables.GenerateHelpText() to now use the sort parameter. Due to incorrect 2to3 fixer changes
      8 years ago it was being used as a boolean parameter.  Now you can specify sort to be a callable, or boolean
      value. (True = normal sort). Manpage also updated.
    - Fixed Tool loading logic from exploding sys.path with many site_scons/site_tools prepended on py3.
    - Added additional output with time to process each SConscript file when using --debug=time.

  From Thomas Berg:
    - Fixed a regression in scons-3.0.0 where "from __future__ import print_function" was imposed
      on the scope where SConstruct is executed, breaking existing builds using PY 2.7.

  From William Deegan:
    - Fix broken subst logic where a string with "$$(abc)" was being treated as "$(abc) and the
      logic for removing the signature escapes was then failing because there was no closing "$)".
      This was introduced by a pull request to allow recursive variable evaluations to yield a string
      such as "$( $( some stuff $) $)".

  From Zachary Tessler:
    - Fix incorrect warning for repeated identical builder calls that use overrides


RELEASE 3.0.0 - Mon, 18 Sep 2017 08:32:04 -0700

NOTE: This is a major release.  You should expect that some targets may rebuild when upgrading.
Significant changes in some python action signatures. Also switching between PY 2.7 and PY 3.5, 3.6
will cause rebuilds.


  From William Blevins:
    - Updated D language scanner support to latest: 2.071.1. (PR #1924)
      https://dlang.org/spec/module.html accessed 11 August 2016
      - Enhancements:
        - Added support for selective imports: "import A : B, C;" -> A
        - Added support for renamed imports. "import B = A;" -> A
        - Supports valid combinations: "import A, B, CCC = C, DDD = D : EEE = FFF;" -> A, B, C, D
      - Notes:
        - May find new (previously missed) Dlang dependencies.
        - May cause rebuild after upgrade due to dependency changes.
    - Updated Fortran-related tests to pass under GCC 5/6.
    - Fixed SCons.Tool.Packaging.rpm.package source nondeterminism across builds.

  From William Deegan:
    - Removed deprecated tools CVS, Perforce, BitKeeper, RCS, SCCS, Subversion.
    - Removed deprecated module SCons.Sig
    - Added prioritized list of xsltproc tools to docbook. The order will now be as
      follows: xsltproc, saxon, saxon-xslt, xalan  (with first being highest priority, first
      tool found is used)
    - Fixed MSVSProject example code (http://scons.tigris.org/issues/show_bug.cgi?id=2979)
    - Defined MS SDK 10.0 and Changed VS 2015 to use SDK 10.0
    - Changes to Action Function and Action Class signiture creation.  NOTE: This will cause rebuilds
      for many builds when upgrading to SCons 3.0
    - Fixed Bug #3027 - "Cross Compiling issue: cannot override ranlib"
    - Fixed Bug #3020 - "Download link in user guide wrong. python setup.py install --version-lib broken"
    - Fixed Bug #2486 - Added SetOption('silent',True) - Previously this value was not allowed to be set.
    - Fixed Bug #3040 - Non-unicode character in CHANGES.txt
    - Fixed Bug #2622 - AlwaysBuild + MSVC regression.
    - Fixed Bug #3025 - (Credit to Florian : User flow86 on tigris) - Fix typo JAVACLASSSUFIX should have been
                        JAVACLASSSUFFIX


  From Ibrahim Esmat:
    - Added the capability to build Windows Store Compatible libraries that can be used
      with Universal Windows Platform (UWP) Apps and published to the store

  From Daniel Holth:
    - Add basic support for PyPy (by deleting __slots__ from Node with a
      metaclass on PyPy); wrap most-used open() calls in 'with' statements to
      avoid too many open files.
    - Add __main__.py for `python -m SCons` in case it is on PYTHONPATH.
    - Always use highest available pickle protocol for efficiency.
    - Remove unused command line fallback for the zip tool.

  From Gaurav Juvekar:
    - Fix issue #2832: Expand construction variables in 'chdir' argument of builders. (PR #463)
    - Fix issue #2910: Make --tree=all handle Unicode. (PR #427)
    - Fix issue #2788: Fix typo in documentation example for sconf. (PR #388)

  From Alexey Klimkin:
    - Use memoization to optimize PATH evaluation across all dependencies per
      node. (PR #345)
    - Use set() where it is applicable (PR #344)

  From M. Limber:
    - Fixed msvs.py for Visual Studio Express editions that would report
      "Error  : ValueError: invalid literal for float(): 10.0Exp".

  From Rick Lupton:
    - Update LaTeX scanner to understand \import and related commands

  From Steve Robinson:
    - Add support for Visual Studio 2017.  This support requires vswhere.exe a helper
      tool installed with newer installs of 2017. SCons expects it to be located at
      "C:\Program Files (x86)\Microsoft Visual Studio\Installer\vswhere.exe"
      It can be downloaded separately at
      https://github.com/Microsoft/vswhere

  From Tom Tanner:
    - Allow nested $( ... $) sections

  From Paweł Tomulik:
    - Fixed the issue with LDMODULEVERSIONFLAGS reported by Tim Jenness
      (https://pairlist4.pair.net/pipermail/scons-users/2016-May/004893.html).
      An error was causing "-Wl,Bsymbolic" being added to linker's command-line
      even when there was no specified value in LDMODULEVERSION and thus no
      need for the flags to be specified.
    - Added LoadableModule to the list of global functions (DefaultEnvironment
      builders).

  From Manish Vachharajani:
    - Update debian rules, compat, and control to not use features
      deprecated or obsolete in later versions of debhelpers
    - Update python version to 2.7 in debian/control

  From Richard Viney:
    - Fixed PCHPDBFLAGS causing a deprecation warning on MSVC v8 and later when
      using PCHs and PDBs together.


  From Richard West:
    - Added nested / namespace tool support
    - Added a small fix to the python3 tool loader when loading a tool as a package
    - Added additional documentation to the user manual on using toolpaths with the environment
      This includes the use of sys.path to search for tools installed via pip or package managers
    - Added support for a PyPackageDir function for use with the toolpath

  From Russel Winder:
    - Reordered the default D tools from "dmd, gdc, ldc" to "dmd, ldc, gdc".
    - Add a ProgramAllAtOnce builder to the dmd, ldc, and gdc tools. (PR #448)
    - Remove a file name exception for very old Fedora LDC installation.
    - gdc can now handle building shared objects (tested for version 6.3.0).
    - Remove establishing the SharedLibrary builder in the dmd, ldc, and gdc
      tools, must now include the ar tool to get this builder as is required for
      other compiler tools.
    - Add clang and clang++ tools based on Paweł Tomulik's work.

RELEASE 2.5.1 - Mon, 03 Nov 2016 13:37:42 -0400

  From William Deegan:
    - Add scons-configure-cache.py to packaging. It was omitted

  From Alexey Klimkin:
    - Use memoization to optimize PATH evaluation across all dependencies per
      node. (PR #345)

RELEASE 2.5.0 - Mon, 09 Apr 2016 11:27:42 -0700

  From Dirk Baechle:
    - Removed a lot of compatibility methods and workarounds
      for Python versions < 2.7, in order to prepare the work
      towards a combined 2.7/3.x version. (PR #284)
      Also fixed the default arguments for the print_tree and
      render_tree methods. (PR #284, too)

  From William Blevins:
    - Added support for cross-language dependency scanning;
      SCons now respects scanner keys for implicit dependencies.
      - Notes for SCons users with heterogeneous systems.
        - May find new (previously missed) dependencies.
        - May cause rebuild after upgrade due to dependency changes.
        - May find new dependency errors (EG. cycles).
          - Discovered in some of the SCons QT tests.
    - Resolved missing cross-language dependencies for
      SWIG bindings (fixes #2264).
    - Corrected typo in User Guide for Scanner keyword. (PR #2959)
    - Install builder interacts with scanner found in SCANNERS differently.
      - Previous: Install builder recursively scanned implicit dependencies
        for scanners from SCANNER, but not for built-in (default) scanners.
      - Current: Install builder will not scan for implicit dependencies via
        either scanner source. This optimizes some Install builder behavior
        and brings orthogonality to Install builder scanning behavior.

  From William Deegan:
    - Add better messaging when two environments have
      different actions for the same target (Bug #2024)
    - Fix issue only with MSVC and Always build where targets
      marked AlwaysBuild wouldn't make it into CHANGED_SOURCES
      and thus yield an empty compile command line. (Bug #2622)
    - Fix posix platform escaping logic to properly handle paths
      with parens in them "()".  (Bug #2225)

  From Jakub Pola:
    - Intel Compiler 2016 (Linux/Mac) update for tool directories.

  From Adarsh Sanjeev:
    - Fix for issue #2494: Added string support for Chmod function.

  From Tom Tanner:
    - change cache to use 2 character subdirectories, rather than one character,
      so as not to give huge directories for large caches, a situation which
      causes issues for NFS.
      For existing caches, you will need to run the scons-configure-cache.py
      script to update them to the new format. You will get a warning every time
      you build until you co this.
    - Fix a bunch of unit tests on windows

RELEASE 2.4.1 - Mon, 07 Nov 2015 10:37:21 -0700

  From Arfrever Frehtes Taifersar Arahesis:
    - Fix for Bug # 2791 - Setup.py fails unnecessarily under Jython.

  From Dirk Baechle:
    - Fixed license of SVG titlepage files in the context of Debian
      packaging, such that they allow for commercial use too (#2985).

  From William Blevins:
    - InstallVersionedLib now available in the DefaultEnvironment context.
    - Improves orthogonality of use cases between different Install functions.

  From Carnë Draug:
    - Added new configure check, CheckProg, to check for
      existence of a program.

  From Andrew Featherstone:
    - Fix for issue #2840 - Fix for two environments specifying same target with different
      actions not throwing hard error. Instead SCons was incorrectly issuing a warning
      and continuing.

  From Hiroaki Itoh :
    - Add support `Microsoft Visual C++ Compiler for Python 2.7'
      Compiler can be obtained at: https://www.microsoft.com/en-us/download/details.aspx?id=44266

  From Florian Miedniak:
    - Fixed tigris issue #3011: Glob() excludes didn't work when used with VariantDir(duplicate=0)

  From William Roberts:
    - Fix bug 2831 and allow Help() text to be appended to AddOption() help.

  From Paweł Tomulik:
    - Reimplemented versioning for shared libraries, with the following effects
    - Fixed tigris issues #3001, #3006.
    - Fixed several other issues not reported to tigris, including:
      issues with versioned libraries in subdirectories with tricky names,
      issues with versioned libraries and variant directories,
      issue with soname not being injected to library when using D linkers,
    - Switched to direct symlinks instead of daisy-chained ones -- soname and
      development symlinks point directly to the versioned shared library now),
      for rationale see:
      https://www.debian.org/doc/debian-policy/ch-sharedlibs.html
      https://fedoraproject.org/wiki/Packaging:Guidelines#Devel_Packages
      https://bitbucket.org/scons/scons/pull-requests/247/new-versioned-libraries-gnulink-cyglink/diff#comment-10063929
    - New construction variables to allow override default behavior: SONAME,
      SHLIBVERSIONFLAGS, _SHLIBVERSIONFLAGS, SHLIBNOVERSIONSYMLINKS,
      LDMODULEVERSION, LDMODULEVERSIONFLAGS, _LDMODULEVERSIONFLAGS,
      LDMODULENOVERSIONSYMLINKS.
    - Changed logic used to configure the versioning machinery from
      platform-centric to linker-oriented.
    - The SHLIBVERSION/LDMODULEVERSION variables are no longer validated by
      SCons (more freedom to users).
    - InstallVersionedLib() doesn't use SHLIBVERSION anymore.
    - Enchanced docs for the library versioning stuff.
    - New tests for versioned libraries.
    - Library versioning is currently implemented for the following linker
      tools: 'cyglink', 'gnulink', 'sunlink'.
    - Fix to swig tool - pick-up 'swig', 'swig3.0' and 'swig2.0' (in order).
    - Fix to swig tool - respect env['SWIG'] provided by user.



RELEASE 2.4.0 - Mon, 21 Sep 2015 08:56:00 -0700

  From Dirk Baechle:
    - Switched several core classes to use "slots", to
      reduce the overall memory consumption in large
      projects (fixes #2180, #2178, #2198)
    - Memoizer counting uses decorators now, instead of
      the old metaclasses approach.

  From Andrew Featherstone
    - Fixed typo in SWIGPATH description

RELEASE 2.3.6 - Mon, 31 Jul 2015 14:35:03 -0700

  From Rob Smith:
    - Added support for Visual Studio 2015

RELEASE 2.3.5 - Mon, 17 Jun 2015 21:07:32 -0700

  From Stephen Pollard:
    - Documentation fixes for libraries.xml and
      builders-writing.xml (#2989 and #2990)

  From William Deegan:
    - Extended docs for InstallVersionedLib/SharedLibrary,
      and added SKIP_WIN_PACKAGES argument to build script
      bootstrap.py (PR #230, #3002).

  From William Blevins:
    - Fixed symlink support (PR #227, #2395).
    - Updated debug-count test case (PR #229).

  From Alexey Klimkin:
    - Fixed incomplete LIBS flattening and substitution in
      Program scanner(PR #205, #2954).

  From Dirk Baechle:
    - Added new method rentry_exists_on_disk to Node.FS (PR #193).

  From Russel Winder:
    - Fixed several D tests under the different OS.
    - Add support for f08 file extensions for Fortran 2008 code.

  From Anatoly Techtonik:
    - Show --config choices if no argument is specified (PR #202).
    - Fixed build crash when XML toolchain isn't installed, and
      activated compression for ZIP archives.

  From Alexandre Feblot:
    - Fix for VersionedSharedLibrary under 'sunos' platform.
    - Fixed dll link with precompiled headers on MSVC 2012
    - Added an 'exclude' parameter to Glob()

  From Laurent Marchelli:
    - Support for multiple cmdargs (one per variant) in VS project files.
    - Various improvements for TempFileMunge class.
    - Added an implementation for Visual Studio users files (PR #209).

  From Dan Pidcock:
    - Added support for the 'PlatformToolset' tag in VS project files (#2978).

  From James McCoy:
    - Added support for '-isystem' to ParseFlags.

RELEASE 2.3.4 - Mon, 27 Sep 2014 12:50:35 -0400

  From Bernhard Walle and Dirk Baechle:
    - Fixed the interactive mode, in connection with
      Configure contexts (#2971).

  From Anatoly Techtonik:
    - Fix EnsureSConsVersion warning when running packaged version

  From Russel Winder:
    - Fix D tools for building shared libraries

RELEASE 2.3.3 - Sun, 24 Aug 2014 21:08:33 -0400

  From Roland Stark:
    - Fixed false line length calculation in the TempFileMunge class (#2970).

  From Gary Oberbrunner:
    - Improve SWIG detection

  From Russel Winder:
    - Fix regression on Windows in D language update

  From Neal Becker and Stefan Zimmermann:
    - Python 3 port and compatibility

  From Anatoly Techtonik:
    - Do not fail on EnsureSConsVersion when running from checkout

  From Kendrick Boyd and Rob Managan:
    - Fixed the newglossary action to work with VariantDir (LaTeX).

  From Manuel Francisco Naranjo:
    - Added a default for the BUILDERS environment variable,
      to prevent not defined exception on a Clone().

  From Andrew Featherstone:
    - Added description of CheckTypeSize method (#1991).
    - Fixed handling of CPPDEFINE var in Append()
      for several list-dict combinations (#2900).

  From William Blevins:
    - Added test for Java derived-source dependency tree generation.
    - Added Copy Action symlink soft-copy support (#2395).
    - Various contributions to the documentation (UserGuide).

RELEASE 2.3.2

  From Dirk Baechle:
    - Update XML doc editor configuration
    - Fix: Allow varlist to be specified as list of strings for Actions (#2754)

  From veon on bitbucket:
    - Fixed handling of nested ifs in CPP scanner PreProcessor class.

  From Shane Gannon:
    - Support for Visual Studio 2013 (12.0)

  From Michael Haubenwallner:
    - Respect user's CC/CXX values; don't always overwrite in generate()
    - Delegate linker Tool.exists() to CC/CXX Tool.exists().

  From Rob Managan:
    - Updated the TeX builder to support use of the -synctex=1
      option and the files it creates.
    - Updated the TeX builder to correctly clean auxiliary files when
      the biblatex package is used.

  From Gary Oberbrunner:
    - get default RPM architecture more robustly when building RPMs

  From Amir Szekely:
    - Fixed NoClean() for multi-target builders (#2353).

  From Paweł Tomulik:
    - Fix SConf tests that write output

  From Russel Winder:
    - Revamp of the D language support. Tools for DMD, GDC and LDC provided
      and integrated with the C and C++ linking. NOTE: This is only tested
      with D v2. Support for D v1 is now deprecated.

  From Anatoly Techtonik:
    - Several improvements for running scons.py from source:
      * engine files form source directory take priority over all other
        importable versions
      * message about scons.py running from source is removed to fix tests
        that were failing because of this extra line in the output
      * error message when SCons import fails now lists lookup paths
    - Remove support for QMTest harness from runtest.py
    - Remove RPM and m4 from default tools on Windows
    - BitKeeper, CVS, Perforce, RCS, SCCS are deprecated from default
      tools and will be removed in future SCons versions to speed up
      SCons initialization (it will still be possible to use these tools
      explicitly)

  From Sye van der Veen:
    - Support for Visual Studio 12.0Exp, and fixes for earlier MSVS
      versions.


RELEASE 2.3.1

  From Andrew Featherstone:
    - Added support for EPUB output format to the DocBook tool.

  From Tom Tanner:
    - Stop leaking file handles to subprocesses by switching to using subprocess
      always.
    - Allow multiple options to be specified with --debug=a,b,c
    - Add support for a readonly cache (--cache-readonly)
    - Always print stats if requested
    - Generally try harder to print out a message on build errors
    - Adds a switch to warn on missing targets
    - Add Pseudo command to mark targets which should not exist after
      they are built.

  From Bogdan Tenea:
    - Check for 8.3 filenames on cygwin as well as win32 to make variant_dir work properly.

  From Alexandre Feblot:
    - Make sure SharedLibrary depends on all dependent libs (by depending on SHLINKCOM)

  From Stefan Sperling:
    - Fixed the setup of linker flags for a versioned SharedLibrary
      under OpenBSD (#2916).

  From Antonio Cavallo:
    - Improve error if Visual Studio bat file not found.

  From Manuel Francisco Naranjo:
    - Allow Subst.Literal string objects to be compared with each other,
      so they work better in AddUnique() and Remove().

  From David Rothenberger:
    - Added cyglink linker that uses Cygwin naming conventions for
      shared libraries and automatically generates import libraries.

  From Dirk Baechle:
    - Update bootstrap.py so it can be used from any dir, to run
      SCons from a source (non-installed) dir.
    - Count statistics of instances are now collected only when
      the --debug=count command-line option is used (#2922).
    - Added release_target_info() to File nodes, which helps to
      reduce memory consumption in clean builds and update runs
      of large projects.
    - Fixed the handling of long options in the command-line
      parsing (#2929).
    - Fixed misspelled variable in intelc.py (#2928).

  From Gary Oberbrunner:
    - Test harness: fail_test() can now print a message to help debugging.

  From Anatoly Techtonik:
    - Require rpmbuild when building SCons package.
    - Print full stack on certain errors, for debugging.
    - Improve documentation for Textfile builder.

  From William Deegan:
    - VS2012 & VS2010 Resolve initialization issues by adding path to reg.exe
      in shell used to run batch files.
    - MSVC Support fixed defaulting TARGET_ARCH to HOST_ARCH. It should be
      None if not explicitly set.
    - MSVC Fixed issue where if more than one Architectures compilers are
      detected, it would take the last one found, and not the first.

  From Philipp Kraus:
    - Added optional ZIPROOT to Zip tool.

  From Dirk Baechle:
    - Replaced old SGML-based documentation toolchain with a more modern
      approach, that also requires less external dependencies (programs and
      Python packages). Added a customized Docbook XSD for strict validation of
      all input XML files.

  From Luca Falavigna:
    - Fixed spelling errors in MAN pages (#2897).

  From Michael McDougall:
    - Fixed description of ignore_case for EnumVariable in the
      MAN page (#2774).

RELEASE 2.3.0 - Mon, 02 Mar 2013 13:22:29 -0400

  From Anatoly Techtonik:
    - Added ability to run scripts/scons.py directly from source checkout
    - Hide deprecated --debug={dtree,stree,tree} from --help output
    - Error messages from option parser now include hints about valid choices
    - Cleaned up some Python 1.5 and pre-2.3 code, so don't expect SCons
      to run on anything less than Python 2.4 anymore
    - Several fixes for runtest.py:
      * exit with an error if no tests were found
      * removed --noqmtest option - this behavior is by default
      * replaced `-o FILE --xml` combination with `--xml FILE`
      * changed `-o, --output FILE` option to capture stdout/stderr output
        from runtest.py
    - Remove os_spawnv_fix.diff patch required to enable parallel builds
      support prior to Python 2.2

  From Juan Lang:
    - Fix WiX Tool to use .wixobj rather than .wxiobj for compiler output
    - Support building with WiX releases after 2.0

  From Alexey Klimkin:
    - Fix nested LIBPATH expansion by flattening sequences in subst_path.

  From eyan on Bitbucket:
    - Print target name with command execution time with --debug=time

  From Thomas Berg and Evgeny Podjachev:
    - Fix subprocess spawning on Windows.  Work around a Windows
      bug that can crash python occasionally when using -jN. (#2449)

  From Dirk Baechle:
    - Updated test framework to support dir and file fixtures and
      added ability to test external (out-of-tree) tools (#2862).
      See doc in QMTest/test-framework.rst.
    - Fixed several errors in the test suite (Java paths, MSVS version
      detection, Tool import), additionally
      * provided MinGW command-line support for the CXX, AS and
        Fortran tests,
      * refactored the detection of the gcc version and the according
        Fortran startup library,
      * provided a new module rpmutils.py, wrapping the RPM naming rules
        for target files and further hardware-dependent info (compatibility,
        compiler flags, ...),
      * added new test methods must_exist_one_of() and
        must_not_exist_any_of() and
      * removed Aegis support from runtest.py. (#2872)

  From Gary Oberbrunner:
    - Add -jN support to runtest.py to run tests in parallel
    - Add MSVC10 and MSVC11 support to get_output low-level bat script runner.
    - Fix MSVS solution generation for VS11, and fixed tests.

  From Rob Managan:
    - Updated the TeX builder to support the \newglossary command
      in LaTeX's glossaries package and the files it creates.
    - Improve support for new versions of biblatex in the TeX builder
      so biber is called automatically if biblatex requires it.
    - Add SHLIBVERSION as an option that tells SharedLibrary to build
      a versioned shared library and create the required symlinks.
      Add builder InstallVersionedLib to create the required symlinks
      installing a versioned shared library.

RELEASE 2.2.0 - Mon, 05 Aug 2012 15:37:48 +0000

  From dubcanada on Bitbucket:
    - Fix 32-bit Visual Express C++ on 64-bit Windows (generate 32-bit code)

  From Paweł Tomulik:
    - Added gettext toolset
    - Fixed FindSourceFiles to find final sources (leaf nodes).

  From Greg Ward:
    - Allow Node objects in Java path (#2825)

  From Joshua Hughes:
    - Make Windows not redefine builtin file as un-inheritable (#2857)
    - Fix WINDOWS_INSERT_DEF on MinGW (Windows) (#2856)

  From smallbub on Bitbucket:
    - Fix LINKCOMSTR, SHLINKCOMSTR, and LDMODULECOMSTR on Windows (#2833).

  From Mortoray:
    - Make -s (silent mode) be silent about entering subdirs (#2976).
    - Fix cloning of builders when cloning environment (#2821).

  From Gary Oberbrunner:
    - Show valid Visual Studio architectures in error message
       when user passes invalid arch.

  From Alexey Petruchik:
    - Support for Microsoft Visual Studio 11 (both using it
      and generating MSVS11 solution files).

  From Alexey Klimkin:
    - Fixed the Taskmaster, curing spurious build failures in
      multi-threaded runs (#2720).

  From Dirk Baechle:
    - Improved documentation of command-line variables (#2809).
    - Fixed scons-doc.py to properly convert main XML files (#2812).

  From Rob Managan:
    - Updated the TeX builder to support LaTeX's multibib package.
    - Updated the TeX builder to support LaTeX's biblatex package.
    - Added support for using biber instead of bibtex by setting
      env['BIBTEX'] = 'biber'

  From Arve Knudsen:
    - Test for FORTRANPPFILESUFFIXES (#2129).


RELEASE 2.1.0 - Mon, 09 Sep 2011 20:54:57 -0700

  From Anton Lazarev:
    - Fix Windows resource compiler scanner to accept DOS line endings.

  From Matthias:
    - Update MSVS documents to remove note indicating that only one
      project is currently supported per solution file.

  From Grzegorz Bizoń:
    - Fix long compile lines in batch mode by using TEMPFILE
    - Fix MSVC_BATCH=False (was treating it as true)

  From Justin Gullingsrud:
    - support -std=c++0x and related CXXFLAGS in pkgconfig (ParseFlags)

  From Vincent Beffara:
    - Support -dylib_file in pkgconfig (ParseFlags)

  From Gary Oberbrunner and Sohail Somani:
    - new construction variable WINDOWS_EMBED_MANIFEST to automatically
      embed manifests in Windows EXEs and DLLs.

  From Gary Oberbrunner:
    - Fix Visual Studio project generation when CPPPATH contains Dir nodes
    - Ensure Visual Studio project is regenerated when CPPPATH or CPPDEFINES change
    - Fix unicode error when using non-ASCII filenames with Copy or Install
    - Put RPATH in LINKCOM rather than LINKFLAGS so resetting
      LINKFLAGS doesn't kill RPATH
    - Fix precompiled headers on Windows when variant dir name has spaces.
    - Adding None to an Action no longer fails (just returns original action)
    - New --debug=prepare option to show each target as it's being
      prepared, whether or not anything needs to be done for it.
    - New debug option --debug=duplicate to print a line for each
      unlink/relink (or copy) of a variant file from its source file.
    - Improve error message for EnumVariables to show legal values.
    - Fix Intel compiler to sort versions >9 correctly (esp. on Linux)
    - Fix Install() when the source and target are directories and the
      target directory exists.

  From David Garcia Garzon:
    - Fix Delete to be able to delete broken symlinks and dir
      symlinks.

  From Imran Fanaswala and Robert Lehr:
    - Handle .output file generated by bison/yacc properly. Cleaning it
      when necessary.

  From Antoine Dechaume:
    - Handle SWIG file where there is whitespace after the module name
      properly. Previously the generated files would include
      the whitespace.

  From Dmitry R.:
    - Handle Environment in case __semi_deepcopy is None

  From Benoit Belley:

    - Much improved support for Windows UNC paths (\\SERVERNAME).

  From Jean-Baptiste Lab:

    - Fix problems with appending CPPDEFINES that contain
      dictionaries, and related issues with Parse/MergeFlags and
      CPPDEFINES.

  From Allen Weeks:

    - Fix for an issue with implicit-cache with multiple targets
      when dependencies are removed on disk.

  From Evgeny Podjachev and Alexey Petruchick:

    - Support generation of Microsoft Visual Studio 2008 (9.0)
      and 2010 (10.0) project and solution files.

  From Ken Deeter:

    - Fix a problem when FS Entries which are actually Dirs have builders.

  From Luca Falavigna:

    - Support Fortran 03

  From Gary Oberbrunner:

    - Print the path to the SCons package in scons --version

  From Jean-Franï¿½ois Colson:

    - Improve Microsoft Visual Studio Solution generation, and fix
      various errors in the generated solutions especially when using
      MSVS_SCC_PROVIDER, and when generating multiple projects.  The
      construction variable MSVS_SCC_PROJECT_BASE_PATH, which never
      worked properly, is removed.  Users can use the new variable
      MSVS_SCC_CONNECTION_ROOT instead if desired.

  From Anatoly Techtonik:

    - Use subprocess in bootstrap.py instead of os.execve to avoid
      losing output control on Windows (http://bugs.python.org/issue9148)

    - Revert patch for adding SCons to App Paths, because standard cmd
      shell doesn't search there. This is confusing, because `scons` can
      be executed from explorer, but fail to start from console.

    - Fix broken installation with easy_install on Windows (issue #2051)
      SCons traditionally installed in a way that allowed to run multiple
      versions side by side. This custom logic was incompatible with
      easy_install way of doing things.

    - Use epydoc module for generating API docs in HTML if command line
      utility is not found in PATH. Actual for Windows.

  From Alexander Goomenyuk:

    - Add .sx to assembly source scanner list so .sx files
      get their header file dependencies detected.

  From Arve Knudsen:

    - Set module metadata when loading site_scons/site_init.py
      so it is treated as a proper module; __doc__, __file__ and
      __name__ now refer to the site_init.py file.

  From Russel Winder:

    - Users Guide updates explaining that Tools can be packages as
      well as python modules.

  From Gary Oberbrunner:

    - New systemwide and per-user site_scons dirs.

  From Dirk Baechle:

    - XML fixes in User's Guide.
    - Fixed the detection of 'jar' and 'rmic' during
      the initialization of the respective Tools (#2730).
    - Improved docs for custom Decider functions and
      custom Scanner objects (#2711, #2713).
    - Corrected SWIG module names for generated *.i files (#2707).

  From Joe Zuntz:

    - Fixed a case-sensitivity problem with Fortran modules.

  From Bauke Conijn:

    - Added Users Guide example for auto-generated source code

  From Steven Knight:

    - Fix explicit dependencies (Depends()) on Nodes that don't have
      attached Builders.

    - Fix use of the global Alias() function with command actions.

  From Matt Hughes:

    - Fix the ability to append to default $*FLAGS values (which are
      implemented as CLVar instances) in a copied construction environment
      without affecting the original construction environment's value.

  From Rob Managan:

    - Updated the TeX command strings to include a /D on Windows in
      case the new directory is on a different drive letter.

    - Fixed the LaTeX scanner so dependencies are found in commands that
      are broken across lines with a comment or have embedded spaces.

    - The TeX builders should now work with tex files that are generated
      by another program. Thanks to Hans-Martin von Gaudecker for
      isolating the cause of this bug.

    - Added support for INDEXSTYLE environment variable so makeindex can
      find style files.

    - Added support for the bibunits package so we call bibtex on all
      the bu*.aux files.

    - Add support of finding path information on OSX for TeX applications
      MacPorts and Fink paths need to be added by the user

  From Russel Winder:

    - Add support for DMD version 2 (the phobos2 library).

  From William Deegan:

    - Add initial support for VS/VC 2010 (express and non-express versions)
    - Remove warning for not finding MS VC/VS install.
      "scons: warning: No version of Visual Studio compiler found
        - C/C++ compilers most likely not set correctly"
    - Add support for Linux 3.0


RELEASE 2.0.1 - Mon, 15 Aug 2010 15:46:32 -0700

  From Dirk Baechle:

    - Fix XML in documentation.

  From Joe Zuntz:

    - Fixed a case-sensitivity problem with Fortran modules.

  From Bauke Conijn:

    - Added Users Guide example for auto-generated source code

  From Steven Knight:

    - Fix explicit dependencies (Depends()) on Nodes that don't have
      attached Builders.

  From Matt Hughes:

    - Fix the ability to append to default $*FLAGS values (which are
      implemented as CLVar instances) in a copied construction environment
      without affecting the original construction environment's value.

  From Rob Managan:

    - Updated the TeX command strings to include a /D on Windows in
      case the new directory is on a different drive letter.

    - Fixed the LaTeX scanner so dependencies are found in commands that
      are broken across lines with a comment or have embedded spaces.


RELEASE 2.0.0.final.0 - Mon, 14 Jun 2010 22:01:37 -0700

  From Dirk Baechle:

    - Fix XML in documentation.

  From Steven Knight:

    - Provide forward compatibility for the 'profile' module.

    - Provide forward compatibility for the 'pickle' module.

    - Provide forward compatibility for the 'io' module.

    - Provide forward compatibility for the 'queue' module.

    - Provide forward compatibility for the 'collections' module.

    - Provide forward compatibility for the 'builtins' module.

    - Provide forward compatibility for 'sys.intern()'.

    - Convert to os.walk() from of os.path.walk().

    - Remove compatibility logic no longer needed.

    - Add a '-3' option to runtest to print 3.x incompatibility warnings.

    - Convert old-style classes into new-style classes.

    - Fix "Ignoring corrupt sconsign entry" warnings when building
      in a tree with a pre-2.0 .sconsign file.

    - Fix propagation from environment of VS*COMNTOOLS to resolve issues
      initializing MSVC/MSVS/SDK issues.

    - Handle detecting Visual C++ on Python verions with upper-case
      platform architectures like 'AMD64'.

  From W. Trevor King:

    - Revisions to README.

  From Greg Noel:

    - Apply numerous Python fixers to update code to more modern idioms.
      Find where fixers should be applied to code in test strings and
      apply the fixers there, too.

    - Write a fixer to convert string functions to string methods.

    - Modify the 'dict' fixer to be less conservative.

    - Modify the 'apply' fixer to handle more cases.

    - Create a modified 'types' fixer that converts types to 2.x
      equivalents rather than 3.x equivalents.

    - Write a 'division' fixer to highlight uses of the old-style
      division operator.  Correct usage where needed.

    - Add forward compatibility for the new 'memoryview' function
      (which replaces the 'buffer' function).

    - Add forward compatibility for the 'winreg' module.

    - Remove no-longer-needed 'platform' module.

    - Run tests with the '-3' option to Python 2.6 and clear up
      various reported incompatibilities.

    - Comb out code paths specialized to Pythons older than 2.4.

    - Update deprecation warnings; most now become mandatory.

    - Start deprecation cycle for BuildDir() and build_dir.

    - Start deprecation cycle for SourceCode() and related factories

    - Fixed a problem with is_Dict() not identifying some objects derived
      from UserDict.

  From Jim Randall:

    - Document the AllowSubstExceptions() function in the User's Guide.

  From William Deegan:

    - Migrate MSVC/MSVS/SDK improvements from 1.3 branch.


RELEASE 1.3.0 - Tue, 23 Mar 2010 21:44:19 -0400

  From Steven Knight:

    - Update man page and documentation.

  From William Deegan (plus minor patch from Gary Oberbrunner):

    - Support Visual Studio 8.0 Express

RELEASE 1.2.0.d20100306 - Sat, 06 Mar 2010 16:18:33 -0800

  From Luca Falavigna:

    - Fix typos in the man page.

  From Gottfried Ganssauge:

    - Support execution when SCons is installed via easy_install.

  From Steven Knight:

    - Make the messages for Configure checks of compilers consistent.

    - Issue an error message if a BUILDERS entry is not a Builder
      object or a callable wrapper.

  From Rob Managan:

    - Update tex builder to handle the case where a \input{foo}
      command tries to work with a directory named foo instead of the
      file foo.tex. The builder now ignores a directory and continues
      searching to find the correct file. Thanks to Lennart Sauerbeck
      for the test case and initial patch

      Also allow the \include of files in subdirectories when variantDir
      is used with duplicate=0. Previously latex would crash since
      the directory in which the .aux file is written was not created.
      Thanks to Stefan Hepp for finding this and part of the solution.

  From James Teh:
    - Patches to fix some issues using MS SDK V7.0

  From William Deegan:
    - Lots of testing and minor patches to handle mixed MS VC and SDK
      installations, as well as having only the SDK installed.


RELEASE 1.2.0.d20100117 - Sun, 17 Jan 2010 14:26:59 -0800

  From Jim Randall:
    - Fixed temp filename race condition on Windows with long cmd lines.

  From David Cournapeau:
    - Fixed tryRun when sconf directory is in a variant dir.
    - Do not add -fPIC for ifort tool on non-posix platforms (darwin and
      windows).
    - Fix bug 2294 (spurious CheckCC failures).
    - Fix scons bootstrap process on windows 64 (wrong wininst name)

  From William Deegan:
    - Final merge from vs_revamp branch to main

    - Added definition and usage of HOST_OS, HOST_ARCH, TARGET_OS,
      TARGET_ARCH, currently only defined/used by Visual Studio
      Compilers. This will be rolled out to other platforms/tools
      in the future.

    - Add check for python >= 3.0.0 and exit gracefully.
      For 1.3 python >= 1.5.2 and < 3.0.0 are supported

    - Fix bug 1944 - Handle non-existent .i file in swig emitter, previously
      it would crash with an IOError exception. Now it will try to make an
      educated guess on the module name based on the filename.

  From Lukas Erlinghagen:

    - Have AddOption() remove variables from the list of
      seen-but-unknown variables (which are reported later).

    - An option name and aliases can now be specified as a tuple.

  From Hartmut Goebel:

    - Textfile builder.

  From Jared Grubb:

    - use "is/is not" in comparisons with None instead of "==" or "!=".

  From Jim Hunziker:

    - Avoid adding -gphobos to a command line multiple times
      when initializing use of the DMD compiler.

  From Jason Kenney:

    - Sugguested HOST/TARGET OS/ARCH separation.

  From Steven Knight:

    - Fix the -n option when used with VariantDir(duplicate=1)
      and the variant directory doesn't already exist.

    - Fix scanning of Unicode files for both UTF-16 endian flavors.

    - Fix a TypeError on #include of file names with Unicode characters.

    - Fix an exception if a null command-line argument is passed in.

    - Evaluate Requires() prerequisites before a Node's direct children
      (sources and dependencies).

  From Greg Noel:

    - Remove redundant __metaclass__ initializations in Environment.py.

    - Correct the documentation of text returned by sconf.Result().

    - Document that filenames with '.' as the first character are
      ignored by Glob() by default (matching UNIX glob semantics).

    - Fix SWIG testing infrastructure to work on Mac OS X.

    - Restructure a test that occasionally hung so that the test would
      detect when it was stuck and fail instead.

    - Substfile builder.

  From Gary Oberbrunner:

    - When reporting a target that SCons doesn't know how to make,
      specify whether it's a File, Dir, etc.

  From Ben Webb:

    - Fix use of $SWIGOUTDIR when generating Python wrappers.

    - Add $SWIGDIRECTORSUFFIX and $SWIGVERSION construction variables.

  From Rob Managan:

    - Add -recorder flag to Latex commands and updated internals to
      use the output to find files TeX creates. This allows the MiKTeX
      installations to find the created files

    - Notify user of Latex errors that would get buried in the
      Latex output

    - Remove LATEXSUFFIXES from environments that don't initialize Tex.

    - Add support for the glossaries package for glossaries and acronyms

    - Fix problem that pdftex, latex, and pdflatex tools by themselves did
      not create the actions for bibtex, makeindex,... by creating them
      and other environment settings in one routine called by all four
      tex tools.

    - Fix problem with filenames of sideeffects when the user changes
      the name of the output file from the latex default

    - Add scanning of files included in Latex by means of \lstinputlisting{}
      Patch from Stefan Hepp.

    - Change command line for epstopdf to use --outfile= instead of -o
      since this works on all platforms.
      Patch from Stefan Hepp.

    - Change scanner to properly search for included file from the
      directory of the main file instead of the file it is included from.
      Also update the emitter to add the .aux file associated with
      \include{filename} commands. This makes sure the required directories
      if any are created for variantdir cases.
      Half of the patch from Stefan Hepp.

RELEASE 1.2.0.d20090223 - Mon, 23 Feb 2009 08:41:06 -0800

  From Stanislav Baranov:

    - Make suffix-matching for scanners case-insensitive on Windows.

  From David Cournapeau:

    - Change the way SCons finds versions of Visual C/C++ and Visual
      Studio to find and use the Microsoft v*vars.bat files.

  From Robert P. J. Day:

    - User's Guide updates.

  From Dan Eaton:

    - Fix generation of Visual Studio 8 project files on x64 platforms.

  From Allan Erskine:

    - Set IncludeSearchPath and PreprocessorDefinitions in generated
      Visual Studio 8 project files, to help IntelliSense work.

  From Mateusz Gruca:

    - Fix deletion of broken symlinks by the --clean option.

  From Steven Knight:

    - Fix the error message when use of a non-existent drive on Windows
      is detected.

    - Add sources for files whose targets don't exist in $CHANGED_SOURCES.

    - Detect implicit dependencies on commands even when the command is
      quoted.

    - Fix interaction of $CHANGED_SOURCES with the --config=force option.

    - Fix finding #include files when the string contains escaped
      backslashes like "C:\\some\\include.h".

    - Pass $CCFLAGS to Visual C/C++ precompiled header compilation.

    - Remove unnecessary nested $( $) around $_LIBDIRFLAGS on link lines
      for the Microsoft linker, the OS/2 ilink linker and the Phar Lap
      linkloc linker.

    - Spell the Windows environment variables consistently "SystemDrive"
      and "SystemRoot" instead of "SYSTEMDRIVE" and "SYSTEMROOT".



RELEASE 1.2.0.d20090113 - Tue, 13 Jan 2009 02:50:30 -0800

  From Stanislav Baranov, Ted Johnson and Steven Knight:

    - Add support for batch compilation of Visual Studio C/C++ source
      files, controlled by a new $MSVC_BATCH construction variable.

  From Steven Knight:

    - Print the message, "scons: Build interrupted." on error output,
      not standard output.

    - Add a --warn=future-deprecated option for advance warnings about
      deprecated features that still have warnings hidden by default.

    - Fix use of $SOURCE and $SOURCES attributes when there are no
      sources specified in the Builder call.

    - Add support for new $CHANGED_SOURCES, $CHANGED_TARGETS,
      $UNCHANGED_SOURCES and $UNCHANGED_TARGETS variables.

    - Add general support for batch builds through new batch_key= and
      targets= keywords to Action object creation.

  From Arve Knudsen:

    - Make linker tools differentiate properly between SharedLibrary
      and LoadableModule.

    - Document TestCommon.shobj_prefix variable.

    - Support $SWIGOUTDIR values with spaces.

  From Rob Managan:

    - Don't automatically try to build .pdf graphics files for
      .eps files in \includegraphics{} calls in TeX/LaTeX files
      when building with the PDF builder (and thus using pdflatex).

  From Gary Oberbrunner:

    - Allow AppendENVPath() and PrependENVPath() to interpret '#'
      for paths relative to the top-level SConstruct directory.

    - Use the Borland ilink -e option to specify the output file name.

    - Document that the msvc Tool module uses $PCH, $PCHSTOP and $PDB.

    - Allow WINDOWS_INSERT_DEF=0 to disable --output-def when linking
      under MinGW.

  From Zia Sobhani:

    - Fix typos in the User's Guide.

  From Greg Spencer:

    - Support implicit dependency scanning of files encoded in utf-8
      and utf-16.

  From Roberto de Vecchi:

    - Remove $CCFLAGS from the the default definitions of $CXXFLAGS for
      Visual C/C++ and MIPSpro C++ on SGI so, they match other tools
      and avoid flag duplication on C++ command lines.

  From Ben Webb:

    - Handle quoted module names in SWIG source files.

    - Emit *_wrap.h when SWIG generates header file for directors

  From Matthew Wesley:

    - Copy file attributes so we identify, and can link a shared library
      from, shared object files in a Repository.



RELEASE 1.2.0 - Sat, 20 Dec 2008 22:47:29 -0800

  From Steven Knight:

    - Don't fail if can't import a _subprocess module on Windows.

    - Add warnings for use of the deprecated Options object.



RELEASE 1.1.0.d20081207 - Sun, 07 Dec 2008 19:17:23 -0800

  From Benoit Belley:

    - Improve the robustness of GetBuildFailures() by refactoring
      SCons exception handling (especially BuildError exceptions).

    - Have the --taskmastertrace= option print information about
      individual Task methods, not just the Taskmaster control flow.

    - Eliminate some spurious dependency cycles by being more aggressive
      about pruning pending children from the Taskmaster walk.

    - Suppress mistaken reports of a dependency cycle when a child
      left on the pending list is a single Node in EXECUTED state.

  From David Cournapeau:

    - Fix $FORTRANMODDIRPREFIX for the ifort (Intel Fortran) tool.

  From Brad Fitzpatrick:

    - Don't pre-generate an exception message (which will likely be
      ignored anyway) when an EntryProxy re-raises an AttributeError.

  From Jared Grubb:

    - Clean up coding style and white space in Node/FS.py.

    - Fix a typo in the documentation for $_CPPDEFFLAGS.

    - Issue 2401: Fix usage of comparisons with None.

  From Ludwig Hï¿½hne:

    - Handle Java inner classes declared within a method.

  From Steven Knight:

    - Fix label placement by the "scons-time.py func" subcommand
      when a profile value was close to (or equal to) 0.0.

    - Fix env.Append() and env.Prepend()'s ability to add a string to
      list-like variables like $CCFLAGS under Python 2.6.

    - Other Python2.6 portability:  don't use "as" (a Python 2.6 keyword).
      Don't use the deprecated Exception.message attribute.

    - Support using the -f option to search for a different top-level
      file name when walking up with the -D, -U or -u options.

    - Fix use of VariantDir when the -n option is used and doesn't,
      therefore, actually create the variant directory.

    - Fix a stack trace from the --debug=includes option when passed a
      static or shared library as an argument.

    - Speed up the internal find_file() function (used for searching
      CPPPATH, LIBPATH, etc.).

    - Add support for using the Python "in" keyword on construction
      environments (for example, if "CPPPATH" in env: ...).

    - Fix use of Glob() when a repository or source directory contains
      an in-memory Node without a corresponding on-disk file or directory.

    - Add a warning about future reservation of $CHANGED_SOURCES,
      $CHANGED_TARGETS, $UNCHANGED_SOURCES and $UNCHANGED_TARGETS.

    - Enable by default the existing warnings about setting the resource
      $SOURCE, $SOURCES, $TARGET and $TARGETS variable.

  From Rob Managan:

    - Scan for TeX files in the paths specified in the $TEXINPUTS
      construction variable and the $TEXINPUTS environment variable.

    - Configure the PDF() and PostScript() Builders as single_source so
      they know each source file generates a separate target file.

    - Add $EPSTOPDF, $EPSTOPDFFLAGS and $EPSTOPDFCOM

    - Add .tex as a valid extension for the PDF() builder.

    - Add regular expressions to find \input, \include and
      \includegraphics.

    - Support generating a .pdf file from a .eps source.

    - Recursive scan included input TeX files.

    - Handle requiring searched-for TeX input graphics files to have
      extensions (to avoid trying to build a .eps from itself, e.g.).

  From Greg Noel:

    - Make the Action() function handle positional parameters consistently.

    - Clarify use of Configure.CheckType().

    - Make the File.{Dir,Entry,File}() methods create their entries
      relative to the calling File's directory, not the SConscript
      directory.

    - Use the Python os.devnull variable to discard error output when
      looking for the $CC or $CXX version.

    - Mention LoadableModule() in the SharedLibrary() documentation.

  From Gary Oberbrunner:

    - Update the User's Guide to clarify use of the site_scons/
      directory and the site_init.py module.

    - Make env.AppendUnique() and env.PrependUnique remove duplicates
      within a passed-in list being added, too.

  From Randall Spangler:

    - Fix Glob() so an on-disk file or directory beginning with '#'
      doesn't throw an exception.



RELEASE 1.1.0 - Thu, 09 Oct 2008 08:33:47 -0700

  From Chris AtLee

    - Use the specified environment when checking for the GCC compiler
      version.

  From Ian P. Cardenas:

    - Fix Glob() polluting LIBPATH by returning copy of list

  From David Cournapeau:

    - Add CheckCC, CheckCXX, CheckSHCC and CheckSHCXX tests to
      configuration contexts.

    - Have the --profile= argument use the much faster cProfile module
      (if it's available in the running Python version).

    - Reorder MSVC compilation arguments so the /Fo is first.

  From Bill Deegan:

    - Add scanning Windows resource (.rc) files for implicit dependencies.

  From John Gozde:

    - When scanning for a #include file, don't use a directory that
      has the same name as the file.

  From Ralf W. Grosse-Kunstleve

    - Suppress error output when checking for the GCC compiler version.

  From Jared Grubb:

    - Fix VariantDir duplication of #included files in subdirectories.

  From Ludwig Hï¿½hne:

    - Reduce memory usage when a directory is used as a dependency of
      another Node (such as an Alias) by returning a concatenation
      of the children's signatures + names, not the children's contents,
      as the directory contents.

    - Raise AttributeError, not KeyError, when a Builder can't be found.

    - Invalidate cached Node information (such as the contenst returned
      by the get_contents() method) when calling actions with Execute().

    - Avoid object reference cycles from frame objects.

    - Reduce memory usage from Null Executor objects.

    - Compute MD5 checksums of large files without reading the entire
      file contents into memory.  Add a new --md5-chunksize option to
      control the size of each chunk read into memory.

  From Steven Knight:

    - Fix the ability of the add_src_builder() method to add a new
      source builder to any other builder.

    - Avoid an infinite loop on non-Windows systems trying to find the
      SCons library directory if the Python library directory does not
      begin with the string "python".

    - Search for the SCons library directory in "scons-local" (with
      no version number) after "scons-local-{VERSION}".

  From Rob Managan:

    - Fix the user's ability to interrupt the TeX build chain.

    - Fix the TeX builder's allowing the user to specify the target name,
      instead of always using its default output name based on the source.

    - Iterate building TeX output files until all warning are gone
      and the auxiliary files stop changing, or until we reach the
      (configurable) maximum number of retries.

    - Add TeX scanner support for:  glossaries, nomenclatures, lists of
      figures, lists of tables, hyperref and beamer.

    - Use the $BIBINPUTS, $BSTINPUTS, $TEXINPUTS and $TEXPICTS construction
      variables as search paths for the relevant types of input file.

    - Fix building TeX with VariantDir(duplicate=0) in effect.

    - Fix the LaTeX scanner to search for graphics on the TEXINPUTS path.

    - Have the PDFLaTeX scanner search for .gif files as well.

  From Greg Noel:

    - Fix typos and format bugs in the man page.

    - Add a first draft of a wrapper module for Python's subprocess
      module.

    - Refactor use of the SCons.compat module so other modules don't
      have to import it individually.

    - Add .sx as a suffix for assembly language files that use the
      C preprocessor.

  From Gary Oberbrunner:

    - Make Glob() sort the returned list of Files or Nodes
      to prevent spurious rebuilds.

    - Add a delete_existing keyword argument to the AppendENVPath()
      and PrependENVPath() Environment methods.

    - Add ability to use "$SOURCE" when specifying a target to a builder

  From Damyan Pepper:

    - Add a test case to verify that SConsignFile() files can be
      created in previously non-existent subdirectories.

  From Jim Randall:

    - Make the subdirectory in which the SConsignFile() file will
      live, if the subdirectory doesn't already exist.

  From Ali Tofigh:

    - Add a test to verify duplication of files in VariantDir subdirectories.



RELEASE 1.0.1 - Sat, 06 Sep 2008 07:29:34 -0700

  From Greg Noel:

    - Add a FindFile() section to the User's Guide.

    - Fix the FindFile() documentation in the man page.

    - Fix formatting errors in the Package() description in the man page.

    - Escape parentheses that appear within variable names when spawning
      command lines using os.system().



RELEASE 1.0.0 - XXX

  From Jared Grubb:

    - Clear the Node state when turning a generic Entry into a Dir.

  From Ludwig Hï¿½hne:

    - Fix sporadic output-order failures in test/GetBuildFailures/parallel.py.

    - Document the ParseDepends() function in the User's Guide.

  From khomenko:

    - Create a separate description and long_description for RPM packages.

  From Steven Knight:

    - Document the GetLaunchDir() function in the User's Guide.

    - Have the env.Execute() method print an error message if the
      executed command fails.

    - Add a script for creating a standard SCons development system on
      Ubuntu Hardy.  Rewrite subsidiary scripts for install Python and
      SCons versions in Python (from shell).

  From Greg Noel:

    - Handle yacc/bison on newer Mac OS X versions creating file.hpp,
      not file.cpp.h.

    - In RPCGEN tests, ignore stderr messages from older versions of
      rpcgen on some versions of Mac OS X.

    - Fix typos in man page descriptions of Tag() and Package(), and in
      the scons-time man page.

    - Fix documentation of SConf.CheckLibWithHeader and other SConf methods.

    - Update documentation of SConscript(variant_dir) usage.

    - Fix SWIG tests for (some versions of) Mac OS X.

  From Jonas Olsson:

    - Print the warning about -j on Windows being potentially unreliable if
      the pywin32 extensions are unavailable or lack file handle operations.

  From Jim Randall:

    - Fix the env.WhereIs() method to expand construction variables.

  From Rogier Schouten:

    - Enable building of shared libraries with the Bordand ilink32 linker.



RELEASE 1.0.0 - Sat, 09 Aug 2008 12:19:44 -0700

  From Luca Falavigna:

    - Fix SCons man page indentation under Debian's man page macros.

  From Steven Knight:

    - Clarify the man page description of the SConscript(src_dir) argument.

    - User's Guide updates:

       -  Document the BUILD_TARGETS, COMMAND_LINE_TARGETS and
          DEFAULT_TARGETS variables.

       -  Document the AddOption(), GetOption() and SetOption() functions.

       -  Document the Requires() function; convert to the Variables
          object, its UnknownOptions() method, and its associated
          BoolVariable(), EnumVariable(), ListVariable(), PackageVariable()
          and PathVariable() functions.

       -  Document the Progress() function.

       -  Reorganize the chapter and sections describing the different
          types of environments and how they interact.  Document the
          SetDefault() method.  Document the PrependENVPath() and
          AppendENVPath() functions.

       -  Reorganize the command-line arguments chapter.  Document the
          ARGLIST variable.

       -  Collect some miscellaneous sections into a chapter about
          configuring build output.

    - Man page updates:

       -  Document suggested use of the Visual C/C++ /FC option to fix
          the ability to double-click on file names in compilation error
          messages.

       -  Document the need to use Clean() for any SideEffect() files that
          must be explicitly removed when their targets are removed.

       -  Explicitly document use of Node lists as input to Dependency().

  From Greg Noel:

    - Document MergeFlags(), ParseConfig(), ParseFlags() and SideEffect()
      in the User's Guide.

  From Gary Oberbrunner:

    - Document use of the GetBuildFailures() function in the User's Guide.

  From Adam Simpkins:

    - Add man page text clarifying the behavior of AddPreAction() and
      AddPostAction() when called with multiple targets.

  From Alexey Zezukin:

    - Fix incorrectly swapped man page descriptions of the --warn= options
      for duplicate-environment and missing-sconscript.



RELEASE 0.98.5 - Sat, 07 Jun 2008 08:20:35 -0700

  From Benoit Belley:

  - Fix the Intel C++ compiler ABI specification for EMT64 processors.

  From David Cournapeau:

  - Issue a (suppressable) warning, not an error, when trying to link
    C++ and Fortran object files into the same executable.

  From Steven Knight:

  - Update the scons.bat file so that it returns the real exit status
    from SCons, even though it uses setlocal + endlocal.

  - Fix the --interactive post-build messages so it doesn't get stuck
    mistakenly reporting failures after any individual build fails.

  - Fix calling File() as a File object method in some circumstances.

  - Fix setup.py installation on Mac OS X so SCons gets installed
    under /usr/lcoal by default, not in the Mac OS X Python framework.



RELEASE 0.98.4 - Sat, 17 May 2008 22:14:46 -0700

  From Benoit Belley:

  - Fix calculation of signatures for Python function actions with
    closures in Python versions before 2.5.

  From David Cournapeau:

  - Fix the initialization of $SHF77FLAGS so it includes $F77FLAGS.

  From Jonas Olsson:

  - Fix a syntax error in the Intel C compiler support on Windows.

  From Steven Knight:

  - Change how we represent Python Value Nodes when printing and when
    stored in .sconsign files (to avoid blowing out memory by storing
    huge strings in .sconsign files after multiple runs using Configure
    contexts cause the Value strings to be re-escaped each time).

  - Fix a regression in not executing configuration checks after failure
    of any configuration check that used the same compiler or other tool.

  - Handle multiple destinations in Visual Studio 8 settings for the
    analogues to the INCLUDE, LIBRARY and PATH variables.

  From Greg Noel:

  - Update man page text for VariantDir().



RELEASE 0.98.3 - Tue, 29 Apr 2008 22:40:12 -0700

  From Greg Noel:

  - Fix use of $CXXFLAGS when building C++ shared object files.

  From Steven Knight:

  - Fix a regression when a Builder's source_scanner doesn't select
    a more specific scanner for the suffix of a specified source file.

  - Fix the Options object backwards compatibility so people can still
    "import SCons.Options.{Bool,Enum,List,Package,Path}Option" submodules.

  - Fix searching for implicit dependencies when an Entry Node shows up
    in the search path list.

  From Stefano:

  - Fix expansion of $FORTRANMODDIR in the default Fortran command line(s)
    when it's set to something like ${TARGET.dir}.



RELEASE 0.98.2 - Sun, 20 Apr 2008 23:38:56 -0700

  From Steven Knight:

  - Fix a bug in Fortran suffix computation that would cause SCons to
    run out of memory on Windows systems.

  - Fix being able to specify --interactive mode command lines with
    \ (backslash) path name separators on Windows.

  From Gary Oberbrunner:

  - Document Glob() in the User's Guide.



RELEASE 0.98.1 - Fri, 18 Apr 2008 19:11:58 -0700

  From Benoit Belley:

  - Speed up the SCons.Util.to_string*() functions.

  - Optimize various Node intialization and calculations.

  - Optimize Executor scanning code.

  - Optimize Taskmaster execution, including dependency-cycle checking.

  - Fix the --debug=stree option so it prints its tree once, not twice.

  From Johan Boulï¿½:

  - Fix the ability to use LoadableModule() under MinGW.

  From David Cournapeau:

  - Various missing Fortran-related construction variables have been added.

  - SCons now uses the program specified in the $FORTRAN construction
    variable to link Fortran object files.

  - Fortran compilers on Linux (Intel, g77 and gfortran) now add the -fPIC
    option by default when compilling shared objects.

  - New 'sunf77', 'sunf90' and 'sunf95' Tool modules have been added to
    support Sun Fortran compilers.  On Solaris, the Sun Fortran compilers
    are used in preference to other compilers by default.

  - Fortran support now uses gfortran in preference to g77.

  - Fortran file suffixes are now configurable through the
    $F77FILESUFFIXES, $F90FILESUFFIXES, $F95FILESUFFIXES and
    $FORTRANFILESUFFIXES variables.

  From Steven Knight:

  - Make the -d, -e, -w and --no-print-directory options "Ignored for
    compatibility."  (We're not going to implement them.)

  - Fix a serious inefficiency in how SCons checks for whether any source
    files are missing when a Builder call creates many targets from many
    input source files.

  - In Java projects, make the target .class files depend only on the
    specific source .java files where the individual classes are defined.

  - Don't store duplicate source file entries  in the .sconsign file so
    we don't endlessly rebuild the target(s) for no reason.

  - Add a Variables object as the first step towards deprecating the
    Options object name.  Similarly, add BoolVariable(), EnumVariable(),
    ListVariable(), PackageVariable() and PathVariable() functions
    as first steps towards replacing BoolOption(), EnumOption(),
    ListOption(), PackageOption() and PathOption().

  - Change the options= keyword argument to the Environment() function
    to variables=, to avoid confusion with SCons command-line options.
    Continue supporting the options= keyword for backwards compatibility.

  - When $SWIGFLAGS contains the -python flag, expect the generated .py
    file to be in the same (sub)directory as the target.

  - When compiling C++ files, allow $CCFLAGS settings to show up on the
    command line even when $CXXFLAGS has been redefined.

  - Fix --interactive with -u/-U/-D when a VariantDir() is used.

  From Anatoly Techtonik:

  - Have the scons.bat file add the script execution directory to its
    local %PATH% on Windows, so the Python executable can be found.

  From Mike Wake:

  - Fix passing variable names as a list to the Return() function.

  From Matthew Wesley:

  - Add support for the GDC 'D' language compiler.



RELEASE 0.98 - Sun, 30 Mar 2008 23:33:05 -0700

  From Benoit Belley:

  - Fix the --keep-going flag so it builds all possible targets even when
    a later top-level target depends on a child that failed its build.

  - Fix being able to use $PDB and $WINDWOWS_INSERT_MANIFEST together.

  - Don't crash if un-installing the Intel C compiler leaves left-over,
    dangling entries in the Windows registry.

  - Improve support for non-standard library prefixes and suffixes by
    stripping all prefixes/suffixes from file name string as appropriate.

  - Reduce the default stack size for -j worker threads to 256 Kbytes.
    Provide user control over this value by adding --stack-size and
    --warn=stack-size options, and a SetOption('stack_size') function.

  - Fix a crash on Linux systems when trying to use the Intel C compiler
    and no /opt/intel_cc_* directories are found.

  - Improve using Python functions as actions by incorporating into
    a FunctionAction's signature:
      - literal values referenced by the byte code.
      - values of default arguments
      - code of nested functions
      - values of variables captured by closures
      - names of referenced global variables and functions

  - Fix the closing message when --clean and --keep-going are both
    used and no errors occur.

  - Add support for the Intel C compiler on Mac OS X.

  - Speed up reading SConscript files by about 20% (for some
    configurations) by:  1) optimizing the SCons.Util.is_*() and
    SCons.Util.flatten() functions; 2) avoiding unnecessary os.stat()
    calls by using a File's .suffix attribute directly instead of
    stringifying it.

  From JÃ©rÃ´me Berger:

  - Have the D language scanner search for .di files as well as .d files.

  - Add a find_include_names() method to the Scanner.Classic class to
    abstract out how included names can be generated by subclasses.

  - Allow the D language scanner to detect multiple modules imported by
    a single statement.

  From Konstantin Bozhikov:

  - Support expansion of construction variables that contain or refer
    to lists of other variables or Nodes within expansions like $CPPPATH.

  - Change variable substitution (the env.subst() method) so that an
    input sequence (list or tuple) is preserved as a list in the output.

  From David Cournapeau:

  - Add a CheckDeclaration() call to configure contexts.

  - Improve the CheckTypeSize() code.

  - Add a Define() call to configure contexts, to add arbitrary #define
    lines to a generated configure header file.

  - Add a "gfortran" Tool module for the GNU F95/F2003 compiler.

  - Avoid use of -rpath with the Mac OS X linker.

  - Add comment lines to the generated config.h file to describe what
    the various #define/#undef lines are doing.

  From Steven Knight:

  - Support the ability to subclass the new-style "str" class as input
    to Builders.

  - Improve the performance of our type-checking by using isinstance()
    with new-style classes.

  - Fix #include (and other $*PATH variables searches) of files with
    absolute path names.  Don't die if they don't exist (due to being
    #ifdef'ed out or the like).

  - Fix --interactive mode when Default(None) is used.

  - Fix --debug=memoizer to work around a bug in base Python 2.2 metaclass
    initialization (by just not allowing Memoization in Python versions
    that have the bug).

  - Have the "scons-time time" subcommand handle empty log files, and
    log files that contain no results specified by the --which option.

  - Fix the max Y of vertical bars drawn by "scons-time --fmt=gnuplot".

  - On Mac OS X, account for the fact that the header file generated
    from a C++ file will be named (e.g.) file.cpp.h, not file.hpp.

  - Fix floating-point numbers confusing the Java parser about
    generated .class file names in some configurations.

  - Document (nearly) all the values you can now fetch with GetOption().

  - Fix use of file names containing strings of multiple spaces when
    using ActionFactory instances like the Copy() or Move() function.

  - Fix a 0.97 regression when using a variable expansion (like
    $OBJSUFFIX) in a source file name to a builder with attached source
    builders that match suffix (like Program()+Object()).

  - Have the Java parser recognize generics (surrounded by angle brackets)
    so they don't interfere with identifying anonymous inner classes.

  - Avoid an infinite loop when trying to use saved copies of the
    env.Install() or env.InstallAs() after replacing the method
    attributes.

  - Improve the performance of setting construction variables.

  - When cloning a construction environment, avoid over-writing an
    attribute for an added method if the user explicitly replaced it.

  - Add a warning about deprecated support for Python 1.5, 2.0 and 2.1.

  - Fix being able to SetOption('warn', ...) in SConscript files.

  - Add a warning about env.Copy() being deprecated.

  - Add warnings about the --debug={dtree,stree,tree} options
    being deprecated.

  - Add VariantDir() as the first step towards deprecating BuildDir().
    Add the keyword argument "variant_dir" as the replacement for
    "build_dir".

  - Add warnings about the {Target,Source}Signatures() methods and
    functions being deprecated.

  From Rob Managan:

  - Enhance TeX and LaTeX support to work with BuildDir(duplicate=0).

  - Re-run LaTeX when it issues a package warning that it must be re-run.

  From Leanid Nazdrynau:

  - Have the Copy() action factory preserve file modes and times
    when copying individual files.

  From Jan Nijtmans:

  - If $JARCHDIR isn't set explicitly, use the .java_classdir attribute
    that was set when the Java() Builder built the .class files.

  From Greg Noel:

  - Document the Dir(), File() and Entry() methods of Dir and File Nodes.

  - Add the parse_flags option when creating Environments

  From Gary Oberbrunner:

  - Make File(), Dir() and Entry() return a list of Nodes when passed
    a list of names, instead of trying to make a string from the name
    list and making a Node from that string.

  - Fix the ability to build an Alias in --interactive mode.

  - Fix the ability to hash the contents of actions for nested Python
    functions on Python versions where the inability to pickle them
    returns a TypeError (instead of the documented PicklingError).

  From Jonas Olsson:

  - Fix use of the Intel C compiler when the top compiler directory,
    but not the compiler version, is specified.

  - Handle Intel C compiler network license files (port@system).

  From Jim Randall:

  - Fix how Python Value Nodes are printed in --debug=explain output.

  From Adam Simpkins:

  - Add a --interactive option that starts a session for building (or
    cleaning) targets without re-reading the SConscript files every time.

  - Fix use of readline command-line editing in --interactive mode.

  - Have the --interactive mode "build" command with no arguments
    build the specified Default() targets.

  - Fix the Chmod(), Delete(), Mkdir() and Touch() Action factories to
    take a list (of Nodes or strings) as arguments.

  From Vaclav Smilauer:

  - Fix saving and restoring an Options value of 'all' on Python
    versions where all() is a builtin function.

  From Daniel Svensson:

  - Code correction in SCons.Util.is_List().

  From Ben Webb:

  - Support the SWIG %module statement with following modifiers in
    parenthese (e.g., '%module(directors="1")').



RELEASE 0.97.0d20071212 - Wed, 12 Dec 2007 09:29:32 -0600

  From Benoit Belley:

  - Fix occasional spurious rebuilds and inefficiency when using
    --implicit-cache and Builders that produce multiple targets.

  - Allow SCons to not have to know about the builders of generated
    files when BuildDir(duplicate=0) is used, potentially allowing some
    SConscript files to be ignored for smaller builds.

  From David Cournapeau:

  - Add a CheckTypeSize() call to configure contexts.

  From Ken Deeter:

  - Make the "contents" of Alias Nodes a concatenation of the children's
    content signatures (MD5 checksums), not a concatenation of the
    children's contents, to avoid using large amounts of memory during
    signature calculation.

  From Malte Helmert:

  - Fix a lot of typos in the man page and User's Guide.

  From Geoffrey Irving:

  - Speed up conversion of paths in .sconsign files to File or Dir Nodes.

  From Steven Knight:

  - Add an Options.UnknownOptions() method that returns any settings
    (from the command line, or whatever dictionary was passed in)
    that aren't known to the Options object.

  - Add a Glob() function.

  - When removing targets with the -c option, use the absolute path (to
    avoid problems interpreting BuildDir() when the top-level directory
    is the source directory).

  - Fix problems with Install() and InstallAs() when called through a
    clone (of a clone, ...) of a cloned construction environment.

  - When executing a file containing Options() settings, add the file's
    directory to sys.path (so modules can be imported from there) and
    explicity set __name__ to the name of the file so the statement's
    in the file can deduce the location if they need to.

  - Fix an O(n^2) performance problem when adding sources to a target
    through calls to a multi Builder (including Aliases).

  - Redefine the $WINDOWSPROGMANIFESTSUFFIX and
    $WINDOWSSHLIBMANIFESTSUFFIX variables so they pick up changes to
    the underlying $SHLIBSUFFIX and $PROGSUFFIX variables.

  - Add a GetBuildFailures() function that can be called from functions
    registered with the Python atexit module to print summary information
    about any failures encountered while building.

  - Return a NodeList object, not a Python list, when a single_source
    Builder like Object() is called with more than one file.

  - When searching for implicit dependency files in the directories
    in a $*PATH list, don't create Dir Nodes for directories that
    don't actually exist on-disk.

  - Add a Requires() function to allow the specification of order-only
    prerequisites, which will be updated before specified "downstream"
    targets but which don't actually cause the target to be rebuilt.

  - Restore the FS.{Dir,File,Entry}.rel_path() method.

  - Make the default behavior of {Source,Target}Signatures('timestamp')
    be equivalent to 'timestamp-match', not 'timestamp-newer'.

  - Fix use of CacheDir with Decider('timestamp-newer') by updating
    the modification time when copying files from the cache.

  - Fix random issues with parallel (-j) builds on Windows when Python
    holds open file handles (especially for SCons temporary files,
    or targets built by Python function actions) across process creation.

  From Maxim Kartashev:

  - Fix test scripts when run on Solaris.

  From Gary Oberbrunner:

  - Fix Glob() when a pattern is in an explicitly-named subdirectory.

  From Philipp Scholl:

  - Fix setting up targets if multiple Package builders are specified
    at once.



RELEASE 0.97.0d20070918 - Tue, 18 Sep 2007 10:51:27 -0500

  From Steven Knight:

  - Fix the wix Tool module to handle null entries in $PATH variables.

  - Move the documentation of Install() and InstallAs() from the list
    of functions to the list of Builders (now that they're implemented
    as such).

  - Allow env.CacheDir() to be set per construction environment.  The
    global CacheDir() function now sets an overridable global default.

  - Add an env.Decider() method and a Node.Decider() method that allow
    flexible specification of an arbitrary function to decide if a given
    dependency has changed since the last time a target was built.

  - Don't execute Configure actions (while reading SConscript files)
    when cleaning (-c) or getting help (-h or -H).

  - Add to each target an implicit dependency on the external command(s)
    used to build the target, as found by searching env['ENV']['PATH']
    for the first argument on each executed command line.

  - Add support for a $IMPLICIT_COMMAND_DEPENDENCIES construction
    variabe that can be used to disable the automatic implicit
    dependency on executed commands.

  - Add an "ensure_suffix" keyword to Builder() definitions that, when
    true, will add the configured suffix to the targets even if it looks
    like they already have a different suffix.

  - Add a Progress() function that allows for calling a function or string
    (or list of strings) to display progress while walking the DAG.

  - Allow ParseConfig(), MergeFlags() and ParseFlags() to handle output
    from a *config command with quoted path names that contain spaces.

  - Make the Return() function stop processing the SConscript file and
    return immediately.  Add a "stop=" keyword argument that can be set
    to False to preserve the old behavior.

  - Fix use of exitstatfunc on an Action.

  - Introduce all man page function examples with "Example:" or "Examples:".

  - When a file gets added to a directory, make sure the directory gets
    re-scanned for the new implicit dependency.

  - Fix handling a file that's specified multiple times in a target
    list so that it doesn't cause dependent Nodes to "disappear" from
    the dependency graph walk.

  From Carsten Koch:

  - Avoid race conditions with same-named files and directory creation
    when pushing copies of files to CacheDir().

  From Tzvetan Mikov:

  - Handle $ in Java class names.

  From Gary Oberbrunner:

  - Add support for the Intel C compiler on Windows64.

  - On SGI IRIX, have $SHCXX use $CXX by default (like other platforms).

  From Sohail Somani:

  - When Cloning a construction environment, set any variables before
    applying tools (so the tool module can access the configured settings)
    and re-set them after (so they end up matching what the user set).

  From Matthias Troffaes:

  - Make sure extra auxiliary files generated by some LaTeX packages
    and not ending in .aux also get deleted by scons -c.

  From Greg Ward:

  - Add a $JAVABOOTCLASSPATH variable for directories to be passed to the
    javac -bootclasspath option.

  From Christoph Wiedemann:

  - Add implicit dependencies on the commands used to build a target.




RELEASE 0.97.0d20070809 - Fri, 10 Aug 2007 10:51:27 -0500

  From Lars Albertsson:

  - Don't error if a #include line happens to match a directory
    somewhere on a path (like $CPPPATH, $FORTRANPATH, etc.).

  From Mark Bertoglio:

  - Fix listing multiple projects in Visual Studio 7.[01] solution files,
    including generating individual project GUIDs instead of re-using
    the solution GUID.

  From Jean Brouwers:

  - Add /opt/SUNWspro/bin to the default execution PATH on Solaris.

  From Allan Erskine:

  - Only expect the Microsoft IDL compiler to emit *_p.c and *_data.c
    files if the /proxy and /dlldata switches are used (respectively).

  From Steven Knight:

  - Have --debug=explain report if a target is being rebuilt because
    AlwaysBuild() is specified (instead of "unknown reasons").

  - Support {Get,Set}Option('help') to make it easier for SConscript
    files to tell if a help option (-h, --help, etc.) has been specified.

  - Support {Get,Set}Option('random') so random-dependency interaction
    with CacheDir() is controllable from SConscript files.

  - Add a new AddOption() function to support user-defined command-
    line flags (like --prefix=, --force, etc.).

  - Replace modified Optik version with new optparse compatibility module
    for command line processing in Scripts/SConsOptions.py

  - Push and retrieve built symlinks to/from a CacheDir() as actual
    symlinks, not by copying the file contents.

  - Fix how the Action module handles stringifying the shared library
    generator in the Tool/mingw.py module.

  - When generating a config.h file, print "#define HAVE_{FEATURE} 1"
    instad of just "#define HAVE_{FEATURE}", for more compatibility
    with Autoconf-style projects.

  - Fix expansion of $TARGET, $TARGETS, $SOURCE and $SOURCES keywords in
    Visual C/C++ PDB file names.

  - Fix locating Visual C/C++ PDB files in build directories.

  - Support an env.AddMethod() method and an AddMethod() global function
    for adding a new method, respectively, to a construction environment
    or an arbitrary object (such as a class).

  - Fix the --debug=time option when the -j option is specified and all
    files are up to date.

  - Add a $SWIGOUTDIR variable to allow setting the swig -outdir option,
    and use it to identify files created by the swig -java option.

  - Add a $SWIGPATH variable that specifies the path to be searched
    for included SWIG files, Also add related $SWIGINCPREFIX and
    $SWIGINCSUFFIX variables that specify the prefix and suffix to
    be be added to each $SWIGPATH directory when expanded on the SWIG
    command line.

  - More efficient copying of construction environments (mostly borrowed
    from copy.deepcopy() in the standard Python library).

  - When printing --tree=prune output, don't print [brackets] around
    source files, only do so for built targets with children.

  - Fix interpretation of Builder source arguments when the Builder has
    a src_suffix *and* a source_builder and the argument has no suffix.

  - Fix use of expansions like ${TARGET.dir} or ${SOURCE.dir} in the
    following construction variables:  $FORTRANMODDIR, $JARCHDIR,
    $JARFLAGS, $LEXFLAGS, $SWIGFLAGS, $SWIGOUTDIR and $YACCFLAGS.

  - Fix dependencies on Java files generated by SWIG so they can be
    detected and built in one pass.

  - Fix SWIG when used with a BuildDir().

  From Leanid Nazdrynau:

  - When applying Tool modules after a construction environment has
    already been created, don't overwrite existing $CFILESUFFIX and
    $CXXFILESUFFIX value.

  - Support passing the Java() builder a list of explicit .java files
    (not only a list of directories to be scanned for .java files).

  - Support passing .java files to the Jar() and JavaH() builders, which
    then use the builder underlying the Java() builder to turn them into
    .class files.  (That is, the Jar()-Java() chain of builders become
    multi-step, like the Program()-Object()-CFile() builders.)

  - Support passing SWIG .i files to the Java builders (Java(),
    Jar(), JavaH()), to cause intermediate .java files to be created
    automatically.

  - Add $JAVACLASSPATH and $JAVASOURCEPATH variables, that get added to
    the javac "-classpath" and "-sourcepath" options.  (Note that SCons
    does *not* currently search these paths for implicit dependencies.)

  - Commonize initialization of Java-related builders.

  From Jan Nijtmans:

  - Find Java anonymous classes when the next token after the name is
    an open parenthesis.

  From Gary Oberbrunner:

  - Fix a code example in the man page.

  From Tilo Prutz:

  - Add support for the file names that Java 1.5 (and 1.6) generates for
    nested anonymous inner classes, which are different from Java 1.4.

  From Adam Simpkins:

  - Allow worker threads to terminate gracefully when all jobs are
    finished.

  From Sohail Somani:

  - Add LaTeX scanner support for finding dependencies specified with
    the \usepackage{} directive.



RELEASE 0.97 - Thu, 17 May 2007 08:59:41 -0500

  From Steven Knight:

  - Fix a bug that would make parallel builds stop in their tracks if
    Nodes that depended on lists that contained some Nodes built together
    caused the reference count to drop below 0 if the Nodes were visited
    and commands finished in the wrong order.

  - Make sure the DirEntryScanner doesn't choke if it's handed something
    that's not a directory (Node.FS.Dir) Node.



RELEASE 0.96.96 - Thu, 12 Apr 2007 12:36:25 -0500

  NOTE:  This is (Yet) a(nother) pre-release of 0.97 for testing purposes.

  From Joe Bloggs:

  - Man page fix:  remove cut-and-paste sentence in NoCache() description.

  From Dmitry Grigorenko and Gary Oberbrunner:

  - Use the Intel C++ compiler, not $CC, to link C++ source.

  From Helmut Grohne:

  - Fix the man page example of propagating a user's external environment.

  From Steven Knight:

  - Back out (most of) the Windows registry installer patch, which
    seems to not work on some versions of Windows.

  - Don't treat Java ".class" attributes as defining an inner class.

  - Fix detecting an erroneous Java anonymous class when the first
    non-skipped token after a "new" keyword is a closing brace.

  - Fix a regression when a CPPDEFINES list contains a tuple, the second
    item of which (the option value) is a construction variable expansion
    (e.g. $VALUE) and the value of the variable isn't a string.

  - Improve the error message if an IOError (like trying to read a
    directory as a file) occurs while deciding if a node is up-to-date.

  - Fix "maximum recursion" / "unhashable type" errors in $CPPPATH
    PathList expansion if a subsidiary expansion yields a stringable,
    non-Node object.

  - Generate API documentation from the docstrings (using epydoc).

  - Fix use of --debug=presub with Actions for out-of-the-box Builders.

  - Fix handling nested lists within $CPPPATH, $LIBPATH, etc.

  - Fix a "builders_used" AttributeError that real-world Qt initialization
    triggered in the refactored suffix handling for Builders.

  - Make the reported --debug=time timings meaningful when used with -j.
    Better documentation of what the times mean.

  - User Guide updates: --random, AlwaysBuild(), --tree=,
    --debug=findlibs, --debug=presub, --debug=stacktrace,
    --taskmastertrace.

  - Document (in both man page and User's Guide) that --implicit-cache
    ignores changes in $CPPPATH, $LIBPATH, etc.

  From Jean-Baptiste Lab:

  - Remove hard-coded dependency on Python 2.2 from Debian packaging files.

  From Jeff Mahovsky:

  - Handle spaces in the build target name in Visual Studio project files.

  From Rob Managan:

  - Re-run LaTeX after BibTeX has been re-run in response to a changed
    .bib file.

  From Joel B. Mohler:

  - Make additional TeX auxiliary files (.toc, .idx and .bbl files)
    Precious so their removal doesn't affect whether the necessary
    sections are included in output PDF or PostScript files.

  From Gary Oberbrunner:

  - Fix the ability to import modules in the site_scons directory from
    a subdirectory.

  From Adam Simpkins:

  - Make sure parallel (-j) builds all targets even if they show up
    multiple times in the child list (as a source and a dependency).

  From Matthias Troffaes:

  - Don't re-run TeX if the triggering strings (\makeindex, \bibliography
    \tableofcontents) are commented out.

  From Richard Viney:

  - Fix use of custom include and lib paths with Visual Studio 8.

  - Select the default .NET Framework SDK Dir based on the version of
    Visual Studio being used.



RELEASE 0.96.95 - Mon, 12 Feb 2007 20:25:16 -0600

  From Anatoly Techtonik:

  - Add the scons.org URL and a package description to the setup.py
    arguments.

  - Have the Windows installer add a registry entry for scons.bat in the
    "App Paths" key, so scons.bat can be executed without adding the
    directory to the %PATH%.  (Python itself works this way.)

  From Anonymous:

  - Fix looking for default paths in Visual Studio 8.0 (and later).

  - Add -lm to the list of default D libraries for linking.

  From Matt Doar:

  - Provide a more complete write-your-own-Scanner example in the man page.

  From Ralf W. Grosse-Kunstleve:

  - Contributed upstream Python change to our copied subprocess.py module
    for more efficient standard input processing.

  From Steven Knight:

  - Fix the Node.FS.Base.rel_path() method when the two nodes are on
    different drive letters.  (This caused an infinite loop when
    trying to write .sconsign files.)

  - Fully support Scanners that use a dictionary to map file suffixes
    to other scanners.

  - Support delayed evaluation of the $SPAWN variable to allow selection
    of a function via ${} string expansions.

  - Add --srcdir as a synonym for -Y/--repository.

  - Document limitations of #include "file.h" with Repository().

  - Fix use of a toolpath under the source directory of a BuildDir().

  - Fix env.Install() with a file name portion that begins with '#'.

  - Fix ParseConfig()'s handling of multiple options in a string that's
    replaced a *FLAGS construction variable.

  - Have the C++ tools initialize common C compilation variables ($CCFLAGS,
    $SHCCFLAGS and $_CCCOMCOM) even if the 'cc' Tool isn't loaded.

  From Leanid Nazdrynau:

  - Fix detection of Java anonymous classes if a newline precedes the
    opening brace.

  From Gary Oberbrunner:

  - Document use of ${} to execute arbitrary Python code.

  - Add support for:
    1) automatically adding a site_scons subdirectory (in the top-level
       SConstruct directory) to sys.path (PYTHONPATH);
    2) automatically importing site_scons/site_init.py;
    3) automatically adding site_scons/site_tools to the toolpath.

  From John Pye:

  - Change ParseConfig() to preserve white space in arguments passed in
    as a list.

  From a smith:

  - Fix adding explicitly-named Java inner class files (and any
    other file names that may contain a '$') to Jar files.

  From David Vitek:

  - Add a NoCache() function to mark targets as unsuitable for propagating
    to (or retrieving from) a CacheDir().

  From Ben Webb:

  - If the swig -noproxy option is used, it won't generate a .py file,
    so don't emit it as a target that we expect to be built.



RELEASE 0.96.94 - Sun, 07 Jan 2007 18:36:20 -0600

  NOTE:  This is a pre-release of 0.97 for testing purposes.

  From Anonymous:

  - Allow arbitrary white space after a SWIG %module declaration.

  From Paul:

  - When compiling resources under MinGW, make sure there's a space
    between the --include-dir option and its argument.

  From Jay Kint:

  - Alleviate long command line issues on Windows by executing command
    lines directly via os.spawnv() if the command line doesn't need
    shell interpretation (has no pipes, redirection, etc.).

  From Walter Franzini:

  - Exclude additional Debian packaging files from the copyright check.

  From Fawad Halim:

  - Handle the conflict between the impending Python 2.6 'as' keyword
    and our Tool/as.py module name.

  From Steven Knight:

  - Speed up the Node.FS.Dir.rel_path() method used to generate path names
    that get put into the .sconsign* file(s).

  - Optimize Node.FS.Base.get_suffix() by computing the suffix once, up
    front, when we set the Node's name.  (Duh...)

  - Reduce the Memoizer's responsibilities to simply counting hits and
    misses when the --debug=memoizer option is used, not to actually
    handling the key calculation and memoization itself.  This speeds
    up some configurations significantly, and should cause no functional
    differences.

  - Add a new scons-time script with subcommands for generating
    consistent timing output from SCons configurations, extracting
    various information from those timings, and displaying them in
    different formats.

  - Reduce some unnecessary stat() calls from on-disk entry type checks.

  - Fix SideEffect() when used with -j, which was badly broken in 0.96.93.

  - Propagate TypeError exceptions when evaluating construction variable
    expansions up the stack, so users can see what's going on.

  - When disambiguating a Node.FS.Entry into a Dir or File, don't look
    in the on-disk source directory until we've confirmed there's no
    on-disk entry locally and there *is* one in the srcdir.  This avoids
    creating a phantom Node that can interfere with dependencies on
    directory contents.

  - Add an AllowSubstExceptions() function that gives the SConscript
    files control over what exceptions cause a string to expand to ''
    vs. terminating processing with an error.

  - Allow the f90.py and f95.py Tool modules to compile earlier source
    source files of earlier Fortran version.

  - Fix storing signatures of files retrieved from CacheDir() so they're
    correctly identified as up-to-date next invocation.

  - Make sure lists of computed source suffixes cached by Builder objects
    don't persist across changes to the list of source Builders (so the
    addition of suffixes like .ui by the qt.py Tool module take effect).

  - Enhance the bootstrap.py script to allow it to be used to execute
    SCons more easily from a checked-out source tree.

  From Ben Leslie:

  - Fix post-Memoizer value caching misspellings in Node.FS._doLookup().

  From Rob Managan, Dmitry Mikhin and Joel B. Mohler:

  - Handle TeX/LaTeX files in subdirectories by changing directory
    before invoking TeX/LaTeX.

  - Scan LaTeX files for \bibliography lines.

  - Support multiple file names in a "\bibliography{file1,file2}" string.

  - Handle TeX warnings about undefined citations.

  - Support re-running LaTeX if necessary due to a Table of Contents.

  From Dmitry Mikhin:

  - Return LaTeX if "Rerun to get citations correct" shows up on the next
    line after the "Warning:" string.

  From Gary Oberbrunner:

  - Add #include lines to fix portability issues in two tests.

  - Eliminate some unnecessary os.path.normpath() calls.

  - Add a $CFLAGS variable for C-specific options, leaving $CCFLAGS
    for options common to C and C++.

  From Tom Parker:

  - Have the error message print the missing file that Qt can't find.

  From John Pye:

  - Fix env.MergeFlags() appending to construction variable value of None.

  From Steve Robbins:

  - Fix the "sconsign" script when the .sconsign.dblite file is explicitly
    specified on the command line (and not intuited from the old way of
    calling it with just ".sconsign").

  From Jose Pablo Ezequiel "Pupeno" Fernandez Silva:

  - Give the 'lex' tool knowledge of the additional target files produced
    by the flex "--header-file=" and "--tables-file=" options.

  - Give the 'yacc' tool knowledge of the additional target files produced
    by the bison "-g", "--defines=" and "--graph=" options.

  - Generate intermediate files with Objective C file suffixes (.m) when
    the lex and yacc source files have appropriate suffixes (.lm and .ym).

  From Sohail Somain:

  - Have the mslink.py Tool only look for a 'link' executable on Windows
    systems.

  From Vaclav Smilauer:

  - Add support for a "srcdir" keyword argument when calling a Builder,
    which will add a srcdir prefix to all non-relative string sources.

  From Jonathan Ultis:

  - Allow Options converters to take the construction environment as
    an optional argument.



RELEASE 0.96.93 - Mon, 06 Nov 2006 00:44:11 -0600

  NOTE:  This is a pre-release of 0.97 for testing purposes.

  From Anonymous:

  - Allow Python Value Nodes to be Builder targets.

  From Matthias:

  - Only filter Visual Studio common filename prefixes on complete
    directory names.

  From Chad Austin:

  - Fix the build of the SCons documentation on systems that don't
    have "python" in the $PATH.

  From Ken Boortz:

  - Enhance ParseConfig() to recognize options that begin with '+'.

  From John Calcote, Elliot Murphy:

  - Document ways to override the CCPDBFLAGS variable to use the
    Microsoft linker's /Zi option instead of the default /Z7.

  From Christopher Drexler:

  - Make SCons aware bibtex must be called if any \include files
    cause creation of a bibliography.

  - Make SCons aware that "\bilbiography" in TeX source files means
    that related .bbl and .blg bibliography files will be created.
    (NOTE:  This still needs to search for the string in \include files.)

  From David Gruener:

  - Fix inconsistent handling of Action strfunction arguments.

  - Preserve white space in display Action strfunction strings.

  From James Y. Knight and Gerard Patel:

  - Support creation of shared object files from assembly language.

  From Steven Knight:

  - Speed up the Taskmaster significantly by avoiding unnecessary
    re-scans of Nodes to find out if there's work to be done, having it
    track the currently-executed top-level target directly and not
    through its presence on the target list, and eliminating some other
    minor list(s), method(s) and manipulation.

  - Fix the expansion of $TARGET and $SOURCE in the expansion of
    $INSTALLSTR displayed for non-environment calls to InstallAs().

  - Fix the ability to have an Alias() call refer to a directory
    name that's not identified as a directory until later.

  - Enhance runtest.py with an option to use QMTest as the harness.
    This will become the default behavior as we add more functionality
    to the QMTest side.

  - Let linking on mingw use the default function that chooses $CC (gcc)
    or $CXX (g++) depending on whether there are any C++ source files.

  - Work around a bug in early versions of the Python 2.4 profile module
    that caused the --profile= option to fail.

  - Only call Options validators and converters once when initializing a
    construction environment.

  - Fix the ability of env.Append() and env.Prepend(), in all known Python
    versions, to handle different input value types when the construction
    variable being updated is a dictionary.

  - Add a --cache-debug option for information about what files it's
    looking for in a CacheDir().

  - Document the difference in construction variable expansion between
    {Action,Builder}() and env.{Action,Builder}().

  - Change the name of env.Copy() to env.Clone(), keeping the old name
    around for backwards compatibility (with the intention of eventually
    phasing it out to avoid confusion with the Copy() Action factory).

  From Arve Knudsen:

  - Support cleaning and scanning SWIG-generated files.

  From Carsten Koch:

  - Allow selection of Visual Studio version by setting $MSVS_VERSION
    after construction environment initialization.

  From Jean-Baptiste Lab:

  - Try using zipimport if we can't import Tool or Platform modules
    using the normal "imp" module.  This allows SCons to be packaged
    using py2exe's all-in-one-zip-file approach.

  From Ben Liblit:

  - Do not re-scan files if the scanner returns no implicit dependencies.

  From Sanjoy Mahajan:

  - Change use of $SOURCES to $SOURCE in all TeX-related Tool modules.

  From Joel B. Mohler:

  - Make SCons aware that "\makeindex" in TeX source files means that
    related .ilg, .ind and .idx index files will be created.
    (NOTE:  This still needs to search for the string in \include files.)

  - Prevent scanning the TeX .aux file for additional files from
    trying to remove it twice when the -c option is used.

  From Leanid Nazdrynau:

  - Give the MSVC RES (resource) Builder a src_builder list and a .rc
    src_suffix so other builders can generate .rc files.

  From Matthew A. Nicholson:

  - Enhance Install() and InstallAs() to handle directory trees as sources.

  From Jan Nijtmans:

  - Don't use the -fPIC flag when using gcc on Windows (e.g. MinGW).

  From Greg Noel:

  - Add an env.ParseFlags() method that provides separate logic for
    parsing GNU tool chain flags into a dictionary.

  - Add an env.MergeFlags() method to apply an arbitrary dictionary
    of flags to a construction environment's variables.

  From Gary Oberbrunner:

  - Fix parsing tripartite Intel C compiler version numbers on Linux.

  - Extend the ParseConfig() function to recognize -arch and
    -isysroot options.

  - Have the error message list the known suffixes when a Builder call
    can't build a source file with an unknown suffix.

  From Karol Pietrzak:

  - Avoid recursive calls to main() in the program snippet used by the
    SConf subsystem to test linking against libraries.  This changes the
    default behavior of CheckLib() and CheckLibWithHeader() to print
    "Checking for C library foo..." instead of "Checking for main()
    in C library foo...".

  From John Pye:

  - Throw an exception if a command called by ParseConfig() or
    ParseFlags() returns an error.

  From Stefan Seefeld:

  - Initial infrastructure for running SCons tests under QMTest.

  From Sohail Somani:

  - Fix tests that fail due to gcc warnings.

  From Dobes Vandermeer:

  - In stack traces, print the full paths of SConscript files.

  From Atul Varma:

  - Fix detection of Visual C++ Express Edition.

  From Dobes Vandermeer:

  - Let the src_dir option to the SConscript() function affect all the
    the source file paths, instead of treating all source files paths
    as relative to the SConscript directory itself.

  From Nicolas Vigier:

  - Fix finding Fortran modules in build directories.

  - Fix use of BuildDir() when the source file in the source directory
    is a symlink with a relative path.

  From Edward Wang:

  - Fix the Memoizer when the SCons Python modules are executed from
    .pyo files at different locations from where they were compiled.

  From Johan Zander:

  - Fix missing os.path.join() when constructing the $FRAMEWORKSDKDIR/bin.



RELEASE 0.96.92 - Mon, 10 Apr 2006 21:08:22 -0400

  NOTE:  This was a pre-release of 0.97 for testing purposes.

  From Anonymous:

  - Fix the intelc.py Tool module to not throw an exception if the
    only installed version is something other than ia32.

  - Set $CCVERSION when using gcc.

  From Matthias:

  - Support generating project and solution files for Microsoft
    Visual Studio version 8.

  - Support generating more than one project file for a Microsoft
    Visual Studio solution file.

  - Add support for a support "runfile" parameter to Microsoft
    Visual Studio project file creation.

  - Put the project GUID, not the solution GUID, in the right spot
    in the solution file.

  From Erling Andersen:

  - Fix interpretation of Node.FS objects wrapped in Proxy instances,
    allowing expansion of things like ${File(TARGET)} in command lines.

  From Stanislav Baranov:

  - Add a separate MSVSSolution() Builder, with support for the
    following new construction variables: $MSVSBUILDCOM, $MSVSCLEANCOM,
    $MSVSENCODING, $MSVSREBUILDCOM, $MSVSSCONS, $MSVSSCONSCOM,
    $MSVSSCONSFLAGS, $MSVSSCONSCRIPT and $MSVSSOLUTIONCOM.

  From Ralph W. Grosse-Kunstleve and Patrick Mezard:

  - Remove unneceesary (and incorrect) SCons.Util strings on some function
    calls in SCons.Util.

  From Bob Halley:

  - Fix C/C++ compiler selection on AIX to not always use the external $CC
    environment variable.

  From August HÃ¶randl:

  - Add a scanner for \include and \import files, with support for
    searching a directory list in $TEXINPUTS (imported from the external
    environment).

  - Support $MAKEINDEX, $MAKEINDEXCOM, $MAKEINDEXCOMSTR and
    $MAKEINDEXFLAGS for generating indices from .idx files.

  From Steven Johnson:

  - Add a NoClean() Environment method and function to override removal
    of targets during a -c clean, including documentation and tests.

  From Steven Knight:

  - Check for whether files exist on disk by listing the directory
    contents, not calling os.path.exists() file by file.  This is
    somewhat more efficient in general, and may be significantly
    more efficient on Windows.

  - Minor speedups in the internal is_Dict(), is_List() and is_String()
    functions.

  - Fix a signature refactoring bug that caused Qt header files to
    get re-generated every time.

  - Don't fail when writing signatures if the .sconsign.dblite file is
    owned by a different user (e.g. root) from a previous run.

  - When deleting variables from stacked OverrideEnvironments, don't
    throw a KeyError if we were able to delte the variable from any
    Environment in the stack.

  - Get rid of the last indentation tabs in the SCons source files and
    add -tt to the Python invocations in the packaging build and the
    tests so they don't creep back in.

  - In Visual Studio project files, put quotes around the -C directory
    so everything works even if the path has spaces in it.

  - The Intel Fortran compiler uses -object:$TARGET, not "-o $TARGET",
    when building object files on Windows.  Have the the ifort Tool
    modify the default command lines appropriately.

  - Document the --debug=explain option in the man page.  (How did we
    miss this?)

  - Add a $LATEXRETRIES variable to allow configuration of the number of
    times LaTex can be re-called to try to resolve undefined references.

  - Change the order of the arguments to Configure.Checklib() to match
    the documentation.

  - Handle signature calculation properly when the Python function used
    for a FunctionAction is an object method.

  - On Windows, assume that absolute path names without a drive letter
    refer to the drive on which the SConstruct file lives.

  - Add /usr/ccs/bin to the end of the the default external execution
    PATH on Solaris.

  - Add $PKGCHK and $PKGINFO variables for use on Solaris when searching
    for the SunPRO C++ compiler.  Make the default value for $PKGCHK
    be /usr/sbin/pgkchk (since /usr/sbin isn't usually on the external
    execution $PATH).

  - Fix a man page example of overriding variables when calling
    SharedLibrary() to also set the $LIBSUFFIXES variable.

  - Add a --taskmastertrace=FILE option to give some insight on how
    the taskmaster decides what Node to build next.

  - Changed the names of the old $WIN32DEFPREFIX, $WIN32DEFSUFFIX,
    $WIN32DLLPREFIX and $WIN32IMPLIBPREFIX construction variables to
    new $WINDOWSDEFPREFIX, $WINDOWSDEFSUFFIX, $WINDOWSDLLPREFIX and
    $WINDOWSIMPLIBPREFIX construction variables.  The old names are now
    deprecated, but preserved for backwards compatibility.

  - Fix (?) a runtest.py hang on Windows when the --xml option is used.

  - Change the message when an error occurs trying to interact with the
    file system to report the target(s) in square brackets (as before) and
    the actual file or directory that encountered the error afterwards.

  From Chen Lee:

  - Add x64 support for Microsoft Visual Studio 8.

  From Baptiste Lepilleur:

  - Support the --debug=memory option on Windows when the Python version
    has the win32process and win32api modules.

  - Add support for Visual Studio 2005 Pro.

  - Fix portability issues in various tests: test/Case.py,
    Test/Java/{JAR,JARCHDIR,JARFLAGS,JAVAC,JAVACFLAGS,JAVAH,RMIC}.py,
    test/MSVS/vs-{6.0,7.0,7.1,8.0}-exec.py,
    test/Repository/{Java,JavaH,RMIC}.py,
    test/QT/{generated-ui,installed,up-to-date,warnings}.py,
    test/ZIP/ZIP.py.

  - Ignore pkgchk errors on Solaris when searching for the C++ compiler.

  - Speed up the SCons/EnvironmentTests.py unit tests.

  - Add a --verbose= option to runtest.py to print executed commands
    and their output at various levels.

  From Christian Maaser:

  - Add support for Visual Studio Express Editions.

  - Add support for Visual Studio 8 *.manifest files, includng
    new $WINDOWS_INSERT_MANIFEST, $WINDOWSPROGMANIFESTSUFFIX,
    $WINDOWSPROGMANIFESTPREFIX, $WINDOWSPROGMANIFESTSUFFIX,
    $WINDOWSSHLIBMANIFESTPREFIX and $WINDOWSSHLIBMANIFESTSUFFIX
    construction variables.

  From Adam MacBeth:

  - Fix detection of additional Java inner classes following use of a
    "new" keyword inside an inner class.

  From Sanjoy Mahajan:

  - Correct TeX-related command lines to just $SOURCE, not $SOURCES

  From Patrick Mezard:

  - Execute build commands for a command-line target if any of the
    files built along with the target is out of date or non-existent,
    not just if the command-line target itself is out of date.

  - Fix the -n option when used with -c to print all of the targets
    that will be removed for a multi-target Builder call.

  - If there's no file in the source directory, make sure there isn't
    one in the build directory, too, to avoid dangling files left
    over from previous runs when a source file is removed.

  - Allow AppendUnique() and PrependUnique() to append strings (and
    other atomic objects) to lists.

  From Joel B. Mohler:

  - Extend latex.py, pdflatex.py, pdftex.py and tex.py so that building
    from both TeX and LaTeX files uses the same logic to call $BIBTEX
    when it's necessary, to call $MAKEINDEX when it's necessary, and to
    call $TEX or $LATEX multiple times to handle undefined references.

  - Add an emitter to the various TeX builders so that the generated
    .aux and .log files also get deleted by the -c option.

  From Leanid Nazdrynau:

  - Fix the Qt UIC scanner to work with generated .ui files (by using
    the FindFile() function instead of checking by-hand for the file).

  From Jan Nieuwenhuizen:

  - Fix a problem with interpreting quoted argument lists on command lines.

  From Greg Noel:

  - Add /sw/bin to the default execution PATH on Mac OS X.

  From Kian Win Ong:

  - When building a .jar file and there is a $JARCHDIR, put the -C
    in front of each .class file on the command line.

  - Recognize the Java 1.5 enum keyword.

  From Asfand Yar Qazi:

  - Add /opt/bin to the default execution PATH on all POSIX platforms
    (between /usr/local/bin and /bin).

  From Jon Rafkind:

  - Fix the use of Configure() contexts from nested subsidiary
    SConscript files.

  From Christoph Schulz:

  - Add support for $CONFIGUREDIR and $CONFIGURELOG variables to control
    the directory and logs for configuration tests.

  - Add support for a $INSTALLSTR variable.

  - Add support for $RANLIBCOM and $RANLIBCOMSTR variables (which fixes
    a bug when setting $ARCOMSTR).

  From Amir Szekely:

  - Add use of $CPPDEFINES to $RCCOM (resource file compilation) on MinGW.

  From Erick Tryzelaar:

  - Fix the error message when trying to report that a given option is
    not gettable/settable from an SConscript file.

  From Dobes Vandermeer:

  - Add support for SCC and other settings in Microsoft Visual
    Studio project and solution files:  $MSVS_PROJECT_BASE_PATH,
    $MSVS_PROJECT_GUID, $MSVS_SCC_AUX_PATH, $MSVS_SCC_LOCAL_PATH,
    $MSVS_SCC_PROJECT_NAME, $MSVS_SCC_PROVIDER,

  - Add support for using a $SCONS_HOME variable (imported from the
    external environment, or settable internally) to put a shortened
    SCons execution line in the Visual Studio project file.

  From David J. Van Maren:

  - Only filter common prefixes from source files names in Visual Studio
    project files if the prefix is a complete (sub)directory name.

  From Thad Ward:

  - If $MSVSVERSIONS is already set, don't overwrite it with
    information from the registry.



RELEASE 0.96.91 - Thu, 08 Sep 2005 07:18:23 -0400

  NOTE:  This was a pre-release of 0.97 for testing purposes.

  From Chad Austin:

  - Have the environment store the toolpath and re-use it to find Tools
    modules during later Copy() or Tool() calls (unless overridden).

  - Normalize the directory path names in SConsignFile() database
    files so the same signature file can interoperate on Windows and
    non-Windows systems.

  - Make --debug=stacktrace print a stacktrace when a UserError is thrown.

  - Remove an old, erroneous cut-and-paste comment in Scanner/Dir.py.

  From Stanislav Baranov:

  - Make it possible to support with custom Alias (sub-)classes.

  - Allow Builders to take empty source lists when called.

  - Allow access to both TARGET and SOURCE in $*PATH expansions.

  - Allow SConscript files to modify BUILD_TARGETS.

  From Timothee Besset:

  - Add support for Objective C/C++ .m and .mm file suffixes (for
    Mac OS X).

  From Charles Crain

  - Fix the PharLap linkloc.py module to use target+source arguments
    when calling env.subst().

  From Bjorn Eriksson:

  - Fix an incorrect Command() keyword argument in the man page.

  - Add a $TEMPFILEPREFIX variable to control the prefix or flag used
    to pass a long-command-line-execution tempfile to a command.

  From Steven Knight:

  - Enhanced the SCons setup.py script to install man pages on
    UNIX/Linux systems.

  - Add support for an Options.FormatOptionHelpText() method that can
    be overridden to customize the format of Options help text.

  - Add a global name for the Entry class (which had already been
    documented).

  - Fix re-scanning of generated source files for implicit dependencies
    when the -j option is used.

  - Fix a dependency problem that caused $LIBS scans to not be added
    to all of the targets in a multiple-target builder call, which
    could cause out-of-order builds when the -j option is used.

  - Store the paths of source files and dependencies in the .sconsign*
    file(s) relative to the target's directory, not relative to the
    top-level SConstruct directory.  This starts to make it possible to
    subdivide the dependency tree arbitrarily by putting an SConstruct
    file in every directory and using content signatures.

  - Add support for $YACCHFILESUFFIX and $YACCHXXFILESUFFIX variables
    that accomodate parser generators that write header files to a
    different suffix than the hard-coded .hpp when the -d option is used.

  - The default behavior is now to store signature information in a
    single .sconsign.dblite file in the top-level SConstruct directory.
    The old behavior of a separate .sconsign file in each directory can
    be specified by calling SConsignFile(None).

  - Remove line number byte codes within the signature calculation
    of Python function actions, so that changing the location of an
    otherwise unmodified Python function doesn't cause rebuilds.

  - Fix AddPreAction() and AddPostAction() when an action has more than
    one target file:  attach the actions to the Executor, not the Node.

  - Allow the source directory of a BuildDir / build_dir to be outside
    of the top-level SConstruct directory tree.

  - Add a --debug=nomemoizer option that disables the Memoizer for clearer
    looks at the counts and profiles of the underlying function calls,
    not the Memoizer wrappers.

  - Print various --debug= stats even if we exit early (e.g. using -h).

  - Really only use the cached content signature value if the file
    is older than --max-drift, not just if --max-drift is set.

  - Remove support for conversion from old (pre 0.96) .sconsign formats.

  - Add support for a --diskcheck option to enable or disable various
    on-disk checks:  that File and Dir nodes match on-disk entries;
    whether an RCS file exists for a missing source file; whether an
    SCCS file exists for a missing source file.

  - Add a --raw argument to the sconsign script, so it can print a
    raw representation of each entry's NodeInfo dictionary.

  - Add the 'f90' and 'f95' tools to the list of Fortran compilers
    searched for by default.

  - Add the +Z option by default when compiling shared objects on
    HP-UX.

  From Chen Lee:

  - Handle Visual Studio project and solution files in Unicode.

  From Sanjoy Mahajan:

  - Fix a bad use of Copy() in an example in the man page, and a
    bad regular expression example in the man page and User's Guide.

  From Shannon Mann:

  - Have the Visual Studio project file(s) echo "Starting SCons" before
    executing SCons, mainly to work around a quote-stripping bug in
    (some versions of?) the Windows cmd command executor.

  From Georg Mischler:

  - Remove the space after the -o option when invoking the Borland
    BCC compiler; some versions apparently require that the file name
    argument be concatenated with the option.

  From Leanid Nazdrynau:

  - Fix the Java parser's handling of backslashes in strings.

  From Greg Noel:

  - Add construction variables to support frameworks on Mac OS X:
    $FRAMEWORKS, $FRAMEWORKPREFIX, $FRAMEWORKPATH, $FRAMEWORKPATHPREFIX.

  - Re-order link lines so the -o option always comes right after the
    command name.

  From Gary Oberbrunner:

  - Add support for Intel C++ beta 9.0 (both 32 and 64 bit versions).

  - Document the new $FRAMEWORK* variables for Mac OS X.

  From Karol Pietrzak:

  - Add $RPATH (-R) support to the Sun linker Tool (sunlink).

  - Add a description of env.subst() to the man page.

  From Chris Prince:

  - Look in the right directory, not always the local directory, for a
    same-named file or directory conflict on disk.

  - On Windows, preserve the external environment's %SYSTEMDRIVE%
    variable, too.

  From Craig Scott:

  - Have the Fortran module emitter look for Fortan modules to be created
    relative to $FORTRANMODDIR, not the top-level directory.

  - When saving Options to a file, run default values through the
    converter before comparing them with the set values.  This correctly
    suppresses Boolean Option values from getting written to the saved
    file when they're one of the many synonyms for a default True or
    False value.

  - Fix the Fortran Scanner's ability to handle a module being used
    in the same file in which it is defined.

  From Steve-o:

  - Add the -KPIC option by default when compiling shared objects on
    Solaris.

  - Change the default suffix for Solaris objects to .o, to conform to
    Sun WorkShop's expectations.  Change the profix to so_ so they can
    still be differentiated from static objects in the same directory.

  From Amir Szekely:

  - When calling the resource compiler on MinGW, add --include-dir and
    the source directory so it finds the source file.

  - Update EnsureSConsVersion() to support revision numbers.

  From Greg Ward:

  - Fix a misplaced line in the man page.



RELEASE 0.96.90 - Tue, 15 Feb 2005 21:21:12 +0000

  NOTE:  This was a pre-release of 0.97 for testing purposes.

  From Anonymous:

  - Fix Java parsing to avoid erroneously identifying a new array
    of class instances as an anonymous inner class.

  - Fix a typo in the man page description of PathIsDirCreate.

  From Chad Austin:

  - Allow Help() to be called multiple times, appending to the help
    text each call.

  - Allow Tools found on a toolpath to import Python modules from
    their local directory.

  From Steve Christensen:

  - Handle exceptions from Python functions as build actions.

  - Add a set of canned PathOption validators:  PathExists (the default),
    PathIsFile, PathIsDir and PathIsDirCreate.

  From Matthew Doar:

  - Add support for .lex and .yacc file suffixes for Lex and Yacc files.

  From Eric Frias:

  - Huge performance improvement:  wrap the tuples representing an
    include path in an object, so that the time it takes to hash the
    path doesn't grow porportionally to the length of the path.

  From Gottfried Ganssauge:

  - Fix SCons on SuSE/AMD-64 Linux by having the wrapper script also
    check for the build engine in the parent directory of the Python
    library directory (/usr/lib64 instead of /usr/lib).

  From Stephen Kennedy:

  - Speed up writing the .sconsign file at the end of a run by only
    calling sync() once at the end, not after every entry.

  From Steven Knight:

  - When compiling with Microsoft Visual Studio, don't include the ATL and
    MFC directories in the default INCLUDE and LIB environment variables.

  - Remove the following deprecated features:  the ParseConfig()
    global function (deprecated in 0.93); the misspelled "validater"
    keyword to the Options.Add() method (deprecated in 0.91); the
    SetBuildSignatureType(), SetContentSignatureType(), SetJobs() and
    GetJobs() global functions (deprecated in 0.14).

  - Fix problems with corrupting the .sconsign.dblite file when
    interrupting builds by writing to a temporary file and renaming,
    not writing the file directly.

  - Fix a 0.96 regression where when running with -k, targets built from
    walking dependencies later on the command line would not realize
    that a dependency had failed an earlier build attempt, and would
    try to rebuild the dependent targets.

  - Change the final messages when using -k and errors occur from
    "{building,cleaning} terminated because of errors" to "done
    {building,cleaning} targets (errors occurred during {build,clean})."

  - Allow Configure.CheckFunc() to take an optional header argument
    (already supported by Conftest.py) to specify text at the top of
    the compiled test file.

  - Fix the --debug=explain output when a Python function action changed
    so it prints a meaningful string, not the binary representation of
    the function contents.

  - Allow a ListOption's default value(s) to be a Python list of specified
    values, not just a string containing a comma-separated list of names.

  - Add a ParseDepends() function that will parse up a list of explicit
    dependencies from a "make depend" style file.

  - Support the ability to change directory when executing an Action
    through "chdir" keyword arguments to Action and Builder creation
    and calls.

  - Fix handling of Action ojects (and other callables that don't match
    our calling arguments) in construction variable expansions.

  - On Win32, install scons.bat in the Python directory when installing
    from setup.py.  (The bdist_wininst installer was already doing this.)

  - Fix env.SConscript() when called with a list of SConscipt files.
    (The SConscript() global function already worked properly.)

  - Add a missing newline to the end of the --debug=explain "unknown
    reasons" message.

  - Enhance ParseConfig() to work properly for spaces in between the -I,
    -L and -l options and their arguments.

  - Packaging build fix:  Rebuild the files that are use to report the
    --version of SCons whenever the development version number changes.

  - Fix the ability to specify a target_factory of Dir() to a Builder,
    which the default create-a-directory Builder was interfering with.

  - Mark a directory as built if it's created as part of the preparation
    for another target, to avoid trying to build it again when it comes
    up in the target list.

  - Allow a function with the right calling signature to be put directly
    in an Environment's BUILDERS dictionary, making for easier creation
    and use of wrappers (pseudo-Builders) that call other Builders.

  - On Python 2.x, wrap lists of Nodes returned by Builders in a UserList
    object that adds a method that makes str() object return a string
    with all of the Nodes expanded to their path names.  (Builders under
    Python 1.5.2 still return lists to avoid TypeErrors when trying
    to extend() list, so Python 1.5.2 doesn't get pretty-printing of Node
    lists, but everything should still function.)

  - Allow Aliases to have actions that will be executed whenever
    any of the expanded Alias targets are out of date.

  - Fix expansion of env.Command() overrides within target and
    source file names.

  - Support easier customization of what's displayed by various default
    actions by adding lots of new construction variables: $ARCOMSTR,
    $ASCOMSTR, $ASPPCOMSTR, $BIBTEXCOMSTR, $BITKEEPERCOMSTR, $CCCOMSTR,
    $CVSCOMSTR, $CXXCOMSTR, $DCOMSTR, $DVIPDFCOMSTR, $F77COMSTR,
    $F90COMSTR, $F95COMSTR, $FORTRANCOMSTR, $GSCOMSTR, $JARCOMSTR,
    $JAVACCOMSTR, $JAVAHCOMSTR, $LATEXCOMSTR, $LEXCOMSTR, $LINKCOMSTR,
    $M4COMSTR, $MIDLCOMSTR, $P4COMSTR, $PCHCOMSTR, $PDFLATEXCOMSTR,
    $PDFTEXCOMSTR, $PSCOMSTR, $QT_MOCFROMCXXCOMSTR, $QT_MOCFROMHCOMSTR,
    $QT_UICCOMSTR, $RCCOMSTR, $REGSVRCOMSTR, $RCS_COCOMSTR, $RMICCOMSTR,
    $SCCSCOMSTR, $SHCCCOMSTR, $SHCXXCOMSTR, $SHF77COMSTR, $SHF90COMSTR,
    $SHF95COMSTR, $SHFORTRANCOMSTR, $SHLINKCOMSTR, $SWIGCOMSTR,
    $TARCOMSTR, $TEXCOMSTR, $YACCCOMSTR and $ZIPCOMSTR.

  - Add an optional "map" keyword argument to ListOption() that takes a
    dictionary to map user-specified values to legal values from the list
    (like EnumOption() already doee).

  - Add specific exceptions to try:-except: blocks without any listed,
    so that they won't catch and mask keyboard interrupts.

  - Make --debug={tree,dtree,stree} print something even when there's
    a build failure.

  - Fix how Scanners sort the found dependencies so that it doesn't
    matter whether the dependency file is in a Repository or not.
    This may cause recompilations upon upgrade to this version.

  - Make AlwaysBuild() work with Alias and Python value Nodes (making
    it much simpler to support aliases like "clean" that just invoke
    an arbitrary action).

  - Have env.ParseConfig() use AppendUnique() by default to suppress
    duplicate entries from multiple calls.  Add a "unique" keyword
    argument to allow the old behavior to be specified.

  - Allow the library modules imported by an SConscript file to get at
    all of the normally-available global functions and variables by saying
    "from SCons.Script import *".

  - Add a --debug=memoizer option to print Memoizer hit/mass statistics.

  - Allow more than one --debug= option to be set at a time.

  - Change --debug=count to report object counts before and after
    reading SConscript files and before and after building targets.

  - Change --debug=memory output to line up the numbers and to better
    match (more or less) the headers on the --debug=count columns.

  - Speed things up when there are lists of targets and/or sources by
    getting rid of some N^2 walks of the lists involved.

  - Cache evaluation of LazyActions so we don't create a new object
    for each invocation.

  - When scanning, don't create Nodes for include files that don't
    actually exist on disk.

  - Make supported global variables CScanner, DScanner, ProgramScanner and
    SourceFileScanner.  Make SourceFileScanner.add_scanner() a supported
    part of the public interface.  Keep the old SCons.Defaults.*Scan names
    around for a while longer since some people were already using them.

  - By default, don't scan directories for on-disk files.  Add a
    DirScanner global scanner that can be used in Builders or Command()
    calls that want source directory trees scanned for on-disk changes.
    Have the Tar() and Zip() Builders use the new DirScanner to preserve
    the behavior of rebuilding a .tar or .zip file if any file or
    directory under a source tree changes.  Add Command() support for
    a source_scanner keyword argument to Command() that can be set to
    DirScanner to get this behavior.

  - Documentation changes:  Explain that $CXXFLAGS contains $CCFLAGS
    by default.  Fix a bad target_factory example in the man page.
    Add appendices to the User's Guide to cover the available Tools,
    Builders and construction variables.  Comment out the build of
    the old Python 10 paper, which doesn't build on all systems and
    is old enough at this point that it probably isn't worth the
    effort to make it do so.

  From Wayne Lee:

  - Avoid "maximum recursion limit" errors when removing $(-$) pairs
    from long command lines.

  From Clive Levinson:

  - Make ParseConfig() recognize and add -mno-cygwin to $LINKFLAGS and
    $CCFLAGS, and -mwindows to $LINKFLAGS.

  From Michael McCracken:

  - Add a new "applelink" tool to handle the things like Frameworks and
    bundles that Apple has added to gcc for linking.

  - Use more appropriate default search lists of linkers, compilers and
    and other tools for the 'darwin' platform.

  - Add a LoadableModule Builder that builds a bundle on Mac OS X (Darwin)
    and a shared library on other systems.

  - Improve SWIG tests for use on Mac OS X (Darwin).

  From Elliot Murphy:

  - Enhance the tests to guarantee persistence of ListOption
    values in saved options files.

  - Supply the help text when -h is used with the -u, -U or -D options.

  From Christian Neeb:

  - Fix the Java parser's handling of string definitions to avoid ignoring
    subsequent code.

  From Han-Wen Nienhuys:

  - Optimize variable expansion by:  using the re.sub() method (when
    possible); not using "eval" for variables for which we can fetch the
    value directory; avoiding slowing substitution logic when there's no
    '$' in the string.

  From Gary Oberbrunner:

  - Add an Environment.Dump() method to print the contents of a
    construction environment.

  - Allow $LIBS (and similar variables) to contain explicit File Nodes.

  - Change ParseConfig to add the found library names directly to the
    $LIBS variable, instead of returning them.

  - Add ParseConfig() support for the -framework GNU linker option.

  - Add a PRINT_CMD_LINE_FUNC construction variable to allow people
    to filter (or log) command-line output.

  - Print an internal Python stack trace in response to an otherwise
    unexplained error when --debug=stacktrace is specified.

  - Add a --debug=findlibs option to print what's happening when
    the scanner is searching for libraries.

  - Allow Tool specifications to be passed a dictionary of keyword
    arguments.

  - Support an Options default value of None, in which case the variable
    will not be added to the construction environment unless it's set
    explicitly by the user or from an Options file.

  - Avoid copying __builtin__ values into a construction environment's
    dictionary when evaluating construction variables.

  - Add a new cross-platform intelc.py Tool that can detect and
    configure the Intel C++ v8 compiler on both Windows, where it's
    named icl, and Linux, where it's named icc.  It also checks that
    the directory specified in the Windows registry exists, and sets a
    new $INTEL_C_COMPILER_VERSION construction variable to identify the
    version being used.  (Niall Douglas contributed an early prototype
    of parts of this module.)

  - Fix the private Conftest._Have() function so it doesn't change
    non-alphanumeric characters to underscores.

  - Supply a better error message when a construction variable expansion
    has an unknown attribute.

  - Documentation changes:  Update the man page to describe use of
    filenames or Nodes in $LIBS.

  From Chris Pawling:

  - Have the linkloc tool use $MSVS_VERSION to select the Microsoft
    Visual Studio version to use.

  From Kevin Quick:

  - Fix the Builder name returned from ListBuilders and other instances
    of subclasses of the BuilderBase class.

  - Add Builders and construction variables to support rpcgen:
    RPCGenClient(), RPCGenHeader(), RPCGenService(), RPCGenXDR(),
    $RPCGEN, $RPCGENFLAGS, $RPCGENCLIENTFLAGS, $RPCGENHEADERFLAGS,
    $RPCGENSERVICEFLAGS, $RPCGENXDRFLAGS.

  - Update the man page to document that prefix and suffix Builder
    keyword arguments can be strings, callables or dictionaries.

  - Provide more info in the error message when a user tries to build
    a target multiple ways.

  - Fix Delete() when a file doesn't exist and must_exist=1.  (We were
    unintentionally dependent on a bug in versions of the Python shutil.py
    module prior to Python 2.3, which would generate an exception for
    a nonexistent file even when ignore_errors was set.)

  - Only replace a Node's builder with a non-null source builder.

  - Fix a stack trace when a suffix selection dictionary is passed
    an empty source file list.

  - Allow optional names to be attached to Builders, for default
    Builders that don't get attached to construction environments.

  - Fix problems with Parallel Task Exception handling.

  - Build targets in an associated BuildDir even if there are targets
    or subdirectories locally in the source directory.

  - If a FunctionAction has a callable class as its underlying Python
    function, use its strfunction() method (if any) to display the
    action.

  - Fix handling when BuildDir() exists but is unwriteable.  Add
    "Stop." to those error messages for consistency.

  - Catch incidents of bad builder creation (without an action) and
    supply meaningful error messages.

  - Fix handling of src_suffix values that aren't extensions (don't
    begin with a '.').

  - Don't retrieve files from a CacheDir, but report what would happen,
    when the -n option is used.

  - Use the source_scanner from the target Node, not the source node
    itself.

  - Internal Scanners fixes:  Make sure Scanners are only passed Nodes.
    Fix how a Scanner.Selector called its base class initialization.
    Make comparisons of Scanner objects more robust.  Add a name to
    an internal default ObjSourceScanner.

  - Add a deprecated warning for use of the old "scanner" keyword argument
    to Builder creation.

  - Improve the --debug=explain message when the build action changes.

  - Test enhancements in SourceCode.py, option-n.py, midl.py.  Better
    Command() and Scanner test coverage.  Improved test infrastructure
    for -c output.

  - Refactor the interface between Action and Executor objects to treat
    Actions atomically.

  - The --debug=presub option will now report the pre-substitution
    each action seprately, instead of reporting the entire list before
    executing the actions one by one.

  - The --debug=explain option explaining a changed action will now
    (more correctly) show pre-substitution action strings, instead of
    the commands with substituted file names.

  - A Node (file) will now be rebuilt if its PreAction or PostAction
    actions change.

  - Python Function actions now have their calling signature (target,
    source, env) reported correctly when displayed.

  - Fix BuildDir()/build_dir handling when the build_dir is underneath
    the source directory and trying to use entries from the build_dir
    as sources for other targets in the build-dir.

  - Fix hard-coding of JDK path names in various Java tests.

  - Handle Python stack traces consistently (stop at the SConscript stack
    frame, by default) even if the Python source code isn't available.

  - Improve the performance of the --debug={tree,dtree} options.

  - Add --debug=objects logging of creation of OverrideWarner,
    EnvironmentCopy and EnvironmentOverride objects.

  - Fix command-line expansion of Python Value Nodes.

  - Internal cleanups:  Remove an unnecessary scan argument.  Associate
    Scanners only with Builders, not nodes.  Apply overrides once when
    a Builder is called, not in multiple places.  Cache results from the
    Node.FS.get_suffix() and Node.get_build_env() methods.  Use the Python
    md5 modules' hexdigest() method, if there is one.  Have Taskmaster
    call get_stat() once for each Node and re-use the value instead of
    calling it each time it needs the value.  Have Node.depends_on()
    re-use the list from the children() method instead of calling it
    multiple times.

  - Use the correct scanner if the same source file is used for targets in
    two different environments with the same path but different scanners.

  - Collect logic for caching values in memory in a Memoizer class,
    which cleans up a lot of special-case code in various methods and
    caches additional values to speed up most configurations.

  - Add a PathAccept validator to the list of new canned PathOption
    validators.

  From Jeff Squyres:

  - Documentation changes:  Use $CPPDEFINES instead of $CCFLAGS in man
    page examples.

  From Levi Stephen:

  - Allow $JARCHDIR to be expanded to other construction variables.

  From Christoph Wiedemann:

  - Add an Environment.SetDefault() method that only sets values if
    they aren't already set.

  - Have the qt.py Tool not override variables already set by the user.

  - Add separate $QT_BINPATH, $QT_CPPPATH and $QT_LIBPATH variables
    so these can be set individually, instead of being hard-wired
    relative to $QTDIR.

  - The %TEMP% and %TMP% external environment variables are now propagated
    automatically to the command execution environment on Windows systems.

  - A new --config= command-line option allows explicit control of
    of when the Configure() tests are run:  --config=force forces all
    checks to be run, --config=cache uses all previously cached values,
    --config=auto (the default) runs tests only when dependency analysis
    determines it's necessary.

  - The Configure() subsystem can now write a config.h file with values
    like HAVE_STDIO_H, HAVE_LIBM, etc.

  - The Configure() subsystem now executes its checks silently when the
    -Q option is specified.

  - The Configure() subsystem now reports if a test result is being
    taken from cache, and prints the standard output and error output
    of tests even when cached.

  - Configure() test results are now reported as "yes" or "no" instead of
    "ok" or "failed."

  - Fixed traceback printing when calling the env.Configure() method
    instead of the Configure() global function.

  - The Configure() subsystem now caches build failures in a .sconsign
    file in the subdirectory, not a .cache file.  This may cause
    tests to be re-executed the first time after you install 0.97.

  - Additional significant internal cleanups in the Configure() subsystem
    and its tests.

  - Have the Qt Builder make uic-generated files dependent on the .ui.h
    file, if one exists.

  - Add a test to make sure that SCons source code does not contain
    try:-except: blocks that catch all errors, which potentially catch
    and mask keyboard interrupts.

  - Fix us of TargetSignatures('content') with the SConf subsystem.

  From Russell Yanofsky:

  - Add support for the Metrowerks Codewarrior compiler and linker
    (mwcc and mwld).



RELEASE 0.96.1 - Mon, 23 Aug 2004 12:55:50 +0000

  From Craig Bachelor:

  - Handle white space in the executable Python path name within in MSVS
    project files by quoting the path.

  - Correct the format of a GUID string in a solution (.dsw) file so
    MSVS can correctly "build enable" a project.

  From Steven Knight:

  - Add a must_exist flag to Delete() to let the user control whether
    it's an error if the specified entry doesn't exist.  The default
    behavior is now to silently do nothing if it doesn't exist.

  - Package up the new Platform/darwin.py, mistakenly left out of 0.96.

  - Make the scons.bat REM statements into @REM so they aren't printed.

  - Make the SCons packaging SConscript files platform independent.

  From Anthony Roach:

  - Fix scanning of pre-compiled header (.pch) files for #includes,
    broken in 0.96.



RELEASE 0.96 - Wed, 18 Aug 2004 13:36:40 +0000

  From Chad Austin:

  - Make the CacheDir() directory if it doesn't already exist.

  - Allow construction variable substitutions in $LIBS specifications.

  - Allow the emitter argument to a Builder() to be or expand to a list
    of emitter functions, which will be called in sequence.

  - Suppress null values in construction variables like $LIBS that use
    the internal _concat() function.

  - Remove .dll files from the construction variables searched for
    libraries that can be fed to Win32 compilers.

  From Chad Austin and Christoph Wiedemann:

  - Add support for a $RPATH variable to supply a list of directories
    to search for shared libraries when linking a program.  Used by
    the GNU and IRIX linkers (gnulink and sgilink).

  From Charles Crain:

  - Restore the ability to do construction variable substitutions in all
    kinds of *PATH variables, even when the substitution returns a Node
    or other object.

  From Tom Epperly:

  - Allow the Java() Builder to take more than one source directory.

  From Ralf W. Grosse-Kunstleve:

  - Have SConsignFile() use, by default, a custom "dblite.py" that we can
    control and guarantee to work on all Python versions (or nearly so).

  From Jonathan Gurley:

  - Add support for the newer "ifort" versions of the Intel Fortran
    Compiler for Linux.

  From Bob Halley:

  - Make the new *FLAGS variable type work with copied Environments.

  From Chris Hoeppler:

  - Initialize the name of a Scanner.Classic scanner correctly.

  From James Juhasz:

  - Add support for the .dylib shared library suffix and the -dynamiclib
    linker option on Mac OS X.

  From Steven Knight:

  - Add an Execute() method for executing actions directly.

  - Support passing environment override keyword arguments to Command().

  - Fix use of $MSVS_IGNORE_IDE_PATHS, which was broken when we added
    support for $MSVS_USE_MFC_DIRS last release.

  - Make env.Append() and env.Prepend() act like the underlying Python
    behavior when the variable being appended to is a UserList object.

  - Fix a regression that prevented the Command() global function in
    0.95 from working with command-line strings as actions.

  - Fix checking out a file from a source code management system when
    the env.SourceCode() method was called with an individual file name
    or node, not a directory name or node.

  - Enhance the Task.make_ready() method to create a list of the
    out-of-date Nodes for the task for use by the wrapping interface.

  - Allow Scanners to pull the list of suffixes from the construction
    environment when the "skeys" keyword argument is a string containing
    a construction variable to be expanded.

  - Support new $CPPSUFFIXES, $DSUFFIXES $FORTRANSUFFIXES, and
    $IDLSUFFIXES.  construction variables that contain the default list
    of suffixes to be scanned by a given type of scanner, allowing these
    suffix lists to be easily added to or overridden.

  - Speed up Node creation when calling a Builder by comparing whether two
    Environments are the same object, not if their underlying dictionaries
    are equivalent.

  - Add a --debug=explain option that reports the reason(s) why SCons
    thinks it must rebuild something.

  - Add support for functions that return platform-independent Actions
    to Chmod(), Copy(), Delete(), Mkdir(), Move() and Touch() files
    and/or directories.  Like any other Actions, the returned Action
    object may be executed directly using the Execute() global function
    or env.Execute() environment method, or may be used as a Builder
    action or in an env.Command() action list.

  - Add support for the strfunction argument to all types of Actions:
    CommandAction, ListAction, and CommandGeneratorAction.

  - Speed up turning file system Nodes into strings by caching the
    values after we're finished reading the SConscript files.

  - Have ParseConfig() recognize and supporting adding the -Wa, -Wl,
    and -Wp, flags to ASFLAGS, LINKFLAGS and CPPFLAGS, respectively.

  - Change the .sconsign format and the checks for whether a Node is
    up-to-date to make dependency checks more efficient and correct.

  - Add wrapper Actions to SCons.Defaults for $ASCOM, $ASPPCOM, $LINKCOM,
    $SHLINKCOM, $ARCOM, $LEXCOM and $YACCCOM.  This makes it possible
    to replace the default print behavior with a custom strfunction()
    for each of these.

  - When a Node has been built, don't walk the whole tree back to delete
    the parents's implicit dependencies, let returning up the normal
    Taskmaster descent take care of it for us.

  - Add documented support for separate target_scanner and source_scanner
    arguments to Builder creation, which allows different scanners to
    be applied to source files

  - Don't re-install or (re-generate) .h files when a subsidiary #included
    .h file changes.  This eliminates incorrect circular dependencies
    with .h files generated from other source files.

  - Slim down the internal Sig.Calculator class by eliminating methods
    whose functionality is now covered by Node methods.

  - Document use of the target_factory and source_factory keyword
    arguments when creating Builder objects.  Enhance Dir Nodes so that
    they can be created with user-specified Builder objects.

  - Don't blow up with stack trace when the external $PATH environment
    variable isn't set.

  - Make Builder calls return lists all the time, even if there's only
    one target.  This keeps things consistent and easier to program to
    across platforms.

  - Add a Flatten() function to make it easier to deal with the Builders
    all returning lists of targets, not individual targets.

  - Performance optimizations in Node.FS.__doLookup().

  - Man page fixes:  formatting typos, misspellings, bad example.

  - User's Guide fixes: Fix the signatures of the various example
    *Options() calls.  Triple-quote properly a multi-line Split example.

  - User's Guide additions:  Chapter describing File and Directory
    Nodes.  Section describing declarative nature of SCons functions in
    SConscript files.  Better organization and clarification of points
    raised by Robert P. J. Day.  Chapter describing SConf (Autoconf-like)
    functionality.  Chapter describing how to install Python and
    SCons.  Chapter describing Java builds.

  From Chris Murray:

  - Add a .win32 attribute to force file names to expand with
    Windows backslash path separators.

  - Fix escaping file names on command lines when the expansion is
    concatenated with another string.

  - Add support for Fortran 90 and Fortran 95.  This adds $FORTRAN*
    variables that specify a default compiler, command-line, flags,
    etc. for all Fortran versions, plus separate $F90* and $F95*
    variables for when different compilers/flags/etc. must be specified
    for different Fortran versions.

  - Have individual tools that create libraries override the default
    $LIBPREFIX and $LIBSUFFIX values set by the platform.  This makes
    it easier to use Microsoft Visual Studio tools on a CygWin platform.

  From Gary Oberbrunner:

  - Add a --debug=presub option to print actions prior to substitution.

  - Add a warning upon use of the override keywords "targets" and
    "sources" when calling Builders.  These are usually mistakes which
    are otherwise silently (and confusingly) turned into construction
    variable overrides.

  - Try to find the ICL license file path name in the external environment
    and the registry before resorting to the hard-coded path name.

  - Add support for fetching command-line keyword=value arguments in
    order from an ARGLIST list.

  - Avoid stack traces when trying to read dangling symlinks.

  - Treat file "extensions" that only contain digits as part of the
    file basename.  This supports version numbers as part of shared
    library names, for example.

  - Avoid problems when there are null entries (None or '') in tool
    lists or CPPPATH.

  - Add an example and explanation of how to use "tools = ['default', ..."
    when creating a construction environment.

  - Add a section describing File and Directory Nodes and some of their
    attributes and methods.

  - Have ParseConfig() add a returned -pthread flag to both $CCFLAGS
    and $LINKFLAGS.

  - Fix some test portability issues on Mac OS X (darwin).

  From Simon Perkins:

  - Fix a bug introduced in building shared libraries under MinGW.

  From Kevin Quick:

  - Handling SCons exceptions according to Pythonic standards.

  - Fix test/chained-build.py on systems that execute within one second.

  - Fix tests on systems where 'ar' warns about archive creation.

  From Anthony Roach:

  - Fix use of the --implicit-cache option with timestamp signatures.

  - If Visual Studio is installed, assume the C/C++ compiler, the linker
    and the MIDL compiler that comes with it are available, too.

  - Better error messages when evaluating a construction variable
    expansion yields a Python syntax error.

  - Change the generation of PDB files when using Visual Studio from
    compile time to link time.

  From sam th:

  - Allow SConf.CheckLib() to search a list of libraries, like the
    Autoconf AC_SEARCH_LIBS macro.

  - Allow the env.WhereIs() method to take a "reject" argument to
    let it weed out specific path names.

  From Christoph Wiedemann:

  - Add new Moc() and Uic() Builders for more explicit control over
    Qt builds, plus new construction variables to control them:
    $QT_AUTOSCAN, $QT_DEBUG, $QT_MOCCXXPREFIX, $QT_MOCCXXSUFFIX,
    $QT_MOCHPREFIX, $QT_MOCHSUFFIX, $QT_UICDECLPREFIX, $QT_UICDECLSUFFIX,
    $QT_UICIMPLPREFIX, $QT_UICIMPLSUFFIX and $QT_UISUFFIX.

  - Add a new single_source keyword argument for Builders that enforces
    a single source file on calls to the Builder.



RELEASE 0.95 - Mon, 08 Mar 2004 06:43:20 -0600

  From Chad Austin:

  - Replace print statements with calls to sys.stdout.write() so output
    lines stay together when -j is used.

  - Add portability fixes for a number of tests.

  - Accomodate the fact that Cygwin's os.path.normcase() lies about
    the underlying system being case-sensitive.

  - Fix an incorrect _concat() call in the $RCINCFLAGS definition for
    the mingw Tool.

  - Fix a problem with the msvc tool with Python versions prior to 2.3.

  - Add support for a "toolpath" Tool() and Environment keyword that
    allows Tool modules to be found in specified local directories.

  - Work around Cygwin Python's silly fiction that it's using a
    case-sensitive file system.

  - More robust handling of data in VCComponents.dat.

  - If the "env" command is available, spawn commands with the more
    general "env -" instead of "env -i".

  From Kerim Borchaev:

  - Fix a typo in a msvc.py's registry lookup:  "VCComponents.dat", not
    "VSComponents.dat".

  From Chris Burghart:

  - Fix the ability to save/restore a PackageOption to a file.

  From Steve Christensen:

  - Update the MSVS .NET and MSVC 6.0/7.0 path detection.

  From David M. Cooke:

  - Make the Fortran scanner case-insensitive for the INCLUDE string.

  From Charles Crain:

  - If no version of MSVC is detected but the tool is specified,
    use the MSVC 6.0 paths by default.

  - Ignore any "6.1" version of MSVC found in the registry; this is a
    phony version number (created by later service packs?) and would
    throw off the logic if the user had any non-default paths configure.

  - Correctly detect if the user has independently configured the MSVC
    "include," "lib" or "path" in the registry and use the appropriate
    values.  Previously, SCons would only use the values if all three
    were set in the registry.

  - Make sure side-effect nodes are prepare()d before building their
    corresponding target.

  - Preserve the ability to call BuildDir() multiple times with the
    same target and source directory arguments.

  From Andy Friesen:

  - Add support for the Digital Mars "D" programming language.

  From Scott Lystig Fritchie:

  - Fix the ability to use a custom _concat() function in the
    construction environment when calling _stripixes().

  - Make the message about ignoring a missing SConscript file into a
    suppressable Warning, not a hard-coded sys.stderr.write().

  - If a builder can be called multiple times for a target (because
    the sources and overrides are identical, or it's a builder with the
    "multi" flag set), allow the builder to be called through multiple
    environments so long as the builders have the same signature for
    the environments in questions (that is, they're the same action).

  From Bob Halley:

  - When multiple targets are built by a single action, retrieve all
    of them from cache, not just the first target, and exec the build
    command if any of the targets isn't present in the cache.

  From Zephaniah Hull:

  - Fix command-line ARGUMENTS with multiple = in them.

  From Steven Knight:

  - Fix EnsureSConsVersion() so it checks against the SCons version,
    not the Python version, on Pythons with sys.version_info.

  - Don't swallow the AttributeError when someone uses an expansion like
    $TARGET.bak, so we can supply a more informative error message.

  - Fix an odd double-quote escape sequence in the man page.

  - Fix looking up a naked drive letter as a directory (Dir('C:')).

  - Support using File nodes in the LIBS construction variable.

  - Allow the LIBS construction variable to be a single string or File
    node, not a list, when only one library is needed.

  - Fix typos in the man page:  JAVACHDIR => JARCHDIR; add "for_signature"
    to the __call__() example in the "Variable Substitution" section.

  - Correct error message spellings of "non-existant" to "non-existent."

  - When scanning for libraries to link with, don't append $LIBPREFIXES
    or $LIBSUFFIXES values to the $LIBS values if they're already present.

  - Add a ZIPCOMPRESSION construction variable to control whether the
    internal Python action for the Zip Builder compresses the file or
    not.  The default value is zipfile.ZIP_DEFLATED, which generates
    a compressed file.

  - Refactor construction variable expansion to support recursive
    expansion of variables (e.g. CCFLAGS = "$CCFLAGS -g") without going
    into an infinite loop.  Support this in all construction variable
    overrides, as well as when copying Environments.

  - Fix calling Configure() from more than one subsidiary SConscript file.

  - Fix the env.Action() method so it returns the correct type of
    Action for its argument(s).

  - Fix specifying .class files as input to JavaH with the .class suffix
    when they weren't generated using the Java Builder.

  - Make the check for whether all of the objects going into a
    SharedLibrary() are shared work even if the object was built in a
    previous run.

  - Supply meaningful error messages, not stack traces, if we try to add
    a non-Node as a source, dependency, or ignored dependency of a Node.

  - Generate MSVS Project files that re-invoke SCons properly regardless
    of whether the file was built via scons.bat or scons.py.
    (Thanks to Niall Douglas for contributing code and testing.)

  - Fix TestCmd.py, runtest.py and specific tests to accomodate being
    run from directories whose paths include white space.

  - Provide a more useful error message if a construction variable
    expansion contains a syntax error during evaluation.

  - Fix transparent checkout of implicit dependency files from SCCS
    and RCS.

  - Added new --debug=count, --debug=memory and --debug=objects options.
    --debug=count and --debug=objects only print anything when run
    under Python 2.1 or later.

  - Deprecate the "overrides" keyword argument to Builder() creation
    in favor of using keyword argument values directly (like we do
    for builder execution and the like).

  - Always use the Builder overrides in substitutions, not just if
    there isn't a target-specific environment.

  - Add new "rsrcpath" and "rsrcdir" and attributes to $TARGET/$SOURCE,
    so Builder command lines can find things in Repository source
    directories when using BuildDir.

  - Fix the M4 Builder so that it chdirs to the Repository directory
    when the input file is in the source directory of a BuildDir.

  - Save memory at build time by allowing Nodes to delete their build
    environments after they've been built.

  - Add AppendUnique() and PrependUnique() Environment methods, which
    add values to construction variables like Append() and Prepend()
    do, but suppress any duplicate elements in the list.

  - Allow the 'qt' tool to still be used successfully from a copied
    Environment.  The include and library directories previously ended up
    having the same string re-appended to the end, yielding an incorrect
    path name.

  - Supply a more descriptive error message when the source for a target
    can't be found.

  - Initialize all *FLAGS variables with objects do the right thing with
    appending flags as strings or lists.

  - Make things like ${TARGET.dir} work in *PATH construction variables.

  - Allow a $MSVS_USE_MFC_DIRS construction variable to control whether
    ATL and MFC directories are included in the default INCLUDE and
    LIB paths.

  - Document the dbm_module argument to the SConsignFile() function.

  From Vincent Risi:

  - Add support for the bcc32, ilink32 and tlib Borland tools.

  From Anthony Roach:

  - Supply an error message if the user tries to configure a BuildDir
    for a directory that already has one.

  - Remove documentation of the still-unimplemented -e option.

  - Add -H help text listing the legal --debug values.

  - Don't choke if a construction variable is a non-string value.

  - Build Type Libraries in the target directory, not the source
    directory.

  - Add an appendix to the User's Guide showing how to accomplish
    various common tasks in Python.

  From Greg Spencer:

  - Add support for Microsoft Visual Studio 2003 (version 7.1).

  - Evaluate $MSVSPROJECTSUFFIX and $MSVSSOLUTIONSUFFIX when the Builder
    is invoked, not when the tool is initialized.

  From Christoph Wiedemann:

  - When compiling Qt, make sure the moc_*.cc files are compiled using
    the flags from the environment used to specify the target, not
    the environment that first has the Qt Builders attached.



RELEASE 0.94 - Fri, 07 Nov 2003 05:29:48 -0600

  From Hartmut Goebel:

  - Add several new types of canned functions to help create options:
    BoolOption(), EnumOption(), ListOption(), PackageOption(),
    PathOption().

  From Steven Knight:

  - Fix use of CPPDEFINES with C++ source files.

  - Fix env.Append() when the operand is an object with a __cmp__()
    method (like a Scanner instance).

  - Fix subclassing the Environment and Scanner classes.

  - Add BUILD_TARGETS, COMMAND_LINE_TARGETS and DEFAULT_TARGETS variables.

  From Steve Leblanc:

  - SGI fixes:  Fix C++ compilation, add a separate Tool/sgic++.py module.

  From Gary Oberbrunner:

  - Fix how the man page un-indents after examples in some browsers.

  From Vincent Risi:

  - Fix the C and C++ tool specifications for AIX.



RELEASE 0.93 - Thu, 23 Oct 2003 07:26:55 -0500

  From J.T. Conklin:

  - On POSIX, execute commands with the more modern os.spawnvpe()
    function, if it's available.

  - Scan .S, .spp and .SPP files for C preprocessor dependencies.

  - Refactor the Job.Parallel() class to use a thread pool without a
    condition variable.  This improves parallel build performance and
    handles keyboard interrupts properly when -j is used.

  From Charles Crain:

  - Add support for a JARCHDIR variable to control changing to a
    directory using the jar -C option.

  - Add support for detecting Java manifest files when using jar,
    and specifying them using the jar m flag.

  - Fix some Python 2.2 specific things in various tool modules.

  - Support directories as build sources, so that a rebuild of a target
    can be triggered if anything underneath the directory changes.

  - Have the scons.bat and scons.py files look for the SCons modules
    in site-packages as well.

  From Christian Engel:

  - Support more flexible inclusion of separate C and C++ compilers.

  - Use package management tools on AIX and Solaris to find where
    the comilers are installed, and what version they are.

  - Add support for CCVERSION and CXXVERSION variables for a number
    of C and C++ compilers.

  From Sergey Fogel:

  - Add test cases for the new capabilities to run bibtex and to rerun
    latex as needed.

  From Ralf W. Grosse-Kunstleve:

  - Accomodate anydbm modules that don't have a sync() method.

  - Allow SConsignFile() to take an argument specifying the DBM
    module to be used.

  From Stephen Kennedy:

  - Add support for a configurable global .sconsign.dbm file which
    can be used to avoid cluttering each directory with an individual
    .sconsign file.

  From John Johnson:

  - Fix (re-)scanning of dependencies in generated or installed
    header files.

  From Steven Knight:

  - The -Q option suppressed too many messages; fix it so that it only
    suppresses the Reading/Building messages.

  - Support #include when there's no space before the opening quote
    or angle bracket.

  - Accomodate alphanumeric version strings in EnsurePythonVersion().

  - Support arbitrary expansion of construction variables within
    file and directory arguments to Builder calls and Environment methods.

  - Add Environment-method versions of the following global functions:
    Action(), AddPostAction(), AddPreAction(), Alias(), Builder(),
    BuildDir(), CacheDir(), Clean(), Configure(), Default(),
    EnsurePythonVersion(), EnsureSConsVersion(), Environment(),
    Exit(), Export(), FindFile(), GetBuildPath(), GetOption(), Help(),
    Import(), Literal(), Local(), Platform(), Repository(), Scanner(),
    SConscriptChdir(), SConsignFile(), SetOption(), SourceSignatures(),
    Split(), TargetSignatures(), Tool(), Value().

  - Add the following global functions that correspond to the same-named
    Environment methods:  AlwaysBuild(), Command(), Depends(), Ignore(),
    Install(), InstallAs(), Precious(), SideEffect() and SourceCode().

  - Add the following global functions that correspond to the default
    Builder methods supported by SCons: CFile(), CXXFile(), DVI(), Jar(),
    Java(), JavaH(), Library(), M4(), MSVSProject(), Object(), PCH(),
    PDF(), PostScript(), Program(), RES(), RMIC(), SharedLibrary(),
    SharedObject(), StaticLibrary(), StaticObject(), Tar(), TypeLibrary()
    and Zip().

  - Rearrange the man page to show construction environment methods and
    global functions in the same list, and to explain the difference.

  - Alphabetize the explanations of the builder methods in the man page.

  - Rename the Environment.Environment class to Enviroment.Base.
    Allow the wrapping interface to extend an Environment by using its own
    subclass of Environment.Base and setting a new Environment.Environment
    variable as the calling entry point.

  - Deprecate the ParseConfig() global function in favor of a same-named
    construction environment method.

  - Allow the Environment.WhereIs() method to take explicit path and
    pathext arguments (like the underlying SCons.Util.WhereIs() function).

  - Remove the long-obsolete {Get,Set}CommandHandler() functions.

  - Enhance env.Append() to suppress null values when appropriate.

  - Fix ParseConfig() so it works regardless of initial construction
    variable values.

    Extend CheckHeader(), CheckCHeader(), CheckCXXHeader() and
    CheckLibWithHeader() to accept a list of header files that will be
    #included in the test.  The last one in the list is assumed to be
    the one being checked for.  (Prototype code contributed by Gerard
    Patel and Niall Douglas).

  - Supply a warning when -j is used and threading isn't built in to
    the current version of Python.

  - First release of the User's Guide (finally, and despite a lot
    of things still missing from it...).

  From Clark McGrew:

  - Generalize the action for .tex files so that it will decide whether
    a file is TeX or LaTeX, check the .aux output to decide if it should
    run bibtex, and check the .log output to re-run LaTeX if needed.

  From Bram Moolenaar:

  - Split the non-SCons-specific functionality from SConf.py to a new,
    re-usable Conftest.py module.

  From Gary Oberbrunner:

  - Allow a directory to be the target or source or dependency of a
    Depends(), Ignore(), Precious() or SideEffect() call.

  From Gerard Patel:

  - Use the %{_mandir} macro when building our RPM package.

  From Marko Rauhamaa:

  - Have the closing message say "...terminated because of errors" if
    there were any.

  From Anthony Roach:

  - On Win32 systems, only use "rm" to delete files if Cygwin is being
    used.   ("rm" doesn't understand Win32-format path names.)

  From Christoph Wiedemann:

  - Fix test/SWIG.py to find the Python include directory in all cases.

  - Fix a bug in detection of Qt installed on the local system.

  - Support returning Python 2.3 BooleanType values from Configure checks.

  - Provide an error message if someone mistakenly tries to call a
    Configure check from within a Builder function.

  - Support calling a Builder when a Configure context is still open.

  - Handle interrupts better by eliminating all try:-except: blocks
    which caught any and all exceptions, including KeyboardInterrupt.

  - Add a --duplicate= option to control how files are duplicated.



RELEASE 0.92 - Wed, 20 Aug 2003 03:45:28 -0500

  From Charles Crain and Gary Oberbrunner:

  - Fix Tool import problems with the Intel and PharLap linkers.

  From Steven Knight

  - Refactor the DictCmdGenerator class to be a Selector subclass.

  - Allow the DefaultEnvironment() function to take arguments and pass
    them to instantiation of the default construction environment.

  - Update the Debian package so it uses Python 2.2 and more closely
    resembles the currently official Debian packaging info.

  From Gerard Patel

  - When the yacc -d flag is used, take the .h file base name from the
    target .c file, not the source (matching what yacc does).



RELEASE 0.91 - Thu, 14 Aug 2003 13:00:44 -0500

  From Chad Austin:

  - Support specifying a list of tools when calling Environment.Copy().

  - Give a Value Nodes a timestamp of the system time when they're
    created, so they'll work when using timestamp-based signatures.

  - Add a DefaultEnvironment() function that only creates a default
    environment on-demand (for fetching source files, e.g.).

  - Portability fix for test/M4.py.

  From Steven Knight:

  - Tighten up the scons -H help output.

  - When the input yacc file ends in .yy and the -d flag is specified,
    recognize that a .hpp file (not a .h file) will be created.

  - Make builder prefixes work correctly when deducing a target
    from a source file name in another directory.

  - Documentation fixes: typo in the man page; explain up-front about
    not propagating the external environment.

  - Use "cvs co -d" instead of "cvs co -p >" when checking out something
    from CVS with a specified module name.  This avoids zero-length
    files when there is a checkout error.

  - Add an "sconsign" script to print the contents of .sconsign files.

  - Speed up maintaining the various lists of Node children by using
    dictionaries to avoid "x in list" searches.

  - Cache the computed list of Node children minus those being Ignored
    so it's only calculated once.

  - Fix use of the --cache-show option when building a Program()
    (or using any other arbitrary action) by making sure all Action
    instances have strfunction() methods.

  - Allow the source of Command() to be a directory.

  - Better error handling of things like raw TypeErrors in SConscripts.

  - When installing using "setup.py install --prefix=", suppress the
    distutils warning message about adding the (incorrect) library
    directory to your search path.

  - Correct the spelling of the "validater" option to "validator."
    Add a DeprecatedWarning when the old spelling is used.

  - Allow a Builder's emitter to be a dictionary that maps source file
    suffixes to emitter functions, using the suffix of the first file
    in the source list to pick the right one.

  - Refactor the creation of the Program, *Object and *Library Builders
    so that they're moved out of SCons.Defaults and created on demand.

  - Don't split SConscript file names on white space.

  - Document the SConscript function's "dirs" and "name" keywords.

  - Remove the internal (and superfluous) SCons.Util.argmunge() function.

  - Add /TP to the default CXXFLAGS for msvc, so it can compile all
    of the suffixes we use as C++ files.

  - Allow the "prefix" and "suffix" attributes of a Builder to be
    callable objects that return generated strings, or dictionaries
    that map a source file suffix to the right prefix/suffix.

  - Support a MAXLINELINELENGTH construction variable on Win32 systems
    to control when a temporary file is used for long command lines.

  - Make how we build .rpm packages not depend on the installation
    locations from the distutils being used.

  - When deducing a target Node, create it directly from the first
    source Node, not by trying to create the right string to pass to
    arg2nodes().

  - Add support for SWIG.

  From Bram Moolenaar:

  - Test portability fixes for FreeBSD.

  From Gary Oberbrunner:

  - Report the target being built in error messages when building
    multiple sources from different extensions, or when the target file
    extension can't be deduced, or when we don't have an action for a
    file suffix.

  - Provide helpful error messages when the arguments to env.Install()
    are incorrect.

  - Fix the value returned by the Node.prevsiginfo() method to conform
    to a previous change when checking whether a node is current.

  - Supply a stack trace if the Taskmaster catches an exception.

  - When using a temporary file for a long link line on Win32 systems,
    (also) print the command line that is being executed through the
    temporary file.

  - Initialize the LIB environment variable when using the Intel
    compiler (icl).

  - Documentation fixes:  better explain the AlwaysBuild() function.

  From Laurent Pelecq:

  - When the -debug=pdb option is specified, use pdb.Pdb().runcall() to
    call pdb directly, don't call Python recursively.

  From Ben Scott:

  - Add support for a platform-independent CPPDEFINES variable.

  From Christoph Wiedemann:

  - Have the g++ Tool actually use g++ in preference to c++.

  - Have the gcc Tool actually use gcc in preference to cc.

  - Add a gnutools.py test of the GNU tool chain.

  - Be smarter about linking: use $CC by default and $CXX only if we're
    linking with any C++ objects.

  - Avoid SCons hanging when a piped command has a lot of output to read.

  - Add QT support for preprocessing .ui files into .c files.



RELEASE 0.90 - Wed, 25 Jun 2003 14:24:52 -0500

  From Chad Austin:

  - Fix the _concat() documentation, and add a test for it.

  - Portability fixes for non-GNU versions of lex and yacc.

  From Matt Balvin:

  - Fix handling of library prefixes when the subdirectory matches
    the prefix.

  From Timothee Bessett:

  - Add an M4 Builder.

  From Charles Crain:

  - Use '.lnk' as the suffix on the temporary file for linking long
    command lines (necessary for the Phar Lap linkloc linker).

  - Save non-string Options values as their actual type.

  - Save Options string values that contain a single quote correctly.

  - Save any Options values that are changed from the default
    Environment values, not just ones changed on the command line or in
    an Options file.

  - Make closing the Options file descriptor exception-safe.

  From Steven Knight:

  - SCons now enforces (with an error) that construction variables
    must have the same form as valid Python identifiers.

  - Fix man page bugs: remove duplicate AddPostAction() description;
    document no_import_lib; mention that CPPFLAGS does not contain
    $_CPPINCFLAGS; mention that F77FLAGS does not contain $_F77INCFLAGS;
    mention that LINKFLAGS and SHLINKFLAGS contains neither $_LIBFLAGS
    nor $_LIBDIRFLAGS.

  - Eliminate a dependency on the distutils.fancy_getopt module by
    copying and pasting its wrap_text() function directly.

  - Make the Script.Options() subclass match the underlying base class
    implementation.

  - When reporting a target is up to date, quote the target like make
    (backquote-quote) instead of with double quotes.

  - Fix handling of ../* targets when using -U, -D or -u.

  From Steve Leblanc:

  - Don't update the .sconsign files when run with -n.

  From Gary Oberbrunner:

  - Add support for the Intel C Compiler (icl.exe).

  From Anthony Roach

  - Fix Import('*').

  From David Snopek

  - Fix use of SConf in paths with white space in them.

  - Add CheckFunc and CheckType functionality to SConf.

  - Fix use of SConf with Builders that return a list of nodes.

  From David Snopek and Christoph Wiedemann

  - Fix use of the SConf subsystem with SConscriptChdir().

  From Greg Spencer

  - Check for the existence of MS Visual Studio on disk before using it,
    to avoid getting fooled by leftover junk in the registry.

  - Add support for MSVC++ .NET.

  - Add support for MS Visual Studio project files (DSP, DSW,
    SLN and VCPROJ files).

  From Christoph Wiedemann

  - SConf now works correctly when the -n and -q options are used.



RELEASE 0.14 - Wed, 21 May 2003 05:16:32 -0500

  From Chad Austin:

  - Use .dll (not .so) for shared libraries on Cygwin; use -fPIC
    when compiling them.

  - Use 'rm' to remove files under Cygwin.

  - Add a PLATFORM variable to construction environments.

  - Remove the "platform" argument from tool specifications.

  - Propogate PYTHONPATH when running the regression tests so distutils
    can be found in non-standard locations.

  - Using MSVC long command-line linking when running Cygwin.

  - Portability fixes for a lot of tests.

  - Add a Value Node class for dependencies on in-core Python values.

  From Allen Bierbaum:

  - Pass an Environment to the Options validator method, and
    add an Options.Save() method.

  From Steve Christensen:

  - Add an optional sort function argument to the GenerateHelpText()
    Options function.

  - Evaluate the "varlist" variables when computing the signature of a
    function action.

  From Charles Crain:

  - Parse the source .java files for class names (including inner class
    names) to figure out the target .class files that will be created.

  - Make Java support work with Repositories and SConscriptChdir(0).

  - Pass Nodes, not strings, to Builder emitter functions.

  - Refactor command-line interpolation and signature calculation
    so we can use real Node attributes.

  From Steven Knight:

  - Add Java support (javac, javah, jar and rmic).

  - Propagate the external SYSTEMROOT environment variable into ENV on
    Win32 systems, so external commands that use sockets will work.

  - Add a .posix attribute to PathList expansions.

  - Check out CVS source files using POSIX path names (forward slashes
    as separators) even on Win32.

  - Add Node.clear() and Node.FS.Entry.clear() methods to wipe out a
    Node's state, allowing it to be re-evaluated by continuous
    integration build interfaces.

  - Change the name of the Set{Build,Content}SignatureType() functions
    to {Target,Source}Signatures().  Deprecate the old names but support
    them for backwards compatibility.

  - Add internal SCons.Node.FS.{Dir,File}.Entry() methods.

  - Interpolate the null string if an out-of-range subscript is used
    for a construction variable.

  - Fix the internal Link function so that it properly links or copies
    files in subsidiary BuildDir directories.

  - Refactor the internal representation of a single execution instance
    of an action to eliminate redundant signature calculations.

  - Eliminate redundant signature calculations for Nodes.

  - Optimize out calling hasattr() before accessing attributes.

  - Say "Cleaning targets" (not "Building...") when the -c option is
    used.

  From Damyan Pepper:

  - Quote the "Entering directory" message like Make.

  From Stefan Reichor:

  - Add support for using Ghostscript to convert Postscript to PDF files.

  From Anthony Roach:

  - Add a standalone "Alias" function (separate from an Environment).

  - Make Export() work for local variables.

  - Support passing a dictionary to Export().

  - Support Import('*') to import everything that's been Export()ed.

  - Fix an undefined exitvalmap on Win32 systems.

  - Support new SetOption() and GetOption() functions for setting
    various command-line options from with an SConscript file.

  - Deprecate the old SetJobs() and GetJobs() functions in favor of
    using the new generic {Set,Get}Option() functions.

  - Fix a number of tests that searched for a Fortran compiler using the
    external PATH instead of what SCons would use.

  - Fix the interaction of SideEffect() and BuildDir() so that (for
    example) PDB files get put correctly in a BuildDir().

  From David Snopek:

  - Contribute the "Autoscons" code for Autoconf-like checking for
    the existence of libraries, header files and the like.

  - Have the Tool() function add the tool name to the $TOOLS
    construction variable.

  From Greg Spencer:

  - Support the C preprocessor #import statement.

  - Allow the SharedLibrary() Builder on Win32 systems to be able to
    register a newly-built dll using regsvr32.

  - Add a Builder for Windows type library (.tlb) files from IDL files.

  - Add an IDL scanner.

  - Refactor the Fortran, C and IDL scanners to share common logic.

  - Add .srcpath and .srcdir attributes to $TARGET and $SOURCE.

  From Christoph Wiedemann:

  - Integrate David Snopek's "Autoscons" code as the new SConf
    configuration subsystem, including caching of values between
    runs (using normal SCons dependency mechanisms), tests, and
    documentation.



RELEASE 0.13 - Mon, 31 Mar 2003 20:22:00 -0600

  From Charles Crain:

  - Fix a bug when BuildDir(duplicate=0) is used and SConscript
    files are called from within other SConscript files.

  - Support (older) versions of Perforce which don't set the Windows
    registry.



RELEASE 0.12 - Thu, 27 Mar 2003 23:52:09 -0600

  From Charles Crain:

  - Added support for the Perforce source code management system.

  - Fix str(Node.FS) so that it returns a path relative to the calling
    SConscript file's directory, not the top-level directory.

  - Added support for a separate src_dir argument to SConscript()
    that allows explicit specification of where the source files
    for an SConscript file can be found.

  - Support more easily re-usable flavors of command generators by
    calling callable variables when strings are expanded.

  From Steven Knight:

  - Added an INSTALL construction variable that can be set to a function
    to control how the Install() and InstallAs() Builders install files.
    The default INSTALL function now copies, not links, files.

  - Remove deprecated features:  the "name" argument to Builder objects,
    and the Environment.Update() method.

  - Add an Environment.SourceCode() method to support fetching files
    from source code systems.  Add factory methods that create Builders
    to support BitKeeper, CVS, RCS, and SCCS.  Add support for fetching
    files from RCS or SCCS transparently (like GNU Make).

  - Make the internal to_String() function more efficient.

  - Make the error message the same as other build errors when there's a
    problem unlinking a target file in preparation for it being built.

  - Make TARGET, TARGETS, SOURCE and SOURCES reserved variable names and
    warn if the user tries to set them in a construction environment.

  - Add support for Tar and Zip files.

  - Better documentation of the different ways to export variables to a
    subsidiary SConscript file.  Fix documentation bugs in a tools
    example, places that still assumed SCons split strings on white
    space, and typos.

  - Support fetching arbitrary files from the TARGETS or SOURCES lists
    (e.g. ${SOURCES[2]}) when calculating the build signature of a
    command.

  - Don't silently swallow exceptions thrown by Scanners (or other
    exceptions while finding a node's dependent children).

  - Push files to CacheDir() before calling the superclass built()
    method (which may clear the build signature as part of clearing
    cached implicit dependencies, if the file has a source scanner).
    (Bug reported by Jeff Petkau.)

  - Raise an internal error if we attempt to push a file to CacheDir()
    with a build signature of None.

  - Add an explicit Exit() function for terminating early.

  - Change the documentation to correctly describe that the -f option
    doesn't change to the directory in which the specified file lives.

  - Support changing directories locally with SConscript directory
    path names relative to any SConstruct file specified with -f.
    This allows you to build in another directory by simply changing
    there and pointing at the SConstruct file in another directory.

  - Change the default SConscriptChdir() behavior to change to the
    SConscript directory while it's being read.

  - Fix an exception thrown when the -U option was used with no
    Default() target specified.

  - Fix -u so that it builds things in corresponding build directories
    when used in a source directory.

  From Lachlan O'Dea:

  - Add SharedObject() support to the masm tool.

  - Fix WhereIs() to return normalized paths.

  From Jeff Petkau:

  - Don't copy a built file to a CacheDir() if it's already there.

  - Avoid partial copies of built files in a CacheDir() by copying
    to a temporary file and renaming.

  From Anthony Roach:

  - Fix incorrect dependency-cycle errors when an Aliased source doesn't
    exist.



RELEASE 0.11 - Tue, 11 Feb 2003 05:24:33 -0600

  From Chad Austin:

  - Add support for IRIX and the SGI MIPSPro tool chain.

  - Support using the MSVC tool chain when running Cygwin Python.

  From Michael Cook:

  - Avoid losing signal bits in the exit status from a command,
    helping terminate builds on interrupt (CTRL+C).

  From Charles Crain:

  - Added new AddPreAction() and AddPostAction() functions that support
    taking additional actions before or after building specific targets.

  - Add support for the PharLap ETS tool chain.

  From Steven Knight:

  - Allow Python function Actions to specify a list of construction
    variables that should be included in the Action's signature.

  - Allow libraries in the LIBS variable to explicitly include the prefix
    and suffix, even when using the GNU linker.
    (Bug reported by Neal Becker.)

  - Use DOS-standard CR-LF line endings in the scons.bat file.
    (Bug reported by Gary Ruben.)

  - Doc changes:  Eliminate description of deprecated "name" keyword
    argument from Builder definition (reported by Gary Ruben).

  - Support using env.Append() on BUILDERS (and other dictionaries).
    (Bug reported by Bj=F6rn Bylander.)

  - Setting the BUILDERS construction variable now properly clears
    the previous Builder attributes from the construction Environment.
    (Bug reported by Bj=F6rn Bylander.)

  - Fix adding a prefix to a file when the target isn't specified.
    (Bug reported by Esa Ilari Vuokko.)

  - Clean up error messages from problems duplicating into read-only
    BuildDir directories or into read-only files.

  - Add a CommandAction.strfunction() method, and add an "env" argument
    to the FunctionAction.strfunction() method, so that all Action
    objects have strfunction() methods, and the functions for building
    and returning a string both take the same arguments.

  - Add support for new CacheDir() functionality to share derived files
    between builds, with related options --cache-disable, --cache-force,
    and --cache-show.

  - Change the default behavior when no targets are specified to build
    everything in the current directory and below (like Make).  This
    can be disabled by specifying Default(None) in an SConscript.

  - Revamp SCons installation to fix a case-sensitive installation
    on Win32 systems, and to add SCons-specific --standard-lib,
    --standalone-lib, and --version-lib options for easier user
    control of where the libraries get installed.

  - Fix the ability to directly import and use Platform and Tool modules
    that have been implicitly imported into an Environment().

  - Add support for allowing an embedding interface to annotate a node
    when it's created.

  - Extend the SConscript() function to accept build_dir and duplicate
    keyword arguments that function like a BuildDir() call.

  From Steve Leblanc:

  - Fix the output of -c -n when directories are involved, so it
    matches -c.

  From Anthony Roach:

  - Use a different shared object suffix (.os) when using gcc so shared
    and static objects can exist side-by-side in the same directory.

  - Allow the same object files on Win32 to be linked into either
    shared or static libraries.

  - Cache implicit cache values when using --implicit-cache.



RELEASE 0.10 - Thu, 16 Jan 2003 04:11:46 -0600

  From Derrick 'dman' Hudson:

  - Support Repositories on other file systems by symlinking or
    copying files when hard linking won't work.

  From Steven Knight:

  - Remove Python bytecode (*.pyc) files from the scons-local packages.

  - Have FunctionActions print a description of what they're doing
    (a representation of the Python call).

  - Fix the Install() method so that, like other actions, it prints
    what would have happened when the -n option is used.

  - Don't create duplicate source files in a BuildDir when the -n
    option is used.

  - Refactor the Scanner interface to eliminate unnecessary Scanner
    calls and make it easier to write efficient scanners.

  - Added a "recursive" flag to Scanner creation that specifies the
    Scanner should be invoked recursively on dependency files returned
    by the scanner.

  - Significant performance improvement from using a more efficient
    check, throughout the code, for whether a Node has a Builder.

  - Fix specifying only the source file to MultiStepBuilders such as
    the Program Builder.  (Bug reported by Dean Bair.)

  - Fix an exception when building from a file with the same basename as
    the subdirectory in which it lives.  (Bug reported by Gerard Patel.)

  - Fix automatic deduction of a target file name when there are
    multiple source files specified; the target is now deduced from just
    the first source file in the list.

  - Documentation fixes: better initial explanation of SConscript files;
    fix a misformatted "table" in the StaticObject explanation.

  From Steven Knight and Steve Leblanc:

  - Fix the -c option so it will remove symlinks.

  From Steve Leblanc:

  - Add a Clean() method to support removing user-specified targets
    when using the -c option.

  - Add a development script for running SCons through PyChecker.

  - Clean up things found by PyChecker (mostly unnecessary imports).

  - Add a script to use HappyDoc to create HTML class documentation.

  From Lachlan O'Dea:

  - Make the Environment.get() method return None by default.

  From Anthony Roach:

  - Add SetJobs() and GetJobs() methods to allow configuration of the
    number of default jobs (still overridden by -j).

  - Convert the .sconsign file format from ASCII to a pickled Python
    data structure.

  - Error message cleanups:  Made consistent the format of error
    messages (now all start with "scons: ***") and warning messages (now
    all start with "scons: warning:").  Caught more cases with the "Do
    not know how to build" error message.

  - Added support for the MinGW tool chain.

  - Added a --debug=includes option.



RELEASE 0.09 - Thu,  5 Dec 2002 04:48:25 -0600

  From Chad Austin:

  - Add a Prepend() method to Environments, to append values to
    the beginning of construction variables.

  From Matt Balvin:

  - Add long command-line support to the "lib" Tool (Microsoft library
    archiver), too.

  From Charles Crain:

  - Allow $$ in a string to be passed through as $.

  - Support file names with odd characters in them.

  - Add support for construction variable substition on scanner
    directories (in CPPPATH, F77PATH, LIBPATH, etc.).

  From Charles Crain and Steven Knight:

  - Add Repository() functionality, including the -Y option.

  From Steven Knight:

  - Fix auto-deduction of target names so that deduced targets end
    up in the same subdirectory as the source.

  - Don't remove source files specified on the command line!

  - Suport the Intel Fortran Compiler (ifl.exe).

  - Supply an error message if there are no command-line or
    Default() targets specified.

  - Fix the ASPPCOM values for the GNU assembler.
    (Bug reported by Brett Polivka.)

  - Fix an exception thrown when a Default() directory was specified
    when using the -U option.

  - Issue a warning when -c can't remove a target.

  - Eliminate unnecessary Scanner calls by checking for the
    existence of a file before scanning it.  (This adds a generic
    hook to check an arbitrary condition before scanning.)

  - Add explicit messages to tell when we're "Reading SConscript files
    ...," "done reading SConscript files," "Building targets," and
    "done building targets."  Add a -Q option to supress these.

  - Add separate $SHOBJPREFIX and $SHOBJSUFFIX construction variables
    (by default, the same as $OBJPREFIX and $OBJSUFFIX).

  - Add Make-like error messages when asked to build a source file,
    and before trying to build a file that doesn't have all its source
    files (including when an invalid drive letter is used on WIN32).

  - Add an scons-local-{version} package (in both .tar.gz and .zip
    flavors) to help people who want to ship SCons as a stand-alone
    build tool in their software packages.

  - Prevent SCons from unlinking files in certain situations when
    the -n option is used.

  - Change the name of Tool/lib.py to Tool/mslib.py.

  From Steven Knight and Anthony Roach:

  - Man page:  document the fact that Builder calls return Node objects.

  From Steve LeBlanc:

  - Refactor option processing to use our own version of Greg Ward's
    Optik module, modified to run under Python 1.5.2.

  - Add a ParseConfig() command to modify an environment based on
    parsing output from a *-config command.

  From Jeff Petkau:

  - Fix interpretation of '#/../foo' on Win32 systems.

  From Anthony Roach:

  - Fixed use of command lines with spaces in their arguments,
    and use of Nodes with spaces in their string representation.

  - Make access and modification times of files in a BuildDir match
    the source file, even when hard linking isn't available.

  - Make -U be case insensitive on Win32 systems.

  - Issue a warning and continue when finding a corrupt .sconsign file.

  - Fix using an alias as a dependency of a target so that if one of the
    alias' dependencies gets rebuilt, the resulting target will, too.

  - Fix differently ordered targets causing unnecessary rebuilds
    on case insensitive systems.

  - Use os.system() to execute external commands whenever the "env"
    utility is available, which is much faster than fork()/exec(),
    and fixes the -j option on several platforms.

  - Fix use of -j with multiple targets.

  - Add an Options() object for friendlier accomodation of command-
    line arguments.

  - Add support for Microsoft VC++ precompiled header (.pch) files,
    debugger (.pdb) files, and resource (.rc) files.

  - Don't compute the $_CPPINCFLAGS, $_F77INCFLAGS, $_LIBFLAGS and
    $_LIBDIRFLAGS variables each time a command is executed, define
    them so they're computed only as needed.  Add a new _concat
    function to the Environment that allows people to define their
    own similar variables.

  - Fix dependency scans when $LIBS is overridden.

  - Add EnsurePythonVersion() and EnsureSConsVersion() functions.

  - Fix the overly-verbose stack trace on ListBuilder build errors.

  - Add a SetContentSignatureType() function, allowing use of file
    timestamps instead of MD5 signatures.

  - Make -U and Default('source') fail gracefully.

  - Allow the File() and Dir() methods to take a path-name string as
    the starting directory, in addition to a Dir object.

  - Allow the command handler to be selected via the SPAWN, SHELL
    and ESCAPE construction variables.

  - Allow construction variables to be overridden when a Builder
    is called.

  From sam th:

  - Dynamically check for the existence of utilities with which to
    initialize Environments by default.



RELEASE 0.08 - Mon, 15 Jul 2002 12:08:51 -0500

  From Charles Crain:

  - Fixed a bug with relative CPPPATH dirs when using BuildDir().
    (Bug reported by Bob Summerwill.)

  - Added a warnings framework and a --warn option to enable or
    disable warnings.

  - Make the C scanner warn users if files referenced by #include
    directives cannot be found and --warn=dependency is specified.

  - The BUILDERS construction variable should now be a dictionary
    that maps builder names to actions.  Existing uses of lists,
    and the Builder name= keyword argument, generate warnings
    about use of deprecated features.

  - Removed the "shared" keyword argument from the Object and
    Library builders.

  - Added separated StaticObject, SharedObject, StaticLibrary and
    SharedLibrary builders.  Made Object and Library synonyms for
    StaticObject and StaticLibrary, respectively.

  - Add LIBS and LIBPATH dependencies for shared libraries.

  - Removed support for the prefix, suffix and src_suffix arguments
    to Builder() to be callable functions.

  - Fix handling file names with multiple dots.

  - Allow a build directory to be outside of the SConstruct tree.

  - Add a FindFile() function that searches for a file node with a
    specified name.

  - Add $CPPFLAGS to the shared-object command lines for g++ and gcc.

  From Charles Crain and Steven Knight:

  - Add a "tools=" keyword argument to Environment instantiation,
    and a separate Tools() method, for more flexible specification
    of tool-specific environment changes.

  From Steven Knight:

  - Add a "platform=" keyword argument to Environment instantiation,
    and a separate Platform() method, for more flexible specification
    of platform-specific environment changes.

  - Updated README instructions and setup.py code to catch an
    installation failure from not having distutils installed.

  - Add descriptions to the -H help text for -D, -u and -U so
    people can tell them apart.

  - Remove the old feature of automatically splitting strings
    of file names on white space.

  - Add a dependency Scanner for native Fortran "include" statements,
    using a new "F77PATH" construction variable.

  - Fix C #include scanning to detect file names with characters like
    '-' in them.

  - Add more specific version / build output to the -v option.

  - Add support for the GNU as, Microsoft masm, and nasm assemblers.

  - Allow the "target" argument to a Builder call to be omitted, in
    which case the target(s) are deduced from the source file(s) and the
    Builder's specified suffix.

  - Add a tar archive builder.

  - Add preliminary support for the OS/2 Platform, including the icc
    and ilink Tools.

  From Jeff Petkau:

  - Fix --implicit-cache if the scanner returns an empty list.

  From Anthony Roach:

  - Add a "multi" keyword argument to Builder creation that specifies
    it's okay to call the builder multiple times for a target.

  - Set a "multi" on Aliases so multiple calls will append to an Alias.

  - Fix emitter functions' use of path names when using BuildDir or
    in subdirectories.

  - Fix --implicit-cache causing redundant rebuilds when the header
    file list changed.

  - Fix --implicit-cache when a file has no implicit dependencies and
    its source is generated.

  - Make the drive letters on Windows always be the same case, so that
    changes in the case of drive letters don't cause a rebuild.

  - Fall back to importing the SCons.TimeStamp module if the SCons.MD5
    module can't be imported.

  - Fix interrupt handling to guarantee that a single interrupt will
    halt SCons both when using -j and not.

  - Fix .sconsign signature storage so that output files of one build
    can be safely used as input files to another build.

  - Added a --debug=time option to print SCons execution times.

  - Print an error message if a file can't be unlinked before being
    built, rather than just silently terminating the build.

  - Add a SideEffect() method that can be used to tell the build
    engine that a given file is created as a side effect of building
    a target.  A file can be specified as a side effect of more than
    one build comand, in which case the commands will not be executed
    simultaneously.

  - Significant performance gains from not using our own version of
    the inefficient stock os.path.splitext() method, caching source
    suffix computation, code cleanup in MultiStepBuilder.__call__(),
    and replicating some logic in scons_subst().

  - Add --implicit-deps-changed and --implicit-deps-unchanged options.

  - Add a GetLaunchDir() function.

  - Add a SetBuildSignatureType() function.

  From Zed Shaw:

  - Add an Append() method to Environments, to append values to
    construction variables.

  - Change the name of Update() to Replace().  Keep Update() as a
    deprecated synonym, at least for now.

  From Terrel Shumway:

  - Use a $PYTHON construction variable, initialized to sys.executable,
    when using Python to build parts of the SCons packages.

  - Use sys.prefix, not sys.exec_prefix, to find pdb.py.



RELEASE 0.07 - Thu,  2 May 2002 13:37:16 -0500

  From Chad Austin:

  - Changes to build SCons packages on IRIX (and other *NIces).

  - Don't create a directory Node when a file already exists there,
    and vice versa.

  - Add 'dirs' and 'names' keyword arguments to SConscript for
    easier specification of subsidiary SConscript files.

  From Charles Crain:

  - Internal cleanup of environment passing to function Actions.

  - Builders can now take arbitrary keyword arguments to create
    attributes to be passed to: command generator functions,
    FunctionAction functions, Builder emitter functions (below),
    and prefix/suffix generator functions (below).

  - Command generator functions can now return ANYTHING that can be
    converted into an Action (a function, a string, a CommandGenerator
    instance, even an ActionBase instance).

  - Actions now call get_contents() with the actual target and source
    nodes used for the build.

  - A new DictCmdGenerator class replaces CompositeBuilder to support
    more flexible Builder behavior internally.

  - Builders can now take an emitter= keyword argument.  An emitter
    is a function that takes target, source, and env argument, then
    return a 2-tuple of (new sources, new targets).  The emitter is
    called when the Builder is __call__'ed, allowing a user to modify
    source and target lists.

  - The prefix, suffix and src_suffix Builder arguments now take a
    callable as well a string.  The callable is passed the Environment
    and any extra Builder keyword arguments and is expected to return
    the appropriate prefix or suffix.

  - CommandActions can now be a string, a list of command + argument
    strings, or a list of commands (strings or lists).

  - Added shared library support.  The Object and Library Builders now
    take a "shared=1" keyword argument to specify that a shared object
    or shared library should be built.  It is an error to try to build
    static objects into a shared library or vice versa.

  - Win32 support for .def files has been added.  Added the Win32-specific
    construction variables $WIN32DEFPREFIX, $WIN32DEFSUFFIX,
    $WIN32DLLPREFIX and $WIN32IMPLIBPREFIX.  When building a .dll,
    the new construction variable $WIN32_INSERT_DEF, controls whether
    the appropriately-named .def file is inserted into the target
    list (if not already present).  A .lib file is always added to
    a Library build if not present in the list of targets.

  - ListBuilder now passes all targets to the action, not just the first.

  - Fix so that -c now deletes generated yacc .h files.

  - Builder actions and emitter functions can now be initialized, through
    construction variables, to things other than strings.

  - Make top-relative '#/dir' lookups work like '#dir'.

  - Fix for relative CPPPATH directories in subsidiary SConscript files
    (broken in 0.06).

  - Add a for_signature argument to command generators, so that
    generators that need to can return distinct values for the
    command signature and for executing the command.

  From Alex Jacques:

  - Create a better scons.bat file from a py2bat.py script on the Python
    mailing list two years ago (modeled after pl2bat.pl).

  From Steven Knight:

  - Fix so that -c -n does *not* remove the targets!

  - Man page:  Add a hierarchical libraries + Program example.

  - Support long MSVC linker command lines through a builder action
    that writes to a temporary file and uses the magic MSVC "link @file"
    argument syntax if the line is longer than 2K characters.

  - Fix F77 command-line options on Win32 (use /Fo instead of -o).

  - Use the same action to build from .c (lower case) and .C (upper
    case) files on case-insensitive systems like Win32.

  - Support building a PDF file directly from a TeX or LaTeX file
    using pdftex or pdflatex.

  - Add a -x option to runtest.py to specify the script being tested.
    A -X option indicates it's an executable, not a script to feed
    to the Python interpreter.

  - Add a Split() function (identical to SCons.Util.argmunge()) for use
    in the next release, when Builders will no longer automatically split
    strings on white space.

  From Steve Leblanc:

  - Add the SConscriptChdir() method.

  From Anthony Roach:

  - Fix --debug=tree when used with directory targets.

  - Significant internal restructuring of Scanners and Taskmaster.

  - Added new --debug=dtree option.

  - Fixes for --profile option.

  - Performance improvement in construction variable substitution.

  - Implemented caching of content signatures, plus added --max-drift
    option to control caching.

  - Implemented caching of dependency signatures, enabled by new
    --implicit-cache option.

  - Added abspath construction variable modifier.

  - Added $SOURCE variable as a synonym for $SOURCES[0].

  - Write out .sconsign files on error or interrupt so intermediate
    build results are saved.

  - Change the -U option to -D.  Make a new -U that builds just the
    targets from the local SConscript file.

  - Fixed use of sys.path so Python modules can be imported from
    the SConscript directory.

  - Fix for using Aliases with the -u, -U and -D options.

  - Fix so that Nodes can be passed to SConscript files.

  From Moshe Zadka:

  - Changes for official Debian packaging.



RELEASE 0.06 - Thu, 28 Mar 2002 01:24:29 -0600

  From Charles Crain:

  - Fix command generators to expand construction variables.

  - Make FunctionAction arguments be Nodes, not strings.

  From Stephen Kennedy:

  - Performance:  Use a dictionary, not a list, for a Node's parents.

  From Steven Knight:

  - Add .zip files to the packages we build.

  - Man page:  document LIBS, fix a typo, document ARGUMENTS.

  - Added RANLIB and RANLIBFLAGS construction variables.  Only use them
    in ARCOM if there's a "ranlib" program on the system.

  - Add a configurable CFILESUFFIX for the Builder of .l and .y files
    into C files.

  - Add a CXXFile Builder that turns .ll and .yy files into .cc files
    (configurable via a CXXFILESUFFIX construction variable).

  - Use the POSIX-standard lex -t flag, not the GNU-specific -o flag.
    (Bug reported by Russell Christensen.)

  - Fixed an exception when CPPPATH or LIBPATH is a null string.
    (Bug reported by Richard Kiss.)

  - Add a --profile=FILE option to make profiling SCons easier.

  - Modify the new DVI builder to create .dvi files from LaTeX (.ltx
    and .latex) files.

  - Add support for Aliases (phony targets).

  - Add a WhereIs() method for searching for path names to executables.

  - Add PDF and PostScript document builders.

  - Add support for compiling Fortran programs from a variety of
    suffixes (a la GNU Make):  .f, .F, .for, .FOR, .fpp and .FPP

  - Support a CPPFLAGS variable on all default commands that use the
    C preprocessor.

  From Steve Leblanc:

  - Add support for the -U option.

  - Allow CPPPATH, LIBPATH and LIBS to be specified as white-space
    separated strings.

  - Add a document builder to create .dvi files from TeX (.tex) files.

  From Anthony Roach:

  - Fix:  Construction variables with values of 0 were incorrectly
    interpolated as ''.

  - Support env['VAR'] to fetch construction variable values.

  - Man page:  document Precious().



RELEASE 0.05 - Thu, 21 Feb 2002 16:50:03 -0600

  From Chad Austin:

  - Set PROGSUFFIX to .exe under Cygwin.

  From Charles Crain:

  - Allow a library to specified as a command-line source file, not just
    in the LIBS construction variable.

  - Compensate for a bug in os.path.normpath() that returns '' for './'
    on WIN32.

  - More performance optimizations:  cache #include lines from files,
    eliminate unnecessary calls.

  - If a prefix or suffix contains white space, treat the resulting
    concatenation as separate arguments.

  - Fix irregularities in the way we fetch DevStudio information from
    the Windows registry, and in our registry error handling.

  From Steven Knight:

  - Flush stdout after print so it intermixes correctly with stderr
    when redirected.

  - Allow Scanners to return a list of strings, and document how to
    write your own Scanners.

  - Look up implicit (scanned) dependencies relative to the directory
    of file being scanned.

  - Make writing .sconsign files more robust by first trying to write
    to a temp file that gets renamed.

  - Create all of the directories for a list of targets before trying
    to build any of the targets.

  - WIN32 portability fixes in tests.

  - Allow the list of variables exported to an SConscript file to be
    a UserList, too.

  - Document the overlooked LIBPATH construction variable.
    (Bug reported by Eicke Godehardt.)

  - Fix so that Ignore() ignores indirect, implicit dependencies
    (included files), not just direct dependencies.

  - Put the man page in the Debian distribution.

  - Run HTML docs through tidy to clean up the HTML (for Konqueror).

  - Add preliminary support for Unicode strings.

  - Efficiency:  don't scan dependencies more than once during the
    walk of a tree.

  - Fix the -c option so it doesn't stop removing targets if one doesn't
    already exist.
    (Bug reported by Paul Connell.)

  - Fix the --debug=pdb option when run on Windows NT.
    (Bug reported by Paul Connell.)

  - Add support for the -q option.

  From Steve Leblanc:

  - Add support for the -u option.

  - Add .cc and .hh file suffixes to the C Scanner.

  From Anthony Roach:

  - Make the scons script return an error code on failures.

  - Add support for using code to generate a command to build a target.



RELEASE 0.04 - Wed, 30 Jan 2002 11:09:42 -0600

  From Charles Crain:

  - Significant performance improvements in the Node.FS and
    Scanner subsystems.

  - Fix signatures of binary files on Win32 systems.

  - Allow LIBS and LIBPATH to be strings, not just arrays.

  - Print a traceback if a Python-function builder throws an exception.

  From Steven Knight:

  - Fix using a directory as a Default(), and allow Default() to
    support white space in file names for strings in arrays.

  - Man page updates:  corrected some mistakes, documented various
    missing Environment methods, alphabetized the construction
    variables and other functions, defined begin and end macros for
    the example sections, regularized white space separation, fixed
    the use of Export() in the Multiple Variants example.

  - Function action fixes:  None is now a successful return value.
    Exceptions are now reported.  Document function actions.

  - Add 'Action' and 'Scanner' to the global keywords so SConscript
    files can use them too.

  - Removed the Wrapper class between Nodes and Walkers.

  - Add examples using Library, LIBS, and LIBPATH.

  - The C Scanner now always returns a sorted list of dependencies
    so order changes don't cause unnecessary rebuilds.

  - Strip $(-$) bracketed text from command lines.  Use this to
    surround $_INCDIRS and $_LIBDIRS so we don't rebuild in response
    to changes to -I or -L options.

  - Add the Ignore() method to ignore dependencies.

  - Provide an error message when a nonexistent target is specified
    on the command line.

  - Remove targets before building them, and add an Environment
    Precious() method to override that.

  - Eliminate redundant calls to the same builder when the target is a
    list of targets:  Add a ListBuilder class that wraps Builders to
    handle lists atomically.  Extend the Task class to support building
    and updating multiple targets in a single Task.  Simplify the
    interface between Task and Taskmaster.

  - Add a --debug=pdb option to re-run SCons under the Python debugger.

  - Only compute a build signature once for each node.

  - Changes to our sys.path[] manipulation to support installation into
    an arbitrary --prefix value.

  From Steve Leblanc:

  - Add var=value command-line arguments.



RELEASE 0.03 - Fri, 11 Jan 2002 01:09:30 -0600

  From Charles Crain:

  - Performance improvements in the Node.FS and Sig.Calculator classes.

  - Add the InstallAs() method.

  - Execute commands through an external interpreter (sh, cmd.exe, or
    command.com) to handle redirection metacharacters.

  - Allow the user to supply a command handler.

  From Steven Knight:

  - Search both /usr/lib and /usr/local/lib for scons directories by
    adding them both to sys.path, with whichever is in sys.prefix first.

  - Fix interpreting strings of multiple white-space separated file names
    as separate file names, allowing prefixes and suffixes to be appended
    to each individually.

  - Refactor to move CompositeBuilder initialization logic from the
    factory wrapper to the __init__() method, and allow a Builder to
    have both an action and a src_builder (or array of them).

  - Refactor BuilderBase.__call__() to separate Node creation/lookup
    from initialization of the Node's builder information.

  - Add a CFile Builder object that supports turning lex (.l) and
    yacc (.y) files into .c files.

  - Document: variable interpretation attributes; how to propogate
    the user's environment variables to executed commands; how to
    build variants in multiple BuildDirs.

  - Collect String, Dict, and List type-checking in common utility
    routines so we can accept User{String,Dict,List}s all over.

  - Put the Action factory and classes into their own module.

  - Use one CPlusPlusAction in the Object Builder's action dictionary,
    instead of letting it create multiple identical instances.

  - Document the Install() and InstallAs() methods.

  From Steve Leblanc:

  - Require that a Builder be given a name argument, supplying a
    useful error message when it isn't.

  From Anthony Roach:

  - Add a "duplicate" keyword argument to BuildDir() that can be set
    to prevent linking/copying source files into build directories.

  - Add a "--debug=tree" option to print an ASCII dependency tree.

  - Fetch the location of the Microsoft Visual C++ compiler(s) from
    the Registry, instead of hard-coding the location.

  - Made Scanner objects take Nodes, not path names.

  - Have the C Scanner cache the #include file names instead of
    (re-)scanning the file each time it's called.

  - Created a separate class for parent "nodes" of file system roots,
    eliminating the need for separate is-parent-null checks everywhere.

  - Removed defined __hash__() and __cmp() methods from FS.Entry, in
    favor of Python's more efficient built-in identity comparisons.



RELEASE 0.02 - Sun, 23 Dec 2001 19:05:09 -0600

  From Charles Crain:

  - Added the Install(), BuildDir(), and Export() methods.

  - Fix the -C option by delaying setting the top of the FS tree.

  - Avoid putting the directory path on the libraries in the LIBS
    construction variable.

  - Added a GetBuildPath() method to return the full path to the
    Node for a specified string.

  - Fixed variable substitution in CPPPATH and LIBPATH.

  From Steven Knight:

  - Fixed the version comment in the scons.bat (the UNIX geek used
    # instead of @rem).

  - Fix to setup.py so it doesn't require a sys.argv[1] argument.

  - Provide make-like warning message for "command not found" and
    similar errors.

  - Added an EXAMPLES section to the man page.

  - Make Default() targets properly relative to their SConscript
    file's subdirectory.

  From Anthony Roach:

  - Documented CXXFLAGS, CXXCOM, and CPPPATH.

  - Fixed SCONS_LIB_DIR to work as documented.

  - Made Default() accept Nodes as arguments.

  - Changed Export() to make it easier to use.

  - Added the Import() and Return() methods.



RELEASE 0.01 - Thu Dec 13 19:25:23 CST 2001

A brief overview of important functionality available in release 0.01:

  - C and C++ compilation on POSIX and Windows NT.

  - Automatic scanning of C/C++ source files for #include dependencies.

  - Support for building libraries; setting construction variables
    allows creation of shared libraries.

  - Library and C preprocessor search paths.

  - File changes detected using MD5 signatures.

  - User-definable Builder objects for building files.

  - User-definable Scanner objects for scanning for dependencies.

  - Parallel build (-j) support.

  - Dependency cycles detected.

  - Linux packages available in RPM and Debian format.

  - Windows installer available.
<|MERGE_RESOLUTION|>--- conflicted
+++ resolved
@@ -74,11 +74,8 @@
     - Add an alternate warning message cl.exe is not found and msvc config
       cache is in use (SCONS_CACHE_MSVC_CONFIG was given) - config cache
       may be out of date.
-<<<<<<< HEAD
-    - Fix typo TEXTFILESUFFIX -> SUBSTFILESUFFIX (bug #3540)
-=======
+    - Fixed bug where changing TEXTFILESUFFIX would cause Substfile() to rebuild. (Github Issue #3540)
     - Script/Main.py now uses importlib instead of imp module.
->>>>>>> 96273659
 
 
 RELEASE 3.1.2 - Mon, 17 Dec 2019 02:06:27 +0000
