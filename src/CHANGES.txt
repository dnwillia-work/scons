

                 SCons - a software construction tool

                            Change Log


RELEASE  VERSION/DATE TO BE FILLED IN LATER

  From John Doe:
    - Whatever John Doe did.
  
  From Daniel Moody:
    - Improved support for VC14.1 and Visual Studio 2017, as well as arm and arm64 targets.

<<<<<<< HEAD
  From Mats Wichmann:
    - Improve finding of Microsoft compiler: add a 'products' wildcard
      in case 2017 Build Tools only is installed as it is considered a separate
      product from the default Visual Studio
=======
  From Daniel Moody:
    - Update TempFileMunge class to use PRINT_CMD_LINE_FUNC
>>>>>>> 0f782d06

RELEASE 3.0.3 - Mon, 07 Jan 2019 20:05:22 -0400
  NOTE: 3.0.2 release was dropped because there was a packaging bug. Please consider all 3.0.2
        content.

  From William Deegan:
    - Fixes to packaging logic.  Ensuring the SCons.Tool.clangCommon module is added
      to the release packages.
    - Modify scons.bat script to check for scons python script without .py extension if no file
      scons.py exists. This enables an all platform wheel to work.

  From Mats Wichmann:
    - Update doc examples to work with Python 3.5+:  map() now returns an iterable instead of a list.


RELEASE 3.0.2 - Mon, 31 Dec 2018 16:00:12 -0700

  From Bernard Blackham:
    - Fixed handling of side-effects in task master (fixes #3013).

  From William Deegan:
    - Remove long deprecated SCons.Options code and tests.  This removes BoolOption,EnumOption,
      ListOption,PackageOption, and PathOption which have been replaced by *Variable() many years ago.
    - Re-Enable parallel SCons (-j) when running via Pypy
    - Move SCons test framework files to testing/framework and remove all references to QMtest.
      QMTest has not been used by SCons for some time now.
    - Updated logic for mingw and clang on win32 to search default tool install paths if not
      found in normal SCons PATH.  If the user specifies PATH or tool specific paths they
      will be used and the default paths below will be ignored.
      - Default path for clang/clangxx : C:\Program Files\LLVM\bin
      - Default path for mingw         : C:\MinGW\bin and/or  C:\mingw-w64\*\mingw64\bin
      - Key program to locate mingw    : mingw32-make (as the gcc with mingw prefix has no fixed name)
    - Fixed issue causing stack trace when python Action function contains a unicode string when being
      run with Python 2.7
    - Add alternate path to QT install for Centos in qt tool: /usr/lib64/qt-3.3/bin
    - Fix Java tools to search reasonable default paths for Win32, Linux, macOS.  Add required paths
      for swig and java native interface to JAVAINCLUDES.  You should add these to your CPPPATH if you need
      to compile with them.  This handles spaces in paths in default Java paths on windows.
    - Added more java paths to match install for Centos 7 of openjdk
    - Fix new logic which populates JAVAINCLUDES to handle the case where javac is not found.
    - Fix GH Issue #2580 - # in FRAMEWORKPATH doesn't get properly expanded. The # is left in the
      command line.
    - Fix issue #2980 with credit to Piotr Bartosik (and William Blevins).  This is an issue where using
      TimeStamp-MD5 Decider and CacheDir can yield incorrect md5's being written into the .sconsign.  
      The difference between Piotr Bartosik's patch and the current code is that the more complicated 
      creation of file to csig map is only done when the count of children for the current node doesn't 
      match the previous count which is loaded from the sconsign.
    - Fix issue # 3106 MSVC if using MSVC_BATCH and target dir had a space would fail due to quirk in
      MSVC's handling of escaped targetdirs when batch compiling.
    - Fix GH Issue #3141 unicode string in a TryAction() with python 2.7 crashes.
    - Fix GH Issue #3212 - Use of Py3 and CacheDir + Configure's TryCompile (or likely and Python Value Nodes)
      yielded trying to combine strings and bytes which threw exception.
    - Fix GH Issue #3225 SCons.Util.Flatten() doesn't handle MappingView's produced by dictionary as return
      values from dict().{items(), keys(), values()}.
    - Fix GH Issue #3241 - Properly support versioned shared libraries for MacOS.  We've also introduced two
      new env variables APPLELINK_CURRENT_VERSION and APPLELINK_COMPATIBILITY_VERSION which will specify
      what is passed to the linkers -current_version and -compatibility_version flags.  If not specified
      they will be derived from SHLIBVERSION as such:
      - APPLELINK_CURRENT_VERSION = SHLIBVERSION
      - APPLELINK_COMPATIBILITY_VERSION = all but the last digit in SHLIBVERSION with .0 appended.
      Note that the values of the above will be validated. Valid format for either APPLELINK variable is
      X[.Y[.Z]] where 0 <= X <= 65535, 0 <= Y <= 255, 0 <= Z <= 255.
      The new variables have been added to the documents and should show up in user guide and manpage.
    - Fix GH Issue #3136 no longer wrap io.{BufferedReader,BufferedWriter,BufferedRWPair,BufferedRandom,TextIOWrapper
      with logic to set HANDLE_FLAG_INHERIT flag on the file handle.  Python 3.4+ automatically sets this according
      to Python docs: https://docs.python.org/3/library/os.html#fd-inheritance

  From Ray Donnelly:
    - Fix the PATH created by scons.bat (and other .bat files) to provide a normalized
      PATH.  Some pythons in the 3.6 series are no longer able to handle paths which
      have ".." in them and end up crashing.  This is done by cd'ing into the directory
      we want to add to the path and then using %CD% to give us the normalized directory
      See bug filed under Python 3.6: https://bugs.python.org/issue32457.
      Note: On Win32 PATH's which have not been normalized may cause undefined behavior
      by other executables being run by SCons (or any subprocesses of executables being run by SCons).
      Resolving this issue should eliminate that possibility going forward.

  From Andrew Featherstone
    - Removed unused --warn options from the man page and source code.

  From Arda Fu
    - Fix cpp scanner regex logic to treat ifndef for py3.5+. Previously it was 
      not properly differentiating between if, ifdef, and ifndef.

  From Philipp Maierhöfer
    - Added a __hash__ method to the class Scons.Subst.Literal. Required when substituting Literal
      objects when SCons runs with Python 3.
    - Added missing FORTRANMODDIRPREFIX to the gfortran tool.

  From Matthew Marinets:
    - Fixed an issue that caused the Java emitter to incorrectly parse arguments to constructors that
      implemented a class.
      
  From Fredrik Medley:
    - Fix exception when printing of EnviromentError messages.
      Specifically, this fixes error reporting of the race condition when
      initializing the cache which error previously was hidden.

  From Daniel Moody:
    - Updated Jar builder to handle nodes and directories better
    - Updated Jar builder to flatten source list which could contain embedded lists
    - Removed some magic numbers from jar.py on behalf of Mats Wichmann (mats@linux.com)
    - Set the pickling protocal back to highest which was causing issues
      with variant dir tests. This will cause issues if reading sconsigns
      pickled with the previous lower protocal.
    - Updated swig to setup default paths for windows
    - Updated gettext tools to setup default paths for windows with Cygwin/MinGW setups
    - Add common location for default paths for cygwin and mingw in Platform modules
    - Updated YACC tool to work on windows with Cygwin/MinGW setups
    - Set the pickling protocal back to highest which was causing issues
      with variant dir tests. This will cause issues if reading sconsigns
      pickled with the previous lower protocal.
    - Updated FS.py to handle removal of splitunc function from python 3.7
    - Updated the vc.py to ignore MSVS versions where not compiler could be found

  From Gary Oberbrunner:
    - Fix bug when Installing multiple subdirs outside the source tree
    - fix to_str to handle None without raising exception
    - Fix -jN for python 3.7

  From Jonathon Reinhart:
    - Replace all instances of `int main()` in C code with `int main(void)`.
      Specifically, this fixes the test cases use by Configure.CheckCC() which
      would fail when using -Wstrict-prototypes.

  From Zachary Tessler:
    - Fix calculation of signatures for FunctionActions that contain list (or set,...)
      comprehensions whose expressions involve constant literals. Those constants had
      been ignored in signatures, so changing them did not cause targets to be rebuilt.

  From Paweł Tomulik:
    - In the testing framework, module TestCommon, fixed must_contain(),
      must_not_contain(), and related methods of TestCommon class to work with
      substrings located at zero offset.
    - Added virtualenv support. A new function Virtualenv() determines whether
      SCons runs in a virtualenv. The search PATH may also be extended to
      prefer executables from the current virtualenv over the ones provided by
      base environment. New option --enable-virtualenv provided to import some
      virtualenv-related variables to SCons and extend every env['ENV']['PATH']
      automatically. New option --ignore-virtualenv disables this. Two
      environment variables, SCONS_ENABLE_VIRTUALENV and
      SCONS_IGNORE_VIRTUALENV are supported for the same purpose.

  From Richard West:
    - Add SConstruct.py, Sconstruct.py, sconstruct.py to the search path for the root SConstruct file.
      Allows easier debugging within Visual Studio
    - Change setup.py to change the install directory (via  pip, or setup.py install) from scons-#.#.#
      to scons (Yielding <pythondir>/lib/scons/SCons/ instead of <pythondir>/lib/scons/SCons-#.#.#/).
      This changes SCons to better comply with normal Python installation practices.

  From Mats Wichmann:
    - Recognize new java 9, 10, 11 (as 9.0 and 10.0, 11.0)
    - Updated manpage scons.xml to fix a nested list problem
    - Updated doc terminiology: use prepend instead of append as appropriate
    - XML validity fixes from SConstruct.py change
    - Update wiki links to new github location
    - Update bug links to new github location
    - Make it easier for SConscript() call to fail on missing script.
      It was possible to call SCons.Warnings.warningAsException
      (not documented as a user API) to make all warnings fail. Now
      SConscript can take an optional must_exist flag which if true fails
      if the script does not exist.  Not failing on missing script is
      now considered deprecated, and the first instance will print a
      deprecation message.  It is now also possible to flip the scons
      behavior (which still defaults to warn, not fail) by calling
      SCons.Script.set_missing_sconscript_error, which is also not a
      documented interface at the moment.
    - Convert TestCmd.read to use with statement on open (quiets 17 py3 warnings)
    - Quiet py3 warning in UtilTests.py
    - Fix tests specifying octal constants for py3
    - Fix must_contain tests for py3
    - RPM package generation:
       - Fix supplying a build architecture
       - Disable auto debug package generation on certain rpmbuild versions
       - Adjust some tests to only supply build-id file on certain rpmbuild versions
       - Tests now use a file fixture for the repeated (trivial) main.c program.
       - Document and comment cleanup.
       - Added new Environment Value X_RPM_EXTRADEFS to supply custom settings
         to the specfile without adding specific logic for each one to scons.
    - The test for Python.h needed by swig tests is moved to get_python_platform
      so it does not have to be repeated in every test; picks up one failure
      which did not make the (previously needed) check. Windows version
      of get_python_platform needed some rework in case running in virtualenv.
    - If test opens os.devnull, register with atexit so file opens do not leak.
    - Fix bugs in Win32 process spawn logic to handle OSError exception correctly.
    - Use time.perf_counter instead of time.clock if it exists.
      time.clock deprecated since py3.3, due to remove in 3.8. deprecation
      warnings from py3.7 were failing a bunch of tests on Windows since they
      mess up expected stderr.
    - Prefer Py3's inspect.getfullargspec over deprecated inspect.getargspec.
      Switched to "new" (standard in Py2.7) usage of receiving a namedtuple -
      we were unpacking to a four-tuple, two of the items of which were unused;
      getfullargspec returns a named tuple with seven elements so it is a
      cleaner drop-in replacement using the namedtuple.
    - Updated the test-framework.rst documentation.
    - Remove obsoleted internal implementaiton of OrderedDict.
    - Test for tar packaging fixups
    - Stop using deprecated unittest asserts
    - messages in strip-install-dir test now os-neutral
    - Add xz compression format to packaging choices.
    - Syntax cleanups - trailing blanks, use "is" to compare with None, etc.
      Three uses of variables not defined are changed.
    - Some script changes in trying to find scons engine
    - Update (pep8) configure-cache script, add a --show option.
    - Fix for a couple of "what if tool not found" exceptions in framework.
    - Add Textfile/Substfile to default environment. (issue #3147)
    - sconsign: a couple of python3 fixes; be more tolerant of implicit
      entries which have no signatures; minor PEP8 changes.
    - Fix a couple of type mistakes (list-> string, filter type -> list)
    - Fix a couple of type mistakes in packaging tools: list-> string in msi,
      filter type -> list in ipk

  From Bernhard M. Wiedemann:
    - Update SCons' internal scons build logic to allow overriding build date 
      with SOURCE_DATE_EPOCH for SCons itself.
    - Change the datestamps in SCons' docs and embedded in code use ISO 8601 format and UTC

  From Hao Wu
    - Typo in customized decider example in user guide
    - Replace usage of unittest.TestSuite with unittest.main() (fix #3113)

RELEASE 3.0.1 - Mon, 12 Nov 2017 15:31:33 -0700

  From Daniel Moody:
    - Jar can take multiple targets, and will make a duplicate jar from the sources for each target
    - Added some warnings in case the Jar builder makes an implicit target
    - Added Jar method and changed jar build to be more specific. Jar method will take in
      directories or classes as source. Added more tests to JAR to ensure the jar was
      packaged with the correct compiled class files.
    - Added a No result test case to handle bug which seems unrelated to java in the
      swig-dependencies.py test, more info here: http://scons.tigris.org/issues/show_bug.cgi?id=2907
    - Added a travis script to test on ubuntu trusty now that the project is on github
      so that Continuus Integration tests can be run automatically. It tests most case and considers
      no result a pass as well. Improving this script can install more dependincies allowing for more
      tests to be run.

  From Daniel Moody:
    - Updated the Jar Builder tool in Tool/__init__.py so that is doesn't force class files as
      sources, allowing directories to be passed, which was causing test/Java/JAR.py to fail.

  From William Deegan:
    - Fix issue where code in utility routine to_String_for_subst() had code whose result was never
      properly returned.
      (Found by: James Rinkevich https://pairlist4.pair.net/pipermail/scons-users/2017-October/006358.html )
    - Fixed Variables.GenerateHelpText() to now use the sort parameter. Due to incorrect 2to3 fixer changes
      8 years ago it was being used as a boolean parameter.  Now you can specify sort to be a callable, or boolean
      value. (True = normal sort). Manpage also updated.
    - Fixed Tool loading logic from exploding sys.path with many site_scons/site_tools prepended on py3.
    - Added additional output with time to process each SConscript file when using --debug=time.

  From Thomas Berg:
    - Fixed a regression in scons-3.0.0 where "from __future__ import print_function" was imposed
      on the scope where SConstruct is executed, breaking existing builds using PY 2.7.

  From William Deegan:
    - Fix broken subst logic where a string with "$$(abc)" was being treated as "$(abc) and the
      logic for removing the signature escapes was then failing because there was no closing "$)".
      This was introduced by a pull request to allow recursive variable evaluations to yield a string
      such as "$( $( some stuff $) $)".

  From Zachary Tessler:
    - Fix incorrect warning for repeated identical builder calls that use overrides


RELEASE 3.0.0 - Mon, 18 Sep 2017 08:32:04 -0700

NOTE: This is a major release.  You should expect that some targets may rebuild when upgrading.
Significant changes in some python action signatures. Also switching between PY 2.7 and PY 3.5, 3.6
will cause rebuilds.


  From William Blevins:
    - Updated D language scanner support to latest: 2.071.1. (PR #1924)
      https://dlang.org/spec/module.html accessed 11 August 2016
      - Enhancements:
        - Added support for selective imports: "import A : B, C;" -> A
        - Added support for renamed imports. "import B = A;" -> A
        - Supports valid combinations: "import A, B, CCC = C, DDD = D : EEE = FFF;" -> A, B, C, D
      - Notes:
        - May find new (previously missed) Dlang dependencies.
        - May cause rebuild after upgrade due to dependency changes.
    - Updated Fortran-related tests to pass under GCC 5/6.
    - Fixed SCons.Tool.Packaging.rpm.package source nondeterminism across builds.

  From William Deegan:
    - Removed deprecated tools CVS, Perforce, BitKeeper, RCS, SCCS, Subversion.
    - Removed deprecated module SCons.Sig
    - Added prioritized list of xsltproc tools to docbook. The order will now be as
      follows: xsltproc, saxon, saxon-xslt, xalan  (with first being highest priority, first
      tool found is used)
    - Fixed MSVSProject example code (http://scons.tigris.org/issues/show_bug.cgi?id=2979)
    - Defined MS SDK 10.0 and Changed VS 2015 to use SDK 10.0
    - Changes to Action Function and Action Class signiture creation.  NOTE: This will cause rebuilds
      for many builds when upgrading to SCons 3.0
    - Fixed Bug #3027 - "Cross Compiling issue: cannot override ranlib"
    - Fixed Bug #3020 - "Download link in user guide wrong. python setup.py install --version-lib broken"
    - Fixed Bug #2486 - Added SetOption('silent',True) - Previously this value was not allowed to be set.
    - Fixed Bug #3040 - Non-unicode character in CHANGES.txt
    - Fixed Bug #2622 - AlwaysBuild + MSVC regression.
    - Fixed Bug #3025 - (Credit to Florian : User flow86 on tigris) - Fix typo JAVACLASSSUFIX should have been
                        JAVACLASSSUFFIX


  From Ibrahim Esmat:
    - Added the capability to build Windows Store Compatible libraries that can be used
      with Universal Windows Platform (UWP) Apps and published to the store

  From Daniel Holth:
    - Add basic support for PyPy (by deleting __slots__ from Node with a
      metaclass on PyPy); wrap most-used open() calls in 'with' statements to
      avoid too many open files.
    - Add __main__.py for `python -m SCons` in case it is on PYTHONPATH.
    - Always use highest available pickle protocol for efficiency.
    - Remove unused command line fallback for the zip tool.

  From Gaurav Juvekar:
    - Fix issue #2832: Expand construction variables in 'chdir' argument of builders. (PR #463)
    - Fix issue #2910: Make --tree=all handle Unicode. (PR #427)
    - Fix issue #2788: Fix typo in documentation example for sconf. (PR #388)

  From Alexey Klimkin:
    - Use memoization to optimize PATH evaluation across all dependencies per
      node. (PR #345)
    - Use set() where it is applicable (PR #344)

  From M. Limber:
    - Fixed msvs.py for Visual Studio Express editions that would report
      "Error  : ValueError: invalid literal for float(): 10.0Exp".

  From Rick Lupton:
    - Update LaTeX scanner to understand \import and related commands

  From Steve Robinson:
    - Add support for Visual Studio 2017.  This support requires vswhere.exe a helper
      tool installed with newer installs of 2017. SCons expects it to be located at
      "C:\Program Files (x86)\Microsoft Visual Studio\Installer\vswhere.exe"
      It can be downloaded separately at
      https://github.com/Microsoft/vswhere

  From Tom Tanner:
    - Allow nested $( ... $) sections

  From Paweł Tomulik:
    - Fixed the issue with LDMODULEVERSIONFLAGS reported by Tim Jenness
      (https://pairlist4.pair.net/pipermail/scons-users/2016-May/004893.html).
      An error was causing "-Wl,Bsymbolic" being added to linker's command-line
      even when there was no specified value in LDMODULEVERSION and thus no
      need for the flags to be specified.
    - Added LoadableModule to the list of global functions (DefaultEnvironment
      builders).

  From Manish Vachharajani:
    - Update debian rules, compat, and control to not use features
      deprecated or obsolete in later versions of debhelpers
    - Update python version to 2.7 in debian/control

  From Richard Viney:
    - Fixed PCHPDBFLAGS causing a deprecation warning on MSVC v8 and later when
      using PCHs and PDBs together.


  From Richard West:
    - Added nested / namespace tool support
    - Added a small fix to the python3 tool loader when loading a tool as a package
    - Added additional documentation to the user manual on using toolpaths with the environment
      This includes the use of sys.path to search for tools installed via pip or package managers
    - Added support for a PyPackageDir function for use with the toolpath

  From Russel Winder:
    - Reordered the default D tools from "dmd, gdc, ldc" to "dmd, ldc, gdc".
    - Add a ProgramAllAtOnce builder to the dmd, ldc, and gdc tools. (PR #448)
    - Remove a file name exception for very old Fedora LDC installation.
    - gdc can now handle building shared objects (tested for version 6.3.0).
    - Remove establishing the SharedLibrary builder in the dmd, ldc, and gdc
      tools, must now include the ar tool to get this builder as is required for
      other compiler tools.
    - Add clang and clang++ tools based on Paweł Tomulik's work.

RELEASE 2.5.1 - Mon, 03 Nov 2016 13:37:42 -0400

  From William Deegan:
    - Add scons-configure-cache.py to packaging. It was omitted

  From Alexey Klimkin:
    - Use memoization to optimize PATH evaluation across all dependencies per
      node. (PR #345)

RELEASE 2.5.0 - Mon, 09 Apr 2016 11:27:42 -0700

  From Dirk Baechle:
    - Removed a lot of compatibility methods and workarounds
      for Python versions < 2.7, in order to prepare the work
      towards a combined 2.7/3.x version. (PR #284)
      Also fixed the default arguments for the print_tree and
      render_tree methods. (PR #284, too)

  From William Blevins:
    - Added support for cross-language dependency scanning;
      SCons now respects scanner keys for implicit dependencies.
      - Notes for SCons users with heterogeneous systems.
        - May find new (previously missed) dependencies.
        - May cause rebuild after upgrade due to dependency changes.
        - May find new dependency errors (EG. cycles).
          - Discovered in some of the SCons QT tests.
    - Resolved missing cross-language dependencies for
      SWIG bindings (fixes #2264).
    - Corrected typo in User Guide for Scanner keyword. (PR #2959)
    - Install builder interacts with scanner found in SCANNERS differently.
      - Previous: Install builder recursively scanned implicit dependencies
        for scanners from SCANNER, but not for built-in (default) scanners.
      - Current: Install builder will not scan for implicit dependencies via
        either scanner source. This optimizes some Install builder behavior
        and brings orthogonality to Install builder scanning behavior.

  From William Deegan:
    - Add better messaging when two environments have
      different actions for the same target (Bug #2024)
    - Fix issue only with MSVC and Always build where targets
      marked AlwaysBuild wouldn't make it into CHANGED_SOURCES
      and thus yield an empty compile command line. (Bug #2622)
    - Fix posix platform escaping logic to properly handle paths
      with parens in them "()".  (Bug #2225)

  From Jakub Pola:
    - Intel Compiler 2016 (Linux/Mac) update for tool directories.

  From Adarsh Sanjeev:
    - Fix for issue #2494: Added string support for Chmod function.

  From Tom Tanner:
    - change cache to use 2 character subdirectories, rather than one character,
      so as not to give huge directories for large caches, a situation which
      causes issues for NFS.
      For existing caches, you will need to run the scons-configure-cache.py
      script to update them to the new format. You will get a warning every time
      you build until you co this.
    - Fix a bunch of unit tests on windows

RELEASE 2.4.1 - Mon, 07 Nov 2015 10:37:21 -0700

  From Arfrever Frehtes Taifersar Arahesis:
    - Fix for Bug # 2791 - Setup.py fails unnecessarily under Jython.

  From Dirk Baechle:
    - Fixed license of SVG titlepage files in the context of Debian
      packaging, such that they allow for commercial use too (#2985).

  From William Blevins:
    - InstallVersionedLib now available in the DefaultEnvironment context.
    - Improves orthogonality of use cases between different Install functions.

  From Carnë Draug:
    - Added new configure check, CheckProg, to check for
      existence of a program.

  From Andrew Featherstone:
    - Fix for issue #2840 - Fix for two environments specifying same target with different
      actions not throwing hard error. Instead SCons was incorrectly issuing a warning
      and continuing.

  From Hiroaki Itoh :
    - Add support `Microsoft Visual C++ Compiler for Python 2.7'
      Compiler can be obtained at: https://www.microsoft.com/en-us/download/details.aspx?id=44266

  From Florian Miedniak:
    - Fixed tigris issue #3011: Glob() excludes didn't work when used with VariantDir(duplicate=0)

  From William Roberts:
    - Fix bug 2831 and allow Help() text to be appended to AddOption() help.

  From Paweł Tomulik:
    - Reimplemented versioning for shared libraries, with the following effects
    - Fixed tigris issues #3001, #3006.
    - Fixed several other issues not reported to tigris, including:
      issues with versioned libraries in subdirectories with tricky names,
      issues with versioned libraries and variant directories,
      issue with soname not being injected to library when using D linkers,
    - Switched to direct symlinks instead of daisy-chained ones -- soname and
      development symlinks point directly to the versioned shared library now),
      for rationale see:
      https://www.debian.org/doc/debian-policy/ch-sharedlibs.html
      https://fedoraproject.org/wiki/Packaging:Guidelines#Devel_Packages
      https://bitbucket.org/scons/scons/pull-requests/247/new-versioned-libraries-gnulink-cyglink/diff#comment-10063929
    - New construction variables to allow override default behavior: SONAME,
      SHLIBVERSIONFLAGS, _SHLIBVERSIONFLAGS, SHLIBNOVERSIONSYMLINKS,
      LDMODULEVERSION, LDMODULEVERSIONFLAGS, _LDMODULEVERSIONFLAGS,
      LDMODULENOVERSIONSYMLINKS.
    - Changed logic used to configure the versioning machinery from
      platform-centric to linker-oriented.
    - The SHLIBVERSION/LDMODULEVERSION variables are no longer validated by
      SCons (more freedom to users).
    - InstallVersionedLib() doesn't use SHLIBVERSION anymore.
    - Enchanced docs for the library versioning stuff.
    - New tests for versioned libraries.
    - Library versioning is currently implemented for the following linker
      tools: 'cyglink', 'gnulink', 'sunlink'.
    - Fix to swig tool - pick-up 'swig', 'swig3.0' and 'swig2.0' (in order).
    - Fix to swig tool - respect env['SWIG'] provided by user.



RELEASE 2.4.0 - Mon, 21 Sep 2015 08:56:00 -0700

  From Dirk Baechle:
    - Switched several core classes to use "slots", to
      reduce the overall memory consumption in large
      projects (fixes #2180, #2178, #2198)
    - Memoizer counting uses decorators now, instead of
      the old metaclasses approach.

  From Andrew Featherstone
    - Fixed typo in SWIGPATH description

RELEASE 2.3.6 - Mon, 31 Jul 2015 14:35:03 -0700

  From Rob Smith:
    - Added support for Visual Studio 2015

RELEASE 2.3.5 - Mon, 17 Jun 2015 21:07:32 -0700

  From Stephen Pollard:
    - Documentation fixes for libraries.xml and
      builders-writing.xml (#2989 and #2990)

  From William Deegan:
    - Extended docs for InstallVersionedLib/SharedLibrary,
      and added SKIP_WIN_PACKAGES argument to build script
      bootstrap.py (PR #230, #3002).

  From William Blevins:
    - Fixed symlink support (PR #227, #2395).
    - Updated debug-count test case (PR #229).

  From Alexey Klimkin:
    - Fixed incomplete LIBS flattening and substitution in
      Program scanner(PR #205, #2954).

  From Dirk Baechle:
    - Added new method rentry_exists_on_disk to Node.FS (PR #193).

  From Russel Winder:
    - Fixed several D tests under the different OS.
    - Add support for f08 file extensions for Fortran 2008 code.

  From Anatoly Techtonik:
    - Show --config choices if no argument is specified (PR #202).
    - Fixed build crash when XML toolchain isn't installed, and
      activated compression for ZIP archives.

  From Alexandre Feblot:
    - Fix for VersionedSharedLibrary under 'sunos' platform.
    - Fixed dll link with precompiled headers on MSVC 2012
    - Added an 'exclude' parameter to Glob()

  From Laurent Marchelli:
    - Support for multiple cmdargs (one per variant) in VS project files.
    - Various improvements for TempFileMunge class.
    - Added an implementation for Visual Studio users files (PR #209).

  From Dan Pidcock:
    - Added support for the 'PlatformToolset' tag in VS project files (#2978).

  From James McCoy:
    - Added support for '-isystem' to ParseFlags.

RELEASE 2.3.4 - Mon, 27 Sep 2014 12:50:35 -0400

  From Bernhard Walle and Dirk Baechle:
    - Fixed the interactive mode, in connection with
      Configure contexts (#2971).

  From Anatoly Techtonik:
    - Fix EnsureSConsVersion warning when running packaged version

  From Russel Winder:
    - Fix D tools for building shared libraries

RELEASE 2.3.3 - Sun, 24 Aug 2014 21:08:33 -0400

  From Roland Stark:
    - Fixed false line length calculation in the TempFileMunge class (#2970).

  From Gary Oberbrunner:
    - Improve SWIG detection

  From Russel Winder:
    - Fix regression on Windows in D language update

  From Neal Becker and Stefan Zimmermann:
    - Python 3 port and compatibility

  From Anatoly Techtonik:
    - Do not fail on EnsureSConsVersion when running from checkout

  From Kendrick Boyd and Rob Managan:
    - Fixed the newglossary action to work with VariantDir (LaTeX).

  From Manuel Francisco Naranjo:
    - Added a default for the BUILDERS environment variable,
      to prevent not defined exception on a Clone().

  From Andrew Featherstone:
    - Added description of CheckTypeSize method (#1991).
    - Fixed handling of CPPDEFINE var in Append()
      for several list-dict combinations (#2900).

  From William Blevins:
    - Added test for Java derived-source dependency tree generation.
    - Added Copy Action symlink soft-copy support (#2395).
    - Various contributions to the documentation (UserGuide).

RELEASE 2.3.2

  From Dirk Baechle:
    - Update XML doc editor configuration
    - Fix: Allow varlist to be specified as list of strings for Actions (#2754)

  From veon on bitbucket:
    - Fixed handling of nested ifs in CPP scanner PreProcessor class.

  From Shane Gannon:
    - Support for Visual Studio 2013 (12.0)

  From Michael Haubenwallner:
    - Respect user's CC/CXX values; don't always overwrite in generate()
    - Delegate linker Tool.exists() to CC/CXX Tool.exists().

  From Rob Managan:
    - Updated the TeX builder to support use of the -synctex=1
      option and the files it creates.
    - Updated the TeX builder to correctly clean auxiliary files when
      the biblatex package is used.

  From Gary Oberbrunner:
    - get default RPM architecture more robustly when building RPMs

  From Amir Szekely:
    - Fixed NoClean() for multi-target builders (#2353).

  From Paweł Tomulik:
    - Fix SConf tests that write output

  From Russel Winder:
    - Revamp of the D language support. Tools for DMD, GDC and LDC provided
      and integrated with the C and C++ linking. NOTE: This is only tested
      with D v2. Support for D v1 is now deprecated.

  From Anatoly Techtonik:
    - Several improvements for running scons.py from source:
      * engine files form source directory take priority over all other
        importable versions
      * message about scons.py running from source is removed to fix tests
        that were failing because of this extra line in the output
      * error message when SCons import fails now lists lookup paths
    - Remove support for QMTest harness from runtest.py
    - Remove RPM and m4 from default tools on Windows
    - BitKeeper, CVS, Perforce, RCS, SCCS are deprecated from default
      tools and will be removed in future SCons versions to speed up
      SCons initialization (it will still be possible to use these tools
      explicitly)

  From Sye van der Veen:
    - Support for Visual Studio 12.0Exp, and fixes for earlier MSVS
      versions.


RELEASE 2.3.1

  From Andrew Featherstone:
    - Added support for EPUB output format to the DocBook tool.

  From Tom Tanner:
    - Stop leaking file handles to subprocesses by switching to using subprocess
      always.
    - Allow multiple options to be specified with --debug=a,b,c
    - Add support for a readonly cache (--cache-readonly)
    - Always print stats if requested
    - Generally try harder to print out a message on build errors
    - Adds a switch to warn on missing targets
    - Add Pseudo command to mark targets which should not exist after
      they are built.

  From Bogdan Tenea:
    - Check for 8.3 filenames on cygwin as well as win32 to make variant_dir work properly.

  From Alexandre Feblot:
    - Make sure SharedLibrary depends on all dependent libs (by depending on SHLINKCOM)

  From Stefan Sperling:
    - Fixed the setup of linker flags for a versioned SharedLibrary
      under OpenBSD (#2916).

  From Antonio Cavallo:
    - Improve error if Visual Studio bat file not found.

  From Manuel Francisco Naranjo:
    - Allow Subst.Literal string objects to be compared with each other,
      so they work better in AddUnique() and Remove().

  From David Rothenberger:
    - Added cyglink linker that uses Cygwin naming conventions for
      shared libraries and automatically generates import libraries.

  From Dirk Baechle:
    - Update bootstrap.py so it can be used from any dir, to run
      SCons from a source (non-installed) dir.
    - Count statistics of instances are now collected only when
      the --debug=count command-line option is used (#2922).
    - Added release_target_info() to File nodes, which helps to
      reduce memory consumption in clean builds and update runs
      of large projects.
    - Fixed the handling of long options in the command-line
      parsing (#2929).
    - Fixed misspelled variable in intelc.py (#2928).

  From Gary Oberbrunner:
    - Test harness: fail_test() can now print a message to help debugging.

  From Anatoly Techtonik:
    - Require rpmbuild when building SCons package.
    - Print full stack on certain errors, for debugging.
    - Improve documentation for Textfile builder.

  From William Deegan:
    - VS2012 & VS2010 Resolve initialization issues by adding path to reg.exe
      in shell used to run batch files.
    - MSVC Support fixed defaulting TARGET_ARCH to HOST_ARCH. It should be
      None if not explicitly set.
    - MSVC Fixed issue where if more than one Architectures compilers are
      detected, it would take the last one found, and not the first.

  From Philipp Kraus:
    - Added optional ZIPROOT to Zip tool.

  From Dirk Baechle:
    - Replaced old SGML-based documentation toolchain with a more modern
      approach, that also requires less external dependencies (programs and
      Python packages). Added a customized Docbook XSD for strict validation of
      all input XML files.

  From Luca Falavigna:
    - Fixed spelling errors in MAN pages (#2897).

  From Michael McDougall:
    - Fixed description of ignore_case for EnumVariable in the
      MAN page (#2774).

RELEASE 2.3.0 - Mon, 02 Mar 2013 13:22:29 -0400

  From Anatoly Techtonik:
    - Added ability to run scripts/scons.py directly from source checkout
    - Hide deprecated --debug={dtree,stree,tree} from --help output
    - Error messages from option parser now include hints about valid choices
    - Cleaned up some Python 1.5 and pre-2.3 code, so don't expect SCons
      to run on anything less than Python 2.4 anymore
    - Several fixes for runtest.py:
      * exit with an error if no tests were found
      * removed --noqmtest option - this behavior is by default
      * replaced `-o FILE --xml` combination with `--xml FILE`
      * changed `-o, --output FILE` option to capture stdout/stderr output
        from runtest.py
    - Remove os_spawnv_fix.diff patch required to enable parallel builds
      support prior to Python 2.2

  From Juan Lang:
    - Fix WiX Tool to use .wixobj rather than .wxiobj for compiler output
    - Support building with WiX releases after 2.0

  From Alexey Klimkin:
    - Fix nested LIBPATH expansion by flattening sequences in subst_path.

  From eyan on Bitbucket:
    - Print target name with command execution time with --debug=time

  From Thomas Berg and Evgeny Podjachev:
    - Fix subprocess spawning on Windows.  Work around a Windows
      bug that can crash python occasionally when using -jN. (#2449)

  From Dirk Baechle:
    - Updated test framework to support dir and file fixtures and
      added ability to test external (out-of-tree) tools (#2862).
      See doc in QMTest/test-framework.rst.
    - Fixed several errors in the test suite (Java paths, MSVS version
      detection, Tool import), additionally
      * provided MinGW command-line support for the CXX, AS and
        Fortran tests,
      * refactored the detection of the gcc version and the according
        Fortran startup library,
      * provided a new module rpmutils.py, wrapping the RPM naming rules
        for target files and further hardware-dependent info (compatibility,
        compiler flags, ...),
      * added new test methods must_exist_one_of() and
        must_not_exist_any_of() and
      * removed Aegis support from runtest.py. (#2872)

  From Gary Oberbrunner:
    - Add -jN support to runtest.py to run tests in parallel
    - Add MSVC10 and MSVC11 support to get_output low-level bat script runner.
    - Fix MSVS solution generation for VS11, and fixed tests.

  From Rob Managan:
    - Updated the TeX builder to support the \newglossary command
      in LaTeX's glossaries package and the files it creates.
    - Improve support for new versions of biblatex in the TeX builder
      so biber is called automatically if biblatex requires it.
    - Add SHLIBVERSION as an option that tells SharedLibrary to build
      a versioned shared library and create the required symlinks.
      Add builder InstallVersionedLib to create the required symlinks
      installing a versioned shared library.

RELEASE 2.2.0 - Mon, 05 Aug 2012 15:37:48 +0000

  From dubcanada on Bitbucket:
    - Fix 32-bit Visual Express C++ on 64-bit Windows (generate 32-bit code)

  From Paweł Tomulik:
    - Added gettext toolset
    - Fixed FindSourceFiles to find final sources (leaf nodes).

  From Greg Ward:
    - Allow Node objects in Java path (#2825)

  From Joshua Hughes:
    - Make Windows not redefine builtin file as un-inheritable (#2857)
    - Fix WINDOWS_INSERT_DEF on MinGW (Windows) (#2856)

  From smallbub on Bitbucket:
    - Fix LINKCOMSTR, SHLINKCOMSTR, and LDMODULECOMSTR on Windows (#2833).

  From Mortoray:
    - Make -s (silent mode) be silent about entering subdirs (#2976).
    - Fix cloning of builders when cloning environment (#2821).

  From Gary Oberbrunner:
    - Show valid Visual Studio architectures in error message
       when user passes invalid arch.

  From Alexey Petruchik:
    - Support for Microsoft Visual Studio 11 (both using it
      and generating MSVS11 solution files).

  From Alexey Klimkin:
    - Fixed the Taskmaster, curing spurious build failures in
      multi-threaded runs (#2720).

  From Dirk Baechle:
    - Improved documentation of command-line variables (#2809).
    - Fixed scons-doc.py to properly convert main XML files (#2812).

  From Rob Managan:
    - Updated the TeX builder to support LaTeX's multibib package.
    - Updated the TeX builder to support LaTeX's biblatex package.
    - Added support for using biber instead of bibtex by setting
      env['BIBTEX'] = 'biber'

  From Arve Knudsen:
    - Test for FORTRANPPFILESUFFIXES (#2129).


RELEASE 2.1.0 - Mon, 09 Sep 2011 20:54:57 -0700

  From Anton Lazarev:
    - Fix Windows resource compiler scanner to accept DOS line endings.

  From Matthias:
    - Update MSVS documents to remove note indicating that only one
      project is currently supported per solution file.

  From Grzegorz Bizoń:
    - Fix long compile lines in batch mode by using TEMPFILE
    - Fix MSVC_BATCH=False (was treating it as true)

  From Justin Gullingsrud:
    - support -std=c++0x and related CXXFLAGS in pkgconfig (ParseFlags)

  From Vincent Beffara:
    - Support -dylib_file in pkgconfig (ParseFlags)

  From Gary Oberbrunner and Sohail Somani:
    - new construction variable WINDOWS_EMBED_MANIFEST to automatically
      embed manifests in Windows EXEs and DLLs.

  From Gary Oberbrunner:
    - Fix Visual Studio project generation when CPPPATH contains Dir nodes
    - Ensure Visual Studio project is regenerated when CPPPATH or CPPDEFINES change
    - Fix unicode error when using non-ASCII filenames with Copy or Install
    - Put RPATH in LINKCOM rather than LINKFLAGS so resetting
      LINKFLAGS doesn't kill RPATH
    - Fix precompiled headers on Windows when variant dir name has spaces.
    - Adding None to an Action no longer fails (just returns original action)
    - New --debug=prepare option to show each target as it's being
      prepared, whether or not anything needs to be done for it.
    - New debug option --debug=duplicate to print a line for each
      unlink/relink (or copy) of a variant file from its source file.
    - Improve error message for EnumVariables to show legal values.
    - Fix Intel compiler to sort versions >9 correctly (esp. on Linux)
    - Fix Install() when the source and target are directories and the
      target directory exists.

  From David Garcia Garzon:
    - Fix Delete to be able to delete broken symlinks and dir
      symlinks.

  From Imran Fanaswala and Robert Lehr:
    - Handle .output file generated by bison/yacc properly. Cleaning it
      when necessary.

  From Antoine Dechaume:
    - Handle SWIG file where there is whitespace after the module name
      properly. Previously the generated files would include
      the whitespace.

  From Dmitry R.:
    - Handle Environment in case __semi_deepcopy is None

  From Benoit Belley:

    - Much improved support for Windows UNC paths (\\SERVERNAME).

  From Jean-Baptiste Lab:

    - Fix problems with appending CPPDEFINES that contain
      dictionaries, and related issues with Parse/MergeFlags and
      CPPDEFINES.

  From Allen Weeks:

    - Fix for an issue with implicit-cache with multiple targets
      when dependencies are removed on disk.

  From Evgeny Podjachev and Alexey Petruchick:

    - Support generation of Microsoft Visual Studio 2008 (9.0)
      and 2010 (10.0) project and solution files.

  From Ken Deeter:

    - Fix a problem when FS Entries which are actually Dirs have builders.

  From Luca Falavigna:

    - Support Fortran 03

  From Gary Oberbrunner:

    - Print the path to the SCons package in scons --version

  From Jean-Franï¿½ois Colson:

    - Improve Microsoft Visual Studio Solution generation, and fix
      various errors in the generated solutions especially when using
      MSVS_SCC_PROVIDER, and when generating multiple projects.  The
      construction variable MSVS_SCC_PROJECT_BASE_PATH, which never
      worked properly, is removed.  Users can use the new variable
      MSVS_SCC_CONNECTION_ROOT instead if desired.

  From Anatoly Techtonik:

    - Use subprocess in bootstrap.py instead of os.execve to avoid
      losing output control on Windows (http://bugs.python.org/issue9148)

    - Revert patch for adding SCons to App Paths, because standard cmd
      shell doesn't search there. This is confusing, because `scons` can
      be executed from explorer, but fail to start from console.

    - Fix broken installation with easy_install on Windows (issue #2051)
      SCons traditionally installed in a way that allowed to run multiple
      versions side by side. This custom logic was incompatible with
      easy_install way of doing things.

    - Use epydoc module for generating API docs in HTML if command line
      utility is not found in PATH. Actual for Windows.

  From Alexander Goomenyuk:

    - Add .sx to assembly source scanner list so .sx files
      get their header file dependencies detected.

  From Arve Knudsen:

    - Set module metadata when loading site_scons/site_init.py
      so it is treated as a proper module; __doc__, __file__ and
      __name__ now refer to the site_init.py file.

  From Russel Winder:

    - Users Guide updates explaining that Tools can be packages as
      well as python modules.

  From Gary Oberbrunner:

    - New systemwide and per-user site_scons dirs.

  From Dirk Baechle:

    - XML fixes in User's Guide.
    - Fixed the detection of 'jar' and 'rmic' during
      the initialization of the respective Tools (#2730).
    - Improved docs for custom Decider functions and
      custom Scanner objects (#2711, #2713).
    - Corrected SWIG module names for generated *.i files (#2707).

  From Joe Zuntz:

    - Fixed a case-sensitivity problem with Fortran modules.

  From Bauke Conijn:

    - Added Users Guide example for auto-generated source code

  From Steven Knight:

    - Fix explicit dependencies (Depends()) on Nodes that don't have
      attached Builders.

    - Fix use of the global Alias() function with command actions.

  From Matt Hughes:

    - Fix the ability to append to default $*FLAGS values (which are
      implemented as CLVar instances) in a copied construction environment
      without affecting the original construction environment's value.

  From Rob Managan:

    - Updated the TeX command strings to include a /D on Windows in
      case the new directory is on a different drive letter.

    - Fixed the LaTeX scanner so dependencies are found in commands that
      are broken across lines with a comment or have embedded spaces.

    - The TeX builders should now work with tex files that are generated
      by another program. Thanks to Hans-Martin von Gaudecker for
      isolating the cause of this bug.

    - Added support for INDEXSTYLE environment variable so makeindex can
      find style files.

    - Added support for the bibunits package so we call bibtex on all
      the bu*.aux files.

    - Add support of finding path information on OSX for TeX applications
      MacPorts and Fink paths need to be added by the user

  From Russel Winder:

    - Add support for DMD version 2 (the phobos2 library).

  From William Deegan:

    - Add initial support for VS/VC 2010 (express and non-express versions)
    - Remove warning for not finding MS VC/VS install.
      "scons: warning: No version of Visual Studio compiler found
        - C/C++ compilers most likely not set correctly"
    - Add support for Linux 3.0


RELEASE 2.0.1 - Mon, 15 Aug 2010 15:46:32 -0700

  From Dirk Baechle:

    - Fix XML in documentation.

  From Joe Zuntz:

    - Fixed a case-sensitivity problem with Fortran modules.

  From Bauke Conijn:

    - Added Users Guide example for auto-generated source code

  From Steven Knight:

    - Fix explicit dependencies (Depends()) on Nodes that don't have
      attached Builders.

  From Matt Hughes:

    - Fix the ability to append to default $*FLAGS values (which are
      implemented as CLVar instances) in a copied construction environment
      without affecting the original construction environment's value.

  From Rob Managan:

    - Updated the TeX command strings to include a /D on Windows in
      case the new directory is on a different drive letter.

    - Fixed the LaTeX scanner so dependencies are found in commands that
      are broken across lines with a comment or have embedded spaces.


RELEASE 2.0.0.final.0 - Mon, 14 Jun 2010 22:01:37 -0700

  From Dirk Baechle:

    - Fix XML in documentation.

  From Steven Knight:

    - Provide forward compatibility for the 'profile' module.

    - Provide forward compatibility for the 'pickle' module.

    - Provide forward compatibility for the 'io' module.

    - Provide forward compatibility for the 'queue' module.

    - Provide forward compatibility for the 'collections' module.

    - Provide forward compatibility for the 'builtins' module.

    - Provide forward compatibility for 'sys.intern()'.

    - Convert to os.walk() from of os.path.walk().

    - Remove compatibility logic no longer needed.

    - Add a '-3' option to runtest to print 3.x incompatibility warnings.

    - Convert old-style classes into new-style classes.

    - Fix "Ignoring corrupt sconsign entry" warnings when building
      in a tree with a pre-2.0 .sconsign file.

    - Fix propagation from environment of VS*COMNTOOLS to resolve issues
      initializing MSVC/MSVS/SDK issues.

    - Handle detecting Visual C++ on Python verions with upper-case
      platform architectures like 'AMD64'.

  From W. Trevor King:

    - Revisions to README.

  From Greg Noel:

    - Apply numerous Python fixers to update code to more modern idioms.
      Find where fixers should be applied to code in test strings and
      apply the fixers there, too.

    - Write a fixer to convert string functions to string methods.

    - Modify the 'dict' fixer to be less conservative.

    - Modify the 'apply' fixer to handle more cases.

    - Create a modified 'types' fixer that converts types to 2.x
      equivalents rather than 3.x equivalents.

    - Write a 'division' fixer to highlight uses of the old-style
      division operator.  Correct usage where needed.

    - Add forward compatibility for the new 'memoryview' function
      (which replaces the 'buffer' function).

    - Add forward compatibility for the 'winreg' module.

    - Remove no-longer-needed 'platform' module.

    - Run tests with the '-3' option to Python 2.6 and clear up
      various reported incompatibilities.

    - Comb out code paths specialized to Pythons older than 2.4.

    - Update deprecation warnings; most now become mandatory.

    - Start deprecation cycle for BuildDir() and build_dir.

    - Start deprecation cycle for SourceCode() and related factories

    - Fixed a problem with is_Dict() not identifying some objects derived
      from UserDict.

  From Jim Randall:

    - Document the AllowSubstExceptions() function in the User's Guide.

  From William Deegan:

    - Migrate MSVC/MSVS/SDK improvements from 1.3 branch.


RELEASE 1.3.0 - Tue, 23 Mar 2010 21:44:19 -0400

  From Steven Knight:

    - Update man page and documentation.

  From William Deegan (plus minor patch from Gary Oberbrunner):

    - Support Visual Studio 8.0 Express

RELEASE 1.2.0.d20100306 - Sat, 06 Mar 2010 16:18:33 -0800

  From Luca Falavigna:

    - Fix typos in the man page.

  From Gottfried Ganssauge:

    - Support execution when SCons is installed via easy_install.

  From Steven Knight:

    - Make the messages for Configure checks of compilers consistent.

    - Issue an error message if a BUILDERS entry is not a Builder
      object or a callable wrapper.

  From Rob Managan:

    - Update tex builder to handle the case where a \input{foo}
      command tries to work with a directory named foo instead of the
      file foo.tex. The builder now ignores a directory and continues
      searching to find the correct file. Thanks to Lennart Sauerbeck
      for the test case and initial patch

      Also allow the \include of files in subdirectories when variantDir
      is used with duplicate=0. Previously latex would crash since
      the directory in which the .aux file is written was not created.
      Thanks to Stefan Hepp for finding this and part of the solution.

  From James Teh:
    - Patches to fix some issues using MS SDK V7.0

  From William Deegan:
    - Lots of testing and minor patches to handle mixed MS VC and SDK
      installations, as well as having only the SDK installed.


RELEASE 1.2.0.d20100117 - Sun, 17 Jan 2010 14:26:59 -0800

  From Jim Randall:
    - Fixed temp filename race condition on Windows with long cmd lines.

  From David Cournapeau:
    - Fixed tryRun when sconf directory is in a variant dir.
    - Do not add -fPIC for ifort tool on non-posix platforms (darwin and
      windows).
    - Fix bug 2294 (spurious CheckCC failures).
    - Fix scons bootstrap process on windows 64 (wrong wininst name)

  From William Deegan:
    - Final merge from vs_revamp branch to main

    - Added definition and usage of HOST_OS, HOST_ARCH, TARGET_OS,
      TARGET_ARCH, currently only defined/used by Visual Studio
      Compilers. This will be rolled out to other platforms/tools
      in the future.

    - Add check for python >= 3.0.0 and exit gracefully.
      For 1.3 python >= 1.5.2 and < 3.0.0 are supported

    - Fix bug 1944 - Handle non-existent .i file in swig emitter, previously
      it would crash with an IOError exception. Now it will try to make an
      educated guess on the module name based on the filename.

  From Lukas Erlinghagen:

    - Have AddOption() remove variables from the list of
      seen-but-unknown variables (which are reported later).

    - An option name and aliases can now be specified as a tuple.

  From Hartmut Goebel:

    - Textfile builder.

  From Jared Grubb:

    - use "is/is not" in comparisons with None instead of "==" or "!=".

  From Jim Hunziker:

    - Avoid adding -gphobos to a command line multiple times
      when initializing use of the DMD compiler.

  From Jason Kenney:

    - Sugguested HOST/TARGET OS/ARCH separation.

  From Steven Knight:

    - Fix the -n option when used with VariantDir(duplicate=1)
      and the variant directory doesn't already exist.

    - Fix scanning of Unicode files for both UTF-16 endian flavors.

    - Fix a TypeError on #include of file names with Unicode characters.

    - Fix an exception if a null command-line argument is passed in.

    - Evaluate Requires() prerequisites before a Node's direct children
      (sources and dependencies).

  From Greg Noel:

    - Remove redundant __metaclass__ initializations in Environment.py.

    - Correct the documentation of text returned by sconf.Result().

    - Document that filenames with '.' as the first character are
      ignored by Glob() by default (matching UNIX glob semantics).

    - Fix SWIG testing infrastructure to work on Mac OS X.

    - Restructure a test that occasionally hung so that the test would
      detect when it was stuck and fail instead.

    - Substfile builder.

  From Gary Oberbrunner:

    - When reporting a target that SCons doesn't know how to make,
      specify whether it's a File, Dir, etc.

  From Ben Webb:

    - Fix use of $SWIGOUTDIR when generating Python wrappers.

    - Add $SWIGDIRECTORSUFFIX and $SWIGVERSION construction variables.

  From Rob Managan:

    - Add -recorder flag to Latex commands and updated internals to
      use the output to find files TeX creates. This allows the MiKTeX
      installations to find the created files

    - Notify user of Latex errors that would get buried in the
      Latex output

    - Remove LATEXSUFFIXES from environments that don't initialize Tex.

    - Add support for the glossaries package for glossaries and acronyms

    - Fix problem that pdftex, latex, and pdflatex tools by themselves did
      not create the actions for bibtex, makeindex,... by creating them
      and other environment settings in one routine called by all four
      tex tools.

    - Fix problem with filenames of sideeffects when the user changes
      the name of the output file from the latex default

    - Add scanning of files included in Latex by means of \lstinputlisting{}
      Patch from Stefan Hepp.

    - Change command line for epstopdf to use --outfile= instead of -o
      since this works on all platforms.
      Patch from Stefan Hepp.

    - Change scanner to properly search for included file from the
      directory of the main file instead of the file it is included from.
      Also update the emitter to add the .aux file associated with
      \include{filename} commands. This makes sure the required directories
      if any are created for variantdir cases.
      Half of the patch from Stefan Hepp.

RELEASE 1.2.0.d20090223 - Mon, 23 Feb 2009 08:41:06 -0800

  From Stanislav Baranov:

    - Make suffix-matching for scanners case-insensitive on Windows.

  From David Cournapeau:

    - Change the way SCons finds versions of Visual C/C++ and Visual
      Studio to find and use the Microsoft v*vars.bat files.

  From Robert P. J. Day:

    - User's Guide updates.

  From Dan Eaton:

    - Fix generation of Visual Studio 8 project files on x64 platforms.

  From Allan Erskine:

    - Set IncludeSearchPath and PreprocessorDefinitions in generated
      Visual Studio 8 project files, to help IntelliSense work.

  From Mateusz Gruca:

    - Fix deletion of broken symlinks by the --clean option.

  From Steven Knight:

    - Fix the error message when use of a non-existent drive on Windows
      is detected.

    - Add sources for files whose targets don't exist in $CHANGED_SOURCES.

    - Detect implicit dependencies on commands even when the command is
      quoted.

    - Fix interaction of $CHANGED_SOURCES with the --config=force option.

    - Fix finding #include files when the string contains escaped
      backslashes like "C:\\some\\include.h".

    - Pass $CCFLAGS to Visual C/C++ precompiled header compilation.

    - Remove unnecessary nested $( $) around $_LIBDIRFLAGS on link lines
      for the Microsoft linker, the OS/2 ilink linker and the Phar Lap
      linkloc linker.

    - Spell the Windows environment variables consistently "SystemDrive"
      and "SystemRoot" instead of "SYSTEMDRIVE" and "SYSTEMROOT".



RELEASE 1.2.0.d20090113 - Tue, 13 Jan 2009 02:50:30 -0800

  From Stanislav Baranov, Ted Johnson and Steven Knight:

    - Add support for batch compilation of Visual Studio C/C++ source
      files, controlled by a new $MSVC_BATCH construction variable.

  From Steven Knight:

    - Print the message, "scons: Build interrupted." on error output,
      not standard output.

    - Add a --warn=future-deprecated option for advance warnings about
      deprecated features that still have warnings hidden by default.

    - Fix use of $SOURCE and $SOURCES attributes when there are no
      sources specified in the Builder call.

    - Add support for new $CHANGED_SOURCES, $CHANGED_TARGETS,
      $UNCHANGED_SOURCES and $UNCHANGED_TARGETS variables.

    - Add general support for batch builds through new batch_key= and
      targets= keywords to Action object creation.

  From Arve Knudsen:

    - Make linker tools differentiate properly between SharedLibrary
      and LoadableModule.

    - Document TestCommon.shobj_prefix variable.

    - Support $SWIGOUTDIR values with spaces.

  From Rob Managan:

    - Don't automatically try to build .pdf graphics files for
      .eps files in \includegraphics{} calls in TeX/LaTeX files
      when building with the PDF builder (and thus using pdflatex).

  From Gary Oberbrunner:

    - Allow AppendENVPath() and PrependENVPath() to interpret '#'
      for paths relative to the top-level SConstruct directory.

    - Use the Borland ilink -e option to specify the output file name.

    - Document that the msvc Tool module uses $PCH, $PCHSTOP and $PDB.

    - Allow WINDOWS_INSERT_DEF=0 to disable --output-def when linking
      under MinGW.

  From Zia Sobhani:

    - Fix typos in the User's Guide.

  From Greg Spencer:

    - Support implicit dependency scanning of files encoded in utf-8
      and utf-16.

  From Roberto de Vecchi:

    - Remove $CCFLAGS from the the default definitions of $CXXFLAGS for
      Visual C/C++ and MIPSpro C++ on SGI so, they match other tools
      and avoid flag duplication on C++ command lines.

  From Ben Webb:

    - Handle quoted module names in SWIG source files.

    - Emit *_wrap.h when SWIG generates header file for directors

  From Matthew Wesley:

    - Copy file attributes so we identify, and can link a shared library
      from, shared object files in a Repository.



RELEASE 1.2.0 - Sat, 20 Dec 2008 22:47:29 -0800

  From Steven Knight:

    - Don't fail if can't import a _subprocess module on Windows.

    - Add warnings for use of the deprecated Options object.



RELEASE 1.1.0.d20081207 - Sun, 07 Dec 2008 19:17:23 -0800

  From Benoit Belley:

    - Improve the robustness of GetBuildFailures() by refactoring
      SCons exception handling (especially BuildError exceptions).

    - Have the --taskmastertrace= option print information about
      individual Task methods, not just the Taskmaster control flow.

    - Eliminate some spurious dependency cycles by being more aggressive
      about pruning pending children from the Taskmaster walk.

    - Suppress mistaken reports of a dependency cycle when a child
      left on the pending list is a single Node in EXECUTED state.

  From David Cournapeau:

    - Fix $FORTRANMODDIRPREFIX for the ifort (Intel Fortran) tool.

  From Brad Fitzpatrick:

    - Don't pre-generate an exception message (which will likely be
      ignored anyway) when an EntryProxy re-raises an AttributeError.

  From Jared Grubb:

    - Clean up coding style and white space in Node/FS.py.

    - Fix a typo in the documentation for $_CPPDEFFLAGS.

    - Issue 2401: Fix usage of comparisons with None.

  From Ludwig Hï¿½hne:

    - Handle Java inner classes declared within a method.

  From Steven Knight:

    - Fix label placement by the "scons-time.py func" subcommand
      when a profile value was close to (or equal to) 0.0.

    - Fix env.Append() and env.Prepend()'s ability to add a string to
      list-like variables like $CCFLAGS under Python 2.6.

    - Other Python2.6 portability:  don't use "as" (a Python 2.6 keyword).
      Don't use the deprecated Exception.message attribute.

    - Support using the -f option to search for a different top-level
      file name when walking up with the -D, -U or -u options.

    - Fix use of VariantDir when the -n option is used and doesn't,
      therefore, actually create the variant directory.

    - Fix a stack trace from the --debug=includes option when passed a
      static or shared library as an argument.

    - Speed up the internal find_file() function (used for searching
      CPPPATH, LIBPATH, etc.).

    - Add support for using the Python "in" keyword on construction
      environments (for example, if "CPPPATH" in env: ...).

    - Fix use of Glob() when a repository or source directory contains
      an in-memory Node without a corresponding on-disk file or directory.

    - Add a warning about future reservation of $CHANGED_SOURCES,
      $CHANGED_TARGETS, $UNCHANGED_SOURCES and $UNCHANGED_TARGETS.

    - Enable by default the existing warnings about setting the resource
      $SOURCE, $SOURCES, $TARGET and $TARGETS variable.

  From Rob Managan:

    - Scan for TeX files in the paths specified in the $TEXINPUTS
      construction variable and the $TEXINPUTS environment variable.

    - Configure the PDF() and PostScript() Builders as single_source so
      they know each source file generates a separate target file.

    - Add $EPSTOPDF, $EPSTOPDFFLAGS and $EPSTOPDFCOM

    - Add .tex as a valid extension for the PDF() builder.

    - Add regular expressions to find \input, \include and
      \includegraphics.

    - Support generating a .pdf file from a .eps source.

    - Recursive scan included input TeX files.

    - Handle requiring searched-for TeX input graphics files to have
      extensions (to avoid trying to build a .eps from itself, e.g.).

  From Greg Noel:

    - Make the Action() function handle positional parameters consistently.

    - Clarify use of Configure.CheckType().

    - Make the File.{Dir,Entry,File}() methods create their entries
      relative to the calling File's directory, not the SConscript
      directory.

    - Use the Python os.devnull variable to discard error output when
      looking for the $CC or $CXX version.

    - Mention LoadableModule() in the SharedLibrary() documentation.

  From Gary Oberbrunner:

    - Update the User's Guide to clarify use of the site_scons/
      directory and the site_init.py module.

    - Make env.AppendUnique() and env.PrependUnique remove duplicates
      within a passed-in list being added, too.

  From Randall Spangler:

    - Fix Glob() so an on-disk file or directory beginning with '#'
      doesn't throw an exception.



RELEASE 1.1.0 - Thu, 09 Oct 2008 08:33:47 -0700

  From Chris AtLee

    - Use the specified environment when checking for the GCC compiler
      version.

  From Ian P. Cardenas:

    - Fix Glob() polluting LIBPATH by returning copy of list

  From David Cournapeau:

    - Add CheckCC, CheckCXX, CheckSHCC and CheckSHCXX tests to
      configuration contexts.

    - Have the --profile= argument use the much faster cProfile module
      (if it's available in the running Python version).

    - Reorder MSVC compilation arguments so the /Fo is first.

  From Bill Deegan:

    - Add scanning Windows resource (.rc) files for implicit dependencies.

  From John Gozde:

    - When scanning for a #include file, don't use a directory that
      has the same name as the file.

  From Ralf W. Grosse-Kunstleve

    - Suppress error output when checking for the GCC compiler version.

  From Jared Grubb:

    - Fix VariantDir duplication of #included files in subdirectories.

  From Ludwig Hï¿½hne:

    - Reduce memory usage when a directory is used as a dependency of
      another Node (such as an Alias) by returning a concatenation
      of the children's signatures + names, not the children's contents,
      as the directory contents.

    - Raise AttributeError, not KeyError, when a Builder can't be found.

    - Invalidate cached Node information (such as the contenst returned
      by the get_contents() method) when calling actions with Execute().

    - Avoid object reference cycles from frame objects.

    - Reduce memory usage from Null Executor objects.

    - Compute MD5 checksums of large files without reading the entire
      file contents into memory.  Add a new --md5-chunksize option to
      control the size of each chunk read into memory.

  From Steven Knight:

    - Fix the ability of the add_src_builder() method to add a new
      source builder to any other builder.

    - Avoid an infinite loop on non-Windows systems trying to find the
      SCons library directory if the Python library directory does not
      begin with the string "python".

    - Search for the SCons library directory in "scons-local" (with
      no version number) after "scons-local-{VERSION}".

  From Rob Managan:

    - Fix the user's ability to interrupt the TeX build chain.

    - Fix the TeX builder's allowing the user to specify the target name,
      instead of always using its default output name based on the source.

    - Iterate building TeX output files until all warning are gone
      and the auxiliary files stop changing, or until we reach the
      (configurable) maximum number of retries.

    - Add TeX scanner support for:  glossaries, nomenclatures, lists of
      figures, lists of tables, hyperref and beamer.

    - Use the $BIBINPUTS, $BSTINPUTS, $TEXINPUTS and $TEXPICTS construction
      variables as search paths for the relevant types of input file.

    - Fix building TeX with VariantDir(duplicate=0) in effect.

    - Fix the LaTeX scanner to search for graphics on the TEXINPUTS path.

    - Have the PDFLaTeX scanner search for .gif files as well.

  From Greg Noel:

    - Fix typos and format bugs in the man page.

    - Add a first draft of a wrapper module for Python's subprocess
      module.

    - Refactor use of the SCons.compat module so other modules don't
      have to import it individually.

    - Add .sx as a suffix for assembly language files that use the
      C preprocessor.

  From Gary Oberbrunner:

    - Make Glob() sort the returned list of Files or Nodes
      to prevent spurious rebuilds.

    - Add a delete_existing keyword argument to the AppendENVPath()
      and PrependENVPath() Environment methods.

    - Add ability to use "$SOURCE" when specifying a target to a builder

  From Damyan Pepper:

    - Add a test case to verify that SConsignFile() files can be
      created in previously non-existent subdirectories.

  From Jim Randall:

    - Make the subdirectory in which the SConsignFile() file will
      live, if the subdirectory doesn't already exist.

  From Ali Tofigh:

    - Add a test to verify duplication of files in VariantDir subdirectories.



RELEASE 1.0.1 - Sat, 06 Sep 2008 07:29:34 -0700

  From Greg Noel:

    - Add a FindFile() section to the User's Guide.

    - Fix the FindFile() documentation in the man page.

    - Fix formatting errors in the Package() description in the man page.

    - Escape parentheses that appear within variable names when spawning
      command lines using os.system().



RELEASE 1.0.0 - XXX

  From Jared Grubb:

    - Clear the Node state when turning a generic Entry into a Dir.

  From Ludwig Hï¿½hne:

    - Fix sporadic output-order failures in test/GetBuildFailures/parallel.py.

    - Document the ParseDepends() function in the User's Guide.

  From khomenko:

    - Create a separate description and long_description for RPM packages.

  From Steven Knight:

    - Document the GetLaunchDir() function in the User's Guide.

    - Have the env.Execute() method print an error message if the
      executed command fails.

    - Add a script for creating a standard SCons development system on
      Ubuntu Hardy.  Rewrite subsidiary scripts for install Python and
      SCons versions in Python (from shell).

  From Greg Noel:

    - Handle yacc/bison on newer Mac OS X versions creating file.hpp,
      not file.cpp.h.

    - In RPCGEN tests, ignore stderr messages from older versions of
      rpcgen on some versions of Mac OS X.

    - Fix typos in man page descriptions of Tag() and Package(), and in
      the scons-time man page.

    - Fix documentation of SConf.CheckLibWithHeader and other SConf methods.

    - Update documentation of SConscript(variant_dir) usage.

    - Fix SWIG tests for (some versions of) Mac OS X.

  From Jonas Olsson:

    - Print the warning about -j on Windows being potentially unreliable if
      the pywin32 extensions are unavailable or lack file handle operations.

  From Jim Randall:

    - Fix the env.WhereIs() method to expand construction variables.

  From Rogier Schouten:

    - Enable building of shared libraries with the Bordand ilink32 linker.



RELEASE 1.0.0 - Sat, 09 Aug 2008 12:19:44 -0700

  From Luca Falavigna:

    - Fix SCons man page indentation under Debian's man page macros.

  From Steven Knight:

    - Clarify the man page description of the SConscript(src_dir) argument.

    - User's Guide updates:

       -  Document the BUILD_TARGETS, COMMAND_LINE_TARGETS and
          DEFAULT_TARGETS variables.

       -  Document the AddOption(), GetOption() and SetOption() functions.

       -  Document the Requires() function; convert to the Variables
          object, its UnknownOptions() method, and its associated
          BoolVariable(), EnumVariable(), ListVariable(), PackageVariable()
          and PathVariable() functions.

       -  Document the Progress() function.

       -  Reorganize the chapter and sections describing the different
          types of environments and how they interact.  Document the
          SetDefault() method.  Document the PrependENVPath() and
          AppendENVPath() functions.

       -  Reorganize the command-line arguments chapter.  Document the
          ARGLIST variable.

       -  Collect some miscellaneous sections into a chapter about
          configuring build output.

    - Man page updates:

       -  Document suggested use of the Visual C/C++ /FC option to fix
          the ability to double-click on file names in compilation error
          messages.

       -  Document the need to use Clean() for any SideEffect() files that
          must be explicitly removed when their targets are removed.

       -  Explicitly document use of Node lists as input to Dependency().

  From Greg Noel:

    - Document MergeFlags(), ParseConfig(), ParseFlags() and SideEffect()
      in the User's Guide.

  From Gary Oberbrunner:

    - Document use of the GetBuildFailures() function in the User's Guide.

  From Adam Simpkins:

    - Add man page text clarifying the behavior of AddPreAction() and
      AddPostAction() when called with multiple targets.

  From Alexey Zezukin:

    - Fix incorrectly swapped man page descriptions of the --warn= options
      for duplicate-environment and missing-sconscript.



RELEASE 0.98.5 - Sat, 07 Jun 2008 08:20:35 -0700

  From Benoit Belley:

  - Fix the Intel C++ compiler ABI specification for EMT64 processors.

  From David Cournapeau:

  - Issue a (suppressable) warning, not an error, when trying to link
    C++ and Fortran object files into the same executable.

  From Steven Knight:

  - Update the scons.bat file so that it returns the real exit status
    from SCons, even though it uses setlocal + endlocal.

  - Fix the --interactive post-build messages so it doesn't get stuck
    mistakenly reporting failures after any individual build fails.

  - Fix calling File() as a File object method in some circumstances.

  - Fix setup.py installation on Mac OS X so SCons gets installed
    under /usr/lcoal by default, not in the Mac OS X Python framework.



RELEASE 0.98.4 - Sat, 17 May 2008 22:14:46 -0700

  From Benoit Belley:

  - Fix calculation of signatures for Python function actions with
    closures in Python versions before 2.5.

  From David Cournapeau:

  - Fix the initialization of $SHF77FLAGS so it includes $F77FLAGS.

  From Jonas Olsson:

  - Fix a syntax error in the Intel C compiler support on Windows.

  From Steven Knight:

  - Change how we represent Python Value Nodes when printing and when
    stored in .sconsign files (to avoid blowing out memory by storing
    huge strings in .sconsign files after multiple runs using Configure
    contexts cause the Value strings to be re-escaped each time).

  - Fix a regression in not executing configuration checks after failure
    of any configuration check that used the same compiler or other tool.

  - Handle multiple destinations in Visual Studio 8 settings for the
    analogues to the INCLUDE, LIBRARY and PATH variables.

  From Greg Noel:

  - Update man page text for VariantDir().



RELEASE 0.98.3 - Tue, 29 Apr 2008 22:40:12 -0700

  From Greg Noel:

  - Fix use of $CXXFLAGS when building C++ shared object files.

  From Steven Knight:

  - Fix a regression when a Builder's source_scanner doesn't select
    a more specific scanner for the suffix of a specified source file.

  - Fix the Options object backwards compatibility so people can still
    "import SCons.Options.{Bool,Enum,List,Package,Path}Option" submodules.

  - Fix searching for implicit dependencies when an Entry Node shows up
    in the search path list.

  From Stefano:

  - Fix expansion of $FORTRANMODDIR in the default Fortran command line(s)
    when it's set to something like ${TARGET.dir}.



RELEASE 0.98.2 - Sun, 20 Apr 2008 23:38:56 -0700

  From Steven Knight:

  - Fix a bug in Fortran suffix computation that would cause SCons to
    run out of memory on Windows systems.

  - Fix being able to specify --interactive mode command lines with
    \ (backslash) path name separators on Windows.

  From Gary Oberbrunner:

  - Document Glob() in the User's Guide.



RELEASE 0.98.1 - Fri, 18 Apr 2008 19:11:58 -0700

  From Benoit Belley:

  - Speed up the SCons.Util.to_string*() functions.

  - Optimize various Node intialization and calculations.

  - Optimize Executor scanning code.

  - Optimize Taskmaster execution, including dependency-cycle checking.

  - Fix the --debug=stree option so it prints its tree once, not twice.

  From Johan Boulï¿½:

  - Fix the ability to use LoadableModule() under MinGW.

  From David Cournapeau:

  - Various missing Fortran-related construction variables have been added.

  - SCons now uses the program specified in the $FORTRAN construction
    variable to link Fortran object files.

  - Fortran compilers on Linux (Intel, g77 and gfortran) now add the -fPIC
    option by default when compilling shared objects.

  - New 'sunf77', 'sunf90' and 'sunf95' Tool modules have been added to
    support Sun Fortran compilers.  On Solaris, the Sun Fortran compilers
    are used in preference to other compilers by default.

  - Fortran support now uses gfortran in preference to g77.

  - Fortran file suffixes are now configurable through the
    $F77FILESUFFIXES, $F90FILESUFFIXES, $F95FILESUFFIXES and
    $FORTRANFILESUFFIXES variables.

  From Steven Knight:

  - Make the -d, -e, -w and --no-print-directory options "Ignored for
    compatibility."  (We're not going to implement them.)

  - Fix a serious inefficiency in how SCons checks for whether any source
    files are missing when a Builder call creates many targets from many
    input source files.

  - In Java projects, make the target .class files depend only on the
    specific source .java files where the individual classes are defined.

  - Don't store duplicate source file entries  in the .sconsign file so
    we don't endlessly rebuild the target(s) for no reason.

  - Add a Variables object as the first step towards deprecating the
    Options object name.  Similarly, add BoolVariable(), EnumVariable(),
    ListVariable(), PackageVariable() and PathVariable() functions
    as first steps towards replacing BoolOption(), EnumOption(),
    ListOption(), PackageOption() and PathOption().

  - Change the options= keyword argument to the Environment() function
    to variables=, to avoid confusion with SCons command-line options.
    Continue supporting the options= keyword for backwards compatibility.

  - When $SWIGFLAGS contains the -python flag, expect the generated .py
    file to be in the same (sub)directory as the target.

  - When compiling C++ files, allow $CCFLAGS settings to show up on the
    command line even when $CXXFLAGS has been redefined.

  - Fix --interactive with -u/-U/-D when a VariantDir() is used.

  From Anatoly Techtonik:

  - Have the scons.bat file add the script execution directory to its
    local %PATH% on Windows, so the Python executable can be found.

  From Mike Wake:

  - Fix passing variable names as a list to the Return() function.

  From Matthew Wesley:

  - Add support for the GDC 'D' language compiler.



RELEASE 0.98 - Sun, 30 Mar 2008 23:33:05 -0700

  From Benoit Belley:

  - Fix the --keep-going flag so it builds all possible targets even when
    a later top-level target depends on a child that failed its build.

  - Fix being able to use $PDB and $WINDWOWS_INSERT_MANIFEST together.

  - Don't crash if un-installing the Intel C compiler leaves left-over,
    dangling entries in the Windows registry.

  - Improve support for non-standard library prefixes and suffixes by
    stripping all prefixes/suffixes from file name string as appropriate.

  - Reduce the default stack size for -j worker threads to 256 Kbytes.
    Provide user control over this value by adding --stack-size and
    --warn=stack-size options, and a SetOption('stack_size') function.

  - Fix a crash on Linux systems when trying to use the Intel C compiler
    and no /opt/intel_cc_* directories are found.

  - Improve using Python functions as actions by incorporating into
    a FunctionAction's signature:
      - literal values referenced by the byte code.
      - values of default arguments
      - code of nested functions
      - values of variables captured by closures
      - names of referenced global variables and functions

  - Fix the closing message when --clean and --keep-going are both
    used and no errors occur.

  - Add support for the Intel C compiler on Mac OS X.

  - Speed up reading SConscript files by about 20% (for some
    configurations) by:  1) optimizing the SCons.Util.is_*() and
    SCons.Util.flatten() functions; 2) avoiding unnecessary os.stat()
    calls by using a File's .suffix attribute directly instead of
    stringifying it.

  From JÃ©rÃ´me Berger:

  - Have the D language scanner search for .di files as well as .d files.

  - Add a find_include_names() method to the Scanner.Classic class to
    abstract out how included names can be generated by subclasses.

  - Allow the D language scanner to detect multiple modules imported by
    a single statement.

  From Konstantin Bozhikov:

  - Support expansion of construction variables that contain or refer
    to lists of other variables or Nodes within expansions like $CPPPATH.

  - Change variable substitution (the env.subst() method) so that an
    input sequence (list or tuple) is preserved as a list in the output.

  From David Cournapeau:

  - Add a CheckDeclaration() call to configure contexts.

  - Improve the CheckTypeSize() code.

  - Add a Define() call to configure contexts, to add arbitrary #define
    lines to a generated configure header file.

  - Add a "gfortran" Tool module for the GNU F95/F2003 compiler.

  - Avoid use of -rpath with the Mac OS X linker.

  - Add comment lines to the generated config.h file to describe what
    the various #define/#undef lines are doing.

  From Steven Knight:

  - Support the ability to subclass the new-style "str" class as input
    to Builders.

  - Improve the performance of our type-checking by using isinstance()
    with new-style classes.

  - Fix #include (and other $*PATH variables searches) of files with
    absolute path names.  Don't die if they don't exist (due to being
    #ifdef'ed out or the like).

  - Fix --interactive mode when Default(None) is used.

  - Fix --debug=memoizer to work around a bug in base Python 2.2 metaclass
    initialization (by just not allowing Memoization in Python versions
    that have the bug).

  - Have the "scons-time time" subcommand handle empty log files, and
    log files that contain no results specified by the --which option.

  - Fix the max Y of vertical bars drawn by "scons-time --fmt=gnuplot".

  - On Mac OS X, account for the fact that the header file generated
    from a C++ file will be named (e.g.) file.cpp.h, not file.hpp.

  - Fix floating-point numbers confusing the Java parser about
    generated .class file names in some configurations.

  - Document (nearly) all the values you can now fetch with GetOption().

  - Fix use of file names containing strings of multiple spaces when
    using ActionFactory instances like the Copy() or Move() function.

  - Fix a 0.97 regression when using a variable expansion (like
    $OBJSUFFIX) in a source file name to a builder with attached source
    builders that match suffix (like Program()+Object()).

  - Have the Java parser recognize generics (surrounded by angle brackets)
    so they don't interfere with identifying anonymous inner classes.

  - Avoid an infinite loop when trying to use saved copies of the
    env.Install() or env.InstallAs() after replacing the method
    attributes.

  - Improve the performance of setting construction variables.

  - When cloning a construction environment, avoid over-writing an
    attribute for an added method if the user explicitly replaced it.

  - Add a warning about deprecated support for Python 1.5, 2.0 and 2.1.

  - Fix being able to SetOption('warn', ...) in SConscript files.

  - Add a warning about env.Copy() being deprecated.

  - Add warnings about the --debug={dtree,stree,tree} options
    being deprecated.

  - Add VariantDir() as the first step towards deprecating BuildDir().
    Add the keyword argument "variant_dir" as the replacement for
    "build_dir".

  - Add warnings about the {Target,Source}Signatures() methods and
    functions being deprecated.

  From Rob Managan:

  - Enhance TeX and LaTeX support to work with BuildDir(duplicate=0).

  - Re-run LaTeX when it issues a package warning that it must be re-run.

  From Leanid Nazdrynau:

  - Have the Copy() action factory preserve file modes and times
    when copying individual files.

  From Jan Nijtmans:

  - If $JARCHDIR isn't set explicitly, use the .java_classdir attribute
    that was set when the Java() Builder built the .class files.

  From Greg Noel:

  - Document the Dir(), File() and Entry() methods of Dir and File Nodes.

  - Add the parse_flags option when creating Environments

  From Gary Oberbrunner:

  - Make File(), Dir() and Entry() return a list of Nodes when passed
    a list of names, instead of trying to make a string from the name
    list and making a Node from that string.

  - Fix the ability to build an Alias in --interactive mode.

  - Fix the ability to hash the contents of actions for nested Python
    functions on Python versions where the inability to pickle them
    returns a TypeError (instead of the documented PicklingError).

  From Jonas Olsson:

  - Fix use of the Intel C compiler when the top compiler directory,
    but not the compiler version, is specified.

  - Handle Intel C compiler network license files (port@system).

  From Jim Randall:

  - Fix how Python Value Nodes are printed in --debug=explain output.

  From Adam Simpkins:

  - Add a --interactive option that starts a session for building (or
    cleaning) targets without re-reading the SConscript files every time.

  - Fix use of readline command-line editing in --interactive mode.

  - Have the --interactive mode "build" command with no arguments
    build the specified Default() targets.

  - Fix the Chmod(), Delete(), Mkdir() and Touch() Action factories to
    take a list (of Nodes or strings) as arguments.

  From Vaclav Smilauer:

  - Fix saving and restoring an Options value of 'all' on Python
    versions where all() is a builtin function.

  From Daniel Svensson:

  - Code correction in SCons.Util.is_List().

  From Ben Webb:

  - Support the SWIG %module statement with following modifiers in
    parenthese (e.g., '%module(directors="1")').



RELEASE 0.97.0d20071212 - Wed, 12 Dec 2007 09:29:32 -0600

  From Benoit Belley:

  - Fix occasional spurious rebuilds and inefficiency when using
    --implicit-cache and Builders that produce multiple targets.

  - Allow SCons to not have to know about the builders of generated
    files when BuildDir(duplicate=0) is used, potentially allowing some
    SConscript files to be ignored for smaller builds.

  From David Cournapeau:

  - Add a CheckTypeSize() call to configure contexts.

  From Ken Deeter:

  - Make the "contents" of Alias Nodes a concatenation of the children's
    content signatures (MD5 checksums), not a concatenation of the
    children's contents, to avoid using large amounts of memory during
    signature calculation.

  From Malte Helmert:

  - Fix a lot of typos in the man page and User's Guide.

  From Geoffrey Irving:

  - Speed up conversion of paths in .sconsign files to File or Dir Nodes.

  From Steven Knight:

  - Add an Options.UnknownOptions() method that returns any settings
    (from the command line, or whatever dictionary was passed in)
    that aren't known to the Options object.

  - Add a Glob() function.

  - When removing targets with the -c option, use the absolute path (to
    avoid problems interpreting BuildDir() when the top-level directory
    is the source directory).

  - Fix problems with Install() and InstallAs() when called through a
    clone (of a clone, ...) of a cloned construction environment.

  - When executing a file containing Options() settings, add the file's
    directory to sys.path (so modules can be imported from there) and
    explicity set __name__ to the name of the file so the statement's
    in the file can deduce the location if they need to.

  - Fix an O(n^2) performance problem when adding sources to a target
    through calls to a multi Builder (including Aliases).

  - Redefine the $WINDOWSPROGMANIFESTSUFFIX and
    $WINDOWSSHLIBMANIFESTSUFFIX variables so they pick up changes to
    the underlying $SHLIBSUFFIX and $PROGSUFFIX variables.

  - Add a GetBuildFailures() function that can be called from functions
    registered with the Python atexit module to print summary information
    about any failures encountered while building.

  - Return a NodeList object, not a Python list, when a single_source
    Builder like Object() is called with more than one file.

  - When searching for implicit dependency files in the directories
    in a $*PATH list, don't create Dir Nodes for directories that
    don't actually exist on-disk.

  - Add a Requires() function to allow the specification of order-only
    prerequisites, which will be updated before specified "downstream"
    targets but which don't actually cause the target to be rebuilt.

  - Restore the FS.{Dir,File,Entry}.rel_path() method.

  - Make the default behavior of {Source,Target}Signatures('timestamp')
    be equivalent to 'timestamp-match', not 'timestamp-newer'.

  - Fix use of CacheDir with Decider('timestamp-newer') by updating
    the modification time when copying files from the cache.

  - Fix random issues with parallel (-j) builds on Windows when Python
    holds open file handles (especially for SCons temporary files,
    or targets built by Python function actions) across process creation.

  From Maxim Kartashev:

  - Fix test scripts when run on Solaris.

  From Gary Oberbrunner:

  - Fix Glob() when a pattern is in an explicitly-named subdirectory.

  From Philipp Scholl:

  - Fix setting up targets if multiple Package builders are specified
    at once.



RELEASE 0.97.0d20070918 - Tue, 18 Sep 2007 10:51:27 -0500

  From Steven Knight:

  - Fix the wix Tool module to handle null entries in $PATH variables.

  - Move the documentation of Install() and InstallAs() from the list
    of functions to the list of Builders (now that they're implemented
    as such).

  - Allow env.CacheDir() to be set per construction environment.  The
    global CacheDir() function now sets an overridable global default.

  - Add an env.Decider() method and a Node.Decider() method that allow
    flexible specification of an arbitrary function to decide if a given
    dependency has changed since the last time a target was built.

  - Don't execute Configure actions (while reading SConscript files)
    when cleaning (-c) or getting help (-h or -H).

  - Add to each target an implicit dependency on the external command(s)
    used to build the target, as found by searching env['ENV']['PATH']
    for the first argument on each executed command line.

  - Add support for a $IMPLICIT_COMMAND_DEPENDENCIES construction
    variabe that can be used to disable the automatic implicit
    dependency on executed commands.

  - Add an "ensure_suffix" keyword to Builder() definitions that, when
    true, will add the configured suffix to the targets even if it looks
    like they already have a different suffix.

  - Add a Progress() function that allows for calling a function or string
    (or list of strings) to display progress while walking the DAG.

  - Allow ParseConfig(), MergeFlags() and ParseFlags() to handle output
    from a *config command with quoted path names that contain spaces.

  - Make the Return() function stop processing the SConscript file and
    return immediately.  Add a "stop=" keyword argument that can be set
    to False to preserve the old behavior.

  - Fix use of exitstatfunc on an Action.

  - Introduce all man page function examples with "Example:" or "Examples:".

  - When a file gets added to a directory, make sure the directory gets
    re-scanned for the new implicit dependency.

  - Fix handling a file that's specified multiple times in a target
    list so that it doesn't cause dependent Nodes to "disappear" from
    the dependency graph walk.

  From Carsten Koch:

  - Avoid race conditions with same-named files and directory creation
    when pushing copies of files to CacheDir().

  From Tzvetan Mikov:

  - Handle $ in Java class names.

  From Gary Oberbrunner:

  - Add support for the Intel C compiler on Windows64.

  - On SGI IRIX, have $SHCXX use $CXX by default (like other platforms).

  From Sohail Somani:

  - When Cloning a construction environment, set any variables before
    applying tools (so the tool module can access the configured settings)
    and re-set them after (so they end up matching what the user set).

  From Matthias Troffaes:

  - Make sure extra auxiliary files generated by some LaTeX packages
    and not ending in .aux also get deleted by scons -c.

  From Greg Ward:

  - Add a $JAVABOOTCLASSPATH variable for directories to be passed to the
    javac -bootclasspath option.

  From Christoph Wiedemann:

  - Add implicit dependencies on the commands used to build a target.




RELEASE 0.97.0d20070809 - Fri, 10 Aug 2007 10:51:27 -0500

  From Lars Albertsson:

  - Don't error if a #include line happens to match a directory
    somewhere on a path (like $CPPPATH, $FORTRANPATH, etc.).

  From Mark Bertoglio:

  - Fix listing multiple projects in Visual Studio 7.[01] solution files,
    including generating individual project GUIDs instead of re-using
    the solution GUID.

  From Jean Brouwers:

  - Add /opt/SUNWspro/bin to the default execution PATH on Solaris.

  From Allan Erskine:

  - Only expect the Microsoft IDL compiler to emit *_p.c and *_data.c
    files if the /proxy and /dlldata switches are used (respectively).

  From Steven Knight:

  - Have --debug=explain report if a target is being rebuilt because
    AlwaysBuild() is specified (instead of "unknown reasons").

  - Support {Get,Set}Option('help') to make it easier for SConscript
    files to tell if a help option (-h, --help, etc.) has been specified.

  - Support {Get,Set}Option('random') so random-dependency interaction
    with CacheDir() is controllable from SConscript files.

  - Add a new AddOption() function to support user-defined command-
    line flags (like --prefix=, --force, etc.).

  - Replace modified Optik version with new optparse compatibility module
    for command line processing in Scripts/SConsOptions.py

  - Push and retrieve built symlinks to/from a CacheDir() as actual
    symlinks, not by copying the file contents.

  - Fix how the Action module handles stringifying the shared library
    generator in the Tool/mingw.py module.

  - When generating a config.h file, print "#define HAVE_{FEATURE} 1"
    instad of just "#define HAVE_{FEATURE}", for more compatibility
    with Autoconf-style projects.

  - Fix expansion of $TARGET, $TARGETS, $SOURCE and $SOURCES keywords in
    Visual C/C++ PDB file names.

  - Fix locating Visual C/C++ PDB files in build directories.

  - Support an env.AddMethod() method and an AddMethod() global function
    for adding a new method, respectively, to a construction environment
    or an arbitrary object (such as a class).

  - Fix the --debug=time option when the -j option is specified and all
    files are up to date.

  - Add a $SWIGOUTDIR variable to allow setting the swig -outdir option,
    and use it to identify files created by the swig -java option.

  - Add a $SWIGPATH variable that specifies the path to be searched
    for included SWIG files, Also add related $SWIGINCPREFIX and
    $SWIGINCSUFFIX variables that specify the prefix and suffix to
    be be added to each $SWIGPATH directory when expanded on the SWIG
    command line.

  - More efficient copying of construction environments (mostly borrowed
    from copy.deepcopy() in the standard Python library).

  - When printing --tree=prune output, don't print [brackets] around
    source files, only do so for built targets with children.

  - Fix interpretation of Builder source arguments when the Builder has
    a src_suffix *and* a source_builder and the argument has no suffix.

  - Fix use of expansions like ${TARGET.dir} or ${SOURCE.dir} in the
    following construction variables:  $FORTRANMODDIR, $JARCHDIR,
    $JARFLAGS, $LEXFLAGS, $SWIGFLAGS, $SWIGOUTDIR and $YACCFLAGS.

  - Fix dependencies on Java files generated by SWIG so they can be
    detected and built in one pass.

  - Fix SWIG when used with a BuildDir().

  From Leanid Nazdrynau:

  - When applying Tool modules after a construction environment has
    already been created, don't overwrite existing $CFILESUFFIX and
    $CXXFILESUFFIX value.

  - Support passing the Java() builder a list of explicit .java files
    (not only a list of directories to be scanned for .java files).

  - Support passing .java files to the Jar() and JavaH() builders, which
    then use the builder underlying the Java() builder to turn them into
    .class files.  (That is, the Jar()-Java() chain of builders become
    multi-step, like the Program()-Object()-CFile() builders.)

  - Support passing SWIG .i files to the Java builders (Java(),
    Jar(), JavaH()), to cause intermediate .java files to be created
    automatically.

  - Add $JAVACLASSPATH and $JAVASOURCEPATH variables, that get added to
    the javac "-classpath" and "-sourcepath" options.  (Note that SCons
    does *not* currently search these paths for implicit dependencies.)

  - Commonize initialization of Java-related builders.

  From Jan Nijtmans:

  - Find Java anonymous classes when the next token after the name is
    an open parenthesis.

  From Gary Oberbrunner:

  - Fix a code example in the man page.

  From Tilo Prutz:

  - Add support for the file names that Java 1.5 (and 1.6) generates for
    nested anonymous inner classes, which are different from Java 1.4.

  From Adam Simpkins:

  - Allow worker threads to terminate gracefully when all jobs are
    finished.

  From Sohail Somani:

  - Add LaTeX scanner support for finding dependencies specified with
    the \usepackage{} directive.



RELEASE 0.97 - Thu, 17 May 2007 08:59:41 -0500

  From Steven Knight:

  - Fix a bug that would make parallel builds stop in their tracks if
    Nodes that depended on lists that contained some Nodes built together
    caused the reference count to drop below 0 if the Nodes were visited
    and commands finished in the wrong order.

  - Make sure the DirEntryScanner doesn't choke if it's handed something
    that's not a directory (Node.FS.Dir) Node.



RELEASE 0.96.96 - Thu, 12 Apr 2007 12:36:25 -0500

  NOTE:  This is (Yet) a(nother) pre-release of 0.97 for testing purposes.

  From Joe Bloggs:

  - Man page fix:  remove cut-and-paste sentence in NoCache() description.

  From Dmitry Grigorenko and Gary Oberbrunner:

  - Use the Intel C++ compiler, not $CC, to link C++ source.

  From Helmut Grohne:

  - Fix the man page example of propagating a user's external environment.

  From Steven Knight:

  - Back out (most of) the Windows registry installer patch, which
    seems to not work on some versions of Windows.

  - Don't treat Java ".class" attributes as defining an inner class.

  - Fix detecting an erroneous Java anonymous class when the first
    non-skipped token after a "new" keyword is a closing brace.

  - Fix a regression when a CPPDEFINES list contains a tuple, the second
    item of which (the option value) is a construction variable expansion
    (e.g. $VALUE) and the value of the variable isn't a string.

  - Improve the error message if an IOError (like trying to read a
    directory as a file) occurs while deciding if a node is up-to-date.

  - Fix "maximum recursion" / "unhashable type" errors in $CPPPATH
    PathList expansion if a subsidiary expansion yields a stringable,
    non-Node object.

  - Generate API documentation from the docstrings (using epydoc).

  - Fix use of --debug=presub with Actions for out-of-the-box Builders.

  - Fix handling nested lists within $CPPPATH, $LIBPATH, etc.

  - Fix a "builders_used" AttributeError that real-world Qt initialization
    triggered in the refactored suffix handling for Builders.

  - Make the reported --debug=time timings meaningful when used with -j.
    Better documentation of what the times mean.

  - User Guide updates: --random, AlwaysBuild(), --tree=,
    --debug=findlibs, --debug=presub, --debug=stacktrace,
    --taskmastertrace.

  - Document (in both man page and User's Guide) that --implicit-cache
    ignores changes in $CPPPATH, $LIBPATH, etc.

  From Jean-Baptiste Lab:

  - Remove hard-coded dependency on Python 2.2 from Debian packaging files.

  From Jeff Mahovsky:

  - Handle spaces in the build target name in Visual Studio project files.

  From Rob Managan:

  - Re-run LaTeX after BibTeX has been re-run in response to a changed
    .bib file.

  From Joel B. Mohler:

  - Make additional TeX auxiliary files (.toc, .idx and .bbl files)
    Precious so their removal doesn't affect whether the necessary
    sections are included in output PDF or PostScript files.

  From Gary Oberbrunner:

  - Fix the ability to import modules in the site_scons directory from
    a subdirectory.

  From Adam Simpkins:

  - Make sure parallel (-j) builds all targets even if they show up
    multiple times in the child list (as a source and a dependency).

  From Matthias Troffaes:

  - Don't re-run TeX if the triggering strings (\makeindex, \bibliography
    \tableofcontents) are commented out.

  From Richard Viney:

  - Fix use of custom include and lib paths with Visual Studio 8.

  - Select the default .NET Framework SDK Dir based on the version of
    Visual Studio being used.



RELEASE 0.96.95 - Mon, 12 Feb 2007 20:25:16 -0600

  From Anatoly Techtonik:

  - Add the scons.org URL and a package description to the setup.py
    arguments.

  - Have the Windows installer add a registry entry for scons.bat in the
    "App Paths" key, so scons.bat can be executed without adding the
    directory to the %PATH%.  (Python itself works this way.)

  From Anonymous:

  - Fix looking for default paths in Visual Studio 8.0 (and later).

  - Add -lm to the list of default D libraries for linking.

  From Matt Doar:

  - Provide a more complete write-your-own-Scanner example in the man page.

  From Ralf W. Grosse-Kunstleve:

  - Contributed upstream Python change to our copied subprocess.py module
    for more efficient standard input processing.

  From Steven Knight:

  - Fix the Node.FS.Base.rel_path() method when the two nodes are on
    different drive letters.  (This caused an infinite loop when
    trying to write .sconsign files.)

  - Fully support Scanners that use a dictionary to map file suffixes
    to other scanners.

  - Support delayed evaluation of the $SPAWN variable to allow selection
    of a function via ${} string expansions.

  - Add --srcdir as a synonym for -Y/--repository.

  - Document limitations of #include "file.h" with Repository().

  - Fix use of a toolpath under the source directory of a BuildDir().

  - Fix env.Install() with a file name portion that begins with '#'.

  - Fix ParseConfig()'s handling of multiple options in a string that's
    replaced a *FLAGS construction variable.

  - Have the C++ tools initialize common C compilation variables ($CCFLAGS,
    $SHCCFLAGS and $_CCCOMCOM) even if the 'cc' Tool isn't loaded.

  From Leanid Nazdrynau:

  - Fix detection of Java anonymous classes if a newline precedes the
    opening brace.

  From Gary Oberbrunner:

  - Document use of ${} to execute arbitrary Python code.

  - Add support for:
    1) automatically adding a site_scons subdirectory (in the top-level
       SConstruct directory) to sys.path (PYTHONPATH);
    2) automatically importing site_scons/site_init.py;
    3) automatically adding site_scons/site_tools to the toolpath.

  From John Pye:

  - Change ParseConfig() to preserve white space in arguments passed in
    as a list.

  From a smith:

  - Fix adding explicitly-named Java inner class files (and any
    other file names that may contain a '$') to Jar files.

  From David Vitek:

  - Add a NoCache() function to mark targets as unsuitable for propagating
    to (or retrieving from) a CacheDir().

  From Ben Webb:

  - If the swig -noproxy option is used, it won't generate a .py file,
    so don't emit it as a target that we expect to be built.



RELEASE 0.96.94 - Sun, 07 Jan 2007 18:36:20 -0600

  NOTE:  This is a pre-release of 0.97 for testing purposes.

  From Anonymous:

  - Allow arbitrary white space after a SWIG %module declaration.

  From Paul:

  - When compiling resources under MinGW, make sure there's a space
    between the --include-dir option and its argument.

  From Jay Kint:

  - Alleviate long command line issues on Windows by executing command
    lines directly via os.spawnv() if the command line doesn't need
    shell interpretation (has no pipes, redirection, etc.).

  From Walter Franzini:

  - Exclude additional Debian packaging files from the copyright check.

  From Fawad Halim:

  - Handle the conflict between the impending Python 2.6 'as' keyword
    and our Tool/as.py module name.

  From Steven Knight:

  - Speed up the Node.FS.Dir.rel_path() method used to generate path names
    that get put into the .sconsign* file(s).

  - Optimize Node.FS.Base.get_suffix() by computing the suffix once, up
    front, when we set the Node's name.  (Duh...)

  - Reduce the Memoizer's responsibilities to simply counting hits and
    misses when the --debug=memoizer option is used, not to actually
    handling the key calculation and memoization itself.  This speeds
    up some configurations significantly, and should cause no functional
    differences.

  - Add a new scons-time script with subcommands for generating
    consistent timing output from SCons configurations, extracting
    various information from those timings, and displaying them in
    different formats.

  - Reduce some unnecessary stat() calls from on-disk entry type checks.

  - Fix SideEffect() when used with -j, which was badly broken in 0.96.93.

  - Propagate TypeError exceptions when evaluating construction variable
    expansions up the stack, so users can see what's going on.

  - When disambiguating a Node.FS.Entry into a Dir or File, don't look
    in the on-disk source directory until we've confirmed there's no
    on-disk entry locally and there *is* one in the srcdir.  This avoids
    creating a phantom Node that can interfere with dependencies on
    directory contents.

  - Add an AllowSubstExceptions() function that gives the SConscript
    files control over what exceptions cause a string to expand to ''
    vs. terminating processing with an error.

  - Allow the f90.py and f95.py Tool modules to compile earlier source
    source files of earlier Fortran version.

  - Fix storing signatures of files retrieved from CacheDir() so they're
    correctly identified as up-to-date next invocation.

  - Make sure lists of computed source suffixes cached by Builder objects
    don't persist across changes to the list of source Builders (so the
    addition of suffixes like .ui by the qt.py Tool module take effect).

  - Enhance the bootstrap.py script to allow it to be used to execute
    SCons more easily from a checked-out source tree.

  From Ben Leslie:

  - Fix post-Memoizer value caching misspellings in Node.FS._doLookup().

  From Rob Managan, Dmitry Mikhin and Joel B. Mohler:

  - Handle TeX/LaTeX files in subdirectories by changing directory
    before invoking TeX/LaTeX.

  - Scan LaTeX files for \bibliography lines.

  - Support multiple file names in a "\bibliography{file1,file2}" string.

  - Handle TeX warnings about undefined citations.

  - Support re-running LaTeX if necessary due to a Table of Contents.

  From Dmitry Mikhin:

  - Return LaTeX if "Rerun to get citations correct" shows up on the next
    line after the "Warning:" string.

  From Gary Oberbrunner:

  - Add #include lines to fix portability issues in two tests.

  - Eliminate some unnecessary os.path.normpath() calls.

  - Add a $CFLAGS variable for C-specific options, leaving $CCFLAGS
    for options common to C and C++.

  From Tom Parker:

  - Have the error message print the missing file that Qt can't find.

  From John Pye:

  - Fix env.MergeFlags() appending to construction variable value of None.

  From Steve Robbins:

  - Fix the "sconsign" script when the .sconsign.dblite file is explicitly
    specified on the command line (and not intuited from the old way of
    calling it with just ".sconsign").

  From Jose Pablo Ezequiel "Pupeno" Fernandez Silva:

  - Give the 'lex' tool knowledge of the additional target files produced
    by the flex "--header-file=" and "--tables-file=" options.

  - Give the 'yacc' tool knowledge of the additional target files produced
    by the bison "-g", "--defines=" and "--graph=" options.

  - Generate intermediate files with Objective C file suffixes (.m) when
    the lex and yacc source files have appropriate suffixes (.lm and .ym).

  From Sohail Somain:

  - Have the mslink.py Tool only look for a 'link' executable on Windows
    systems.

  From Vaclav Smilauer:

  - Add support for a "srcdir" keyword argument when calling a Builder,
    which will add a srcdir prefix to all non-relative string sources.

  From Jonathan Ultis:

  - Allow Options converters to take the construction environment as
    an optional argument.



RELEASE 0.96.93 - Mon, 06 Nov 2006 00:44:11 -0600

  NOTE:  This is a pre-release of 0.97 for testing purposes.

  From Anonymous:

  - Allow Python Value Nodes to be Builder targets.

  From Matthias:

  - Only filter Visual Studio common filename prefixes on complete
    directory names.

  From Chad Austin:

  - Fix the build of the SCons documentation on systems that don't
    have "python" in the $PATH.

  From Ken Boortz:

  - Enhance ParseConfig() to recognize options that begin with '+'.

  From John Calcote, Elliot Murphy:

  - Document ways to override the CCPDBFLAGS variable to use the
    Microsoft linker's /Zi option instead of the default /Z7.

  From Christopher Drexler:

  - Make SCons aware bibtex must be called if any \include files
    cause creation of a bibliography.

  - Make SCons aware that "\bilbiography" in TeX source files means
    that related .bbl and .blg bibliography files will be created.
    (NOTE:  This still needs to search for the string in \include files.)

  From David Gruener:

  - Fix inconsistent handling of Action strfunction arguments.

  - Preserve white space in display Action strfunction strings.

  From James Y. Knight and Gerard Patel:

  - Support creation of shared object files from assembly language.

  From Steven Knight:

  - Speed up the Taskmaster significantly by avoiding unnecessary
    re-scans of Nodes to find out if there's work to be done, having it
    track the currently-executed top-level target directly and not
    through its presence on the target list, and eliminating some other
    minor list(s), method(s) and manipulation.

  - Fix the expansion of $TARGET and $SOURCE in the expansion of
    $INSTALLSTR displayed for non-environment calls to InstallAs().

  - Fix the ability to have an Alias() call refer to a directory
    name that's not identified as a directory until later.

  - Enhance runtest.py with an option to use QMTest as the harness.
    This will become the default behavior as we add more functionality
    to the QMTest side.

  - Let linking on mingw use the default function that chooses $CC (gcc)
    or $CXX (g++) depending on whether there are any C++ source files.

  - Work around a bug in early versions of the Python 2.4 profile module
    that caused the --profile= option to fail.

  - Only call Options validators and converters once when initializing a
    construction environment.

  - Fix the ability of env.Append() and env.Prepend(), in all known Python
    versions, to handle different input value types when the construction
    variable being updated is a dictionary.

  - Add a --cache-debug option for information about what files it's
    looking for in a CacheDir().

  - Document the difference in construction variable expansion between
    {Action,Builder}() and env.{Action,Builder}().

  - Change the name of env.Copy() to env.Clone(), keeping the old name
    around for backwards compatibility (with the intention of eventually
    phasing it out to avoid confusion with the Copy() Action factory).

  From Arve Knudsen:

  - Support cleaning and scanning SWIG-generated files.

  From Carsten Koch:

  - Allow selection of Visual Studio version by setting $MSVS_VERSION
    after construction environment initialization.

  From Jean-Baptiste Lab:

  - Try using zipimport if we can't import Tool or Platform modules
    using the normal "imp" module.  This allows SCons to be packaged
    using py2exe's all-in-one-zip-file approach.

  From Ben Liblit:

  - Do not re-scan files if the scanner returns no implicit dependencies.

  From Sanjoy Mahajan:

  - Change use of $SOURCES to $SOURCE in all TeX-related Tool modules.

  From Joel B. Mohler:

  - Make SCons aware that "\makeindex" in TeX source files means that
    related .ilg, .ind and .idx index files will be created.
    (NOTE:  This still needs to search for the string in \include files.)

  - Prevent scanning the TeX .aux file for additional files from
    trying to remove it twice when the -c option is used.

  From Leanid Nazdrynau:

  - Give the MSVC RES (resource) Builder a src_builder list and a .rc
    src_suffix so other builders can generate .rc files.

  From Matthew A. Nicholson:

  - Enhance Install() and InstallAs() to handle directory trees as sources.

  From Jan Nijtmans:

  - Don't use the -fPIC flag when using gcc on Windows (e.g. MinGW).

  From Greg Noel:

  - Add an env.ParseFlags() method that provides separate logic for
    parsing GNU tool chain flags into a dictionary.

  - Add an env.MergeFlags() method to apply an arbitrary dictionary
    of flags to a construction environment's variables.

  From Gary Oberbrunner:

  - Fix parsing tripartite Intel C compiler version numbers on Linux.

  - Extend the ParseConfig() function to recognize -arch and
    -isysroot options.

  - Have the error message list the known suffixes when a Builder call
    can't build a source file with an unknown suffix.

  From Karol Pietrzak:

  - Avoid recursive calls to main() in the program snippet used by the
    SConf subsystem to test linking against libraries.  This changes the
    default behavior of CheckLib() and CheckLibWithHeader() to print
    "Checking for C library foo..." instead of "Checking for main()
    in C library foo...".

  From John Pye:

  - Throw an exception if a command called by ParseConfig() or
    ParseFlags() returns an error.

  From Stefan Seefeld:

  - Initial infrastructure for running SCons tests under QMTest.

  From Sohail Somani:

  - Fix tests that fail due to gcc warnings.

  From Dobes Vandermeer:

  - In stack traces, print the full paths of SConscript files.

  From Atul Varma:

  - Fix detection of Visual C++ Express Edition.

  From Dobes Vandermeer:

  - Let the src_dir option to the SConscript() function affect all the
    the source file paths, instead of treating all source files paths
    as relative to the SConscript directory itself.

  From Nicolas Vigier:

  - Fix finding Fortran modules in build directories.

  - Fix use of BuildDir() when the source file in the source directory
    is a symlink with a relative path.

  From Edward Wang:

  - Fix the Memoizer when the SCons Python modules are executed from
    .pyo files at different locations from where they were compiled.

  From Johan Zander:

  - Fix missing os.path.join() when constructing the $FRAMEWORKSDKDIR/bin.



RELEASE 0.96.92 - Mon, 10 Apr 2006 21:08:22 -0400

  NOTE:  This was a pre-release of 0.97 for testing purposes.

  From Anonymous:

  - Fix the intelc.py Tool module to not throw an exception if the
    only installed version is something other than ia32.

  - Set $CCVERSION when using gcc.

  From Matthias:

  - Support generating project and solution files for Microsoft
    Visual Studio version 8.

  - Support generating more than one project file for a Microsoft
    Visual Studio solution file.

  - Add support for a support "runfile" parameter to Microsoft
    Visual Studio project file creation.

  - Put the project GUID, not the solution GUID, in the right spot
    in the solution file.

  From Erling Andersen:

  - Fix interpretation of Node.FS objects wrapped in Proxy instances,
    allowing expansion of things like ${File(TARGET)} in command lines.

  From Stanislav Baranov:

  - Add a separate MSVSSolution() Builder, with support for the
    following new construction variables: $MSVSBUILDCOM, $MSVSCLEANCOM,
    $MSVSENCODING, $MSVSREBUILDCOM, $MSVSSCONS, $MSVSSCONSCOM,
    $MSVSSCONSFLAGS, $MSVSSCONSCRIPT and $MSVSSOLUTIONCOM.

  From Ralph W. Grosse-Kunstleve and Patrick Mezard:

  - Remove unneceesary (and incorrect) SCons.Util strings on some function
    calls in SCons.Util.

  From Bob Halley:

  - Fix C/C++ compiler selection on AIX to not always use the external $CC
    environment variable.

  From August HÃ¶randl:

  - Add a scanner for \include and \import files, with support for
    searching a directory list in $TEXINPUTS (imported from the external
    environment).

  - Support $MAKEINDEX, $MAKEINDEXCOM, $MAKEINDEXCOMSTR and
    $MAKEINDEXFLAGS for generating indices from .idx files.

  From Steven Johnson:

  - Add a NoClean() Environment method and function to override removal
    of targets during a -c clean, including documentation and tests.

  From Steven Knight:

  - Check for whether files exist on disk by listing the directory
    contents, not calling os.path.exists() file by file.  This is
    somewhat more efficient in general, and may be significantly
    more efficient on Windows.

  - Minor speedups in the internal is_Dict(), is_List() and is_String()
    functions.

  - Fix a signature refactoring bug that caused Qt header files to
    get re-generated every time.

  - Don't fail when writing signatures if the .sconsign.dblite file is
    owned by a different user (e.g. root) from a previous run.

  - When deleting variables from stacked OverrideEnvironments, don't
    throw a KeyError if we were able to delte the variable from any
    Environment in the stack.

  - Get rid of the last indentation tabs in the SCons source files and
    add -tt to the Python invocations in the packaging build and the
    tests so they don't creep back in.

  - In Visual Studio project files, put quotes around the -C directory
    so everything works even if the path has spaces in it.

  - The Intel Fortran compiler uses -object:$TARGET, not "-o $TARGET",
    when building object files on Windows.  Have the the ifort Tool
    modify the default command lines appropriately.

  - Document the --debug=explain option in the man page.  (How did we
    miss this?)

  - Add a $LATEXRETRIES variable to allow configuration of the number of
    times LaTex can be re-called to try to resolve undefined references.

  - Change the order of the arguments to Configure.Checklib() to match
    the documentation.

  - Handle signature calculation properly when the Python function used
    for a FunctionAction is an object method.

  - On Windows, assume that absolute path names without a drive letter
    refer to the drive on which the SConstruct file lives.

  - Add /usr/ccs/bin to the end of the the default external execution
    PATH on Solaris.

  - Add $PKGCHK and $PKGINFO variables for use on Solaris when searching
    for the SunPRO C++ compiler.  Make the default value for $PKGCHK
    be /usr/sbin/pgkchk (since /usr/sbin isn't usually on the external
    execution $PATH).

  - Fix a man page example of overriding variables when calling
    SharedLibrary() to also set the $LIBSUFFIXES variable.

  - Add a --taskmastertrace=FILE option to give some insight on how
    the taskmaster decides what Node to build next.

  - Changed the names of the old $WIN32DEFPREFIX, $WIN32DEFSUFFIX,
    $WIN32DLLPREFIX and $WIN32IMPLIBPREFIX construction variables to
    new $WINDOWSDEFPREFIX, $WINDOWSDEFSUFFIX, $WINDOWSDLLPREFIX and
    $WINDOWSIMPLIBPREFIX construction variables.  The old names are now
    deprecated, but preserved for backwards compatibility.

  - Fix (?) a runtest.py hang on Windows when the --xml option is used.

  - Change the message when an error occurs trying to interact with the
    file system to report the target(s) in square brackets (as before) and
    the actual file or directory that encountered the error afterwards.

  From Chen Lee:

  - Add x64 support for Microsoft Visual Studio 8.

  From Baptiste Lepilleur:

  - Support the --debug=memory option on Windows when the Python version
    has the win32process and win32api modules.

  - Add support for Visual Studio 2005 Pro.

  - Fix portability issues in various tests: test/Case.py,
    Test/Java/{JAR,JARCHDIR,JARFLAGS,JAVAC,JAVACFLAGS,JAVAH,RMIC}.py,
    test/MSVS/vs-{6.0,7.0,7.1,8.0}-exec.py,
    test/Repository/{Java,JavaH,RMIC}.py,
    test/QT/{generated-ui,installed,up-to-date,warnings}.py,
    test/ZIP/ZIP.py.

  - Ignore pkgchk errors on Solaris when searching for the C++ compiler.

  - Speed up the SCons/EnvironmentTests.py unit tests.

  - Add a --verbose= option to runtest.py to print executed commands
    and their output at various levels.

  From Christian Maaser:

  - Add support for Visual Studio Express Editions.

  - Add support for Visual Studio 8 *.manifest files, includng
    new $WINDOWS_INSERT_MANIFEST, $WINDOWSPROGMANIFESTSUFFIX,
    $WINDOWSPROGMANIFESTPREFIX, $WINDOWSPROGMANIFESTSUFFIX,
    $WINDOWSSHLIBMANIFESTPREFIX and $WINDOWSSHLIBMANIFESTSUFFIX
    construction variables.

  From Adam MacBeth:

  - Fix detection of additional Java inner classes following use of a
    "new" keyword inside an inner class.

  From Sanjoy Mahajan:

  - Correct TeX-related command lines to just $SOURCE, not $SOURCES

  From Patrick Mezard:

  - Execute build commands for a command-line target if any of the
    files built along with the target is out of date or non-existent,
    not just if the command-line target itself is out of date.

  - Fix the -n option when used with -c to print all of the targets
    that will be removed for a multi-target Builder call.

  - If there's no file in the source directory, make sure there isn't
    one in the build directory, too, to avoid dangling files left
    over from previous runs when a source file is removed.

  - Allow AppendUnique() and PrependUnique() to append strings (and
    other atomic objects) to lists.

  From Joel B. Mohler:

  - Extend latex.py, pdflatex.py, pdftex.py and tex.py so that building
    from both TeX and LaTeX files uses the same logic to call $BIBTEX
    when it's necessary, to call $MAKEINDEX when it's necessary, and to
    call $TEX or $LATEX multiple times to handle undefined references.

  - Add an emitter to the various TeX builders so that the generated
    .aux and .log files also get deleted by the -c option.

  From Leanid Nazdrynau:

  - Fix the Qt UIC scanner to work with generated .ui files (by using
    the FindFile() function instead of checking by-hand for the file).

  From Jan Nieuwenhuizen:

  - Fix a problem with interpreting quoted argument lists on command lines.

  From Greg Noel:

  - Add /sw/bin to the default execution PATH on Mac OS X.

  From Kian Win Ong:

  - When building a .jar file and there is a $JARCHDIR, put the -C
    in front of each .class file on the command line.

  - Recognize the Java 1.5 enum keyword.

  From Asfand Yar Qazi:

  - Add /opt/bin to the default execution PATH on all POSIX platforms
    (between /usr/local/bin and /bin).

  From Jon Rafkind:

  - Fix the use of Configure() contexts from nested subsidiary
    SConscript files.

  From Christoph Schulz:

  - Add support for $CONFIGUREDIR and $CONFIGURELOG variables to control
    the directory and logs for configuration tests.

  - Add support for a $INSTALLSTR variable.

  - Add support for $RANLIBCOM and $RANLIBCOMSTR variables (which fixes
    a bug when setting $ARCOMSTR).

  From Amir Szekely:

  - Add use of $CPPDEFINES to $RCCOM (resource file compilation) on MinGW.

  From Erick Tryzelaar:

  - Fix the error message when trying to report that a given option is
    not gettable/settable from an SConscript file.

  From Dobes Vandermeer:

  - Add support for SCC and other settings in Microsoft Visual
    Studio project and solution files:  $MSVS_PROJECT_BASE_PATH,
    $MSVS_PROJECT_GUID, $MSVS_SCC_AUX_PATH, $MSVS_SCC_LOCAL_PATH,
    $MSVS_SCC_PROJECT_NAME, $MSVS_SCC_PROVIDER,

  - Add support for using a $SCONS_HOME variable (imported from the
    external environment, or settable internally) to put a shortened
    SCons execution line in the Visual Studio project file.

  From David J. Van Maren:

  - Only filter common prefixes from source files names in Visual Studio
    project files if the prefix is a complete (sub)directory name.

  From Thad Ward:

  - If $MSVSVERSIONS is already set, don't overwrite it with
    information from the registry.



RELEASE 0.96.91 - Thu, 08 Sep 2005 07:18:23 -0400

  NOTE:  This was a pre-release of 0.97 for testing purposes.

  From Chad Austin:

  - Have the environment store the toolpath and re-use it to find Tools
    modules during later Copy() or Tool() calls (unless overridden).

  - Normalize the directory path names in SConsignFile() database
    files so the same signature file can interoperate on Windows and
    non-Windows systems.

  - Make --debug=stacktrace print a stacktrace when a UserError is thrown.

  - Remove an old, erroneous cut-and-paste comment in Scanner/Dir.py.

  From Stanislav Baranov:

  - Make it possible to support with custom Alias (sub-)classes.

  - Allow Builders to take empty source lists when called.

  - Allow access to both TARGET and SOURCE in $*PATH expansions.

  - Allow SConscript files to modify BUILD_TARGETS.

  From Timothee Besset:

  - Add support for Objective C/C++ .m and .mm file suffixes (for
    Mac OS X).

  From Charles Crain

  - Fix the PharLap linkloc.py module to use target+source arguments
    when calling env.subst().

  From Bjorn Eriksson:

  - Fix an incorrect Command() keyword argument in the man page.

  - Add a $TEMPFILEPREFIX variable to control the prefix or flag used
    to pass a long-command-line-execution tempfile to a command.

  From Steven Knight:

  - Enhanced the SCons setup.py script to install man pages on
    UNIX/Linux systems.

  - Add support for an Options.FormatOptionHelpText() method that can
    be overridden to customize the format of Options help text.

  - Add a global name for the Entry class (which had already been
    documented).

  - Fix re-scanning of generated source files for implicit dependencies
    when the -j option is used.

  - Fix a dependency problem that caused $LIBS scans to not be added
    to all of the targets in a multiple-target builder call, which
    could cause out-of-order builds when the -j option is used.

  - Store the paths of source files and dependencies in the .sconsign*
    file(s) relative to the target's directory, not relative to the
    top-level SConstruct directory.  This starts to make it possible to
    subdivide the dependency tree arbitrarily by putting an SConstruct
    file in every directory and using content signatures.

  - Add support for $YACCHFILESUFFIX and $YACCHXXFILESUFFIX variables
    that accomodate parser generators that write header files to a
    different suffix than the hard-coded .hpp when the -d option is used.

  - The default behavior is now to store signature information in a
    single .sconsign.dblite file in the top-level SConstruct directory.
    The old behavior of a separate .sconsign file in each directory can
    be specified by calling SConsignFile(None).

  - Remove line number byte codes within the signature calculation
    of Python function actions, so that changing the location of an
    otherwise unmodified Python function doesn't cause rebuilds.

  - Fix AddPreAction() and AddPostAction() when an action has more than
    one target file:  attach the actions to the Executor, not the Node.

  - Allow the source directory of a BuildDir / build_dir to be outside
    of the top-level SConstruct directory tree.

  - Add a --debug=nomemoizer option that disables the Memoizer for clearer
    looks at the counts and profiles of the underlying function calls,
    not the Memoizer wrappers.

  - Print various --debug= stats even if we exit early (e.g. using -h).

  - Really only use the cached content signature value if the file
    is older than --max-drift, not just if --max-drift is set.

  - Remove support for conversion from old (pre 0.96) .sconsign formats.

  - Add support for a --diskcheck option to enable or disable various
    on-disk checks:  that File and Dir nodes match on-disk entries;
    whether an RCS file exists for a missing source file; whether an
    SCCS file exists for a missing source file.

  - Add a --raw argument to the sconsign script, so it can print a
    raw representation of each entry's NodeInfo dictionary.

  - Add the 'f90' and 'f95' tools to the list of Fortran compilers
    searched for by default.

  - Add the +Z option by default when compiling shared objects on
    HP-UX.

  From Chen Lee:

  - Handle Visual Studio project and solution files in Unicode.

  From Sanjoy Mahajan:

  - Fix a bad use of Copy() in an example in the man page, and a
    bad regular expression example in the man page and User's Guide.

  From Shannon Mann:

  - Have the Visual Studio project file(s) echo "Starting SCons" before
    executing SCons, mainly to work around a quote-stripping bug in
    (some versions of?) the Windows cmd command executor.

  From Georg Mischler:

  - Remove the space after the -o option when invoking the Borland
    BCC compiler; some versions apparently require that the file name
    argument be concatenated with the option.

  From Leanid Nazdrynau:

  - Fix the Java parser's handling of backslashes in strings.

  From Greg Noel:

  - Add construction variables to support frameworks on Mac OS X:
    $FRAMEWORKS, $FRAMEWORKPREFIX, $FRAMEWORKPATH, $FRAMEWORKPATHPREFIX.

  - Re-order link lines so the -o option always comes right after the
    command name.

  From Gary Oberbrunner:

  - Add support for Intel C++ beta 9.0 (both 32 and 64 bit versions).

  - Document the new $FRAMEWORK* variables for Mac OS X.

  From Karol Pietrzak:

  - Add $RPATH (-R) support to the Sun linker Tool (sunlink).

  - Add a description of env.subst() to the man page.

  From Chris Prince:

  - Look in the right directory, not always the local directory, for a
    same-named file or directory conflict on disk.

  - On Windows, preserve the external environment's %SYSTEMDRIVE%
    variable, too.

  From Craig Scott:

  - Have the Fortran module emitter look for Fortan modules to be created
    relative to $FORTRANMODDIR, not the top-level directory.

  - When saving Options to a file, run default values through the
    converter before comparing them with the set values.  This correctly
    suppresses Boolean Option values from getting written to the saved
    file when they're one of the many synonyms for a default True or
    False value.

  - Fix the Fortran Scanner's ability to handle a module being used
    in the same file in which it is defined.

  From Steve-o:

  - Add the -KPIC option by default when compiling shared objects on
    Solaris.

  - Change the default suffix for Solaris objects to .o, to conform to
    Sun WorkShop's expectations.  Change the profix to so_ so they can
    still be differentiated from static objects in the same directory.

  From Amir Szekely:

  - When calling the resource compiler on MinGW, add --include-dir and
    the source directory so it finds the source file.

  - Update EnsureSConsVersion() to support revision numbers.

  From Greg Ward:

  - Fix a misplaced line in the man page.



RELEASE 0.96.90 - Tue, 15 Feb 2005 21:21:12 +0000

  NOTE:  This was a pre-release of 0.97 for testing purposes.

  From Anonymous:

  - Fix Java parsing to avoid erroneously identifying a new array
    of class instances as an anonymous inner class.

  - Fix a typo in the man page description of PathIsDirCreate.

  From Chad Austin:

  - Allow Help() to be called multiple times, appending to the help
    text each call.

  - Allow Tools found on a toolpath to import Python modules from
    their local directory.

  From Steve Christensen:

  - Handle exceptions from Python functions as build actions.

  - Add a set of canned PathOption validators:  PathExists (the default),
    PathIsFile, PathIsDir and PathIsDirCreate.

  From Matthew Doar:

  - Add support for .lex and .yacc file suffixes for Lex and Yacc files.

  From Eric Frias:

  - Huge performance improvement:  wrap the tuples representing an
    include path in an object, so that the time it takes to hash the
    path doesn't grow porportionally to the length of the path.

  From Gottfried Ganssauge:

  - Fix SCons on SuSE/AMD-64 Linux by having the wrapper script also
    check for the build engine in the parent directory of the Python
    library directory (/usr/lib64 instead of /usr/lib).

  From Stephen Kennedy:

  - Speed up writing the .sconsign file at the end of a run by only
    calling sync() once at the end, not after every entry.

  From Steven Knight:

  - When compiling with Microsoft Visual Studio, don't include the ATL and
    MFC directories in the default INCLUDE and LIB environment variables.

  - Remove the following deprecated features:  the ParseConfig()
    global function (deprecated in 0.93); the misspelled "validater"
    keyword to the Options.Add() method (deprecated in 0.91); the
    SetBuildSignatureType(), SetContentSignatureType(), SetJobs() and
    GetJobs() global functions (deprecated in 0.14).

  - Fix problems with corrupting the .sconsign.dblite file when
    interrupting builds by writing to a temporary file and renaming,
    not writing the file directly.

  - Fix a 0.96 regression where when running with -k, targets built from
    walking dependencies later on the command line would not realize
    that a dependency had failed an earlier build attempt, and would
    try to rebuild the dependent targets.

  - Change the final messages when using -k and errors occur from
    "{building,cleaning} terminated because of errors" to "done
    {building,cleaning} targets (errors occurred during {build,clean})."

  - Allow Configure.CheckFunc() to take an optional header argument
    (already supported by Conftest.py) to specify text at the top of
    the compiled test file.

  - Fix the --debug=explain output when a Python function action changed
    so it prints a meaningful string, not the binary representation of
    the function contents.

  - Allow a ListOption's default value(s) to be a Python list of specified
    values, not just a string containing a comma-separated list of names.

  - Add a ParseDepends() function that will parse up a list of explicit
    dependencies from a "make depend" style file.

  - Support the ability to change directory when executing an Action
    through "chdir" keyword arguments to Action and Builder creation
    and calls.

  - Fix handling of Action ojects (and other callables that don't match
    our calling arguments) in construction variable expansions.

  - On Win32, install scons.bat in the Python directory when installing
    from setup.py.  (The bdist_wininst installer was already doing this.)

  - Fix env.SConscript() when called with a list of SConscipt files.
    (The SConscript() global function already worked properly.)

  - Add a missing newline to the end of the --debug=explain "unknown
    reasons" message.

  - Enhance ParseConfig() to work properly for spaces in between the -I,
    -L and -l options and their arguments.

  - Packaging build fix:  Rebuild the files that are use to report the
    --version of SCons whenever the development version number changes.

  - Fix the ability to specify a target_factory of Dir() to a Builder,
    which the default create-a-directory Builder was interfering with.

  - Mark a directory as built if it's created as part of the preparation
    for another target, to avoid trying to build it again when it comes
    up in the target list.

  - Allow a function with the right calling signature to be put directly
    in an Environment's BUILDERS dictionary, making for easier creation
    and use of wrappers (pseudo-Builders) that call other Builders.

  - On Python 2.x, wrap lists of Nodes returned by Builders in a UserList
    object that adds a method that makes str() object return a string
    with all of the Nodes expanded to their path names.  (Builders under
    Python 1.5.2 still return lists to avoid TypeErrors when trying
    to extend() list, so Python 1.5.2 doesn't get pretty-printing of Node
    lists, but everything should still function.)

  - Allow Aliases to have actions that will be executed whenever
    any of the expanded Alias targets are out of date.

  - Fix expansion of env.Command() overrides within target and
    source file names.

  - Support easier customization of what's displayed by various default
    actions by adding lots of new construction variables: $ARCOMSTR,
    $ASCOMSTR, $ASPPCOMSTR, $BIBTEXCOMSTR, $BITKEEPERCOMSTR, $CCCOMSTR,
    $CVSCOMSTR, $CXXCOMSTR, $DCOMSTR, $DVIPDFCOMSTR, $F77COMSTR,
    $F90COMSTR, $F95COMSTR, $FORTRANCOMSTR, $GSCOMSTR, $JARCOMSTR,
    $JAVACCOMSTR, $JAVAHCOMSTR, $LATEXCOMSTR, $LEXCOMSTR, $LINKCOMSTR,
    $M4COMSTR, $MIDLCOMSTR, $P4COMSTR, $PCHCOMSTR, $PDFLATEXCOMSTR,
    $PDFTEXCOMSTR, $PSCOMSTR, $QT_MOCFROMCXXCOMSTR, $QT_MOCFROMHCOMSTR,
    $QT_UICCOMSTR, $RCCOMSTR, $REGSVRCOMSTR, $RCS_COCOMSTR, $RMICCOMSTR,
    $SCCSCOMSTR, $SHCCCOMSTR, $SHCXXCOMSTR, $SHF77COMSTR, $SHF90COMSTR,
    $SHF95COMSTR, $SHFORTRANCOMSTR, $SHLINKCOMSTR, $SWIGCOMSTR,
    $TARCOMSTR, $TEXCOMSTR, $YACCCOMSTR and $ZIPCOMSTR.

  - Add an optional "map" keyword argument to ListOption() that takes a
    dictionary to map user-specified values to legal values from the list
    (like EnumOption() already doee).

  - Add specific exceptions to try:-except: blocks without any listed,
    so that they won't catch and mask keyboard interrupts.

  - Make --debug={tree,dtree,stree} print something even when there's
    a build failure.

  - Fix how Scanners sort the found dependencies so that it doesn't
    matter whether the dependency file is in a Repository or not.
    This may cause recompilations upon upgrade to this version.

  - Make AlwaysBuild() work with Alias and Python value Nodes (making
    it much simpler to support aliases like "clean" that just invoke
    an arbitrary action).

  - Have env.ParseConfig() use AppendUnique() by default to suppress
    duplicate entries from multiple calls.  Add a "unique" keyword
    argument to allow the old behavior to be specified.

  - Allow the library modules imported by an SConscript file to get at
    all of the normally-available global functions and variables by saying
    "from SCons.Script import *".

  - Add a --debug=memoizer option to print Memoizer hit/mass statistics.

  - Allow more than one --debug= option to be set at a time.

  - Change --debug=count to report object counts before and after
    reading SConscript files and before and after building targets.

  - Change --debug=memory output to line up the numbers and to better
    match (more or less) the headers on the --debug=count columns.

  - Speed things up when there are lists of targets and/or sources by
    getting rid of some N^2 walks of the lists involved.

  - Cache evaluation of LazyActions so we don't create a new object
    for each invocation.

  - When scanning, don't create Nodes for include files that don't
    actually exist on disk.

  - Make supported global variables CScanner, DScanner, ProgramScanner and
    SourceFileScanner.  Make SourceFileScanner.add_scanner() a supported
    part of the public interface.  Keep the old SCons.Defaults.*Scan names
    around for a while longer since some people were already using them.

  - By default, don't scan directories for on-disk files.  Add a
    DirScanner global scanner that can be used in Builders or Command()
    calls that want source directory trees scanned for on-disk changes.
    Have the Tar() and Zip() Builders use the new DirScanner to preserve
    the behavior of rebuilding a .tar or .zip file if any file or
    directory under a source tree changes.  Add Command() support for
    a source_scanner keyword argument to Command() that can be set to
    DirScanner to get this behavior.

  - Documentation changes:  Explain that $CXXFLAGS contains $CCFLAGS
    by default.  Fix a bad target_factory example in the man page.
    Add appendices to the User's Guide to cover the available Tools,
    Builders and construction variables.  Comment out the build of
    the old Python 10 paper, which doesn't build on all systems and
    is old enough at this point that it probably isn't worth the
    effort to make it do so.

  From Wayne Lee:

  - Avoid "maximum recursion limit" errors when removing $(-$) pairs
    from long command lines.

  From Clive Levinson:

  - Make ParseConfig() recognize and add -mno-cygwin to $LINKFLAGS and
    $CCFLAGS, and -mwindows to $LINKFLAGS.

  From Michael McCracken:

  - Add a new "applelink" tool to handle the things like Frameworks and
    bundles that Apple has added to gcc for linking.

  - Use more appropriate default search lists of linkers, compilers and
    and other tools for the 'darwin' platform.

  - Add a LoadableModule Builder that builds a bundle on Mac OS X (Darwin)
    and a shared library on other systems.

  - Improve SWIG tests for use on Mac OS X (Darwin).

  From Elliot Murphy:

  - Enhance the tests to guarantee persistence of ListOption
    values in saved options files.

  - Supply the help text when -h is used with the -u, -U or -D options.

  From Christian Neeb:

  - Fix the Java parser's handling of string definitions to avoid ignoring
    subsequent code.

  From Han-Wen Nienhuys:

  - Optimize variable expansion by:  using the re.sub() method (when
    possible); not using "eval" for variables for which we can fetch the
    value directory; avoiding slowing substitution logic when there's no
    '$' in the string.

  From Gary Oberbrunner:

  - Add an Environment.Dump() method to print the contents of a
    construction environment.

  - Allow $LIBS (and similar variables) to contain explicit File Nodes.

  - Change ParseConfig to add the found library names directly to the
    $LIBS variable, instead of returning them.

  - Add ParseConfig() support for the -framework GNU linker option.

  - Add a PRINT_CMD_LINE_FUNC construction variable to allow people
    to filter (or log) command-line output.

  - Print an internal Python stack trace in response to an otherwise
    unexplained error when --debug=stacktrace is specified.

  - Add a --debug=findlibs option to print what's happening when
    the scanner is searching for libraries.

  - Allow Tool specifications to be passed a dictionary of keyword
    arguments.

  - Support an Options default value of None, in which case the variable
    will not be added to the construction environment unless it's set
    explicitly by the user or from an Options file.

  - Avoid copying __builtin__ values into a construction environment's
    dictionary when evaluating construction variables.

  - Add a new cross-platform intelc.py Tool that can detect and
    configure the Intel C++ v8 compiler on both Windows, where it's
    named icl, and Linux, where it's named icc.  It also checks that
    the directory specified in the Windows registry exists, and sets a
    new $INTEL_C_COMPILER_VERSION construction variable to identify the
    version being used.  (Niall Douglas contributed an early prototype
    of parts of this module.)

  - Fix the private Conftest._Have() function so it doesn't change
    non-alphanumeric characters to underscores.

  - Supply a better error message when a construction variable expansion
    has an unknown attribute.

  - Documentation changes:  Update the man page to describe use of
    filenames or Nodes in $LIBS.

  From Chris Pawling:

  - Have the linkloc tool use $MSVS_VERSION to select the Microsoft
    Visual Studio version to use.

  From Kevin Quick:

  - Fix the Builder name returned from ListBuilders and other instances
    of subclasses of the BuilderBase class.

  - Add Builders and construction variables to support rpcgen:
    RPCGenClient(), RPCGenHeader(), RPCGenService(), RPCGenXDR(),
    $RPCGEN, $RPCGENFLAGS, $RPCGENCLIENTFLAGS, $RPCGENHEADERFLAGS,
    $RPCGENSERVICEFLAGS, $RPCGENXDRFLAGS.

  - Update the man page to document that prefix and suffix Builder
    keyword arguments can be strings, callables or dictionaries.

  - Provide more info in the error message when a user tries to build
    a target multiple ways.

  - Fix Delete() when a file doesn't exist and must_exist=1.  (We were
    unintentionally dependent on a bug in versions of the Python shutil.py
    module prior to Python 2.3, which would generate an exception for
    a nonexistent file even when ignore_errors was set.)

  - Only replace a Node's builder with a non-null source builder.

  - Fix a stack trace when a suffix selection dictionary is passed
    an empty source file list.

  - Allow optional names to be attached to Builders, for default
    Builders that don't get attached to construction environments.

  - Fix problems with Parallel Task Exception handling.

  - Build targets in an associated BuildDir even if there are targets
    or subdirectories locally in the source directory.

  - If a FunctionAction has a callable class as its underlying Python
    function, use its strfunction() method (if any) to display the
    action.

  - Fix handling when BuildDir() exists but is unwriteable.  Add
    "Stop." to those error messages for consistency.

  - Catch incidents of bad builder creation (without an action) and
    supply meaningful error messages.

  - Fix handling of src_suffix values that aren't extensions (don't
    begin with a '.').

  - Don't retrieve files from a CacheDir, but report what would happen,
    when the -n option is used.

  - Use the source_scanner from the target Node, not the source node
    itself.

  - Internal Scanners fixes:  Make sure Scanners are only passed Nodes.
    Fix how a Scanner.Selector called its base class initialization.
    Make comparisons of Scanner objects more robust.  Add a name to
    an internal default ObjSourceScanner.

  - Add a deprecated warning for use of the old "scanner" keyword argument
    to Builder creation.

  - Improve the --debug=explain message when the build action changes.

  - Test enhancements in SourceCode.py, option-n.py, midl.py.  Better
    Command() and Scanner test coverage.  Improved test infrastructure
    for -c output.

  - Refactor the interface between Action and Executor objects to treat
    Actions atomically.

  - The --debug=presub option will now report the pre-substitution
    each action seprately, instead of reporting the entire list before
    executing the actions one by one.

  - The --debug=explain option explaining a changed action will now
    (more correctly) show pre-substitution action strings, instead of
    the commands with substituted file names.

  - A Node (file) will now be rebuilt if its PreAction or PostAction
    actions change.

  - Python Function actions now have their calling signature (target,
    source, env) reported correctly when displayed.

  - Fix BuildDir()/build_dir handling when the build_dir is underneath
    the source directory and trying to use entries from the build_dir
    as sources for other targets in the build-dir.

  - Fix hard-coding of JDK path names in various Java tests.

  - Handle Python stack traces consistently (stop at the SConscript stack
    frame, by default) even if the Python source code isn't available.

  - Improve the performance of the --debug={tree,dtree} options.

  - Add --debug=objects logging of creation of OverrideWarner,
    EnvironmentCopy and EnvironmentOverride objects.

  - Fix command-line expansion of Python Value Nodes.

  - Internal cleanups:  Remove an unnecessary scan argument.  Associate
    Scanners only with Builders, not nodes.  Apply overrides once when
    a Builder is called, not in multiple places.  Cache results from the
    Node.FS.get_suffix() and Node.get_build_env() methods.  Use the Python
    md5 modules' hexdigest() method, if there is one.  Have Taskmaster
    call get_stat() once for each Node and re-use the value instead of
    calling it each time it needs the value.  Have Node.depends_on()
    re-use the list from the children() method instead of calling it
    multiple times.

  - Use the correct scanner if the same source file is used for targets in
    two different environments with the same path but different scanners.

  - Collect logic for caching values in memory in a Memoizer class,
    which cleans up a lot of special-case code in various methods and
    caches additional values to speed up most configurations.

  - Add a PathAccept validator to the list of new canned PathOption
    validators.

  From Jeff Squyres:

  - Documentation changes:  Use $CPPDEFINES instead of $CCFLAGS in man
    page examples.

  From Levi Stephen:

  - Allow $JARCHDIR to be expanded to other construction variables.

  From Christoph Wiedemann:

  - Add an Environment.SetDefault() method that only sets values if
    they aren't already set.

  - Have the qt.py Tool not override variables already set by the user.

  - Add separate $QT_BINPATH, $QT_CPPPATH and $QT_LIBPATH variables
    so these can be set individually, instead of being hard-wired
    relative to $QTDIR.

  - The %TEMP% and %TMP% external environment variables are now propagated
    automatically to the command execution environment on Windows systems.

  - A new --config= command-line option allows explicit control of
    of when the Configure() tests are run:  --config=force forces all
    checks to be run, --config=cache uses all previously cached values,
    --config=auto (the default) runs tests only when dependency analysis
    determines it's necessary.

  - The Configure() subsystem can now write a config.h file with values
    like HAVE_STDIO_H, HAVE_LIBM, etc.

  - The Configure() subsystem now executes its checks silently when the
    -Q option is specified.

  - The Configure() subsystem now reports if a test result is being
    taken from cache, and prints the standard output and error output
    of tests even when cached.

  - Configure() test results are now reported as "yes" or "no" instead of
    "ok" or "failed."

  - Fixed traceback printing when calling the env.Configure() method
    instead of the Configure() global function.

  - The Configure() subsystem now caches build failures in a .sconsign
    file in the subdirectory, not a .cache file.  This may cause
    tests to be re-executed the first time after you install 0.97.

  - Additional significant internal cleanups in the Configure() subsystem
    and its tests.

  - Have the Qt Builder make uic-generated files dependent on the .ui.h
    file, if one exists.

  - Add a test to make sure that SCons source code does not contain
    try:-except: blocks that catch all errors, which potentially catch
    and mask keyboard interrupts.

  - Fix us of TargetSignatures('content') with the SConf subsystem.

  From Russell Yanofsky:

  - Add support for the Metrowerks Codewarrior compiler and linker
    (mwcc and mwld).



RELEASE 0.96.1 - Mon, 23 Aug 2004 12:55:50 +0000

  From Craig Bachelor:

  - Handle white space in the executable Python path name within in MSVS
    project files by quoting the path.

  - Correct the format of a GUID string in a solution (.dsw) file so
    MSVS can correctly "build enable" a project.

  From Steven Knight:

  - Add a must_exist flag to Delete() to let the user control whether
    it's an error if the specified entry doesn't exist.  The default
    behavior is now to silently do nothing if it doesn't exist.

  - Package up the new Platform/darwin.py, mistakenly left out of 0.96.

  - Make the scons.bat REM statements into @REM so they aren't printed.

  - Make the SCons packaging SConscript files platform independent.

  From Anthony Roach:

  - Fix scanning of pre-compiled header (.pch) files for #includes,
    broken in 0.96.



RELEASE 0.96 - Wed, 18 Aug 2004 13:36:40 +0000

  From Chad Austin:

  - Make the CacheDir() directory if it doesn't already exist.

  - Allow construction variable substitutions in $LIBS specifications.

  - Allow the emitter argument to a Builder() to be or expand to a list
    of emitter functions, which will be called in sequence.

  - Suppress null values in construction variables like $LIBS that use
    the internal _concat() function.

  - Remove .dll files from the construction variables searched for
    libraries that can be fed to Win32 compilers.

  From Chad Austin and Christoph Wiedemann:

  - Add support for a $RPATH variable to supply a list of directories
    to search for shared libraries when linking a program.  Used by
    the GNU and IRIX linkers (gnulink and sgilink).

  From Charles Crain:

  - Restore the ability to do construction variable substitutions in all
    kinds of *PATH variables, even when the substitution returns a Node
    or other object.

  From Tom Epperly:

  - Allow the Java() Builder to take more than one source directory.

  From Ralf W. Grosse-Kunstleve:

  - Have SConsignFile() use, by default, a custom "dblite.py" that we can
    control and guarantee to work on all Python versions (or nearly so).

  From Jonathan Gurley:

  - Add support for the newer "ifort" versions of the Intel Fortran
    Compiler for Linux.

  From Bob Halley:

  - Make the new *FLAGS variable type work with copied Environments.

  From Chris Hoeppler:

  - Initialize the name of a Scanner.Classic scanner correctly.

  From James Juhasz:

  - Add support for the .dylib shared library suffix and the -dynamiclib
    linker option on Mac OS X.

  From Steven Knight:

  - Add an Execute() method for executing actions directly.

  - Support passing environment override keyword arguments to Command().

  - Fix use of $MSVS_IGNORE_IDE_PATHS, which was broken when we added
    support for $MSVS_USE_MFC_DIRS last release.

  - Make env.Append() and env.Prepend() act like the underlying Python
    behavior when the variable being appended to is a UserList object.

  - Fix a regression that prevented the Command() global function in
    0.95 from working with command-line strings as actions.

  - Fix checking out a file from a source code management system when
    the env.SourceCode() method was called with an individual file name
    or node, not a directory name or node.

  - Enhance the Task.make_ready() method to create a list of the
    out-of-date Nodes for the task for use by the wrapping interface.

  - Allow Scanners to pull the list of suffixes from the construction
    environment when the "skeys" keyword argument is a string containing
    a construction variable to be expanded.

  - Support new $CPPSUFFIXES, $DSUFFIXES $FORTRANSUFFIXES, and
    $IDLSUFFIXES.  construction variables that contain the default list
    of suffixes to be scanned by a given type of scanner, allowing these
    suffix lists to be easily added to or overridden.

  - Speed up Node creation when calling a Builder by comparing whether two
    Environments are the same object, not if their underlying dictionaries
    are equivalent.

  - Add a --debug=explain option that reports the reason(s) why SCons
    thinks it must rebuild something.

  - Add support for functions that return platform-independent Actions
    to Chmod(), Copy(), Delete(), Mkdir(), Move() and Touch() files
    and/or directories.  Like any other Actions, the returned Action
    object may be executed directly using the Execute() global function
    or env.Execute() environment method, or may be used as a Builder
    action or in an env.Command() action list.

  - Add support for the strfunction argument to all types of Actions:
    CommandAction, ListAction, and CommandGeneratorAction.

  - Speed up turning file system Nodes into strings by caching the
    values after we're finished reading the SConscript files.

  - Have ParseConfig() recognize and supporting adding the -Wa, -Wl,
    and -Wp, flags to ASFLAGS, LINKFLAGS and CPPFLAGS, respectively.

  - Change the .sconsign format and the checks for whether a Node is
    up-to-date to make dependency checks more efficient and correct.

  - Add wrapper Actions to SCons.Defaults for $ASCOM, $ASPPCOM, $LINKCOM,
    $SHLINKCOM, $ARCOM, $LEXCOM and $YACCCOM.  This makes it possible
    to replace the default print behavior with a custom strfunction()
    for each of these.

  - When a Node has been built, don't walk the whole tree back to delete
    the parents's implicit dependencies, let returning up the normal
    Taskmaster descent take care of it for us.

  - Add documented support for separate target_scanner and source_scanner
    arguments to Builder creation, which allows different scanners to
    be applied to source files

  - Don't re-install or (re-generate) .h files when a subsidiary #included
    .h file changes.  This eliminates incorrect circular dependencies
    with .h files generated from other source files.

  - Slim down the internal Sig.Calculator class by eliminating methods
    whose functionality is now covered by Node methods.

  - Document use of the target_factory and source_factory keyword
    arguments when creating Builder objects.  Enhance Dir Nodes so that
    they can be created with user-specified Builder objects.

  - Don't blow up with stack trace when the external $PATH environment
    variable isn't set.

  - Make Builder calls return lists all the time, even if there's only
    one target.  This keeps things consistent and easier to program to
    across platforms.

  - Add a Flatten() function to make it easier to deal with the Builders
    all returning lists of targets, not individual targets.

  - Performance optimizations in Node.FS.__doLookup().

  - Man page fixes:  formatting typos, misspellings, bad example.

  - User's Guide fixes: Fix the signatures of the various example
    *Options() calls.  Triple-quote properly a multi-line Split example.

  - User's Guide additions:  Chapter describing File and Directory
    Nodes.  Section describing declarative nature of SCons functions in
    SConscript files.  Better organization and clarification of points
    raised by Robert P. J. Day.  Chapter describing SConf (Autoconf-like)
    functionality.  Chapter describing how to install Python and
    SCons.  Chapter describing Java builds.

  From Chris Murray:

  - Add a .win32 attribute to force file names to expand with
    Windows backslash path separators.

  - Fix escaping file names on command lines when the expansion is
    concatenated with another string.

  - Add support for Fortran 90 and Fortran 95.  This adds $FORTRAN*
    variables that specify a default compiler, command-line, flags,
    etc. for all Fortran versions, plus separate $F90* and $F95*
    variables for when different compilers/flags/etc. must be specified
    for different Fortran versions.

  - Have individual tools that create libraries override the default
    $LIBPREFIX and $LIBSUFFIX values set by the platform.  This makes
    it easier to use Microsoft Visual Studio tools on a CygWin platform.

  From Gary Oberbrunner:

  - Add a --debug=presub option to print actions prior to substitution.

  - Add a warning upon use of the override keywords "targets" and
    "sources" when calling Builders.  These are usually mistakes which
    are otherwise silently (and confusingly) turned into construction
    variable overrides.

  - Try to find the ICL license file path name in the external environment
    and the registry before resorting to the hard-coded path name.

  - Add support for fetching command-line keyword=value arguments in
    order from an ARGLIST list.

  - Avoid stack traces when trying to read dangling symlinks.

  - Treat file "extensions" that only contain digits as part of the
    file basename.  This supports version numbers as part of shared
    library names, for example.

  - Avoid problems when there are null entries (None or '') in tool
    lists or CPPPATH.

  - Add an example and explanation of how to use "tools = ['default', ..."
    when creating a construction environment.

  - Add a section describing File and Directory Nodes and some of their
    attributes and methods.

  - Have ParseConfig() add a returned -pthread flag to both $CCFLAGS
    and $LINKFLAGS.

  - Fix some test portability issues on Mac OS X (darwin).

  From Simon Perkins:

  - Fix a bug introduced in building shared libraries under MinGW.

  From Kevin Quick:

  - Handling SCons exceptions according to Pythonic standards.

  - Fix test/chained-build.py on systems that execute within one second.

  - Fix tests on systems where 'ar' warns about archive creation.

  From Anthony Roach:

  - Fix use of the --implicit-cache option with timestamp signatures.

  - If Visual Studio is installed, assume the C/C++ compiler, the linker
    and the MIDL compiler that comes with it are available, too.

  - Better error messages when evaluating a construction variable
    expansion yields a Python syntax error.

  - Change the generation of PDB files when using Visual Studio from
    compile time to link time.

  From sam th:

  - Allow SConf.CheckLib() to search a list of libraries, like the
    Autoconf AC_SEARCH_LIBS macro.

  - Allow the env.WhereIs() method to take a "reject" argument to
    let it weed out specific path names.

  From Christoph Wiedemann:

  - Add new Moc() and Uic() Builders for more explicit control over
    Qt builds, plus new construction variables to control them:
    $QT_AUTOSCAN, $QT_DEBUG, $QT_MOCCXXPREFIX, $QT_MOCCXXSUFFIX,
    $QT_MOCHPREFIX, $QT_MOCHSUFFIX, $QT_UICDECLPREFIX, $QT_UICDECLSUFFIX,
    $QT_UICIMPLPREFIX, $QT_UICIMPLSUFFIX and $QT_UISUFFIX.

  - Add a new single_source keyword argument for Builders that enforces
    a single source file on calls to the Builder.



RELEASE 0.95 - Mon, 08 Mar 2004 06:43:20 -0600

  From Chad Austin:

  - Replace print statements with calls to sys.stdout.write() so output
    lines stay together when -j is used.

  - Add portability fixes for a number of tests.

  - Accomodate the fact that Cygwin's os.path.normcase() lies about
    the underlying system being case-sensitive.

  - Fix an incorrect _concat() call in the $RCINCFLAGS definition for
    the mingw Tool.

  - Fix a problem with the msvc tool with Python versions prior to 2.3.

  - Add support for a "toolpath" Tool() and Environment keyword that
    allows Tool modules to be found in specified local directories.

  - Work around Cygwin Python's silly fiction that it's using a
    case-sensitive file system.

  - More robust handling of data in VCComponents.dat.

  - If the "env" command is available, spawn commands with the more
    general "env -" instead of "env -i".

  From Kerim Borchaev:

  - Fix a typo in a msvc.py's registry lookup:  "VCComponents.dat", not
    "VSComponents.dat".

  From Chris Burghart:

  - Fix the ability to save/restore a PackageOption to a file.

  From Steve Christensen:

  - Update the MSVS .NET and MSVC 6.0/7.0 path detection.

  From David M. Cooke:

  - Make the Fortran scanner case-insensitive for the INCLUDE string.

  From Charles Crain:

  - If no version of MSVC is detected but the tool is specified,
    use the MSVC 6.0 paths by default.

  - Ignore any "6.1" version of MSVC found in the registry; this is a
    phony version number (created by later service packs?) and would
    throw off the logic if the user had any non-default paths configure.

  - Correctly detect if the user has independently configured the MSVC
    "include," "lib" or "path" in the registry and use the appropriate
    values.  Previously, SCons would only use the values if all three
    were set in the registry.

  - Make sure side-effect nodes are prepare()d before building their
    corresponding target.

  - Preserve the ability to call BuildDir() multiple times with the
    same target and source directory arguments.

  From Andy Friesen:

  - Add support for the Digital Mars "D" programming language.

  From Scott Lystig Fritchie:

  - Fix the ability to use a custom _concat() function in the
    construction environment when calling _stripixes().

  - Make the message about ignoring a missing SConscript file into a
    suppressable Warning, not a hard-coded sys.stderr.write().

  - If a builder can be called multiple times for a target (because
    the sources and overrides are identical, or it's a builder with the
    "multi" flag set), allow the builder to be called through multiple
    environments so long as the builders have the same signature for
    the environments in questions (that is, they're the same action).

  From Bob Halley:

  - When multiple targets are built by a single action, retrieve all
    of them from cache, not just the first target, and exec the build
    command if any of the targets isn't present in the cache.

  From Zephaniah Hull:

  - Fix command-line ARGUMENTS with multiple = in them.

  From Steven Knight:

  - Fix EnsureSConsVersion() so it checks against the SCons version,
    not the Python version, on Pythons with sys.version_info.

  - Don't swallow the AttributeError when someone uses an expansion like
    $TARGET.bak, so we can supply a more informative error message.

  - Fix an odd double-quote escape sequence in the man page.

  - Fix looking up a naked drive letter as a directory (Dir('C:')).

  - Support using File nodes in the LIBS construction variable.

  - Allow the LIBS construction variable to be a single string or File
    node, not a list, when only one library is needed.

  - Fix typos in the man page:  JAVACHDIR => JARCHDIR; add "for_signature"
    to the __call__() example in the "Variable Substitution" section.

  - Correct error message spellings of "non-existant" to "non-existent."

  - When scanning for libraries to link with, don't append $LIBPREFIXES
    or $LIBSUFFIXES values to the $LIBS values if they're already present.

  - Add a ZIPCOMPRESSION construction variable to control whether the
    internal Python action for the Zip Builder compresses the file or
    not.  The default value is zipfile.ZIP_DEFLATED, which generates
    a compressed file.

  - Refactor construction variable expansion to support recursive
    expansion of variables (e.g. CCFLAGS = "$CCFLAGS -g") without going
    into an infinite loop.  Support this in all construction variable
    overrides, as well as when copying Environments.

  - Fix calling Configure() from more than one subsidiary SConscript file.

  - Fix the env.Action() method so it returns the correct type of
    Action for its argument(s).

  - Fix specifying .class files as input to JavaH with the .class suffix
    when they weren't generated using the Java Builder.

  - Make the check for whether all of the objects going into a
    SharedLibrary() are shared work even if the object was built in a
    previous run.

  - Supply meaningful error messages, not stack traces, if we try to add
    a non-Node as a source, dependency, or ignored dependency of a Node.

  - Generate MSVS Project files that re-invoke SCons properly regardless
    of whether the file was built via scons.bat or scons.py.
    (Thanks to Niall Douglas for contributing code and testing.)

  - Fix TestCmd.py, runtest.py and specific tests to accomodate being
    run from directories whose paths include white space.

  - Provide a more useful error message if a construction variable
    expansion contains a syntax error during evaluation.

  - Fix transparent checkout of implicit dependency files from SCCS
    and RCS.

  - Added new --debug=count, --debug=memory and --debug=objects options.
    --debug=count and --debug=objects only print anything when run
    under Python 2.1 or later.

  - Deprecate the "overrides" keyword argument to Builder() creation
    in favor of using keyword argument values directly (like we do
    for builder execution and the like).

  - Always use the Builder overrides in substitutions, not just if
    there isn't a target-specific environment.

  - Add new "rsrcpath" and "rsrcdir" and attributes to $TARGET/$SOURCE,
    so Builder command lines can find things in Repository source
    directories when using BuildDir.

  - Fix the M4 Builder so that it chdirs to the Repository directory
    when the input file is in the source directory of a BuildDir.

  - Save memory at build time by allowing Nodes to delete their build
    environments after they've been built.

  - Add AppendUnique() and PrependUnique() Environment methods, which
    add values to construction variables like Append() and Prepend()
    do, but suppress any duplicate elements in the list.

  - Allow the 'qt' tool to still be used successfully from a copied
    Environment.  The include and library directories previously ended up
    having the same string re-appended to the end, yielding an incorrect
    path name.

  - Supply a more descriptive error message when the source for a target
    can't be found.

  - Initialize all *FLAGS variables with objects do the right thing with
    appending flags as strings or lists.

  - Make things like ${TARGET.dir} work in *PATH construction variables.

  - Allow a $MSVS_USE_MFC_DIRS construction variable to control whether
    ATL and MFC directories are included in the default INCLUDE and
    LIB paths.

  - Document the dbm_module argument to the SConsignFile() function.

  From Vincent Risi:

  - Add support for the bcc32, ilink32 and tlib Borland tools.

  From Anthony Roach:

  - Supply an error message if the user tries to configure a BuildDir
    for a directory that already has one.

  - Remove documentation of the still-unimplemented -e option.

  - Add -H help text listing the legal --debug values.

  - Don't choke if a construction variable is a non-string value.

  - Build Type Libraries in the target directory, not the source
    directory.

  - Add an appendix to the User's Guide showing how to accomplish
    various common tasks in Python.

  From Greg Spencer:

  - Add support for Microsoft Visual Studio 2003 (version 7.1).

  - Evaluate $MSVSPROJECTSUFFIX and $MSVSSOLUTIONSUFFIX when the Builder
    is invoked, not when the tool is initialized.

  From Christoph Wiedemann:

  - When compiling Qt, make sure the moc_*.cc files are compiled using
    the flags from the environment used to specify the target, not
    the environment that first has the Qt Builders attached.



RELEASE 0.94 - Fri, 07 Nov 2003 05:29:48 -0600

  From Hartmut Goebel:

  - Add several new types of canned functions to help create options:
    BoolOption(), EnumOption(), ListOption(), PackageOption(),
    PathOption().

  From Steven Knight:

  - Fix use of CPPDEFINES with C++ source files.

  - Fix env.Append() when the operand is an object with a __cmp__()
    method (like a Scanner instance).

  - Fix subclassing the Environment and Scanner classes.

  - Add BUILD_TARGETS, COMMAND_LINE_TARGETS and DEFAULT_TARGETS variables.

  From Steve Leblanc:

  - SGI fixes:  Fix C++ compilation, add a separate Tool/sgic++.py module.

  From Gary Oberbrunner:

  - Fix how the man page un-indents after examples in some browsers.

  From Vincent Risi:

  - Fix the C and C++ tool specifications for AIX.



RELEASE 0.93 - Thu, 23 Oct 2003 07:26:55 -0500

  From J.T. Conklin:

  - On POSIX, execute commands with the more modern os.spawnvpe()
    function, if it's available.

  - Scan .S, .spp and .SPP files for C preprocessor dependencies.

  - Refactor the Job.Parallel() class to use a thread pool without a
    condition variable.  This improves parallel build performance and
    handles keyboard interrupts properly when -j is used.

  From Charles Crain:

  - Add support for a JARCHDIR variable to control changing to a
    directory using the jar -C option.

  - Add support for detecting Java manifest files when using jar,
    and specifying them using the jar m flag.

  - Fix some Python 2.2 specific things in various tool modules.

  - Support directories as build sources, so that a rebuild of a target
    can be triggered if anything underneath the directory changes.

  - Have the scons.bat and scons.py files look for the SCons modules
    in site-packages as well.

  From Christian Engel:

  - Support more flexible inclusion of separate C and C++ compilers.

  - Use package management tools on AIX and Solaris to find where
    the comilers are installed, and what version they are.

  - Add support for CCVERSION and CXXVERSION variables for a number
    of C and C++ compilers.

  From Sergey Fogel:

  - Add test cases for the new capabilities to run bibtex and to rerun
    latex as needed.

  From Ralf W. Grosse-Kunstleve:

  - Accomodate anydbm modules that don't have a sync() method.

  - Allow SConsignFile() to take an argument specifying the DBM
    module to be used.

  From Stephen Kennedy:

  - Add support for a configurable global .sconsign.dbm file which
    can be used to avoid cluttering each directory with an individual
    .sconsign file.

  From John Johnson:

  - Fix (re-)scanning of dependencies in generated or installed
    header files.

  From Steven Knight:

  - The -Q option suppressed too many messages; fix it so that it only
    suppresses the Reading/Building messages.

  - Support #include when there's no space before the opening quote
    or angle bracket.

  - Accomodate alphanumeric version strings in EnsurePythonVersion().

  - Support arbitrary expansion of construction variables within
    file and directory arguments to Builder calls and Environment methods.

  - Add Environment-method versions of the following global functions:
    Action(), AddPostAction(), AddPreAction(), Alias(), Builder(),
    BuildDir(), CacheDir(), Clean(), Configure(), Default(),
    EnsurePythonVersion(), EnsureSConsVersion(), Environment(),
    Exit(), Export(), FindFile(), GetBuildPath(), GetOption(), Help(),
    Import(), Literal(), Local(), Platform(), Repository(), Scanner(),
    SConscriptChdir(), SConsignFile(), SetOption(), SourceSignatures(),
    Split(), TargetSignatures(), Tool(), Value().

  - Add the following global functions that correspond to the same-named
    Environment methods:  AlwaysBuild(), Command(), Depends(), Ignore(),
    Install(), InstallAs(), Precious(), SideEffect() and SourceCode().

  - Add the following global functions that correspond to the default
    Builder methods supported by SCons: CFile(), CXXFile(), DVI(), Jar(),
    Java(), JavaH(), Library(), M4(), MSVSProject(), Object(), PCH(),
    PDF(), PostScript(), Program(), RES(), RMIC(), SharedLibrary(),
    SharedObject(), StaticLibrary(), StaticObject(), Tar(), TypeLibrary()
    and Zip().

  - Rearrange the man page to show construction environment methods and
    global functions in the same list, and to explain the difference.

  - Alphabetize the explanations of the builder methods in the man page.

  - Rename the Environment.Environment class to Enviroment.Base.
    Allow the wrapping interface to extend an Environment by using its own
    subclass of Environment.Base and setting a new Environment.Environment
    variable as the calling entry point.

  - Deprecate the ParseConfig() global function in favor of a same-named
    construction environment method.

  - Allow the Environment.WhereIs() method to take explicit path and
    pathext arguments (like the underlying SCons.Util.WhereIs() function).

  - Remove the long-obsolete {Get,Set}CommandHandler() functions.

  - Enhance env.Append() to suppress null values when appropriate.

  - Fix ParseConfig() so it works regardless of initial construction
    variable values.

    Extend CheckHeader(), CheckCHeader(), CheckCXXHeader() and
    CheckLibWithHeader() to accept a list of header files that will be
    #included in the test.  The last one in the list is assumed to be
    the one being checked for.  (Prototype code contributed by Gerard
    Patel and Niall Douglas).

  - Supply a warning when -j is used and threading isn't built in to
    the current version of Python.

  - First release of the User's Guide (finally, and despite a lot
    of things still missing from it...).

  From Clark McGrew:

  - Generalize the action for .tex files so that it will decide whether
    a file is TeX or LaTeX, check the .aux output to decide if it should
    run bibtex, and check the .log output to re-run LaTeX if needed.

  From Bram Moolenaar:

  - Split the non-SCons-specific functionality from SConf.py to a new,
    re-usable Conftest.py module.

  From Gary Oberbrunner:

  - Allow a directory to be the target or source or dependency of a
    Depends(), Ignore(), Precious() or SideEffect() call.

  From Gerard Patel:

  - Use the %{_mandir} macro when building our RPM package.

  From Marko Rauhamaa:

  - Have the closing message say "...terminated because of errors" if
    there were any.

  From Anthony Roach:

  - On Win32 systems, only use "rm" to delete files if Cygwin is being
    used.   ("rm" doesn't understand Win32-format path names.)

  From Christoph Wiedemann:

  - Fix test/SWIG.py to find the Python include directory in all cases.

  - Fix a bug in detection of Qt installed on the local system.

  - Support returning Python 2.3 BooleanType values from Configure checks.

  - Provide an error message if someone mistakenly tries to call a
    Configure check from within a Builder function.

  - Support calling a Builder when a Configure context is still open.

  - Handle interrupts better by eliminating all try:-except: blocks
    which caught any and all exceptions, including KeyboardInterrupt.

  - Add a --duplicate= option to control how files are duplicated.



RELEASE 0.92 - Wed, 20 Aug 2003 03:45:28 -0500

  From Charles Crain and Gary Oberbrunner:

  - Fix Tool import problems with the Intel and PharLap linkers.

  From Steven Knight

  - Refactor the DictCmdGenerator class to be a Selector subclass.

  - Allow the DefaultEnvironment() function to take arguments and pass
    them to instantiation of the default construction environment.

  - Update the Debian package so it uses Python 2.2 and more closely
    resembles the currently official Debian packaging info.

  From Gerard Patel

  - When the yacc -d flag is used, take the .h file base name from the
    target .c file, not the source (matching what yacc does).



RELEASE 0.91 - Thu, 14 Aug 2003 13:00:44 -0500

  From Chad Austin:

  - Support specifying a list of tools when calling Environment.Copy().

  - Give a Value Nodes a timestamp of the system time when they're
    created, so they'll work when using timestamp-based signatures.

  - Add a DefaultEnvironment() function that only creates a default
    environment on-demand (for fetching source files, e.g.).

  - Portability fix for test/M4.py.

  From Steven Knight:

  - Tighten up the scons -H help output.

  - When the input yacc file ends in .yy and the -d flag is specified,
    recognize that a .hpp file (not a .h file) will be created.

  - Make builder prefixes work correctly when deducing a target
    from a source file name in another directory.

  - Documentation fixes: typo in the man page; explain up-front about
    not propagating the external environment.

  - Use "cvs co -d" instead of "cvs co -p >" when checking out something
    from CVS with a specified module name.  This avoids zero-length
    files when there is a checkout error.

  - Add an "sconsign" script to print the contents of .sconsign files.

  - Speed up maintaining the various lists of Node children by using
    dictionaries to avoid "x in list" searches.

  - Cache the computed list of Node children minus those being Ignored
    so it's only calculated once.

  - Fix use of the --cache-show option when building a Program()
    (or using any other arbitrary action) by making sure all Action
    instances have strfunction() methods.

  - Allow the source of Command() to be a directory.

  - Better error handling of things like raw TypeErrors in SConscripts.

  - When installing using "setup.py install --prefix=", suppress the
    distutils warning message about adding the (incorrect) library
    directory to your search path.

  - Correct the spelling of the "validater" option to "validator."
    Add a DeprecatedWarning when the old spelling is used.

  - Allow a Builder's emitter to be a dictionary that maps source file
    suffixes to emitter functions, using the suffix of the first file
    in the source list to pick the right one.

  - Refactor the creation of the Program, *Object and *Library Builders
    so that they're moved out of SCons.Defaults and created on demand.

  - Don't split SConscript file names on white space.

  - Document the SConscript function's "dirs" and "name" keywords.

  - Remove the internal (and superfluous) SCons.Util.argmunge() function.

  - Add /TP to the default CXXFLAGS for msvc, so it can compile all
    of the suffixes we use as C++ files.

  - Allow the "prefix" and "suffix" attributes of a Builder to be
    callable objects that return generated strings, or dictionaries
    that map a source file suffix to the right prefix/suffix.

  - Support a MAXLINELINELENGTH construction variable on Win32 systems
    to control when a temporary file is used for long command lines.

  - Make how we build .rpm packages not depend on the installation
    locations from the distutils being used.

  - When deducing a target Node, create it directly from the first
    source Node, not by trying to create the right string to pass to
    arg2nodes().

  - Add support for SWIG.

  From Bram Moolenaar:

  - Test portability fixes for FreeBSD.

  From Gary Oberbrunner:

  - Report the target being built in error messages when building
    multiple sources from different extensions, or when the target file
    extension can't be deduced, or when we don't have an action for a
    file suffix.

  - Provide helpful error messages when the arguments to env.Install()
    are incorrect.

  - Fix the value returned by the Node.prevsiginfo() method to conform
    to a previous change when checking whether a node is current.

  - Supply a stack trace if the Taskmaster catches an exception.

  - When using a temporary file for a long link line on Win32 systems,
    (also) print the command line that is being executed through the
    temporary file.

  - Initialize the LIB environment variable when using the Intel
    compiler (icl).

  - Documentation fixes:  better explain the AlwaysBuild() function.

  From Laurent Pelecq:

  - When the -debug=pdb option is specified, use pdb.Pdb().runcall() to
    call pdb directly, don't call Python recursively.

  From Ben Scott:

  - Add support for a platform-independent CPPDEFINES variable.

  From Christoph Wiedemann:

  - Have the g++ Tool actually use g++ in preference to c++.

  - Have the gcc Tool actually use gcc in preference to cc.

  - Add a gnutools.py test of the GNU tool chain.

  - Be smarter about linking: use $CC by default and $CXX only if we're
    linking with any C++ objects.

  - Avoid SCons hanging when a piped command has a lot of output to read.

  - Add QT support for preprocessing .ui files into .c files.



RELEASE 0.90 - Wed, 25 Jun 2003 14:24:52 -0500

  From Chad Austin:

  - Fix the _concat() documentation, and add a test for it.

  - Portability fixes for non-GNU versions of lex and yacc.

  From Matt Balvin:

  - Fix handling of library prefixes when the subdirectory matches
    the prefix.

  From Timothee Bessett:

  - Add an M4 Builder.

  From Charles Crain:

  - Use '.lnk' as the suffix on the temporary file for linking long
    command lines (necessary for the Phar Lap linkloc linker).

  - Save non-string Options values as their actual type.

  - Save Options string values that contain a single quote correctly.

  - Save any Options values that are changed from the default
    Environment values, not just ones changed on the command line or in
    an Options file.

  - Make closing the Options file descriptor exception-safe.

  From Steven Knight:

  - SCons now enforces (with an error) that construction variables
    must have the same form as valid Python identifiers.

  - Fix man page bugs: remove duplicate AddPostAction() description;
    document no_import_lib; mention that CPPFLAGS does not contain
    $_CPPINCFLAGS; mention that F77FLAGS does not contain $_F77INCFLAGS;
    mention that LINKFLAGS and SHLINKFLAGS contains neither $_LIBFLAGS
    nor $_LIBDIRFLAGS.

  - Eliminate a dependency on the distutils.fancy_getopt module by
    copying and pasting its wrap_text() function directly.

  - Make the Script.Options() subclass match the underlying base class
    implementation.

  - When reporting a target is up to date, quote the target like make
    (backquote-quote) instead of with double quotes.

  - Fix handling of ../* targets when using -U, -D or -u.

  From Steve Leblanc:

  - Don't update the .sconsign files when run with -n.

  From Gary Oberbrunner:

  - Add support for the Intel C Compiler (icl.exe).

  From Anthony Roach

  - Fix Import('*').

  From David Snopek

  - Fix use of SConf in paths with white space in them.

  - Add CheckFunc and CheckType functionality to SConf.

  - Fix use of SConf with Builders that return a list of nodes.

  From David Snopek and Christoph Wiedemann

  - Fix use of the SConf subsystem with SConscriptChdir().

  From Greg Spencer

  - Check for the existence of MS Visual Studio on disk before using it,
    to avoid getting fooled by leftover junk in the registry.

  - Add support for MSVC++ .NET.

  - Add support for MS Visual Studio project files (DSP, DSW,
    SLN and VCPROJ files).

  From Christoph Wiedemann

  - SConf now works correctly when the -n and -q options are used.



RELEASE 0.14 - Wed, 21 May 2003 05:16:32 -0500

  From Chad Austin:

  - Use .dll (not .so) for shared libraries on Cygwin; use -fPIC
    when compiling them.

  - Use 'rm' to remove files under Cygwin.

  - Add a PLATFORM variable to construction environments.

  - Remove the "platform" argument from tool specifications.

  - Propogate PYTHONPATH when running the regression tests so distutils
    can be found in non-standard locations.

  - Using MSVC long command-line linking when running Cygwin.

  - Portability fixes for a lot of tests.

  - Add a Value Node class for dependencies on in-core Python values.

  From Allen Bierbaum:

  - Pass an Environment to the Options validator method, and
    add an Options.Save() method.

  From Steve Christensen:

  - Add an optional sort function argument to the GenerateHelpText()
    Options function.

  - Evaluate the "varlist" variables when computing the signature of a
    function action.

  From Charles Crain:

  - Parse the source .java files for class names (including inner class
    names) to figure out the target .class files that will be created.

  - Make Java support work with Repositories and SConscriptChdir(0).

  - Pass Nodes, not strings, to Builder emitter functions.

  - Refactor command-line interpolation and signature calculation
    so we can use real Node attributes.

  From Steven Knight:

  - Add Java support (javac, javah, jar and rmic).

  - Propagate the external SYSTEMROOT environment variable into ENV on
    Win32 systems, so external commands that use sockets will work.

  - Add a .posix attribute to PathList expansions.

  - Check out CVS source files using POSIX path names (forward slashes
    as separators) even on Win32.

  - Add Node.clear() and Node.FS.Entry.clear() methods to wipe out a
    Node's state, allowing it to be re-evaluated by continuous
    integration build interfaces.

  - Change the name of the Set{Build,Content}SignatureType() functions
    to {Target,Source}Signatures().  Deprecate the old names but support
    them for backwards compatibility.

  - Add internal SCons.Node.FS.{Dir,File}.Entry() methods.

  - Interpolate the null string if an out-of-range subscript is used
    for a construction variable.

  - Fix the internal Link function so that it properly links or copies
    files in subsidiary BuildDir directories.

  - Refactor the internal representation of a single execution instance
    of an action to eliminate redundant signature calculations.

  - Eliminate redundant signature calculations for Nodes.

  - Optimize out calling hasattr() before accessing attributes.

  - Say "Cleaning targets" (not "Building...") when the -c option is
    used.

  From Damyan Pepper:

  - Quote the "Entering directory" message like Make.

  From Stefan Reichor:

  - Add support for using Ghostscript to convert Postscript to PDF files.

  From Anthony Roach:

  - Add a standalone "Alias" function (separate from an Environment).

  - Make Export() work for local variables.

  - Support passing a dictionary to Export().

  - Support Import('*') to import everything that's been Export()ed.

  - Fix an undefined exitvalmap on Win32 systems.

  - Support new SetOption() and GetOption() functions for setting
    various command-line options from with an SConscript file.

  - Deprecate the old SetJobs() and GetJobs() functions in favor of
    using the new generic {Set,Get}Option() functions.

  - Fix a number of tests that searched for a Fortran compiler using the
    external PATH instead of what SCons would use.

  - Fix the interaction of SideEffect() and BuildDir() so that (for
    example) PDB files get put correctly in a BuildDir().

  From David Snopek:

  - Contribute the "Autoscons" code for Autoconf-like checking for
    the existence of libraries, header files and the like.

  - Have the Tool() function add the tool name to the $TOOLS
    construction variable.

  From Greg Spencer:

  - Support the C preprocessor #import statement.

  - Allow the SharedLibrary() Builder on Win32 systems to be able to
    register a newly-built dll using regsvr32.

  - Add a Builder for Windows type library (.tlb) files from IDL files.

  - Add an IDL scanner.

  - Refactor the Fortran, C and IDL scanners to share common logic.

  - Add .srcpath and .srcdir attributes to $TARGET and $SOURCE.

  From Christoph Wiedemann:

  - Integrate David Snopek's "Autoscons" code as the new SConf
    configuration subsystem, including caching of values between
    runs (using normal SCons dependency mechanisms), tests, and
    documentation.



RELEASE 0.13 - Mon, 31 Mar 2003 20:22:00 -0600

  From Charles Crain:

  - Fix a bug when BuildDir(duplicate=0) is used and SConscript
    files are called from within other SConscript files.

  - Support (older) versions of Perforce which don't set the Windows
    registry.



RELEASE 0.12 - Thu, 27 Mar 2003 23:52:09 -0600

  From Charles Crain:

  - Added support for the Perforce source code management system.

  - Fix str(Node.FS) so that it returns a path relative to the calling
    SConscript file's directory, not the top-level directory.

  - Added support for a separate src_dir argument to SConscript()
    that allows explicit specification of where the source files
    for an SConscript file can be found.

  - Support more easily re-usable flavors of command generators by
    calling callable variables when strings are expanded.

  From Steven Knight:

  - Added an INSTALL construction variable that can be set to a function
    to control how the Install() and InstallAs() Builders install files.
    The default INSTALL function now copies, not links, files.

  - Remove deprecated features:  the "name" argument to Builder objects,
    and the Environment.Update() method.

  - Add an Environment.SourceCode() method to support fetching files
    from source code systems.  Add factory methods that create Builders
    to support BitKeeper, CVS, RCS, and SCCS.  Add support for fetching
    files from RCS or SCCS transparently (like GNU Make).

  - Make the internal to_String() function more efficient.

  - Make the error message the same as other build errors when there's a
    problem unlinking a target file in preparation for it being built.

  - Make TARGET, TARGETS, SOURCE and SOURCES reserved variable names and
    warn if the user tries to set them in a construction environment.

  - Add support for Tar and Zip files.

  - Better documentation of the different ways to export variables to a
    subsidiary SConscript file.  Fix documentation bugs in a tools
    example, places that still assumed SCons split strings on white
    space, and typos.

  - Support fetching arbitrary files from the TARGETS or SOURCES lists
    (e.g. ${SOURCES[2]}) when calculating the build signature of a
    command.

  - Don't silently swallow exceptions thrown by Scanners (or other
    exceptions while finding a node's dependent children).

  - Push files to CacheDir() before calling the superclass built()
    method (which may clear the build signature as part of clearing
    cached implicit dependencies, if the file has a source scanner).
    (Bug reported by Jeff Petkau.)

  - Raise an internal error if we attempt to push a file to CacheDir()
    with a build signature of None.

  - Add an explicit Exit() function for terminating early.

  - Change the documentation to correctly describe that the -f option
    doesn't change to the directory in which the specified file lives.

  - Support changing directories locally with SConscript directory
    path names relative to any SConstruct file specified with -f.
    This allows you to build in another directory by simply changing
    there and pointing at the SConstruct file in another directory.

  - Change the default SConscriptChdir() behavior to change to the
    SConscript directory while it's being read.

  - Fix an exception thrown when the -U option was used with no
    Default() target specified.

  - Fix -u so that it builds things in corresponding build directories
    when used in a source directory.

  From Lachlan O'Dea:

  - Add SharedObject() support to the masm tool.

  - Fix WhereIs() to return normalized paths.

  From Jeff Petkau:

  - Don't copy a built file to a CacheDir() if it's already there.

  - Avoid partial copies of built files in a CacheDir() by copying
    to a temporary file and renaming.

  From Anthony Roach:

  - Fix incorrect dependency-cycle errors when an Aliased source doesn't
    exist.



RELEASE 0.11 - Tue, 11 Feb 2003 05:24:33 -0600

  From Chad Austin:

  - Add support for IRIX and the SGI MIPSPro tool chain.

  - Support using the MSVC tool chain when running Cygwin Python.

  From Michael Cook:

  - Avoid losing signal bits in the exit status from a command,
    helping terminate builds on interrupt (CTRL+C).

  From Charles Crain:

  - Added new AddPreAction() and AddPostAction() functions that support
    taking additional actions before or after building specific targets.

  - Add support for the PharLap ETS tool chain.

  From Steven Knight:

  - Allow Python function Actions to specify a list of construction
    variables that should be included in the Action's signature.

  - Allow libraries in the LIBS variable to explicitly include the prefix
    and suffix, even when using the GNU linker.
    (Bug reported by Neal Becker.)

  - Use DOS-standard CR-LF line endings in the scons.bat file.
    (Bug reported by Gary Ruben.)

  - Doc changes:  Eliminate description of deprecated "name" keyword
    argument from Builder definition (reported by Gary Ruben).

  - Support using env.Append() on BUILDERS (and other dictionaries).
    (Bug reported by Bj=F6rn Bylander.)

  - Setting the BUILDERS construction variable now properly clears
    the previous Builder attributes from the construction Environment.
    (Bug reported by Bj=F6rn Bylander.)

  - Fix adding a prefix to a file when the target isn't specified.
    (Bug reported by Esa Ilari Vuokko.)

  - Clean up error messages from problems duplicating into read-only
    BuildDir directories or into read-only files.

  - Add a CommandAction.strfunction() method, and add an "env" argument
    to the FunctionAction.strfunction() method, so that all Action
    objects have strfunction() methods, and the functions for building
    and returning a string both take the same arguments.

  - Add support for new CacheDir() functionality to share derived files
    between builds, with related options --cache-disable, --cache-force,
    and --cache-show.

  - Change the default behavior when no targets are specified to build
    everything in the current directory and below (like Make).  This
    can be disabled by specifying Default(None) in an SConscript.

  - Revamp SCons installation to fix a case-sensitive installation
    on Win32 systems, and to add SCons-specific --standard-lib,
    --standalone-lib, and --version-lib options for easier user
    control of where the libraries get installed.

  - Fix the ability to directly import and use Platform and Tool modules
    that have been implicitly imported into an Environment().

  - Add support for allowing an embedding interface to annotate a node
    when it's created.

  - Extend the SConscript() function to accept build_dir and duplicate
    keyword arguments that function like a BuildDir() call.

  From Steve Leblanc:

  - Fix the output of -c -n when directories are involved, so it
    matches -c.

  From Anthony Roach:

  - Use a different shared object suffix (.os) when using gcc so shared
    and static objects can exist side-by-side in the same directory.

  - Allow the same object files on Win32 to be linked into either
    shared or static libraries.

  - Cache implicit cache values when using --implicit-cache.



RELEASE 0.10 - Thu, 16 Jan 2003 04:11:46 -0600

  From Derrick 'dman' Hudson:

  - Support Repositories on other file systems by symlinking or
    copying files when hard linking won't work.

  From Steven Knight:

  - Remove Python bytecode (*.pyc) files from the scons-local packages.

  - Have FunctionActions print a description of what they're doing
    (a representation of the Python call).

  - Fix the Install() method so that, like other actions, it prints
    what would have happened when the -n option is used.

  - Don't create duplicate source files in a BuildDir when the -n
    option is used.

  - Refactor the Scanner interface to eliminate unnecessary Scanner
    calls and make it easier to write efficient scanners.

  - Added a "recursive" flag to Scanner creation that specifies the
    Scanner should be invoked recursively on dependency files returned
    by the scanner.

  - Significant performance improvement from using a more efficient
    check, throughout the code, for whether a Node has a Builder.

  - Fix specifying only the source file to MultiStepBuilders such as
    the Program Builder.  (Bug reported by Dean Bair.)

  - Fix an exception when building from a file with the same basename as
    the subdirectory in which it lives.  (Bug reported by Gerard Patel.)

  - Fix automatic deduction of a target file name when there are
    multiple source files specified; the target is now deduced from just
    the first source file in the list.

  - Documentation fixes: better initial explanation of SConscript files;
    fix a misformatted "table" in the StaticObject explanation.

  From Steven Knight and Steve Leblanc:

  - Fix the -c option so it will remove symlinks.

  From Steve Leblanc:

  - Add a Clean() method to support removing user-specified targets
    when using the -c option.

  - Add a development script for running SCons through PyChecker.

  - Clean up things found by PyChecker (mostly unnecessary imports).

  - Add a script to use HappyDoc to create HTML class documentation.

  From Lachlan O'Dea:

  - Make the Environment.get() method return None by default.

  From Anthony Roach:

  - Add SetJobs() and GetJobs() methods to allow configuration of the
    number of default jobs (still overridden by -j).

  - Convert the .sconsign file format from ASCII to a pickled Python
    data structure.

  - Error message cleanups:  Made consistent the format of error
    messages (now all start with "scons: ***") and warning messages (now
    all start with "scons: warning:").  Caught more cases with the "Do
    not know how to build" error message.

  - Added support for the MinGW tool chain.

  - Added a --debug=includes option.



RELEASE 0.09 - Thu,  5 Dec 2002 04:48:25 -0600

  From Chad Austin:

  - Add a Prepend() method to Environments, to append values to
    the beginning of construction variables.

  From Matt Balvin:

  - Add long command-line support to the "lib" Tool (Microsoft library
    archiver), too.

  From Charles Crain:

  - Allow $$ in a string to be passed through as $.

  - Support file names with odd characters in them.

  - Add support for construction variable substition on scanner
    directories (in CPPPATH, F77PATH, LIBPATH, etc.).

  From Charles Crain and Steven Knight:

  - Add Repository() functionality, including the -Y option.

  From Steven Knight:

  - Fix auto-deduction of target names so that deduced targets end
    up in the same subdirectory as the source.

  - Don't remove source files specified on the command line!

  - Suport the Intel Fortran Compiler (ifl.exe).

  - Supply an error message if there are no command-line or
    Default() targets specified.

  - Fix the ASPPCOM values for the GNU assembler.
    (Bug reported by Brett Polivka.)

  - Fix an exception thrown when a Default() directory was specified
    when using the -U option.

  - Issue a warning when -c can't remove a target.

  - Eliminate unnecessary Scanner calls by checking for the
    existence of a file before scanning it.  (This adds a generic
    hook to check an arbitrary condition before scanning.)

  - Add explicit messages to tell when we're "Reading SConscript files
    ...," "done reading SConscript files," "Building targets," and
    "done building targets."  Add a -Q option to supress these.

  - Add separate $SHOBJPREFIX and $SHOBJSUFFIX construction variables
    (by default, the same as $OBJPREFIX and $OBJSUFFIX).

  - Add Make-like error messages when asked to build a source file,
    and before trying to build a file that doesn't have all its source
    files (including when an invalid drive letter is used on WIN32).

  - Add an scons-local-{version} package (in both .tar.gz and .zip
    flavors) to help people who want to ship SCons as a stand-alone
    build tool in their software packages.

  - Prevent SCons from unlinking files in certain situations when
    the -n option is used.

  - Change the name of Tool/lib.py to Tool/mslib.py.

  From Steven Knight and Anthony Roach:

  - Man page:  document the fact that Builder calls return Node objects.

  From Steve LeBlanc:

  - Refactor option processing to use our own version of Greg Ward's
    Optik module, modified to run under Python 1.5.2.

  - Add a ParseConfig() command to modify an environment based on
    parsing output from a *-config command.

  From Jeff Petkau:

  - Fix interpretation of '#/../foo' on Win32 systems.

  From Anthony Roach:

  - Fixed use of command lines with spaces in their arguments,
    and use of Nodes with spaces in their string representation.

  - Make access and modification times of files in a BuildDir match
    the source file, even when hard linking isn't available.

  - Make -U be case insensitive on Win32 systems.

  - Issue a warning and continue when finding a corrupt .sconsign file.

  - Fix using an alias as a dependency of a target so that if one of the
    alias' dependencies gets rebuilt, the resulting target will, too.

  - Fix differently ordered targets causing unnecessary rebuilds
    on case insensitive systems.

  - Use os.system() to execute external commands whenever the "env"
    utility is available, which is much faster than fork()/exec(),
    and fixes the -j option on several platforms.

  - Fix use of -j with multiple targets.

  - Add an Options() object for friendlier accomodation of command-
    line arguments.

  - Add support for Microsoft VC++ precompiled header (.pch) files,
    debugger (.pdb) files, and resource (.rc) files.

  - Don't compute the $_CPPINCFLAGS, $_F77INCFLAGS, $_LIBFLAGS and
    $_LIBDIRFLAGS variables each time a command is executed, define
    them so they're computed only as needed.  Add a new _concat
    function to the Environment that allows people to define their
    own similar variables.

  - Fix dependency scans when $LIBS is overridden.

  - Add EnsurePythonVersion() and EnsureSConsVersion() functions.

  - Fix the overly-verbose stack trace on ListBuilder build errors.

  - Add a SetContentSignatureType() function, allowing use of file
    timestamps instead of MD5 signatures.

  - Make -U and Default('source') fail gracefully.

  - Allow the File() and Dir() methods to take a path-name string as
    the starting directory, in addition to a Dir object.

  - Allow the command handler to be selected via the SPAWN, SHELL
    and ESCAPE construction variables.

  - Allow construction variables to be overridden when a Builder
    is called.

  From sam th:

  - Dynamically check for the existence of utilities with which to
    initialize Environments by default.



RELEASE 0.08 - Mon, 15 Jul 2002 12:08:51 -0500

  From Charles Crain:

  - Fixed a bug with relative CPPPATH dirs when using BuildDir().
    (Bug reported by Bob Summerwill.)

  - Added a warnings framework and a --warn option to enable or
    disable warnings.

  - Make the C scanner warn users if files referenced by #include
    directives cannot be found and --warn=dependency is specified.

  - The BUILDERS construction variable should now be a dictionary
    that maps builder names to actions.  Existing uses of lists,
    and the Builder name= keyword argument, generate warnings
    about use of deprecated features.

  - Removed the "shared" keyword argument from the Object and
    Library builders.

  - Added separated StaticObject, SharedObject, StaticLibrary and
    SharedLibrary builders.  Made Object and Library synonyms for
    StaticObject and StaticLibrary, respectively.

  - Add LIBS and LIBPATH dependencies for shared libraries.

  - Removed support for the prefix, suffix and src_suffix arguments
    to Builder() to be callable functions.

  - Fix handling file names with multiple dots.

  - Allow a build directory to be outside of the SConstruct tree.

  - Add a FindFile() function that searches for a file node with a
    specified name.

  - Add $CPPFLAGS to the shared-object command lines for g++ and gcc.

  From Charles Crain and Steven Knight:

  - Add a "tools=" keyword argument to Environment instantiation,
    and a separate Tools() method, for more flexible specification
    of tool-specific environment changes.

  From Steven Knight:

  - Add a "platform=" keyword argument to Environment instantiation,
    and a separate Platform() method, for more flexible specification
    of platform-specific environment changes.

  - Updated README instructions and setup.py code to catch an
    installation failure from not having distutils installed.

  - Add descriptions to the -H help text for -D, -u and -U so
    people can tell them apart.

  - Remove the old feature of automatically splitting strings
    of file names on white space.

  - Add a dependency Scanner for native Fortran "include" statements,
    using a new "F77PATH" construction variable.

  - Fix C #include scanning to detect file names with characters like
    '-' in them.

  - Add more specific version / build output to the -v option.

  - Add support for the GNU as, Microsoft masm, and nasm assemblers.

  - Allow the "target" argument to a Builder call to be omitted, in
    which case the target(s) are deduced from the source file(s) and the
    Builder's specified suffix.

  - Add a tar archive builder.

  - Add preliminary support for the OS/2 Platform, including the icc
    and ilink Tools.

  From Jeff Petkau:

  - Fix --implicit-cache if the scanner returns an empty list.

  From Anthony Roach:

  - Add a "multi" keyword argument to Builder creation that specifies
    it's okay to call the builder multiple times for a target.

  - Set a "multi" on Aliases so multiple calls will append to an Alias.

  - Fix emitter functions' use of path names when using BuildDir or
    in subdirectories.

  - Fix --implicit-cache causing redundant rebuilds when the header
    file list changed.

  - Fix --implicit-cache when a file has no implicit dependencies and
    its source is generated.

  - Make the drive letters on Windows always be the same case, so that
    changes in the case of drive letters don't cause a rebuild.

  - Fall back to importing the SCons.TimeStamp module if the SCons.MD5
    module can't be imported.

  - Fix interrupt handling to guarantee that a single interrupt will
    halt SCons both when using -j and not.

  - Fix .sconsign signature storage so that output files of one build
    can be safely used as input files to another build.

  - Added a --debug=time option to print SCons execution times.

  - Print an error message if a file can't be unlinked before being
    built, rather than just silently terminating the build.

  - Add a SideEffect() method that can be used to tell the build
    engine that a given file is created as a side effect of building
    a target.  A file can be specified as a side effect of more than
    one build comand, in which case the commands will not be executed
    simultaneously.

  - Significant performance gains from not using our own version of
    the inefficient stock os.path.splitext() method, caching source
    suffix computation, code cleanup in MultiStepBuilder.__call__(),
    and replicating some logic in scons_subst().

  - Add --implicit-deps-changed and --implicit-deps-unchanged options.

  - Add a GetLaunchDir() function.

  - Add a SetBuildSignatureType() function.

  From Zed Shaw:

  - Add an Append() method to Environments, to append values to
    construction variables.

  - Change the name of Update() to Replace().  Keep Update() as a
    deprecated synonym, at least for now.

  From Terrel Shumway:

  - Use a $PYTHON construction variable, initialized to sys.executable,
    when using Python to build parts of the SCons packages.

  - Use sys.prefix, not sys.exec_prefix, to find pdb.py.



RELEASE 0.07 - Thu,  2 May 2002 13:37:16 -0500

  From Chad Austin:

  - Changes to build SCons packages on IRIX (and other *NIces).

  - Don't create a directory Node when a file already exists there,
    and vice versa.

  - Add 'dirs' and 'names' keyword arguments to SConscript for
    easier specification of subsidiary SConscript files.

  From Charles Crain:

  - Internal cleanup of environment passing to function Actions.

  - Builders can now take arbitrary keyword arguments to create
    attributes to be passed to: command generator functions,
    FunctionAction functions, Builder emitter functions (below),
    and prefix/suffix generator functions (below).

  - Command generator functions can now return ANYTHING that can be
    converted into an Action (a function, a string, a CommandGenerator
    instance, even an ActionBase instance).

  - Actions now call get_contents() with the actual target and source
    nodes used for the build.

  - A new DictCmdGenerator class replaces CompositeBuilder to support
    more flexible Builder behavior internally.

  - Builders can now take an emitter= keyword argument.  An emitter
    is a function that takes target, source, and env argument, then
    return a 2-tuple of (new sources, new targets).  The emitter is
    called when the Builder is __call__'ed, allowing a user to modify
    source and target lists.

  - The prefix, suffix and src_suffix Builder arguments now take a
    callable as well a string.  The callable is passed the Environment
    and any extra Builder keyword arguments and is expected to return
    the appropriate prefix or suffix.

  - CommandActions can now be a string, a list of command + argument
    strings, or a list of commands (strings or lists).

  - Added shared library support.  The Object and Library Builders now
    take a "shared=1" keyword argument to specify that a shared object
    or shared library should be built.  It is an error to try to build
    static objects into a shared library or vice versa.

  - Win32 support for .def files has been added.  Added the Win32-specific
    construction variables $WIN32DEFPREFIX, $WIN32DEFSUFFIX,
    $WIN32DLLPREFIX and $WIN32IMPLIBPREFIX.  When building a .dll,
    the new construction variable $WIN32_INSERT_DEF, controls whether
    the appropriately-named .def file is inserted into the target
    list (if not already present).  A .lib file is always added to
    a Library build if not present in the list of targets.

  - ListBuilder now passes all targets to the action, not just the first.

  - Fix so that -c now deletes generated yacc .h files.

  - Builder actions and emitter functions can now be initialized, through
    construction variables, to things other than strings.

  - Make top-relative '#/dir' lookups work like '#dir'.

  - Fix for relative CPPPATH directories in subsidiary SConscript files
    (broken in 0.06).

  - Add a for_signature argument to command generators, so that
    generators that need to can return distinct values for the
    command signature and for executing the command.

  From Alex Jacques:

  - Create a better scons.bat file from a py2bat.py script on the Python
    mailing list two years ago (modeled after pl2bat.pl).

  From Steven Knight:

  - Fix so that -c -n does *not* remove the targets!

  - Man page:  Add a hierarchical libraries + Program example.

  - Support long MSVC linker command lines through a builder action
    that writes to a temporary file and uses the magic MSVC "link @file"
    argument syntax if the line is longer than 2K characters.

  - Fix F77 command-line options on Win32 (use /Fo instead of -o).

  - Use the same action to build from .c (lower case) and .C (upper
    case) files on case-insensitive systems like Win32.

  - Support building a PDF file directly from a TeX or LaTeX file
    using pdftex or pdflatex.

  - Add a -x option to runtest.py to specify the script being tested.
    A -X option indicates it's an executable, not a script to feed
    to the Python interpreter.

  - Add a Split() function (identical to SCons.Util.argmunge()) for use
    in the next release, when Builders will no longer automatically split
    strings on white space.

  From Steve Leblanc:

  - Add the SConscriptChdir() method.

  From Anthony Roach:

  - Fix --debug=tree when used with directory targets.

  - Significant internal restructuring of Scanners and Taskmaster.

  - Added new --debug=dtree option.

  - Fixes for --profile option.

  - Performance improvement in construction variable substitution.

  - Implemented caching of content signatures, plus added --max-drift
    option to control caching.

  - Implemented caching of dependency signatures, enabled by new
    --implicit-cache option.

  - Added abspath construction variable modifier.

  - Added $SOURCE variable as a synonym for $SOURCES[0].

  - Write out .sconsign files on error or interrupt so intermediate
    build results are saved.

  - Change the -U option to -D.  Make a new -U that builds just the
    targets from the local SConscript file.

  - Fixed use of sys.path so Python modules can be imported from
    the SConscript directory.

  - Fix for using Aliases with the -u, -U and -D options.

  - Fix so that Nodes can be passed to SConscript files.

  From Moshe Zadka:

  - Changes for official Debian packaging.



RELEASE 0.06 - Thu, 28 Mar 2002 01:24:29 -0600

  From Charles Crain:

  - Fix command generators to expand construction variables.

  - Make FunctionAction arguments be Nodes, not strings.

  From Stephen Kennedy:

  - Performance:  Use a dictionary, not a list, for a Node's parents.

  From Steven Knight:

  - Add .zip files to the packages we build.

  - Man page:  document LIBS, fix a typo, document ARGUMENTS.

  - Added RANLIB and RANLIBFLAGS construction variables.  Only use them
    in ARCOM if there's a "ranlib" program on the system.

  - Add a configurable CFILESUFFIX for the Builder of .l and .y files
    into C files.

  - Add a CXXFile Builder that turns .ll and .yy files into .cc files
    (configurable via a CXXFILESUFFIX construction variable).

  - Use the POSIX-standard lex -t flag, not the GNU-specific -o flag.
    (Bug reported by Russell Christensen.)

  - Fixed an exception when CPPPATH or LIBPATH is a null string.
    (Bug reported by Richard Kiss.)

  - Add a --profile=FILE option to make profiling SCons easier.

  - Modify the new DVI builder to create .dvi files from LaTeX (.ltx
    and .latex) files.

  - Add support for Aliases (phony targets).

  - Add a WhereIs() method for searching for path names to executables.

  - Add PDF and PostScript document builders.

  - Add support for compiling Fortran programs from a variety of
    suffixes (a la GNU Make):  .f, .F, .for, .FOR, .fpp and .FPP

  - Support a CPPFLAGS variable on all default commands that use the
    C preprocessor.

  From Steve Leblanc:

  - Add support for the -U option.

  - Allow CPPPATH, LIBPATH and LIBS to be specified as white-space
    separated strings.

  - Add a document builder to create .dvi files from TeX (.tex) files.

  From Anthony Roach:

  - Fix:  Construction variables with values of 0 were incorrectly
    interpolated as ''.

  - Support env['VAR'] to fetch construction variable values.

  - Man page:  document Precious().



RELEASE 0.05 - Thu, 21 Feb 2002 16:50:03 -0600

  From Chad Austin:

  - Set PROGSUFFIX to .exe under Cygwin.

  From Charles Crain:

  - Allow a library to specified as a command-line source file, not just
    in the LIBS construction variable.

  - Compensate for a bug in os.path.normpath() that returns '' for './'
    on WIN32.

  - More performance optimizations:  cache #include lines from files,
    eliminate unnecessary calls.

  - If a prefix or suffix contains white space, treat the resulting
    concatenation as separate arguments.

  - Fix irregularities in the way we fetch DevStudio information from
    the Windows registry, and in our registry error handling.

  From Steven Knight:

  - Flush stdout after print so it intermixes correctly with stderr
    when redirected.

  - Allow Scanners to return a list of strings, and document how to
    write your own Scanners.

  - Look up implicit (scanned) dependencies relative to the directory
    of file being scanned.

  - Make writing .sconsign files more robust by first trying to write
    to a temp file that gets renamed.

  - Create all of the directories for a list of targets before trying
    to build any of the targets.

  - WIN32 portability fixes in tests.

  - Allow the list of variables exported to an SConscript file to be
    a UserList, too.

  - Document the overlooked LIBPATH construction variable.
    (Bug reported by Eicke Godehardt.)

  - Fix so that Ignore() ignores indirect, implicit dependencies
    (included files), not just direct dependencies.

  - Put the man page in the Debian distribution.

  - Run HTML docs through tidy to clean up the HTML (for Konqueror).

  - Add preliminary support for Unicode strings.

  - Efficiency:  don't scan dependencies more than once during the
    walk of a tree.

  - Fix the -c option so it doesn't stop removing targets if one doesn't
    already exist.
    (Bug reported by Paul Connell.)

  - Fix the --debug=pdb option when run on Windows NT.
    (Bug reported by Paul Connell.)

  - Add support for the -q option.

  From Steve Leblanc:

  - Add support for the -u option.

  - Add .cc and .hh file suffixes to the C Scanner.

  From Anthony Roach:

  - Make the scons script return an error code on failures.

  - Add support for using code to generate a command to build a target.



RELEASE 0.04 - Wed, 30 Jan 2002 11:09:42 -0600

  From Charles Crain:

  - Significant performance improvements in the Node.FS and
    Scanner subsystems.

  - Fix signatures of binary files on Win32 systems.

  - Allow LIBS and LIBPATH to be strings, not just arrays.

  - Print a traceback if a Python-function builder throws an exception.

  From Steven Knight:

  - Fix using a directory as a Default(), and allow Default() to
    support white space in file names for strings in arrays.

  - Man page updates:  corrected some mistakes, documented various
    missing Environment methods, alphabetized the construction
    variables and other functions, defined begin and end macros for
    the example sections, regularized white space separation, fixed
    the use of Export() in the Multiple Variants example.

  - Function action fixes:  None is now a successful return value.
    Exceptions are now reported.  Document function actions.

  - Add 'Action' and 'Scanner' to the global keywords so SConscript
    files can use them too.

  - Removed the Wrapper class between Nodes and Walkers.

  - Add examples using Library, LIBS, and LIBPATH.

  - The C Scanner now always returns a sorted list of dependencies
    so order changes don't cause unnecessary rebuilds.

  - Strip $(-$) bracketed text from command lines.  Use this to
    surround $_INCDIRS and $_LIBDIRS so we don't rebuild in response
    to changes to -I or -L options.

  - Add the Ignore() method to ignore dependencies.

  - Provide an error message when a nonexistent target is specified
    on the command line.

  - Remove targets before building them, and add an Environment
    Precious() method to override that.

  - Eliminate redundant calls to the same builder when the target is a
    list of targets:  Add a ListBuilder class that wraps Builders to
    handle lists atomically.  Extend the Task class to support building
    and updating multiple targets in a single Task.  Simplify the
    interface between Task and Taskmaster.

  - Add a --debug=pdb option to re-run SCons under the Python debugger.

  - Only compute a build signature once for each node.

  - Changes to our sys.path[] manipulation to support installation into
    an arbitrary --prefix value.

  From Steve Leblanc:

  - Add var=value command-line arguments.



RELEASE 0.03 - Fri, 11 Jan 2002 01:09:30 -0600

  From Charles Crain:

  - Performance improvements in the Node.FS and Sig.Calculator classes.

  - Add the InstallAs() method.

  - Execute commands through an external interpreter (sh, cmd.exe, or
    command.com) to handle redirection metacharacters.

  - Allow the user to supply a command handler.

  From Steven Knight:

  - Search both /usr/lib and /usr/local/lib for scons directories by
    adding them both to sys.path, with whichever is in sys.prefix first.

  - Fix interpreting strings of multiple white-space separated file names
    as separate file names, allowing prefixes and suffixes to be appended
    to each individually.

  - Refactor to move CompositeBuilder initialization logic from the
    factory wrapper to the __init__() method, and allow a Builder to
    have both an action and a src_builder (or array of them).

  - Refactor BuilderBase.__call__() to separate Node creation/lookup
    from initialization of the Node's builder information.

  - Add a CFile Builder object that supports turning lex (.l) and
    yacc (.y) files into .c files.

  - Document: variable interpretation attributes; how to propogate
    the user's environment variables to executed commands; how to
    build variants in multiple BuildDirs.

  - Collect String, Dict, and List type-checking in common utility
    routines so we can accept User{String,Dict,List}s all over.

  - Put the Action factory and classes into their own module.

  - Use one CPlusPlusAction in the Object Builder's action dictionary,
    instead of letting it create multiple identical instances.

  - Document the Install() and InstallAs() methods.

  From Steve Leblanc:

  - Require that a Builder be given a name argument, supplying a
    useful error message when it isn't.

  From Anthony Roach:

  - Add a "duplicate" keyword argument to BuildDir() that can be set
    to prevent linking/copying source files into build directories.

  - Add a "--debug=tree" option to print an ASCII dependency tree.

  - Fetch the location of the Microsoft Visual C++ compiler(s) from
    the Registry, instead of hard-coding the location.

  - Made Scanner objects take Nodes, not path names.

  - Have the C Scanner cache the #include file names instead of
    (re-)scanning the file each time it's called.

  - Created a separate class for parent "nodes" of file system roots,
    eliminating the need for separate is-parent-null checks everywhere.

  - Removed defined __hash__() and __cmp() methods from FS.Entry, in
    favor of Python's more efficient built-in identity comparisons.



RELEASE 0.02 - Sun, 23 Dec 2001 19:05:09 -0600

  From Charles Crain:

  - Added the Install(), BuildDir(), and Export() methods.

  - Fix the -C option by delaying setting the top of the FS tree.

  - Avoid putting the directory path on the libraries in the LIBS
    construction variable.

  - Added a GetBuildPath() method to return the full path to the
    Node for a specified string.

  - Fixed variable substitution in CPPPATH and LIBPATH.

  From Steven Knight:

  - Fixed the version comment in the scons.bat (the UNIX geek used
    # instead of @rem).

  - Fix to setup.py so it doesn't require a sys.argv[1] argument.

  - Provide make-like warning message for "command not found" and
    similar errors.

  - Added an EXAMPLES section to the man page.

  - Make Default() targets properly relative to their SConscript
    file's subdirectory.

  From Anthony Roach:

  - Documented CXXFLAGS, CXXCOM, and CPPPATH.

  - Fixed SCONS_LIB_DIR to work as documented.

  - Made Default() accept Nodes as arguments.

  - Changed Export() to make it easier to use.

  - Added the Import() and Return() methods.



RELEASE 0.01 - Thu Dec 13 19:25:23 CST 2001

A brief overview of important functionality available in release 0.01:

  - C and C++ compilation on POSIX and Windows NT.

  - Automatic scanning of C/C++ source files for #include dependencies.

  - Support for building libraries; setting construction variables
    allows creation of shared libraries.

  - Library and C preprocessor search paths.

  - File changes detected using MD5 signatures.

  - User-definable Builder objects for building files.

  - User-definable Scanner objects for scanning for dependencies.

  - Parallel build (-j) support.

  - Dependency cycles detected.

  - Linux packages available in RPM and Debian format.

  - Windows installer available.



__COPYRIGHT__
__FILE__ __REVISION__ __DATE__ __DEVELOPER__<|MERGE_RESOLUTION|>--- conflicted
+++ resolved
@@ -10,18 +10,14 @@
   From John Doe:
     - Whatever John Doe did.
   
-  From Daniel Moody:
-    - Improved support for VC14.1 and Visual Studio 2017, as well as arm and arm64 targets.
-
-<<<<<<< HEAD
   From Mats Wichmann:
     - Improve finding of Microsoft compiler: add a 'products' wildcard
       in case 2017 Build Tools only is installed as it is considered a separate
       product from the default Visual Studio
-=======
+
   From Daniel Moody:
+    - Improved support for VC14.1 and Visual Studio 2017, as well as arm and arm64 targets.
     - Update TempFileMunge class to use PRINT_CMD_LINE_FUNC
->>>>>>> 0f782d06
 
 RELEASE 3.0.3 - Mon, 07 Jan 2019 20:05:22 -0400
   NOTE: 3.0.2 release was dropped because there was a packaging bug. Please consider all 3.0.2
