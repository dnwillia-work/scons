--- conflicted
+++ resolved
@@ -8,14 +8,13 @@
 
 RELEASE  VERSION/DATE TO BE FILLED IN LATER
 
-<<<<<<< HEAD
   From William Deegan:
     - Fix broken clang + MSVC 2019 combination by using MSVC configuration logic to 
       propagate'VCINSTALLDIR' and 'VCToolsInstallDir' which clang tools use to locate
       header files and libraries from MSVC install. (Fixes GH Issue #3480)
     - Added C:\msys64\mingw64\bin to default mingw and clang windows PATH's.  This 
       is a reasonable default and also aligns with changes in Appveyor's VS2019 image.
-=======
+
   From Mathew Robinson:
     - Improve performance of Subst by preventing unnecessary frame
       allocations by no longer defining the *Subber classes inside of their
@@ -25,7 +24,6 @@
     - Remove deprecated SourceCode
     - str.format syntax errors fixed
     - a bunch of linter/checker syntax fixups
->>>>>>> fcd61891
 
 
 RELEASE 3.1.2 - Mon, 17 Dec 2019 02:06:27 +0000
