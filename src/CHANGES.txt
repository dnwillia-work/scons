

                 SCons - a software construction tool

                            Change Log


RELEASE 3.0.0.alpha.20170614 - Mon, 14 Jun 2017 12:23:56 -0400

NOTE: This is a major release.  You should expect that some targets may rebuild when upgrading.
Significant changes in some python action signatures. Also switching between PY 2 and PY 3.5, 3.6
may cause rebuilds.  In no case should rebuilds not happen.

<<<<<<< HEAD
=======
  From Ibrahim Esmat:
    - Added the capability to build Windows Store Compatible libraries that can be used
      with Universal Windows Platform (UWP) Apps and published to the store

  From Richard West:
    - Added nested / namespace tool support
    - Added a small fix to the python3 tool loader when loading a tool as a package
    - Added additional documentation to the user manual on using toolpaths with the environment
      This includes the use of sys.path to search for tools installed via pip or package managers
    - Added support for a PyPackageDir function for use with the toolpath

>>>>>>> 334b9d54
  From William Blevins:
    - Updated D language scanner support to latest: 2.071.1. (PR #1924)
      https://dlang.org/spec/module.html accessed 11 August 2016
      - Enhancements:
        - Added support for selective imports: "import A : B, C;" -> A
        - Added support for renamed imports. "import B = A;" -> A
        - Supports valid combinations: "import A, B, CCC = C, DDD = D : EEE = FFF;" -> A, B, C, D
      - Notes:
        - May find new (previously missed) Dlang dependencies.
        - May cause rebuild after upgrade due to dependency changes.
    - Updated Fortran-related tests to pass under GCC 5/6.
    - Fixed SCons.Tool.Packaging.rpm.package source nondeterminism across builds.

  From William Deegan:
    - Removed deprecated tools CVS, Perforce, BitKeeper, RCS, SCCS, Subversion.
    - Removed deprecated module SCons.Sig
    - Added prioritized list of xsltproc tools to docbook. The order will now be as
      follows: xsltproc, saxon, saxon-xslt, xalan  (with first being highest priority, first
      tool found is used)
    - Fixed MSVSProject example code (http://scons.tigris.org/issues/show_bug.cgi?id=2979)
    - Defined MS SDK 10.0 and Changed VS 2015 to use SDK 10.0
    - Changes to Action Function and Action Class signiture creation.  NOTE: This will cause rebuilds
      for many builds when upgrading to SCons 3.0

  From Ibrahim Esmat:
    - Added the capability to build Windows Store Compatible libraries that can be used
      with Universal Windows Platform (UWP) Apps and published to the store

  From Daniel Holth:
    - Add basic support for PyPy (by deleting __slots__ from Node with a
      metaclass on PyPy); wrap most-used open() calls in 'with' statements to
      avoid too many open files.
    - Add __main__.py for `python -m SCons` in case it is on PYTHONPATH.
    - Always use highest available pickle protocol for efficiency.
    - Remove unused command line fallback for the zip tool.

  From Gaurav Juvekar:
    - Fix issue #2832: Expand construction variables in 'chdir' argument of builders. (PR #463)
    - Fix issue #2910: Make --tree=all handle Unicode. (PR #427)
    - Fix issue #2788: Fix typo in documentation example for sconf. (PR #388)

  From Alexey Klimkin:
    - Use memoization to optimize PATH evaluation across all dependencies per
      node. (PR #345)

  From M. Limber:
    - Fixed msvs.py for Visual Studio Express editions that would report
      "Error  : ValueError: invalid literal for float(): 10.0Exp".

  From Rick Lupton:
    - Update LaTeX scanner to understand \import and related commands

  From Paweł Tomulik:
    - Fixed the issue with LDMODULEVERSIONFLAGS reported by Tim Jennes
      (https://pairlist4.pair.net/pipermail/scons-users/2016-May/004893.html).
      An error was causing “-Wl,Bsymbolic” being added to linker's command-line
      even when there was no specified value in LDMODULEVERSION and thus no
      need for the flags to be specified.
    - Added LoadableModule to the list of global functions (DefaultEnvironment
      builders).

  From Manish Vachharajani:
    - Update debian rules, compat, and control to not use features
      deprecated or obsolete in later versions of debhelpers
    - Update python version to 2.7 in debian/control

  From Richard Viney:
    - Fixed PCHPDBFLAGS causing a deprecation warning on MSVC v8 and later when
      using PCHs and PDBs together.

  From Richard West:
    - Added nested / namespace tool support
    - Added a small fix to the python3 tool loader when loading a tool as a package
    - Added additional documentation to the user manual on using toolpaths with the environment
      This includes the use of sys.path to search for tools installed via pip or package managers

  From Russel Winder:
    - Reordered the default D tools from "dmd, gdc, ldc" to "dmd, ldc, gdc".
    - Add a ProgramAllAtOnce builder to the dmd, ldc, and gdc tools. (PR #448)
    - Remove a file name exception for very old Fedora LDC installation.
    - gdc can now handle building shared objects (tested for version 6.3.0).
    - Remove establishing the SharedLibrary builder in the dmd, ldc, and gdc
      tools, must now include the ar tool to get this builder as is required for
      other compiler tools.
    - Add clang and clang++ tools based on Paweł Tomulik's work.

RELEASE 2.5.1 - Mon, 03 Nov 2016 13:37:42 -0400

  From William Deegan:
    - Add scons-configure-cache.py to packaging. It was omitted

  From Alexey Klimkin:
    - Use memoization to optimize PATH evaluation across all dependencies per
      node. (PR #345)

RELEASE 2.5.0 - Mon, 09 Apr 2016 11:27:42 -0700

  From Dirk Baechle:
    - Removed a lot of compatibility methods and workarounds
      for Python versions < 2.7, in order to prepare the work
      towards a combined 2.7/3.x version. (PR #284)
      Also fixed the default arguments for the print_tree and
      render_tree methods. (PR #284, too)

  From William Blevins:
    - Added support for cross-language dependency scanning;
      SCons now respects scanner keys for implicit dependencies.
      - Notes for SCons users with heterogeneous systems.
        - May find new (previously missed) dependencies.
        - May cause rebuild after upgrade due to dependency changes.
        - May find new dependency errors (EG. cycles).
          - Discovered in some of the SCons QT tests.
    - Resolved missing cross-language dependencies for
      SWIG bindings (fixes #2264).
    - Corrected typo in User Guide for Scanner keyword. (PR #2959)
    - Install builder interacts with scanner found in SCANNERS differently.
      - Previous: Install builder recursively scanned implicit dependencies
        for scanners from SCANNER, but not for built-in (default) scanners.
      - Current: Install builder will not scan for implicit dependencies via
        either scanner source. This optimizes some Install builder behavior
        and brings orthogonality to Install builder scanning behavior.

  From William Deegan:
    - Add better messaging when two environments have
      different actions for the same target (Bug #2024)
    - Fix issue only with MSVC and Always build where targets
      marked AlwaysBuild wouldn't make it into CHANGED_SOURCES
      and thus yield an empty compile command line. (Bug #2622)
    - Fix posix platform escaping logic to properly handle paths
      with parens in them "()".  (Bug #2225)

  From Jakub Pola:
    - Intel Compiler 2016 (Linux/Mac) update for tool directories.

  From Adarsh Sanjeev:
    - Fix for issue #2494: Added string support for Chmod function.

  From Tom Tanner:
    - change cache to use 2 character subdirectories, rather than one character,
      so as not to give huge directories for large caches, a situation which
      causes issues for NFS.
      For existing caches, you will need to run the scons-configure-cache.py
      script to update them to the new format. You will get a warning every time
      you build until you co this.
    - Fix a bunch of unit tests on windows

RELEASE 2.4.1 - Mon, 07 Nov 2015 10:37:21 -0700

  From Arfrever Frehtes Taifersar Arahesis:
    - Fix for Bug # 2791 - Setup.py fails unnecessarily under Jython.

  From Dirk Baechle:
    - Fixed license of SVG titlepage files in the context of Debian
      packaging, such that they allow for commercial use too (#2985).

  From William Blevins:
    - InstallVersionedLib now available in the DefaultEnvironment context.
    - Improves orthogonality of use cases between different Install functions.

  From Carnë Draug:
    - Added new configure check, CheckProg, to check for
      existence of a program.

  From Andrew Featherstone:
    - Fix for issue #2840 - Fix for two environments specifying same target with different
      actions not throwing hard error. Instead SCons was incorrectly issuing a warning
      and continuing.

  From Hiroaki Itoh :
    - Add support `Microsoft Visual C++ Compiler for Python 2.7'
      Compiler can be obtained at: https://www.microsoft.com/en-us/download/details.aspx?id=44266

  From Florian Miedniak:
    - Fixed tigris issue #3011: Glob() excludes didn't work when used with VariantDir(duplicate=0)

  From William Roberts:
    - Fix bug 2831 and allow Help() text to be appended to AddOption() help.

  From Paweł Tomulik:
    - Reimplemented versioning for shared libraries, with the following effects
    - Fixed tigris issues #3001, #3006.
    - Fixed several other issues not reported to tigris, including:
      issues with versioned libraries in subdirectories with tricky names,
      issues with versioned libraries and variant directories,
      issue with soname not being injected to library when using D linkers,
    - Switched to direct symlinks instead of daisy-chained ones -- soname and
      development symlinks point directly to the versioned shared library now),
      for rationale see:
      https://www.debian.org/doc/debian-policy/ch-sharedlibs.html
      https://fedoraproject.org/wiki/Packaging:Guidelines#Devel_Packages
      https://bitbucket.org/scons/scons/pull-requests/247/new-versioned-libraries-gnulink-cyglink/diff#comment-10063929
    - New construction variables to allow override default behavior: SONAME,
      SHLIBVERSIONFLAGS, _SHLIBVERSIONFLAGS, SHLIBNOVERSIONSYMLINKS,
      LDMODULEVERSION, LDMODULEVERSIONFLAGS, _LDMODULEVERSIONFLAGS,
      LDMODULENOVERSIONSYMLINKS.
    - Changed logic used to configure the versioning machinery from
      platform-centric to linker-oriented.
    - The SHLIBVERSION/LDMODULEVERSION variables are no longer validated by
      SCons (more freedom to users).
    - InstallVersionedLib() doesn't use SHLIBVERSION anymore.
    - Enchanced docs for the library versioning stuff.
    - New tests for versioned libraries.
    - Library versioning is currently implemented for the following linker
      tools: 'cyglink', 'gnulink', 'sunlink'.
    - Fix to swig tool - pick-up 'swig', 'swig3.0' and 'swig2.0' (in order).
    - Fix to swig tool - respect env['SWIG'] provided by user.



RELEASE 2.4.0 - Mon, 21 Sep 2015 08:56:00 -0700

  From Dirk Baechle:
    - Switched several core classes to use "slots", to
      reduce the overall memory consumption in large
      projects (fixes #2180, #2178, #2198)
    - Memoizer counting uses decorators now, instead of
      the old metaclasses approach.

  From Andrew Featherstone
    - Fixed typo in SWIGPATH description

RELEASE 2.3.6 - Mon, 31 Jul 2015 14:35:03 -0700

  From Rob Smith:
    - Added support for Visual Studio 2015

RELEASE 2.3.5 - Mon, 17 Jun 2015 21:07:32 -0700

  From Stephen Pollard:
    - Documentation fixes for libraries.xml and
      builders-writing.xml (#2989 and #2990)

  From William Deegan:
    - Extended docs for InstallVersionedLib/SharedLibrary,
      and added SKIP_WIN_PACKAGES argument to build script
      bootstrap.py (PR #230, #3002).

  From William Blevins:
    - Fixed symlink support (PR #227, #2395).
    - Updated debug-count test case (PR #229).

  From Alexey Klimkin:
    - Fixed incomplete LIBS flattening and substitution in
      Program scanner(PR #205, #2954).

  From Dirk Baechle:
    - Added new method rentry_exists_on_disk to Node.FS (PR #193).

  From Russel Winder:
    - Fixed several D tests under the different OS.
    - Add support for f08 file extensions for Fortran 2008 code.

  From Anatoly Techtonik:
    - Show --config choices if no argument is specified (PR #202).
    - Fixed build crash when XML toolchain isn't installed, and
      activated compression for ZIP archives.

  From Alexandre Feblot:
    - Fix for VersionedSharedLibrary under 'sunos' platform.
    - Fixed dll link with precompiled headers on MSVC 2012
    - Added an 'exclude' parameter to Glob()

  From Laurent Marchelli:
    - Support for multiple cmdargs (one per variant) in VS project files.
    - Various improvements for TempFileMunge class.
    - Added an implementation for Visual Studio users files (PR #209).

  From Dan Pidcock:
    - Added support for the 'PlatformToolset' tag in VS project files (#2978).

  From James McCoy:
    - Added support for '-isystem' to ParseFlags.

RELEASE 2.3.4 - Mon, 27 Sep 2014 12:50:35 -0400

  From Bernhard Walle and Dirk Baechle:
    - Fixed the interactive mode, in connection with
      Configure contexts (#2971).

  From Anatoly Techtonik:
    - Fix EnsureSConsVersion warning when running packaged version

  From Russel Winder:
    - Fix D tools for building shared libraries

RELEASE 2.3.3 - Sun, 24 Aug 2014 21:08:33 -0400

  From Roland Stark:
    - Fixed false line length calculation in the TempFileMunge class (#2970).

  From Gary Oberbrunner:
    - Improve SWIG detection

  From Russel Winder:
    - Fix regression on Windows in D language update

  From Neal Becker and Stefan Zimmermann:
    - Python 3 port and compatibility

  From Anatoly Techtonik:
    - Do not fail on EnsureSConsVersion when running from checkout

  From Kendrick Boyd and Rob Managan:
    - Fixed the newglossary action to work with VariantDir (LaTeX).

  From Manuel Francisco Naranjo:
    - Added a default for the BUILDERS environment variable,
      to prevent not defined exception on a Clone().

  From Andrew Featherstone:
    - Added description of CheckTypeSize method (#1991).
    - Fixed handling of CPPDEFINE var in Append()
      for several list-dict combinations (#2900).

  From William Blevins:
    - Added test for Java derived-source dependency tree generation.
    - Added Copy Action symlink soft-copy support (#2395).
    - Various contributions to the documentation (UserGuide).

RELEASE 2.3.2

  From Dirk Baechle:
    - Update XML doc editor configuration
    - Fix: Allow varlist to be specified as list of strings for Actions (#2754)

  From veon on bitbucket:
    - Fixed handling of nested ifs in CPP scanner PreProcessor class.

  From Shane Gannon:
    - Support for Visual Studio 2013 (12.0)

  From Michael Haubenwallner:
    - Respect user's CC/CXX values; don't always overwrite in generate()
    - Delegate linker Tool.exists() to CC/CXX Tool.exists().

  From Rob Managan:
    - Updated the TeX builder to support use of the -synctex=1
      option and the files it creates.
    - Updated the TeX builder to correctly clean auxiliary files when
      the biblatex package is used.

  From Gary Oberbrunner:
    - get default RPM architecture more robustly when building RPMs

  From Amir Szekely:
    - Fixed NoClean() for multi-target builders (#2353).

  From Paweł Tomulik:
    - Fix SConf tests that write output

  From Russel Winder:
    - Revamp of the D language support. Tools for DMD, GDC and LDC provided
      and integrated with the C and C++ linking. NOTE: This is only tested
      with D v2. Support for D v1 is now deprecated.

  From Anatoly Techtonik:
    - Several improvements for running scons.py from source:
      * engine files form source directory take priority over all other
        importable versions
      * message about scons.py running from source is removed to fix tests
        that were failing because of this extra line in the output
      * error message when SCons import fails now lists lookup paths
    - Remove support for QMTest harness from runtest.py
    - Remove RPM and m4 from default tools on Windows
    - BitKeeper, CVS, Perforce, RCS, SCCS are deprecated from default
      tools and will be removed in future SCons versions to speed up
      SCons initialization (it will still be possible to use these tools
      explicitly)

  From Sye van der Veen:
    - Support for Visual Studio 12.0Exp, and fixes for earlier MSVS
      versions.


RELEASE 2.3.1

  From Andrew Featherstone:
    - Added support for EPUB output format to the DocBook tool.

  From Tom Tanner:
    - Stop leaking file handles to subprocesses by switching to using subprocess
      always.
    - Allow multiple options to be specified with --debug=a,b,c
    - Add support for a readonly cache (--cache-readonly)
    - Always print stats if requested
    - Generally try harder to print out a message on build errors
    - Adds a switch to warn on missing targets
    - Add Pseudo command to mark targets which should not exist after
      they are built.

  From Bogdan Tenea:
    - Check for 8.3 filenames on cygwin as well as win32 to make variant_dir work properly.

  From Alexandre Feblot:
    - Make sure SharedLibrary depends on all dependent libs (by depending on SHLINKCOM)

  From Stefan Sperling:
    - Fixed the setup of linker flags for a versioned SharedLibrary
      under OpenBSD (#2916).

  From Antonio Cavallo:
    - Improve error if Visual Studio bat file not found.

  From Manuel Francisco Naranjo:
    - Allow Subst.Literal string objects to be compared with each other,
      so they work better in AddUnique() and Remove().

  From David Rothenberger:
    - Added cyglink linker that uses Cygwin naming conventions for
      shared libraries and automatically generates import libraries.

  From Dirk Baechle:
    - Update bootstrap.py so it can be used from any dir, to run
      SCons from a source (non-installed) dir.
    - Count statistics of instances are now collected only when
      the --debug=count command-line option is used (#2922).
    - Added release_target_info() to File nodes, which helps to
      reduce memory consumption in clean builds and update runs
      of large projects.
    - Fixed the handling of long options in the command-line
      parsing (#2929).
    - Fixed misspelled variable in intelc.py (#2928).

  From Gary Oberbrunner:
    - Test harness: fail_test() can now print a message to help debugging.

  From Anatoly Techtonik:
    - Require rpmbuild when building SCons package.
    - Print full stack on certain errors, for debugging.
    - Improve documentation for Textfile builder.

  From William Deegan:
    - VS2012 & VS2010 Resolve initialization issues by adding path to reg.exe
      in shell used to run batch files.
    - MSVC Support fixed defaulting TARGET_ARCH to HOST_ARCH. It should be
      None if not explicitly set.
    - MSVC Fixed issue where if more than one Architectures compilers are
      detected, it would take the last one found, and not the first.

  From Philipp Kraus:
    - Added optional ZIPROOT to Zip tool.

  From Dirk Baechle:
    - Replaced old SGML-based documentation toolchain with a more modern
      approach, that also requires less external dependencies (programs and
      Python packages). Added a customized Docbook XSD for strict validation of
      all input XML files.

  From Luca Falavigna:
    - Fixed spelling errors in MAN pages (#2897).

  From Michael McDougall:
    - Fixed description of ignore_case for EnumVariable in the
      MAN page (#2774).

RELEASE 2.3.0 - Mon, 02 Mar 2013 13:22:29 -0400

  From Anatoly Techtonik:
    - Added ability to run scripts/scons.py directly from source checkout
    - Hide deprecated --debug={dtree,stree,tree} from --help output
    - Error messages from option parser now include hints about valid choices
    - Cleaned up some Python 1.5 and pre-2.3 code, so don't expect SCons
      to run on anything less than Python 2.4 anymore
    - Several fixes for runtest.py:
      * exit with an error if no tests were found
      * removed --noqmtest option - this behavior is by default
      * replaced `-o FILE --xml` combination with `--xml FILE`
      * changed `-o, --output FILE` option to capture stdout/stderr output
        from runtest.py
    - Remove os_spawnv_fix.diff patch required to enable parallel builds
      support prior to Python 2.2

  From Juan Lang:
    - Fix WiX Tool to use .wixobj rather than .wxiobj for compiler output
    - Support building with WiX releases after 2.0

  From Alexey Klimkin:
    - Fix nested LIBPATH expansion by flattening sequences in subst_path.

  From eyan on Bitbucket:
    - Print target name with command execution time with --debug=time

  From Thomas Berg and Evgeny Podjachev:
    - Fix subprocess spawning on Windows.  Work around a Windows
      bug that can crash python occasionally when using -jN. (#2449)

  From Dirk Baechle:
    - Updated test framework to support dir and file fixtures and
      added ability to test external (out-of-tree) tools (#2862).
      See doc in QMTest/test-framework.rst.
    - Fixed several errors in the test suite (Java paths, MSVS version
      detection, Tool import), additionally
      * provided MinGW command-line support for the CXX, AS and
        Fortran tests,
      * refactored the detection of the gcc version and the according
        Fortran startup library,
      * provided a new module rpmutils.py, wrapping the RPM naming rules
        for target files and further hardware-dependent info (compatibility,
        compiler flags, ...),
      * added new test methods must_exist_one_of() and
        must_not_exist_any_of() and
      * removed Aegis support from runtest.py. (#2872)

  From Gary Oberbrunner:
    - Add -jN support to runtest.py to run tests in parallel
    - Add MSVC10 and MSVC11 support to get_output low-level bat script runner.
    - Fix MSVS solution generation for VS11, and fixed tests.

  From Rob Managan:
    - Updated the TeX builder to support the \newglossary command
      in LaTeX's glossaries package and the files it creates.
    - Improve support for new versions of biblatex in the TeX builder
      so biber is called automatically if biblatex requires it.
    - Add SHLIBVERSION as an option that tells SharedLibrary to build
      a versioned shared library and create the required symlinks.
      Add builder InstallVersionedLib to create the required symlinks
      installing a versioned shared library.

RELEASE 2.2.0 - Mon, 05 Aug 2012 15:37:48 +0000

  From dubcanada on Bitbucket:
    - Fix 32-bit Visual Express C++ on 64-bit Windows (generate 32-bit code)

  From Paweł Tomulik:
    - Added gettext toolset
    - Fixed FindSourceFiles to find final sources (leaf nodes).

  From Greg Ward:
    - Allow Node objects in Java path (#2825)

  From Joshua Hughes:
    - Make Windows not redefine builtin file as un-inheritable (#2857)
    - Fix WINDOWS_INSERT_DEF on MinGW (Windows) (#2856)

  From smallbub on Bitbucket:
    - Fix LINKCOMSTR, SHLINKCOMSTR, and LDMODULECOMSTR on Windows (#2833).

  From Mortoray:
    - Make -s (silent mode) be silent about entering subdirs (#2976).
    - Fix cloning of builders when cloning environment (#2821).

  From Gary Oberbrunner:
    - Show valid Visual Studio architectures in error message
       when user passes invalid arch.

  From Alexey Petruchik:
    - Support for Microsoft Visual Studio 11 (both using it
      and generating MSVS11 solution files).

  From Alexey Klimkin:
    - Fixed the Taskmaster, curing spurious build failures in
      multi-threaded runs (#2720).

  From Dirk Baechle:
    - Improved documentation of command-line variables (#2809).
    - Fixed scons-doc.py to properly convert main XML files (#2812).

  From Rob Managan:
    - Updated the TeX builder to support LaTeX's multibib package.
    - Updated the TeX builder to support LaTeX's biblatex package.
    - Added support for using biber instead of bibtex by setting
      env['BIBTEX'] = 'biber'

  From Arve Knudsen:
    - Test for FORTRANPPFILESUFFIXES (#2129).


RELEASE 2.1.0 - Mon, 09 Sep 2011 20:54:57 -0700

  From Anton Lazarev:
    - Fix Windows resource compiler scanner to accept DOS line endings.

  From Matthias:
    - Update MSVS documents to remove note indicating that only one
      project is currently supported per solution file.

  From Grzegorz Bizoń:
    - Fix long compile lines in batch mode by using TEMPFILE
    - Fix MSVC_BATCH=False (was treating it as true)

  From Justin Gullingsrud:
    - support -std=c++0x and related CXXFLAGS in pkgconfig (ParseFlags)

  From Vincent Beffara:
    - Support -dylib_file in pkgconfig (ParseFlags)

  From Gary Oberbrunner and Sohail Somani:
    - new construction variable WINDOWS_EMBED_MANIFEST to automatically
      embed manifests in Windows EXEs and DLLs.

  From Gary Oberbrunner:
    - Fix Visual Studio project generation when CPPPATH contains Dir nodes
    - Ensure Visual Studio project is regenerated when CPPPATH or CPPDEFINES change
    - Fix unicode error when using non-ASCII filenames with Copy or Install
    - Put RPATH in LINKCOM rather than LINKFLAGS so resetting
      LINKFLAGS doesn't kill RPATH
    - Fix precompiled headers on Windows when variant dir name has spaces.
    - Adding None to an Action no longer fails (just returns original action)
    - New --debug=prepare option to show each target as it's being
      prepared, whether or not anything needs to be done for it.
    - New debug option --debug=duplicate to print a line for each
      unlink/relink (or copy) of a variant file from its source file.
    - Improve error message for EnumVariables to show legal values.
    - Fix Intel compiler to sort versions >9 correctly (esp. on Linux)
    - Fix Install() when the source and target are directories and the
      target directory exists.

  From David Garcia Garzon:
    - Fix Delete to be able to delete broken symlinks and dir
      symlinks.

  From Imran Fanaswala and Robert Lehr:
    - Handle .output file generated by bison/yacc properly. Cleaning it
      when necessary.

  From Antoine Dechaume:
    - Handle SWIG file where there is whitespace after the module name
      properly. Previously the generated files would include
      the whitespace.

  From Dmitry R.:
    - Handle Environment in case __semi_deepcopy is None

  From Benoit Belley:

    - Much improved support for Windows UNC paths (\\SERVERNAME).

  From Jean-Baptiste Lab:

    - Fix problems with appending CPPDEFINES that contain
      dictionaries, and related issues with Parse/MergeFlags and
      CPPDEFINES.

  From Allen Weeks:

    - Fix for an issue with implicit-cache with multiple targets
      when dependencies are removed on disk.

  From Evgeny Podjachev and Alexey Petruchick:

    - Support generation of Microsoft Visual Studio 2008 (9.0)
      and 2010 (10.0) project and solution files.

  From Ken Deeter:

    - Fix a problem when FS Entries which are actually Dirs have builders.

  From Luca Falavigna:

    - Support Fortran 03

  From Gary Oberbrunner:

    - Print the path to the SCons package in scons --version

  From Jean-Franï¿½ois Colson:

    - Improve Microsoft Visual Studio Solution generation, and fix
      various errors in the generated solutions especially when using
      MSVS_SCC_PROVIDER, and when generating multiple projects.  The
      construction variable MSVS_SCC_PROJECT_BASE_PATH, which never
      worked properly, is removed.  Users can use the new variable
      MSVS_SCC_CONNECTION_ROOT instead if desired.

  From Anatoly Techtonik:

    - Use subprocess in bootstrap.py instead of os.execve to avoid
      losing output control on Windows (http://bugs.python.org/issue9148)

    - Revert patch for adding SCons to App Paths, because standard cmd
      shell doesn't search there. This is confusing, because `scons` can
      be executed from explorer, but fail to start from console.

    - Fix broken installation with easy_install on Windows (issue #2051)
      SCons traditionally installed in a way that allowed to run multiple
      versions side by side. This custom logic was incompatible with
      easy_install way of doing things.

    - Use epydoc module for generating API docs in HTML if command line
      utility is not found in PATH. Actual for Windows.

  From Alexander Goomenyuk:

    - Add .sx to assembly source scanner list so .sx files
      get their header file dependencies detected.

  From Arve Knudsen:

    - Set module metadata when loading site_scons/site_init.py
      so it is treated as a proper module; __doc__, __file__ and
      __name__ now refer to the site_init.py file.

  From Russel Winder:

    - Users Guide updates explaining that Tools can be packages as
      well as python modules.

  From Gary Oberbrunner:

    - New systemwide and per-user site_scons dirs.

  From Dirk Baechle:

    - XML fixes in User's Guide.
    - Fixed the detection of 'jar' and 'rmic' during
      the initialization of the respective Tools (#2730).
    - Improved docs for custom Decider functions and
      custom Scanner objects (#2711, #2713).
    - Corrected SWIG module names for generated *.i files (#2707).

  From Joe Zuntz:

    - Fixed a case-sensitivity problem with Fortran modules.

  From Bauke Conijn:

    - Added Users Guide example for auto-generated source code

  From Steven Knight:

    - Fix explicit dependencies (Depends()) on Nodes that don't have
      attached Builders.

    - Fix use of the global Alias() function with command actions.

  From Matt Hughes:

    - Fix the ability to append to default $*FLAGS values (which are
      implemented as CLVar instances) in a copied construction environment
      without affecting the original construction environment's value.

  From Rob Managan:

    - Updated the TeX command strings to include a /D on Windows in
      case the new directory is on a different drive letter.

    - Fixed the LaTeX scanner so dependencies are found in commands that
      are broken across lines with a comment or have embedded spaces.

    - The TeX builders should now work with tex files that are generated
      by another program. Thanks to Hans-Martin von Gaudecker for
      isolating the cause of this bug.

    - Added support for INDEXSTYLE environment variable so makeindex can
      find style files.

    - Added support for the bibunits package so we call bibtex on all
      the bu*.aux files.

    - Add support of finding path information on OSX for TeX applications
      MacPorts and Fink paths need to be added by the user

  From Russel Winder:

    - Add support for DMD version 2 (the phobos2 library).

  From William Deegan:

    - Add initial support for VS/VC 2010 (express and non-express versions)
    - Remove warning for not finding MS VC/VS install.
      "scons: warning: No version of Visual Studio compiler found
        - C/C++ compilers most likely not set correctly"
    - Add support for Linux 3.0


RELEASE 2.0.1 - Mon, 15 Aug 2010 15:46:32 -0700

  From Dirk Baechle:

    - Fix XML in documentation.

  From Joe Zuntz:

    - Fixed a case-sensitivity problem with Fortran modules.

  From Bauke Conijn:

    - Added Users Guide example for auto-generated source code

  From Steven Knight:

    - Fix explicit dependencies (Depends()) on Nodes that don't have
      attached Builders.

  From Matt Hughes:

    - Fix the ability to append to default $*FLAGS values (which are
      implemented as CLVar instances) in a copied construction environment
      without affecting the original construction environment's value.

  From Rob Managan:

    - Updated the TeX command strings to include a /D on Windows in
      case the new directory is on a different drive letter.

    - Fixed the LaTeX scanner so dependencies are found in commands that
      are broken across lines with a comment or have embedded spaces.


RELEASE 2.0.0.final.0 - Mon, 14 Jun 2010 22:01:37 -0700

  From Dirk Baechle:

    - Fix XML in documentation.

  From Steven Knight:

    - Provide forward compatibility for the 'profile' module.

    - Provide forward compatibility for the 'pickle' module.

    - Provide forward compatibility for the 'io' module.

    - Provide forward compatibility for the 'queue' module.

    - Provide forward compatibility for the 'collections' module.

    - Provide forward compatibility for the 'builtins' module.

    - Provide forward compatibility for 'sys.intern()'.

    - Convert to os.walk() from of os.path.walk().

    - Remove compatibility logic no longer needed.

    - Add a '-3' option to runtest to print 3.x incompatibility warnings.

    - Convert old-style classes into new-style classes.

    - Fix "Ignoring corrupt sconsign entry" warnings when building
      in a tree with a pre-2.0 .sconsign file.

    - Fix propagation from environment of VS*COMNTOOLS to resolve issues
      initializing MSVC/MSVS/SDK issues.

    - Handle detecting Visual C++ on Python verions with upper-case
      platform architectures like 'AMD64'.

  From W. Trevor King:

    - Revisions to README.

  From Greg Noel:

    - Apply numerous Python fixers to update code to more modern idioms.
      Find where fixers should be applied to code in test strings and
      apply the fixers there, too.

    - Write a fixer to convert string functions to string methods.

    - Modify the 'dict' fixer to be less conservative.

    - Modify the 'apply' fixer to handle more cases.

    - Create a modified 'types' fixer that converts types to 2.x
      equivalents rather than 3.x equivalents.

    - Write a 'division' fixer to highlight uses of the old-style
      division operator.  Correct usage where needed.

    - Add forward compatibility for the new 'memoryview' function
      (which replaces the 'buffer' function).

    - Add forward compatibility for the 'winreg' module.

    - Remove no-longer-needed 'platform' module.

    - Run tests with the '-3' option to Python 2.6 and clear up
      various reported incompatibilities.

    - Comb out code paths specialized to Pythons older than 2.4.

    - Update deprecation warnings; most now become mandatory.

    - Start deprecation cycle for BuildDir() and build_dir.

    - Start deprecation cycle for SourceCode() and related factories

    - Fixed a problem with is_Dict() not identifying some objects derived
      from UserDict.

  From Jim Randall:

    - Document the AllowSubstExceptions() function in the User's Guide.

  From William Deegan:

    - Migrate MSVC/MSVS/SDK improvements from 1.3 branch.


RELEASE 1.3.0 - Tue, 23 Mar 2010 21:44:19 -0400

  From Steven Knight:

    - Update man page and documentation.

  From William Deegan (plus minor patch from Gary Oberbrunner):

    - Support Visual Studio 8.0 Express

RELEASE 1.2.0.d20100306 - Sat, 06 Mar 2010 16:18:33 -0800

  From Luca Falavigna:

    - Fix typos in the man page.

  From Gottfried Ganssauge:

    - Support execution when SCons is installed via easy_install.

  From Steven Knight:

    - Make the messages for Configure checks of compilers consistent.

    - Issue an error message if a BUILDERS entry is not a Builder
      object or a callable wrapper.

  From Rob Managan:

    - Update tex builder to handle the case where a \input{foo}
      command tries to work with a directory named foo instead of the
      file foo.tex. The builder now ignores a directory and continues
      searching to find the correct file. Thanks to Lennart Sauerbeck
      for the test case and initial patch

      Also allow the \include of files in subdirectories when variantDir
      is used with duplicate=0. Previously latex would crash since
      the directory in which the .aux file is written was not created.
      Thanks to Stefan Hepp for finding this and part of the solution.

  From James Teh:
    - Patches to fix some issues using MS SDK V7.0

  From William Deegan:
    - Lots of testing and minor patches to handle mixed MS VC and SDK
      installations, as well as having only the SDK installed.


RELEASE 1.2.0.d20100117 - Sun, 17 Jan 2010 14:26:59 -0800

  From Jim Randall:
    - Fixed temp filename race condition on Windows with long cmd lines.

  From David Cournapeau:
    - Fixed tryRun when sconf directory is in a variant dir.
    - Do not add -fPIC for ifort tool on non-posix platforms (darwin and
      windows).
    - Fix bug 2294 (spurious CheckCC failures).
    - Fix scons bootstrap process on windows 64 (wrong wininst name)

  From William Deegan:
    - Final merge from vs_revamp branch to main

    - Added definition and usage of HOST_OS, HOST_ARCH, TARGET_OS,
      TARGET_ARCH, currently only defined/used by Visual Studio
      Compilers. This will be rolled out to other platforms/tools
      in the future.

    - Add check for python >= 3.0.0 and exit gracefully.
      For 1.3 python >= 1.5.2 and < 3.0.0 are supported

    - Fix bug 1944 - Handle non-existent .i file in swig emitter, previously
      it would crash with an IOError exception. Now it will try to make an
      educated guess on the module name based on the filename.

  From Lukas Erlinghagen:

    - Have AddOption() remove variables from the list of
      seen-but-unknown variables (which are reported later).

    - An option name and aliases can now be specified as a tuple.

  From Hartmut Goebel:

    - Textfile builder.

  From Jared Grubb:

    - use "is/is not" in comparisons with None instead of "==" or "!=".

  From Jim Hunziker:

    - Avoid adding -gphobos to a command line multiple times
      when initializing use of the DMD compiler.

  From Jason Kenney:

    - Sugguested HOST/TARGET OS/ARCH separation.

  From Steven Knight:

    - Fix the -n option when used with VariantDir(duplicate=1)
      and the variant directory doesn't already exist.

    - Fix scanning of Unicode files for both UTF-16 endian flavors.

    - Fix a TypeError on #include of file names with Unicode characters.

    - Fix an exception if a null command-line argument is passed in.

    - Evaluate Requires() prerequisites before a Node's direct children
      (sources and dependencies).

  From Greg Noel:

    - Remove redundant __metaclass__ initializations in Environment.py.

    - Correct the documentation of text returned by sconf.Result().

    - Document that filenames with '.' as the first character are
      ignored by Glob() by default (matching UNIX glob semantics).

    - Fix SWIG testing infrastructure to work on Mac OS X.

    - Restructure a test that occasionally hung so that the test would
      detect when it was stuck and fail instead.

    - Substfile builder.

  From Gary Oberbrunner:

    - When reporting a target that SCons doesn't know how to make,
      specify whether it's a File, Dir, etc.

  From Ben Webb:

    - Fix use of $SWIGOUTDIR when generating Python wrappers.

    - Add $SWIGDIRECTORSUFFIX and $SWIGVERSION construction variables.

  From Rob Managan:

    - Add -recorder flag to Latex commands and updated internals to
      use the output to find files TeX creates. This allows the MiKTeX
      installations to find the created files

    - Notify user of Latex errors that would get buried in the
      Latex output

    - Remove LATEXSUFFIXES from environments that don't initialize Tex.

    - Add support for the glossaries package for glossaries and acronyms

    - Fix problem that pdftex, latex, and pdflatex tools by themselves did
      not create the actions for bibtex, makeindex,... by creating them
      and other environment settings in one routine called by all four
      tex tools.

    - Fix problem with filenames of sideeffects when the user changes
      the name of the output file from the latex default

    - Add scanning of files included in Latex by means of \lstinputlisting{}
      Patch from Stefan Hepp.

    - Change command line for epstopdf to use --outfile= instead of -o
      since this works on all platforms.
      Patch from Stefan Hepp.

    - Change scanner to properly search for included file from the
      directory of the main file instead of the file it is included from.
      Also update the emitter to add the .aux file associated with
      \include{filename} commands. This makes sure the required directories
      if any are created for variantdir cases.
      Half of the patch from Stefan Hepp.

RELEASE 1.2.0.d20090223 - Mon, 23 Feb 2009 08:41:06 -0800

  From Stanislav Baranov:

    - Make suffix-matching for scanners case-insensitive on Windows.

  From David Cournapeau:

    - Change the way SCons finds versions of Visual C/C++ and Visual
      Studio to find and use the Microsoft v*vars.bat files.

  From Robert P. J. Day:

    - User's Guide updates.

  From Dan Eaton:

    - Fix generation of Visual Studio 8 project files on x64 platforms.

  From Allan Erskine:

    - Set IncludeSearchPath and PreprocessorDefinitions in generated
      Visual Studio 8 project files, to help IntelliSense work.

  From Mateusz Gruca:

    - Fix deletion of broken symlinks by the --clean option.

  From Steven Knight:

    - Fix the error message when use of a non-existent drive on Windows
      is detected.

    - Add sources for files whose targets don't exist in $CHANGED_SOURCES.

    - Detect implicit dependencies on commands even when the command is
      quoted.

    - Fix interaction of $CHANGED_SOURCES with the --config=force option.

    - Fix finding #include files when the string contains escaped
      backslashes like "C:\\some\\include.h".

    - Pass $CCFLAGS to Visual C/C++ precompiled header compilation.

    - Remove unnecessary nested $( $) around $_LIBDIRFLAGS on link lines
      for the Microsoft linker, the OS/2 ilink linker and the Phar Lap
      linkloc linker.

    - Spell the Windows environment variables consistently "SystemDrive"
      and "SystemRoot" instead of "SYSTEMDRIVE" and "SYSTEMROOT".



RELEASE 1.2.0.d20090113 - Tue, 13 Jan 2009 02:50:30 -0800

  From Stanislav Baranov, Ted Johnson and Steven Knight:

    - Add support for batch compilation of Visual Studio C/C++ source
      files, controlled by a new $MSVC_BATCH construction variable.

  From Steven Knight:

    - Print the message, "scons: Build interrupted." on error output,
      not standard output.

    - Add a --warn=future-deprecated option for advance warnings about
      deprecated features that still have warnings hidden by default.

    - Fix use of $SOURCE and $SOURCES attributes when there are no
      sources specified in the Builder call.

    - Add support for new $CHANGED_SOURCES, $CHANGED_TARGETS,
      $UNCHANGED_SOURCES and $UNCHANGED_TARGETS variables.

    - Add general support for batch builds through new batch_key= and
      targets= keywords to Action object creation.

  From Arve Knudsen:

    - Make linker tools differentiate properly between SharedLibrary
      and LoadableModule.

    - Document TestCommon.shobj_prefix variable.

    - Support $SWIGOUTDIR values with spaces.

  From Rob Managan:

    - Don't automatically try to build .pdf graphics files for
      .eps files in \includegraphics{} calls in TeX/LaTeX files
      when building with the PDF builder (and thus using pdflatex).

  From Gary Oberbrunner:

    - Allow AppendENVPath() and PrependENVPath() to interpret '#'
      for paths relative to the top-level SConstruct directory.

    - Use the Borland ilink -e option to specify the output file name.

    - Document that the msvc Tool module uses $PCH, $PCHSTOP and $PDB.

    - Allow WINDOWS_INSERT_DEF=0 to disable --output-def when linking
      under MinGW.

  From Zia Sobhani:

    - Fix typos in the User's Guide.

  From Greg Spencer:

    - Support implicit dependency scanning of files encoded in utf-8
      and utf-16.

  From Roberto de Vecchi:

    - Remove $CCFLAGS from the the default definitions of $CXXFLAGS for
      Visual C/C++ and MIPSpro C++ on SGI so, they match other tools
      and avoid flag duplication on C++ command lines.

  From Ben Webb:

    - Handle quoted module names in SWIG source files.

    - Emit *_wrap.h when SWIG generates header file for directors

  From Matthew Wesley:

    - Copy file attributes so we identify, and can link a shared library
      from, shared object files in a Repository.



RELEASE 1.2.0 - Sat, 20 Dec 2008 22:47:29 -0800

  From Steven Knight:

    - Don't fail if can't import a _subprocess module on Windows.

    - Add warnings for use of the deprecated Options object.



RELEASE 1.1.0.d20081207 - Sun, 07 Dec 2008 19:17:23 -0800

  From Benoit Belley:

    - Improve the robustness of GetBuildFailures() by refactoring
      SCons exception handling (especially BuildError exceptions).

    - Have the --taskmastertrace= option print information about
      individual Task methods, not just the Taskmaster control flow.

    - Eliminate some spurious dependency cycles by being more aggressive
      about pruning pending children from the Taskmaster walk.

    - Suppress mistaken reports of a dependency cycle when a child
      left on the pending list is a single Node in EXECUTED state.

  From David Cournapeau:

    - Fix $FORTRANMODDIRPREFIX for the ifort (Intel Fortran) tool.

  From Brad Fitzpatrick:

    - Don't pre-generate an exception message (which will likely be
      ignored anyway) when an EntryProxy re-raises an AttributeError.

  From Jared Grubb:

    - Clean up coding style and white space in Node/FS.py.

    - Fix a typo in the documentation for $_CPPDEFFLAGS.

    - Issue 2401: Fix usage of comparisons with None.

  From Ludwig Hï¿½hne:

    - Handle Java inner classes declared within a method.

  From Steven Knight:

    - Fix label placement by the "scons-time.py func" subcommand
      when a profile value was close to (or equal to) 0.0.

    - Fix env.Append() and env.Prepend()'s ability to add a string to
      list-like variables like $CCFLAGS under Python 2.6.

    - Other Python2.6 portability:  don't use "as" (a Python 2.6 keyword).
      Don't use the deprecated Exception.message attribute.

    - Support using the -f option to search for a different top-level
      file name when walking up with the -D, -U or -u options.

    - Fix use of VariantDir when the -n option is used and doesn't,
      therefore, actually create the variant directory.

    - Fix a stack trace from the --debug=includes option when passed a
      static or shared library as an argument.

    - Speed up the internal find_file() function (used for searching
      CPPPATH, LIBPATH, etc.).

    - Add support for using the Python "in" keyword on construction
      environments (for example, if "CPPPATH" in env: ...).

    - Fix use of Glob() when a repository or source directory contains
      an in-memory Node without a corresponding on-disk file or directory.

    - Add a warning about future reservation of $CHANGED_SOURCES,
      $CHANGED_TARGETS, $UNCHANGED_SOURCES and $UNCHANGED_TARGETS.

    - Enable by default the existing warnings about setting the resource
      $SOURCE, $SOURCES, $TARGET and $TARGETS variable.

  From Rob Managan:

    - Scan for TeX files in the paths specified in the $TEXINPUTS
      construction variable and the $TEXINPUTS environment variable.

    - Configure the PDF() and PostScript() Builders as single_source so
      they know each source file generates a separate target file.

    - Add $EPSTOPDF, $EPSTOPDFFLAGS and $EPSTOPDFCOM

    - Add .tex as a valid extension for the PDF() builder.

    - Add regular expressions to find \input, \include and
      \includegraphics.

    - Support generating a .pdf file from a .eps source.

    - Recursive scan included input TeX files.

    - Handle requiring searched-for TeX input graphics files to have
      extensions (to avoid trying to build a .eps from itself, e.g.).

  From Greg Noel:

    - Make the Action() function handle positional parameters consistently.

    - Clarify use of Configure.CheckType().

    - Make the File.{Dir,Entry,File}() methods create their entries
      relative to the calling File's directory, not the SConscript
      directory.

    - Use the Python os.devnull variable to discard error output when
      looking for the $CC or $CXX version.

    - Mention LoadableModule() in the SharedLibrary() documentation.

  From Gary Oberbrunner:

    - Update the User's Guide to clarify use of the site_scons/
      directory and the site_init.py module.

    - Make env.AppendUnique() and env.PrependUnique remove duplicates
      within a passed-in list being added, too.

  From Randall Spangler:

    - Fix Glob() so an on-disk file or directory beginning with '#'
      doesn't throw an exception.



RELEASE 1.1.0 - Thu, 09 Oct 2008 08:33:47 -0700

  From Chris AtLee

    - Use the specified environment when checking for the GCC compiler
      version.

  From Ian P. Cardenas:

    - Fix Glob() polluting LIBPATH by returning copy of list

  From David Cournapeau:

    - Add CheckCC, CheckCXX, CheckSHCC and CheckSHCXX tests to
      configuration contexts.

    - Have the --profile= argument use the much faster cProfile module
      (if it's available in the running Python version).

    - Reorder MSVC compilation arguments so the /Fo is first.

  From Bill Deegan:

    - Add scanning Windows resource (.rc) files for implicit dependencies.

  From John Gozde:

    - When scanning for a #include file, don't use a directory that
      has the same name as the file.

  From Ralf W. Grosse-Kunstleve

    - Suppress error output when checking for the GCC compiler version.

  From Jared Grubb:

    - Fix VariantDir duplication of #included files in subdirectories.

  From Ludwig Hï¿½hne:

    - Reduce memory usage when a directory is used as a dependency of
      another Node (such as an Alias) by returning a concatenation
      of the children's signatures + names, not the children's contents,
      as the directory contents.

    - Raise AttributeError, not KeyError, when a Builder can't be found.

    - Invalidate cached Node information (such as the contenst returned
      by the get_contents() method) when calling actions with Execute().

    - Avoid object reference cycles from frame objects.

    - Reduce memory usage from Null Executor objects.

    - Compute MD5 checksums of large files without reading the entire
      file contents into memory.  Add a new --md5-chunksize option to
      control the size of each chunk read into memory.

  From Steven Knight:

    - Fix the ability of the add_src_builder() method to add a new
      source builder to any other builder.

    - Avoid an infinite loop on non-Windows systems trying to find the
      SCons library directory if the Python library directory does not
      begin with the string "python".

    - Search for the SCons library directory in "scons-local" (with
      no version number) after "scons-local-{VERSION}".

  From Rob Managan:

    - Fix the user's ability to interrupt the TeX build chain.

    - Fix the TeX builder's allowing the user to specify the target name,
      instead of always using its default output name based on the source.

    - Iterate building TeX output files until all warning are gone
      and the auxiliary files stop changing, or until we reach the
      (configurable) maximum number of retries.

    - Add TeX scanner support for:  glossaries, nomenclatures, lists of
      figures, lists of tables, hyperref and beamer.

    - Use the $BIBINPUTS, $BSTINPUTS, $TEXINPUTS and $TEXPICTS construction
      variables as search paths for the relevant types of input file.

    - Fix building TeX with VariantDir(duplicate=0) in effect.

    - Fix the LaTeX scanner to search for graphics on the TEXINPUTS path.

    - Have the PDFLaTeX scanner search for .gif files as well.

  From Greg Noel:

    - Fix typos and format bugs in the man page.

    - Add a first draft of a wrapper module for Python's subprocess
      module.

    - Refactor use of the SCons.compat module so other modules don't
      have to import it individually.

    - Add .sx as a suffix for assembly language files that use the
      C preprocessor.

  From Gary Oberbrunner:

    - Make Glob() sort the returned list of Files or Nodes
      to prevent spurious rebuilds.

    - Add a delete_existing keyword argument to the AppendENVPath()
      and PrependENVPath() Environment methods.

    - Add ability to use "$SOURCE" when specifying a target to a builder

  From Damyan Pepper:

    - Add a test case to verify that SConsignFile() files can be
      created in previously non-existent subdirectories.

  From Jim Randall:

    - Make the subdirectory in which the SConsignFile() file will
      live, if the subdirectory doesn't already exist.

  From Ali Tofigh:

    - Add a test to verify duplication of files in VariantDir subdirectories.



RELEASE 1.0.1 - Sat, 06 Sep 2008 07:29:34 -0700

  From Greg Noel:

    - Add a FindFile() section to the User's Guide.

    - Fix the FindFile() documentation in the man page.

    - Fix formatting errors in the Package() description in the man page.

    - Escape parentheses that appear within variable names when spawning
      command lines using os.system().



RELEASE 1.0.0 - XXX

  From Jared Grubb:

    - Clear the Node state when turning a generic Entry into a Dir.

  From Ludwig Hï¿½hne:

    - Fix sporadic output-order failures in test/GetBuildFailures/parallel.py.

    - Document the ParseDepends() function in the User's Guide.

  From khomenko:

    - Create a separate description and long_description for RPM packages.

  From Steven Knight:

    - Document the GetLaunchDir() function in the User's Guide.

    - Have the env.Execute() method print an error message if the
      executed command fails.

    - Add a script for creating a standard SCons development system on
      Ubuntu Hardy.  Rewrite subsidiary scripts for install Python and
      SCons versions in Python (from shell).

  From Greg Noel:

    - Handle yacc/bison on newer Mac OS X versions creating file.hpp,
      not file.cpp.h.

    - In RPCGEN tests, ignore stderr messages from older versions of
      rpcgen on some versions of Mac OS X.

    - Fix typos in man page descriptions of Tag() and Package(), and in
      the scons-time man page.

    - Fix documentation of SConf.CheckLibWithHeader and other SConf methods.

    - Update documentation of SConscript(variant_dir) usage.

    - Fix SWIG tests for (some versions of) Mac OS X.

  From Jonas Olsson:

    - Print the warning about -j on Windows being potentially unreliable if
      the pywin32 extensions are unavailable or lack file handle operations.

  From Jim Randall:

    - Fix the env.WhereIs() method to expand construction variables.

  From Rogier Schouten:

    - Enable building of shared libraries with the Bordand ilink32 linker.



RELEASE 1.0.0 - Sat, 09 Aug 2008 12:19:44 -0700

  From Luca Falavigna:

    - Fix SCons man page indentation under Debian's man page macros.

  From Steven Knight:

    - Clarify the man page description of the SConscript(src_dir) argument.

    - User's Guide updates:

       -  Document the BUILD_TARGETS, COMMAND_LINE_TARGETS and
          DEFAULT_TARGETS variables.

       -  Document the AddOption(), GetOption() and SetOption() functions.

       -  Document the Requires() function; convert to the Variables
          object, its UnknownOptions() method, and its associated
          BoolVariable(), EnumVariable(), ListVariable(), PackageVariable()
          and PathVariable() functions.

       -  Document the Progress() function.

       -  Reorganize the chapter and sections describing the different
          types of environments and how they interact.  Document the
          SetDefault() method.  Document the PrependENVPath() and
          AppendENVPath() functions.

       -  Reorganize the command-line arguments chapter.  Document the
          ARGLIST variable.

       -  Collect some miscellaneous sections into a chapter about
          configuring build output.

    - Man page updates:

       -  Document suggested use of the Visual C/C++ /FC option to fix
          the ability to double-click on file names in compilation error
          messages.

       -  Document the need to use Clean() for any SideEffect() files that
          must be explicitly removed when their targets are removed.

       -  Explicitly document use of Node lists as input to Dependency().

  From Greg Noel:

    - Document MergeFlags(), ParseConfig(), ParseFlags() and SideEffect()
      in the User's Guide.

  From Gary Oberbrunner:

    - Document use of the GetBuildFailures() function in the User's Guide.

  From Adam Simpkins:

    - Add man page text clarifying the behavior of AddPreAction() and
      AddPostAction() when called with multiple targets.

  From Alexey Zezukin:

    - Fix incorrectly swapped man page descriptions of the --warn= options
      for duplicate-environment and missing-sconscript.



RELEASE 0.98.5 - Sat, 07 Jun 2008 08:20:35 -0700

  From Benoit Belley:

  - Fix the Intel C++ compiler ABI specification for EMT64 processors.

  From David Cournapeau:

  - Issue a (suppressable) warning, not an error, when trying to link
    C++ and Fortran object files into the same executable.

  From Steven Knight:

  - Update the scons.bat file so that it returns the real exit status
    from SCons, even though it uses setlocal + endlocal.

  - Fix the --interactive post-build messages so it doesn't get stuck
    mistakenly reporting failures after any individual build fails.

  - Fix calling File() as a File object method in some circumstances.

  - Fix setup.py installation on Mac OS X so SCons gets installed
    under /usr/lcoal by default, not in the Mac OS X Python framework.



RELEASE 0.98.4 - Sat, 17 May 2008 22:14:46 -0700

  From Benoit Belley:

  - Fix calculation of signatures for Python function actions with
    closures in Python versions before 2.5.

  From David Cournapeau:

  - Fix the initialization of $SHF77FLAGS so it includes $F77FLAGS.

  From Jonas Olsson:

  - Fix a syntax error in the Intel C compiler support on Windows.

  From Steven Knight:

  - Change how we represent Python Value Nodes when printing and when
    stored in .sconsign files (to avoid blowing out memory by storing
    huge strings in .sconsign files after multiple runs using Configure
    contexts cause the Value strings to be re-escaped each time).

  - Fix a regression in not executing configuration checks after failure
    of any configuration check that used the same compiler or other tool.

  - Handle multiple destinations in Visual Studio 8 settings for the
    analogues to the INCLUDE, LIBRARY and PATH variables.

  From Greg Noel:

  - Update man page text for VariantDir().



RELEASE 0.98.3 - Tue, 29 Apr 2008 22:40:12 -0700

  From Greg Noel:

  - Fix use of $CXXFLAGS when building C++ shared object files.

  From Steven Knight:

  - Fix a regression when a Builder's source_scanner doesn't select
    a more specific scanner for the suffix of a specified source file.

  - Fix the Options object backwards compatibility so people can still
    "import SCons.Options.{Bool,Enum,List,Package,Path}Option" submodules.

  - Fix searching for implicit dependencies when an Entry Node shows up
    in the search path list.

  From Stefano:

  - Fix expansion of $FORTRANMODDIR in the default Fortran command line(s)
    when it's set to something like ${TARGET.dir}.



RELEASE 0.98.2 - Sun, 20 Apr 2008 23:38:56 -0700

  From Steven Knight:

  - Fix a bug in Fortran suffix computation that would cause SCons to
    run out of memory on Windows systems.

  - Fix being able to specify --interactive mode command lines with
    \ (backslash) path name separators on Windows.

  From Gary Oberbrunner:

  - Document Glob() in the User's Guide.



RELEASE 0.98.1 - Fri, 18 Apr 2008 19:11:58 -0700

  From Benoit Belley:

  - Speed up the SCons.Util.to_string*() functions.

  - Optimize various Node intialization and calculations.

  - Optimize Executor scanning code.

  - Optimize Taskmaster execution, including dependency-cycle checking.

  - Fix the --debug=stree option so it prints its tree once, not twice.

  From Johan Boulï¿½:

  - Fix the ability to use LoadableModule() under MinGW.

  From David Cournapeau:

  - Various missing Fortran-related construction variables have been added.

  - SCons now uses the program specified in the $FORTRAN construction
    variable to link Fortran object files.

  - Fortran compilers on Linux (Intel, g77 and gfortran) now add the -fPIC
    option by default when compilling shared objects.

  - New 'sunf77', 'sunf90' and 'sunf95' Tool modules have been added to
    support Sun Fortran compilers.  On Solaris, the Sun Fortran compilers
    are used in preference to other compilers by default.

  - Fortran support now uses gfortran in preference to g77.

  - Fortran file suffixes are now configurable through the
    $F77FILESUFFIXES, $F90FILESUFFIXES, $F95FILESUFFIXES and
    $FORTRANFILESUFFIXES variables.

  From Steven Knight:

  - Make the -d, -e, -w and --no-print-directory options "Ignored for
    compatibility."  (We're not going to implement them.)

  - Fix a serious inefficiency in how SCons checks for whether any source
    files are missing when a Builder call creates many targets from many
    input source files.

  - In Java projects, make the target .class files depend only on the
    specific source .java files where the individual classes are defined.

  - Don't store duplicate source file entries  in the .sconsign file so
    we don't endlessly rebuild the target(s) for no reason.

  - Add a Variables object as the first step towards deprecating the
    Options object name.  Similarly, add BoolVariable(), EnumVariable(),
    ListVariable(), PackageVariable() and PathVariable() functions
    as first steps towards replacing BoolOption(), EnumOption(),
    ListOption(), PackageOption() and PathOption().

  - Change the options= keyword argument to the Environment() function
    to variables=, to avoid confusion with SCons command-line options.
    Continue supporting the options= keyword for backwards compatibility.

  - When $SWIGFLAGS contains the -python flag, expect the generated .py
    file to be in the same (sub)directory as the target.

  - When compiling C++ files, allow $CCFLAGS settings to show up on the
    command line even when $CXXFLAGS has been redefined.

  - Fix --interactive with -u/-U/-D when a VariantDir() is used.

  From Anatoly Techtonik:

  - Have the scons.bat file add the script execution directory to its
    local %PATH% on Windows, so the Python executable can be found.

  From Mike Wake:

  - Fix passing variable names as a list to the Return() function.

  From Matthew Wesley:

  - Add support for the GDC 'D' language compiler.



RELEASE 0.98 - Sun, 30 Mar 2008 23:33:05 -0700

  From Benoit Belley:

  - Fix the --keep-going flag so it builds all possible targets even when
    a later top-level target depends on a child that failed its build.

  - Fix being able to use $PDB and $WINDWOWS_INSERT_MANIFEST together.

  - Don't crash if un-installing the Intel C compiler leaves left-over,
    dangling entries in the Windows registry.

  - Improve support for non-standard library prefixes and suffixes by
    stripping all prefixes/suffixes from file name string as appropriate.

  - Reduce the default stack size for -j worker threads to 256 Kbytes.
    Provide user control over this value by adding --stack-size and
    --warn=stack-size options, and a SetOption('stack_size') function.

  - Fix a crash on Linux systems when trying to use the Intel C compiler
    and no /opt/intel_cc_* directories are found.

  - Improve using Python functions as actions by incorporating into
    a FunctionAction's signature:
      - literal values referenced by the byte code.
      - values of default arguments
      - code of nested functions
      - values of variables captured by closures
      - names of referenced global variables and functions

  - Fix the closing message when --clean and --keep-going are both
    used and no errors occur.

  - Add support for the Intel C compiler on Mac OS X.

  - Speed up reading SConscript files by about 20% (for some
    configurations) by:  1) optimizing the SCons.Util.is_*() and
    SCons.Util.flatten() functions; 2) avoiding unnecessary os.stat()
    calls by using a File's .suffix attribute directly instead of
    stringifying it.

  From JÃ©rÃ´me Berger:

  - Have the D language scanner search for .di files as well as .d files.

  - Add a find_include_names() method to the Scanner.Classic class to
    abstract out how included names can be generated by subclasses.

  - Allow the D language scanner to detect multiple modules imported by
    a single statement.

  From Konstantin Bozhikov:

  - Support expansion of construction variables that contain or refer
    to lists of other variables or Nodes within expansions like $CPPPATH.

  - Change variable substitution (the env.subst() method) so that an
    input sequence (list or tuple) is preserved as a list in the output.

  From David Cournapeau:

  - Add a CheckDeclaration() call to configure contexts.

  - Improve the CheckTypeSize() code.

  - Add a Define() call to configure contexts, to add arbitrary #define
    lines to a generated configure header file.

  - Add a "gfortran" Tool module for the GNU F95/F2003 compiler.

  - Avoid use of -rpath with the Mac OS X linker.

  - Add comment lines to the generated config.h file to describe what
    the various #define/#undef lines are doing.

  From Steven Knight:

  - Support the ability to subclass the new-style "str" class as input
    to Builders.

  - Improve the performance of our type-checking by using isinstance()
    with new-style classes.

  - Fix #include (and other $*PATH variables searches) of files with
    absolute path names.  Don't die if they don't exist (due to being
    #ifdef'ed out or the like).

  - Fix --interactive mode when Default(None) is used.

  - Fix --debug=memoizer to work around a bug in base Python 2.2 metaclass
    initialization (by just not allowing Memoization in Python versions
    that have the bug).

  - Have the "scons-time time" subcommand handle empty log files, and
    log files that contain no results specified by the --which option.

  - Fix the max Y of vertical bars drawn by "scons-time --fmt=gnuplot".

  - On Mac OS X, account for the fact that the header file generated
    from a C++ file will be named (e.g.) file.cpp.h, not file.hpp.

  - Fix floating-point numbers confusing the Java parser about
    generated .class file names in some configurations.

  - Document (nearly) all the values you can now fetch with GetOption().

  - Fix use of file names containing strings of multiple spaces when
    using ActionFactory instances like the Copy() or Move() function.

  - Fix a 0.97 regression when using a variable expansion (like
    $OBJSUFFIX) in a source file name to a builder with attached source
    builders that match suffix (like Program()+Object()).

  - Have the Java parser recognize generics (surrounded by angle brackets)
    so they don't interfere with identifying anonymous inner classes.

  - Avoid an infinite loop when trying to use saved copies of the
    env.Install() or env.InstallAs() after replacing the method
    attributes.

  - Improve the performance of setting construction variables.

  - When cloning a construction environment, avoid over-writing an
    attribute for an added method if the user explicitly replaced it.

  - Add a warning about deprecated support for Python 1.5, 2.0 and 2.1.

  - Fix being able to SetOption('warn', ...) in SConscript files.

  - Add a warning about env.Copy() being deprecated.

  - Add warnings about the --debug={dtree,stree,tree} options
    being deprecated.

  - Add VariantDir() as the first step towards deprecating BuildDir().
    Add the keyword argument "variant_dir" as the replacement for
    "build_dir".

  - Add warnings about the {Target,Source}Signatures() methods and
    functions being deprecated.

  From Rob Managan:

  - Enhance TeX and LaTeX support to work with BuildDir(duplicate=0).

  - Re-run LaTeX when it issues a package warning that it must be re-run.

  From Leanid Nazdrynau:

  - Have the Copy() action factory preserve file modes and times
    when copying individual files.

  From Jan Nijtmans:

  - If $JARCHDIR isn't set explicitly, use the .java_classdir attribute
    that was set when the Java() Builder built the .class files.

  From Greg Noel:

  - Document the Dir(), File() and Entry() methods of Dir and File Nodes.

  - Add the parse_flags option when creating Environments

  From Gary Oberbrunner:

  - Make File(), Dir() and Entry() return a list of Nodes when passed
    a list of names, instead of trying to make a string from the name
    list and making a Node from that string.

  - Fix the ability to build an Alias in --interactive mode.

  - Fix the ability to hash the contents of actions for nested Python
    functions on Python versions where the inability to pickle them
    returns a TypeError (instead of the documented PicklingError).

  From Jonas Olsson:

  - Fix use of the Intel C compiler when the top compiler directory,
    but not the compiler version, is specified.

  - Handle Intel C compiler network license files (port@system).

  From Jim Randall:

  - Fix how Python Value Nodes are printed in --debug=explain output.

  From Adam Simpkins:

  - Add a --interactive option that starts a session for building (or
    cleaning) targets without re-reading the SConscript files every time.

  - Fix use of readline command-line editing in --interactive mode.

  - Have the --interactive mode "build" command with no arguments
    build the specified Default() targets.

  - Fix the Chmod(), Delete(), Mkdir() and Touch() Action factories to
    take a list (of Nodes or strings) as arguments.

  From Vaclav Smilauer:

  - Fix saving and restoring an Options value of 'all' on Python
    versions where all() is a builtin function.

  From Daniel Svensson:

  - Code correction in SCons.Util.is_List().

  From Ben Webb:

  - Support the SWIG %module statement with following modifiers in
    parenthese (e.g., '%module(directors="1")').



RELEASE 0.97.0d20071212 - Wed, 12 Dec 2007 09:29:32 -0600

  From Benoit Belley:

  - Fix occasional spurious rebuilds and inefficiency when using
    --implicit-cache and Builders that produce multiple targets.

  - Allow SCons to not have to know about the builders of generated
    files when BuildDir(duplicate=0) is used, potentially allowing some
    SConscript files to be ignored for smaller builds.

  From David Cournapeau:

  - Add a CheckTypeSize() call to configure contexts.

  From Ken Deeter:

  - Make the "contents" of Alias Nodes a concatenation of the children's
    content signatures (MD5 checksums), not a concatenation of the
    children's contents, to avoid using large amounts of memory during
    signature calculation.

  From Malte Helmert:

  - Fix a lot of typos in the man page and User's Guide.

  From Geoffrey Irving:

  - Speed up conversion of paths in .sconsign files to File or Dir Nodes.

  From Steven Knight:

  - Add an Options.UnknownOptions() method that returns any settings
    (from the command line, or whatever dictionary was passed in)
    that aren't known to the Options object.

  - Add a Glob() function.

  - When removing targets with the -c option, use the absolute path (to
    avoid problems interpreting BuildDir() when the top-level directory
    is the source directory).

  - Fix problems with Install() and InstallAs() when called through a
    clone (of a clone, ...) of a cloned construction environment.

  - When executing a file containing Options() settings, add the file's
    directory to sys.path (so modules can be imported from there) and
    explicity set __name__ to the name of the file so the statement's
    in the file can deduce the location if they need to.

  - Fix an O(n^2) performance problem when adding sources to a target
    through calls to a multi Builder (including Aliases).

  - Redefine the $WINDOWSPROGMANIFESTSUFFIX and
    $WINDOWSSHLIBMANIFESTSUFFIX variables so they pick up changes to
    the underlying $SHLIBSUFFIX and $PROGSUFFIX variables.

  - Add a GetBuildFailures() function that can be called from functions
    registered with the Python atexit module to print summary information
    about any failures encountered while building.

  - Return a NodeList object, not a Python list, when a single_source
    Builder like Object() is called with more than one file.

  - When searching for implicit dependency files in the directories
    in a $*PATH list, don't create Dir Nodes for directories that
    don't actually exist on-disk.

  - Add a Requires() function to allow the specification of order-only
    prerequisites, which will be updated before specified "downstream"
    targets but which don't actually cause the target to be rebuilt.

  - Restore the FS.{Dir,File,Entry}.rel_path() method.

  - Make the default behavior of {Source,Target}Signatures('timestamp')
    be equivalent to 'timestamp-match', not 'timestamp-newer'.

  - Fix use of CacheDir with Decider('timestamp-newer') by updating
    the modification time when copying files from the cache.

  - Fix random issues with parallel (-j) builds on Windows when Python
    holds open file handles (especially for SCons temporary files,
    or targets built by Python function actions) across process creation.

  From Maxim Kartashev:

  - Fix test scripts when run on Solaris.

  From Gary Oberbrunner:

  - Fix Glob() when a pattern is in an explicitly-named subdirectory.

  From Philipp Scholl:

  - Fix setting up targets if multiple Package builders are specified
    at once.



RELEASE 0.97.0d20070918 - Tue, 18 Sep 2007 10:51:27 -0500

  From Steven Knight:

  - Fix the wix Tool module to handle null entries in $PATH variables.

  - Move the documentation of Install() and InstallAs() from the list
    of functions to the list of Builders (now that they're implemented
    as such).

  - Allow env.CacheDir() to be set per construction environment.  The
    global CacheDir() function now sets an overridable global default.

  - Add an env.Decider() method and a Node.Decider() method that allow
    flexible specification of an arbitrary function to decide if a given
    dependency has changed since the last time a target was built.

  - Don't execute Configure actions (while reading SConscript files)
    when cleaning (-c) or getting help (-h or -H).

  - Add to each target an implicit dependency on the external command(s)
    used to build the target, as found by searching env['ENV']['PATH']
    for the first argument on each executed command line.

  - Add support for a $IMPLICIT_COMMAND_DEPENDENCIES construction
    variabe that can be used to disable the automatic implicit
    dependency on executed commands.

  - Add an "ensure_suffix" keyword to Builder() definitions that, when
    true, will add the configured suffix to the targets even if it looks
    like they already have a different suffix.

  - Add a Progress() function that allows for calling a function or string
    (or list of strings) to display progress while walking the DAG.

  - Allow ParseConfig(), MergeFlags() and ParseFlags() to handle output
    from a *config command with quoted path names that contain spaces.

  - Make the Return() function stop processing the SConscript file and
    return immediately.  Add a "stop=" keyword argument that can be set
    to False to preserve the old behavior.

  - Fix use of exitstatfunc on an Action.

  - Introduce all man page function examples with "Example:" or "Examples:".

  - When a file gets added to a directory, make sure the directory gets
    re-scanned for the new implicit dependency.

  - Fix handling a file that's specified multiple times in a target
    list so that it doesn't cause dependent Nodes to "disappear" from
    the dependency graph walk.

  From Carsten Koch:

  - Avoid race conditions with same-named files and directory creation
    when pushing copies of files to CacheDir().

  From Tzvetan Mikov:

  - Handle $ in Java class names.

  From Gary Oberbrunner:

  - Add support for the Intel C compiler on Windows64.

  - On SGI IRIX, have $SHCXX use $CXX by default (like other platforms).

  From Sohail Somani:

  - When Cloning a construction environment, set any variables before
    applying tools (so the tool module can access the configured settings)
    and re-set them after (so they end up matching what the user set).

  From Matthias Troffaes:

  - Make sure extra auxiliary files generated by some LaTeX packages
    and not ending in .aux also get deleted by scons -c.

  From Greg Ward:

  - Add a $JAVABOOTCLASSPATH variable for directories to be passed to the
    javac -bootclasspath option.

  From Christoph Wiedemann:

  - Add implicit dependencies on the commands used to build a target.




RELEASE 0.97.0d20070809 - Fri, 10 Aug 2007 10:51:27 -0500

  From Lars Albertsson:

  - Don't error if a #include line happens to match a directory
    somewhere on a path (like $CPPPATH, $FORTRANPATH, etc.).

  From Mark Bertoglio:

  - Fix listing multiple projects in Visual Studio 7.[01] solution files,
    including generating individual project GUIDs instead of re-using
    the solution GUID.

  From Jean Brouwers:

  - Add /opt/SUNWspro/bin to the default execution PATH on Solaris.

  From Allan Erskine:

  - Only expect the Microsoft IDL compiler to emit *_p.c and *_data.c
    files if the /proxy and /dlldata switches are used (respectively).

  From Steven Knight:

  - Have --debug=explain report if a target is being rebuilt because
    AlwaysBuild() is specified (instead of "unknown reasons").

  - Support {Get,Set}Option('help') to make it easier for SConscript
    files to tell if a help option (-h, --help, etc.) has been specified.

  - Support {Get,Set}Option('random') so random-dependency interaction
    with CacheDir() is controllable from SConscript files.

  - Add a new AddOption() function to support user-defined command-
    line flags (like --prefix=, --force, etc.).

  - Replace modified Optik version with new optparse compatibility module
    for command line processing in Scripts/SConsOptions.py

  - Push and retrieve built symlinks to/from a CacheDir() as actual
    symlinks, not by copying the file contents.

  - Fix how the Action module handles stringifying the shared library
    generator in the Tool/mingw.py module.

  - When generating a config.h file, print "#define HAVE_{FEATURE} 1"
    instad of just "#define HAVE_{FEATURE}", for more compatibility
    with Autoconf-style projects.

  - Fix expansion of $TARGET, $TARGETS, $SOURCE and $SOURCES keywords in
    Visual C/C++ PDB file names.

  - Fix locating Visual C/C++ PDB files in build directories.

  - Support an env.AddMethod() method and an AddMethod() global function
    for adding a new method, respectively, to a construction environment
    or an arbitrary object (such as a class).

  - Fix the --debug=time option when the -j option is specified and all
    files are up to date.

  - Add a $SWIGOUTDIR variable to allow setting the swig -outdir option,
    and use it to identify files created by the swig -java option.

  - Add a $SWIGPATH variable that specifies the path to be searched
    for included SWIG files, Also add related $SWIGINCPREFIX and
    $SWIGINCSUFFIX variables that specify the prefix and suffix to
    be be added to each $SWIGPATH directory when expanded on the SWIG
    command line.

  - More efficient copying of construction environments (mostly borrowed
    from copy.deepcopy() in the standard Python library).

  - When printing --tree=prune output, don't print [brackets] around
    source files, only do so for built targets with children.

  - Fix interpretation of Builder source arguments when the Builder has
    a src_suffix *and* a source_builder and the argument has no suffix.

  - Fix use of expansions like ${TARGET.dir} or ${SOURCE.dir} in the
    following construction variables:  $FORTRANMODDIR, $JARCHDIR,
    $JARFLAGS, $LEXFLAGS, $SWIGFLAGS, $SWIGOUTDIR and $YACCFLAGS.

  - Fix dependencies on Java files generated by SWIG so they can be
    detected and built in one pass.

  - Fix SWIG when used with a BuildDir().

  From Leanid Nazdrynau:

  - When applying Tool modules after a construction environment has
    already been created, don't overwrite existing $CFILESUFFIX and
    $CXXFILESUFFIX value.

  - Support passing the Java() builder a list of explicit .java files
    (not only a list of directories to be scanned for .java files).

  - Support passing .java files to the Jar() and JavaH() builders, which
    then use the builder underlying the Java() builder to turn them into
    .class files.  (That is, the Jar()-Java() chain of builders become
    multi-step, like the Program()-Object()-CFile() builders.)

  - Support passing SWIG .i files to the Java builders (Java(),
    Jar(), JavaH()), to cause intermediate .java files to be created
    automatically.

  - Add $JAVACLASSPATH and $JAVASOURCEPATH variables, that get added to
    the javac "-classpath" and "-sourcepath" options.  (Note that SCons
    does *not* currently search these paths for implicit dependencies.)

  - Commonize initialization of Java-related builders.

  From Jan Nijtmans:

  - Find Java anonymous classes when the next token after the name is
    an open parenthesis.

  From Gary Oberbrunner:

  - Fix a code example in the man page.

  From Tilo Prutz:

  - Add support for the file names that Java 1.5 (and 1.6) generates for
    nested anonymous inner classes, which are different from Java 1.4.

  From Adam Simpkins:

  - Allow worker threads to terminate gracefully when all jobs are
    finished.

  From Sohail Somani:

  - Add LaTeX scanner support for finding dependencies specified with
    the \usepackage{} directive.



RELEASE 0.97 - Thu, 17 May 2007 08:59:41 -0500

  From Steven Knight:

  - Fix a bug that would make parallel builds stop in their tracks if
    Nodes that depended on lists that contained some Nodes built together
    caused the reference count to drop below 0 if the Nodes were visited
    and commands finished in the wrong order.

  - Make sure the DirEntryScanner doesn't choke if it's handed something
    that's not a directory (Node.FS.Dir) Node.



RELEASE 0.96.96 - Thu, 12 Apr 2007 12:36:25 -0500

  NOTE:  This is (Yet) a(nother) pre-release of 0.97 for testing purposes.

  From Joe Bloggs:

  - Man page fix:  remove cut-and-paste sentence in NoCache() description.

  From Dmitry Grigorenko and Gary Oberbrunner:

  - Use the Intel C++ compiler, not $CC, to link C++ source.

  From Helmut Grohne:

  - Fix the man page example of propagating a user's external environment.

  From Steven Knight:

  - Back out (most of) the Windows registry installer patch, which
    seems to not work on some versions of Windows.

  - Don't treat Java ".class" attributes as defining an inner class.

  - Fix detecting an erroneous Java anonymous class when the first
    non-skipped token after a "new" keyword is a closing brace.

  - Fix a regression when a CPPDEFINES list contains a tuple, the second
    item of which (the option value) is a construction variable expansion
    (e.g. $VALUE) and the value of the variable isn't a string.

  - Improve the error message if an IOError (like trying to read a
    directory as a file) occurs while deciding if a node is up-to-date.

  - Fix "maximum recursion" / "unhashable type" errors in $CPPPATH
    PathList expansion if a subsidiary expansion yields a stringable,
    non-Node object.

  - Generate API documentation from the docstrings (using epydoc).

  - Fix use of --debug=presub with Actions for out-of-the-box Builders.

  - Fix handling nested lists within $CPPPATH, $LIBPATH, etc.

  - Fix a "builders_used" AttributeError that real-world Qt initialization
    triggered in the refactored suffix handling for Builders.

  - Make the reported --debug=time timings meaningful when used with -j.
    Better documentation of what the times mean.

  - User Guide updates: --random, AlwaysBuild(), --tree=,
    --debug=findlibs, --debug=presub, --debug=stacktrace,
    --taskmastertrace.

  - Document (in both man page and User's Guide) that --implicit-cache
    ignores changes in $CPPPATH, $LIBPATH, etc.

  From Jean-Baptiste Lab:

  - Remove hard-coded dependency on Python 2.2 from Debian packaging files.

  From Jeff Mahovsky:

  - Handle spaces in the build target name in Visual Studio project files.

  From Rob Managan:

  - Re-run LaTeX after BibTeX has been re-run in response to a changed
    .bib file.

  From Joel B. Mohler:

  - Make additional TeX auxiliary files (.toc, .idx and .bbl files)
    Precious so their removal doesn't affect whether the necessary
    sections are included in output PDF or PostScript files.

  From Gary Oberbrunner:

  - Fix the ability to import modules in the site_scons directory from
    a subdirectory.

  From Adam Simpkins:

  - Make sure parallel (-j) builds all targets even if they show up
    multiple times in the child list (as a source and a dependency).

  From Matthias Troffaes:

  - Don't re-run TeX if the triggering strings (\makeindex, \bibliography
    \tableofcontents) are commented out.

  From Richard Viney:

  - Fix use of custom include and lib paths with Visual Studio 8.

  - Select the default .NET Framework SDK Dir based on the version of
    Visual Studio being used.



RELEASE 0.96.95 - Mon, 12 Feb 2007 20:25:16 -0600

  From Anatoly Techtonik:

  - Add the scons.org URL and a package description to the setup.py
    arguments.

  - Have the Windows installer add a registry entry for scons.bat in the
    "App Paths" key, so scons.bat can be executed without adding the
    directory to the %PATH%.  (Python itself works this way.)

  From Anonymous:

  - Fix looking for default paths in Visual Studio 8.0 (and later).

  - Add -lm to the list of default D libraries for linking.

  From Matt Doar:

  - Provide a more complete write-your-own-Scanner example in the man page.

  From Ralf W. Grosse-Kunstleve:

  - Contributed upstream Python change to our copied subprocess.py module
    for more efficient standard input processing.

  From Steven Knight:

  - Fix the Node.FS.Base.rel_path() method when the two nodes are on
    different drive letters.  (This caused an infinite loop when
    trying to write .sconsign files.)

  - Fully support Scanners that use a dictionary to map file suffixes
    to other scanners.

  - Support delayed evaluation of the $SPAWN variable to allow selection
    of a function via ${} string expansions.

  - Add --srcdir as a synonym for -Y/--repository.

  - Document limitations of #include "file.h" with Repository().

  - Fix use of a toolpath under the source directory of a BuildDir().

  - Fix env.Install() with a file name portion that begins with '#'.

  - Fix ParseConfig()'s handling of multiple options in a string that's
    replaced a *FLAGS construction variable.

  - Have the C++ tools initialize common C compilation variables ($CCFLAGS,
    $SHCCFLAGS and $_CCCOMCOM) even if the 'cc' Tool isn't loaded.

  From Leanid Nazdrynau:

  - Fix detection of Java anonymous classes if a newline precedes the
    opening brace.

  From Gary Oberbrunner:

  - Document use of ${} to execute arbitrary Python code.

  - Add support for:
    1) automatically adding a site_scons subdirectory (in the top-level
       SConstruct directory) to sys.path (PYTHONPATH);
    2) automatically importing site_scons/site_init.py;
    3) automatically adding site_scons/site_tools to the toolpath.

  From John Pye:

  - Change ParseConfig() to preserve white space in arguments passed in
    as a list.

  From a smith:

  - Fix adding explicitly-named Java inner class files (and any
    other file names that may contain a '$') to Jar files.

  From David Vitek:

  - Add a NoCache() function to mark targets as unsuitable for propagating
    to (or retrieving from) a CacheDir().

  From Ben Webb:

  - If the swig -noproxy option is used, it won't generate a .py file,
    so don't emit it as a target that we expect to be built.



RELEASE 0.96.94 - Sun, 07 Jan 2007 18:36:20 -0600

  NOTE:  This is a pre-release of 0.97 for testing purposes.

  From Anonymous:

  - Allow arbitrary white space after a SWIG %module declaration.

  From Paul:

  - When compiling resources under MinGW, make sure there's a space
    between the --include-dir option and its argument.

  From Jay Kint:

  - Alleviate long command line issues on Windows by executing command
    lines directly via os.spawnv() if the command line doesn't need
    shell interpretation (has no pipes, redirection, etc.).

  From Walter Franzini:

  - Exclude additional Debian packaging files from the copyright check.

  From Fawad Halim:

  - Handle the conflict between the impending Python 2.6 'as' keyword
    and our Tool/as.py module name.

  From Steven Knight:

  - Speed up the Node.FS.Dir.rel_path() method used to generate path names
    that get put into the .sconsign* file(s).

  - Optimize Node.FS.Base.get_suffix() by computing the suffix once, up
    front, when we set the Node's name.  (Duh...)

  - Reduce the Memoizer's responsibilities to simply counting hits and
    misses when the --debug=memoizer option is used, not to actually
    handling the key calculation and memoization itself.  This speeds
    up some configurations significantly, and should cause no functional
    differences.

  - Add a new scons-time script with subcommands for generating
    consistent timing output from SCons configurations, extracting
    various information from those timings, and displaying them in
    different formats.

  - Reduce some unnecessary stat() calls from on-disk entry type checks.

  - Fix SideEffect() when used with -j, which was badly broken in 0.96.93.

  - Propagate TypeError exceptions when evaluating construction variable
    expansions up the stack, so users can see what's going on.

  - When disambiguating a Node.FS.Entry into a Dir or File, don't look
    in the on-disk source directory until we've confirmed there's no
    on-disk entry locally and there *is* one in the srcdir.  This avoids
    creating a phantom Node that can interfere with dependencies on
    directory contents.

  - Add an AllowSubstExceptions() function that gives the SConscript
    files control over what exceptions cause a string to expand to ''
    vs. terminating processing with an error.

  - Allow the f90.py and f95.py Tool modules to compile earlier source
    source files of earlier Fortran version.

  - Fix storing signatures of files retrieved from CacheDir() so they're
    correctly identified as up-to-date next invocation.

  - Make sure lists of computed source suffixes cached by Builder objects
    don't persist across changes to the list of source Builders (so the
    addition of suffixes like .ui by the qt.py Tool module take effect).

  - Enhance the bootstrap.py script to allow it to be used to execute
    SCons more easily from a checked-out source tree.

  From Ben Leslie:

  - Fix post-Memoizer value caching misspellings in Node.FS._doLookup().

  From Rob Managan, Dmitry Mikhin and Joel B. Mohler:

  - Handle TeX/LaTeX files in subdirectories by changing directory
    before invoking TeX/LaTeX.

  - Scan LaTeX files for \bibliography lines.

  - Support multiple file names in a "\bibliography{file1,file2}" string.

  - Handle TeX warnings about undefined citations.

  - Support re-running LaTeX if necessary due to a Table of Contents.

  From Dmitry Mikhin:

  - Return LaTeX if "Rerun to get citations correct" shows up on the next
    line after the "Warning:" string.

  From Gary Oberbrunner:

  - Add #include lines to fix portability issues in two tests.

  - Eliminate some unnecessary os.path.normpath() calls.

  - Add a $CFLAGS variable for C-specific options, leaving $CCFLAGS
    for options common to C and C++.

  From Tom Parker:

  - Have the error message print the missing file that Qt can't find.

  From John Pye:

  - Fix env.MergeFlags() appending to construction variable value of None.

  From Steve Robbins:

  - Fix the "sconsign" script when the .sconsign.dblite file is explicitly
    specified on the command line (and not intuited from the old way of
    calling it with just ".sconsign").

  From Jose Pablo Ezequiel "Pupeno" Fernandez Silva:

  - Give the 'lex' tool knowledge of the additional target files produced
    by the flex "--header-file=" and "--tables-file=" options.

  - Give the 'yacc' tool knowledge of the additional target files produced
    by the bison "-g", "--defines=" and "--graph=" options.

  - Generate intermediate files with Objective C file suffixes (.m) when
    the lex and yacc source files have appropriate suffixes (.lm and .ym).

  From Sohail Somain:

  - Have the mslink.py Tool only look for a 'link' executable on Windows
    systems.

  From Vaclav Smilauer:

  - Add support for a "srcdir" keyword argument when calling a Builder,
    which will add a srcdir prefix to all non-relative string sources.

  From Jonathan Ultis:

  - Allow Options converters to take the construction environment as
    an optional argument.



RELEASE 0.96.93 - Mon, 06 Nov 2006 00:44:11 -0600

  NOTE:  This is a pre-release of 0.97 for testing purposes.

  From Anonymous:

  - Allow Python Value Nodes to be Builder targets.

  From Matthias:

  - Only filter Visual Studio common filename prefixes on complete
    directory names.

  From Chad Austin:

  - Fix the build of the SCons documentation on systems that don't
    have "python" in the $PATH.

  From Ken Boortz:

  - Enhance ParseConfig() to recognize options that begin with '+'.

  From John Calcote, Elliot Murphy:

  - Document ways to override the CCPDBFLAGS variable to use the
    Microsoft linker's /Zi option instead of the default /Z7.

  From Christopher Drexler:

  - Make SCons aware bibtex must be called if any \include files
    cause creation of a bibliography.

  - Make SCons aware that "\bilbiography" in TeX source files means
    that related .bbl and .blg bibliography files will be created.
    (NOTE:  This still needs to search for the string in \include files.)

  From David Gruener:

  - Fix inconsistent handling of Action strfunction arguments.

  - Preserve white space in display Action strfunction strings.

  From James Y. Knight and Gerard Patel:

  - Support creation of shared object files from assembly language.

  From Steven Knight:

  - Speed up the Taskmaster significantly by avoiding unnecessary
    re-scans of Nodes to find out if there's work to be done, having it
    track the currently-executed top-level target directly and not
    through its presence on the target list, and eliminating some other
    minor list(s), method(s) and manipulation.

  - Fix the expansion of $TARGET and $SOURCE in the expansion of
    $INSTALLSTR displayed for non-environment calls to InstallAs().

  - Fix the ability to have an Alias() call refer to a directory
    name that's not identified as a directory until later.

  - Enhance runtest.py with an option to use QMTest as the harness.
    This will become the default behavior as we add more functionality
    to the QMTest side.

  - Let linking on mingw use the default function that chooses $CC (gcc)
    or $CXX (g++) depending on whether there are any C++ source files.

  - Work around a bug in early versions of the Python 2.4 profile module
    that caused the --profile= option to fail.

  - Only call Options validators and converters once when initializing a
    construction environment.

  - Fix the ability of env.Append() and env.Prepend(), in all known Python
    versions, to handle different input value types when the construction
    variable being updated is a dictionary.

  - Add a --cache-debug option for information about what files it's
    looking for in a CacheDir().

  - Document the difference in construction variable expansion between
    {Action,Builder}() and env.{Action,Builder}().

  - Change the name of env.Copy() to env.Clone(), keeping the old name
    around for backwards compatibility (with the intention of eventually
    phasing it out to avoid confusion with the Copy() Action factory).

  From Arve Knudsen:

  - Support cleaning and scanning SWIG-generated files.

  From Carsten Koch:

  - Allow selection of Visual Studio version by setting $MSVS_VERSION
    after construction environment initialization.

  From Jean-Baptiste Lab:

  - Try using zipimport if we can't import Tool or Platform modules
    using the normal "imp" module.  This allows SCons to be packaged
    using py2exe's all-in-one-zip-file approach.

  From Ben Liblit:

  - Do not re-scan files if the scanner returns no implicit dependencies.

  From Sanjoy Mahajan:

  - Change use of $SOURCES to $SOURCE in all TeX-related Tool modules.

  From Joel B. Mohler:

  - Make SCons aware that "\makeindex" in TeX source files means that
    related .ilg, .ind and .idx index files will be created.
    (NOTE:  This still needs to search for the string in \include files.)

  - Prevent scanning the TeX .aux file for additional files from
    trying to remove it twice when the -c option is used.

  From Leanid Nazdrynau:

  - Give the MSVC RES (resource) Builder a src_builder list and a .rc
    src_suffix so other builders can generate .rc files.

  From Matthew A. Nicholson:

  - Enhance Install() and InstallAs() to handle directory trees as sources.

  From Jan Nijtmans:

  - Don't use the -fPIC flag when using gcc on Windows (e.g. MinGW).

  From Greg Noel:

  - Add an env.ParseFlags() method that provides separate logic for
    parsing GNU tool chain flags into a dictionary.

  - Add an env.MergeFlags() method to apply an arbitrary dictionary
    of flags to a construction environment's variables.

  From Gary Oberbrunner:

  - Fix parsing tripartite Intel C compiler version numbers on Linux.

  - Extend the ParseConfig() function to recognize -arch and
    -isysroot options.

  - Have the error message list the known suffixes when a Builder call
    can't build a source file with an unknown suffix.

  From Karol Pietrzak:

  - Avoid recursive calls to main() in the program snippet used by the
    SConf subsystem to test linking against libraries.  This changes the
    default behavior of CheckLib() and CheckLibWithHeader() to print
    "Checking for C library foo..." instead of "Checking for main()
    in C library foo...".

  From John Pye:

  - Throw an exception if a command called by ParseConfig() or
    ParseFlags() returns an error.

  From Stefan Seefeld:

  - Initial infrastructure for running SCons tests under QMTest.

  From Sohail Somani:

  - Fix tests that fail due to gcc warnings.

  From Dobes Vandermeer:

  - In stack traces, print the full paths of SConscript files.

  From Atul Varma:

  - Fix detection of Visual C++ Express Edition.

  From Dobes Vandermeer:

  - Let the src_dir option to the SConscript() function affect all the
    the source file paths, instead of treating all source files paths
    as relative to the SConscript directory itself.

  From Nicolas Vigier:

  - Fix finding Fortran modules in build directories.

  - Fix use of BuildDir() when the source file in the source directory
    is a symlink with a relative path.

  From Edward Wang:

  - Fix the Memoizer when the SCons Python modules are executed from
    .pyo files at different locations from where they were compiled.

  From Johan Zander:

  - Fix missing os.path.join() when constructing the $FRAMEWORKSDKDIR/bin.



RELEASE 0.96.92 - Mon, 10 Apr 2006 21:08:22 -0400

  NOTE:  This was a pre-release of 0.97 for testing purposes.

  From Anonymous:

  - Fix the intelc.py Tool module to not throw an exception if the
    only installed version is something other than ia32.

  - Set $CCVERSION when using gcc.

  From Matthias:

  - Support generating project and solution files for Microsoft
    Visual Studio version 8.

  - Support generating more than one project file for a Microsoft
    Visual Studio solution file.

  - Add support for a support "runfile" parameter to Microsoft
    Visual Studio project file creation.

  - Put the project GUID, not the solution GUID, in the right spot
    in the solution file.

  From Erling Andersen:

  - Fix interpretation of Node.FS objects wrapped in Proxy instances,
    allowing expansion of things like ${File(TARGET)} in command lines.

  From Stanislav Baranov:

  - Add a separate MSVSSolution() Builder, with support for the
    following new construction variables: $MSVSBUILDCOM, $MSVSCLEANCOM,
    $MSVSENCODING, $MSVSREBUILDCOM, $MSVSSCONS, $MSVSSCONSCOM,
    $MSVSSCONSFLAGS, $MSVSSCONSCRIPT and $MSVSSOLUTIONCOM.

  From Ralph W. Grosse-Kunstleve and Patrick Mezard:

  - Remove unneceesary (and incorrect) SCons.Util strings on some function
    calls in SCons.Util.

  From Bob Halley:

  - Fix C/C++ compiler selection on AIX to not always use the external $CC
    environment variable.

  From August HÃ¶randl:

  - Add a scanner for \include and \import files, with support for
    searching a directory list in $TEXINPUTS (imported from the external
    environment).

  - Support $MAKEINDEX, $MAKEINDEXCOM, $MAKEINDEXCOMSTR and
    $MAKEINDEXFLAGS for generating indices from .idx files.

  From Steven Johnson:

  - Add a NoClean() Environment method and function to override removal
    of targets during a -c clean, including documentation and tests.

  From Steven Knight:

  - Check for whether files exist on disk by listing the directory
    contents, not calling os.path.exists() file by file.  This is
    somewhat more efficient in general, and may be significantly
    more efficient on Windows.

  - Minor speedups in the internal is_Dict(), is_List() and is_String()
    functions.

  - Fix a signature refactoring bug that caused Qt header files to
    get re-generated every time.

  - Don't fail when writing signatures if the .sconsign.dblite file is
    owned by a different user (e.g. root) from a previous run.

  - When deleting variables from stacked OverrideEnvironments, don't
    throw a KeyError if we were able to delte the variable from any
    Environment in the stack.

  - Get rid of the last indentation tabs in the SCons source files and
    add -tt to the Python invocations in the packaging build and the
    tests so they don't creep back in.

  - In Visual Studio project files, put quotes around the -C directory
    so everything works even if the path has spaces in it.

  - The Intel Fortran compiler uses -object:$TARGET, not "-o $TARGET",
    when building object files on Windows.  Have the the ifort Tool
    modify the default command lines appropriately.

  - Document the --debug=explain option in the man page.  (How did we
    miss this?)

  - Add a $LATEXRETRIES variable to allow configuration of the number of
    times LaTex can be re-called to try to resolve undefined references.

  - Change the order of the arguments to Configure.Checklib() to match
    the documentation.

  - Handle signature calculation properly when the Python function used
    for a FunctionAction is an object method.

  - On Windows, assume that absolute path names without a drive letter
    refer to the drive on which the SConstruct file lives.

  - Add /usr/ccs/bin to the end of the the default external execution
    PATH on Solaris.

  - Add $PKGCHK and $PKGINFO variables for use on Solaris when searching
    for the SunPRO C++ compiler.  Make the default value for $PKGCHK
    be /usr/sbin/pgkchk (since /usr/sbin isn't usually on the external
    execution $PATH).

  - Fix a man page example of overriding variables when calling
    SharedLibrary() to also set the $LIBSUFFIXES variable.

  - Add a --taskmastertrace=FILE option to give some insight on how
    the taskmaster decides what Node to build next.

  - Changed the names of the old $WIN32DEFPREFIX, $WIN32DEFSUFFIX,
    $WIN32DLLPREFIX and $WIN32IMPLIBPREFIX construction variables to
    new $WINDOWSDEFPREFIX, $WINDOWSDEFSUFFIX, $WINDOWSDLLPREFIX and
    $WINDOWSIMPLIBPREFIX construction variables.  The old names are now
    deprecated, but preserved for backwards compatibility.

  - Fix (?) a runtest.py hang on Windows when the --xml option is used.

  - Change the message when an error occurs trying to interact with the
    file system to report the target(s) in square brackets (as before) and
    the actual file or directory that encountered the error afterwards.

  From Chen Lee:

  - Add x64 support for Microsoft Visual Studio 8.

  From Baptiste Lepilleur:

  - Support the --debug=memory option on Windows when the Python version
    has the win32process and win32api modules.

  - Add support for Visual Studio 2005 Pro.

  - Fix portability issues in various tests: test/Case.py,
    Test/Java/{JAR,JARCHDIR,JARFLAGS,JAVAC,JAVACFLAGS,JAVAH,RMIC}.py,
    test/MSVS/vs-{6.0,7.0,7.1,8.0}-exec.py,
    test/Repository/{Java,JavaH,RMIC}.py,
    test/QT/{generated-ui,installed,up-to-date,warnings}.py,
    test/ZIP/ZIP.py.

  - Ignore pkgchk errors on Solaris when searching for the C++ compiler.

  - Speed up the SCons/EnvironmentTests.py unit tests.

  - Add a --verbose= option to runtest.py to print executed commands
    and their output at various levels.

  From Christian Maaser:

  - Add support for Visual Studio Express Editions.

  - Add support for Visual Studio 8 *.manifest files, includng
    new $WINDOWS_INSERT_MANIFEST, $WINDOWSPROGMANIFESTSUFFIX,
    $WINDOWSPROGMANIFESTPREFIX, $WINDOWSPROGMANIFESTSUFFIX,
    $WINDOWSSHLIBMANIFESTPREFIX and $WINDOWSSHLIBMANIFESTSUFFIX
    construction variables.

  From Adam MacBeth:

  - Fix detection of additional Java inner classes following use of a
    "new" keyword inside an inner class.

  From Sanjoy Mahajan:

  - Correct TeX-related command lines to just $SOURCE, not $SOURCES

  From Patrick Mezard:

  - Execute build commands for a command-line target if any of the
    files built along with the target is out of date or non-existent,
    not just if the command-line target itself is out of date.

  - Fix the -n option when used with -c to print all of the targets
    that will be removed for a multi-target Builder call.

  - If there's no file in the source directory, make sure there isn't
    one in the build directory, too, to avoid dangling files left
    over from previous runs when a source file is removed.

  - Allow AppendUnique() and PrependUnique() to append strings (and
    other atomic objects) to lists.

  From Joel B. Mohler:

  - Extend latex.py, pdflatex.py, pdftex.py and tex.py so that building
    from both TeX and LaTeX files uses the same logic to call $BIBTEX
    when it's necessary, to call $MAKEINDEX when it's necessary, and to
    call $TEX or $LATEX multiple times to handle undefined references.

  - Add an emitter to the various TeX builders so that the generated
    .aux and .log files also get deleted by the -c option.

  From Leanid Nazdrynau:

  - Fix the Qt UIC scanner to work with generated .ui files (by using
    the FindFile() function instead of checking by-hand for the file).

  From Jan Nieuwenhuizen:

  - Fix a problem with interpreting quoted argument lists on command lines.

  From Greg Noel:

  - Add /sw/bin to the default execution PATH on Mac OS X.

  From Kian Win Ong:

  - When building a .jar file and there is a $JARCHDIR, put the -C
    in front of each .class file on the command line.

  - Recognize the Java 1.5 enum keyword.

  From Asfand Yar Qazi:

  - Add /opt/bin to the default execution PATH on all POSIX platforms
    (between /usr/local/bin and /bin).

  From Jon Rafkind:

  - Fix the use of Configure() contexts from nested subsidiary
    SConscript files.

  From Christoph Schulz:

  - Add support for $CONFIGUREDIR and $CONFIGURELOG variables to control
    the directory and logs for configuration tests.

  - Add support for a $INSTALLSTR variable.

  - Add support for $RANLIBCOM and $RANLIBCOMSTR variables (which fixes
    a bug when setting $ARCOMSTR).

  From Amir Szekely:

  - Add use of $CPPDEFINES to $RCCOM (resource file compilation) on MinGW.

  From Erick Tryzelaar:

  - Fix the error message when trying to report that a given option is
    not gettable/settable from an SConscript file.

  From Dobes Vandermeer:

  - Add support for SCC and other settings in Microsoft Visual
    Studio project and solution files:  $MSVS_PROJECT_BASE_PATH,
    $MSVS_PROJECT_GUID, $MSVS_SCC_AUX_PATH, $MSVS_SCC_LOCAL_PATH,
    $MSVS_SCC_PROJECT_NAME, $MSVS_SCC_PROVIDER,

  - Add support for using a $SCONS_HOME variable (imported from the
    external environment, or settable internally) to put a shortened
    SCons execution line in the Visual Studio project file.

  From David J. Van Maren:

  - Only filter common prefixes from source files names in Visual Studio
    project files if the prefix is a complete (sub)directory name.

  From Thad Ward:

  - If $MSVSVERSIONS is already set, don't overwrite it with
    information from the registry.



RELEASE 0.96.91 - Thu, 08 Sep 2005 07:18:23 -0400

  NOTE:  This was a pre-release of 0.97 for testing purposes.

  From Chad Austin:

  - Have the environment store the toolpath and re-use it to find Tools
    modules during later Copy() or Tool() calls (unless overridden).

  - Normalize the directory path names in SConsignFile() database
    files so the same signature file can interoperate on Windows and
    non-Windows systems.

  - Make --debug=stacktrace print a stacktrace when a UserError is thrown.

  - Remove an old, erroneous cut-and-paste comment in Scanner/Dir.py.

  From Stanislav Baranov:

  - Make it possible to support with custom Alias (sub-)classes.

  - Allow Builders to take empty source lists when called.

  - Allow access to both TARGET and SOURCE in $*PATH expansions.

  - Allow SConscript files to modify BUILD_TARGETS.

  From Timothee Besset:

  - Add support for Objective C/C++ .m and .mm file suffixes (for
    Mac OS X).

  From Charles Crain

  - Fix the PharLap linkloc.py module to use target+source arguments
    when calling env.subst().

  From Bjorn Eriksson:

  - Fix an incorrect Command() keyword argument in the man page.

  - Add a $TEMPFILEPREFIX variable to control the prefix or flag used
    to pass a long-command-line-execution tempfile to a command.

  From Steven Knight:

  - Enhanced the SCons setup.py script to install man pages on
    UNIX/Linux systems.

  - Add support for an Options.FormatOptionHelpText() method that can
    be overridden to customize the format of Options help text.

  - Add a global name for the Entry class (which had already been
    documented).

  - Fix re-scanning of generated source files for implicit dependencies
    when the -j option is used.

  - Fix a dependency problem that caused $LIBS scans to not be added
    to all of the targets in a multiple-target builder call, which
    could cause out-of-order builds when the -j option is used.

  - Store the paths of source files and dependencies in the .sconsign*
    file(s) relative to the target's directory, not relative to the
    top-level SConstruct directory.  This starts to make it possible to
    subdivide the dependency tree arbitrarily by putting an SConstruct
    file in every directory and using content signatures.

  - Add support for $YACCHFILESUFFIX and $YACCHXXFILESUFFIX variables
    that accomodate parser generators that write header files to a
    different suffix than the hard-coded .hpp when the -d option is used.

  - The default behavior is now to store signature information in a
    single .sconsign.dblite file in the top-level SConstruct directory.
    The old behavior of a separate .sconsign file in each directory can
    be specified by calling SConsignFile(None).

  - Remove line number byte codes within the signature calculation
    of Python function actions, so that changing the location of an
    otherwise unmodified Python function doesn't cause rebuilds.

  - Fix AddPreAction() and AddPostAction() when an action has more than
    one target file:  attach the actions to the Executor, not the Node.

  - Allow the source directory of a BuildDir / build_dir to be outside
    of the top-level SConstruct directory tree.

  - Add a --debug=nomemoizer option that disables the Memoizer for clearer
    looks at the counts and profiles of the underlying function calls,
    not the Memoizer wrappers.

  - Print various --debug= stats even if we exit early (e.g. using -h).

  - Really only use the cached content signature value if the file
    is older than --max-drift, not just if --max-drift is set.

  - Remove support for conversion from old (pre 0.96) .sconsign formats.

  - Add support for a --diskcheck option to enable or disable various
    on-disk checks:  that File and Dir nodes match on-disk entries;
    whether an RCS file exists for a missing source file; whether an
    SCCS file exists for a missing source file.

  - Add a --raw argument to the sconsign script, so it can print a
    raw representation of each entry's NodeInfo dictionary.

  - Add the 'f90' and 'f95' tools to the list of Fortran compilers
    searched for by default.

  - Add the +Z option by default when compiling shared objects on
    HP-UX.

  From Chen Lee:

  - Handle Visual Studio project and solution files in Unicode.

  From Sanjoy Mahajan:

  - Fix a bad use of Copy() in an example in the man page, and a
    bad regular expression example in the man page and User's Guide.

  From Shannon Mann:

  - Have the Visual Studio project file(s) echo "Starting SCons" before
    executing SCons, mainly to work around a quote-stripping bug in
    (some versions of?) the Windows cmd command executor.

  From Georg Mischler:

  - Remove the space after the -o option when invoking the Borland
    BCC compiler; some versions apparently require that the file name
    argument be concatenated with the option.

  From Leanid Nazdrynau:

  - Fix the Java parser's handling of backslashes in strings.

  From Greg Noel:

  - Add construction variables to support frameworks on Mac OS X:
    $FRAMEWORKS, $FRAMEWORKPREFIX, $FRAMEWORKPATH, $FRAMEWORKPATHPREFIX.

  - Re-order link lines so the -o option always comes right after the
    command name.

  From Gary Oberbrunner:

  - Add support for Intel C++ beta 9.0 (both 32 and 64 bit versions).

  - Document the new $FRAMEWORK* variables for Mac OS X.

  From Karol Pietrzak:

  - Add $RPATH (-R) support to the Sun linker Tool (sunlink).

  - Add a description of env.subst() to the man page.

  From Chris Prince:

  - Look in the right directory, not always the local directory, for a
    same-named file or directory conflict on disk.

  - On Windows, preserve the external environment's %SYSTEMDRIVE%
    variable, too.

  From Craig Scott:

  - Have the Fortran module emitter look for Fortan modules to be created
    relative to $FORTRANMODDIR, not the top-level directory.

  - When saving Options to a file, run default values through the
    converter before comparing them with the set values.  This correctly
    suppresses Boolean Option values from getting written to the saved
    file when they're one of the many synonyms for a default True or
    False value.

  - Fix the Fortran Scanner's ability to handle a module being used
    in the same file in which it is defined.

  From Steve-o:

  - Add the -KPIC option by default when compiling shared objects on
    Solaris.

  - Change the default suffix for Solaris objects to .o, to conform to
    Sun WorkShop's expectations.  Change the profix to so_ so they can
    still be differentiated from static objects in the same directory.

  From Amir Szekely:

  - When calling the resource compiler on MinGW, add --include-dir and
    the source directory so it finds the source file.

  - Update EnsureSConsVersion() to support revision numbers.

  From Greg Ward:

  - Fix a misplaced line in the man page.



RELEASE 0.96.90 - Tue, 15 Feb 2005 21:21:12 +0000

  NOTE:  This was a pre-release of 0.97 for testing purposes.

  From Anonymous:

  - Fix Java parsing to avoid erroneously identifying a new array
    of class instances as an anonymous inner class.

  - Fix a typo in the man page description of PathIsDirCreate.

  From Chad Austin:

  - Allow Help() to be called multiple times, appending to the help
    text each call.

  - Allow Tools found on a toolpath to import Python modules from
    their local directory.

  From Steve Christensen:

  - Handle exceptions from Python functions as build actions.

  - Add a set of canned PathOption validators:  PathExists (the default),
    PathIsFile, PathIsDir and PathIsDirCreate.

  From Matthew Doar:

  - Add support for .lex and .yacc file suffixes for Lex and Yacc files.

  From Eric Frias:

  - Huge performance improvement:  wrap the tuples representing an
    include path in an object, so that the time it takes to hash the
    path doesn't grow porportionally to the length of the path.

  From Gottfried Ganssauge:

  - Fix SCons on SuSE/AMD-64 Linux by having the wrapper script also
    check for the build engine in the parent directory of the Python
    library directory (/usr/lib64 instead of /usr/lib).

  From Stephen Kennedy:

  - Speed up writing the .sconsign file at the end of a run by only
    calling sync() once at the end, not after every entry.

  From Steven Knight:

  - When compiling with Microsoft Visual Studio, don't include the ATL and
    MFC directories in the default INCLUDE and LIB environment variables.

  - Remove the following deprecated features:  the ParseConfig()
    global function (deprecated in 0.93); the misspelled "validater"
    keyword to the Options.Add() method (deprecated in 0.91); the
    SetBuildSignatureType(), SetContentSignatureType(), SetJobs() and
    GetJobs() global functions (deprecated in 0.14).

  - Fix problems with corrupting the .sconsign.dblite file when
    interrupting builds by writing to a temporary file and renaming,
    not writing the file directly.

  - Fix a 0.96 regression where when running with -k, targets built from
    walking dependencies later on the command line would not realize
    that a dependency had failed an earlier build attempt, and would
    try to rebuild the dependent targets.

  - Change the final messages when using -k and errors occur from
    "{building,cleaning} terminated because of errors" to "done
    {building,cleaning} targets (errors occurred during {build,clean})."

  - Allow Configure.CheckFunc() to take an optional header argument
    (already supported by Conftest.py) to specify text at the top of
    the compiled test file.

  - Fix the --debug=explain output when a Python function action changed
    so it prints a meaningful string, not the binary representation of
    the function contents.

  - Allow a ListOption's default value(s) to be a Python list of specified
    values, not just a string containing a comma-separated list of names.

  - Add a ParseDepends() function that will parse up a list of explicit
    dependencies from a "make depend" style file.

  - Support the ability to change directory when executing an Action
    through "chdir" keyword arguments to Action and Builder creation
    and calls.

  - Fix handling of Action ojects (and other callables that don't match
    our calling arguments) in construction variable expansions.

  - On Win32, install scons.bat in the Python directory when installing
    from setup.py.  (The bdist_wininst installer was already doing this.)

  - Fix env.SConscript() when called with a list of SConscipt files.
    (The SConscript() global function already worked properly.)

  - Add a missing newline to the end of the --debug=explain "unknown
    reasons" message.

  - Enhance ParseConfig() to work properly for spaces in between the -I,
    -L and -l options and their arguments.

  - Packaging build fix:  Rebuild the files that are use to report the
    --version of SCons whenever the development version number changes.

  - Fix the ability to specify a target_factory of Dir() to a Builder,
    which the default create-a-directory Builder was interfering with.

  - Mark a directory as built if it's created as part of the preparation
    for another target, to avoid trying to build it again when it comes
    up in the target list.

  - Allow a function with the right calling signature to be put directly
    in an Environment's BUILDERS dictionary, making for easier creation
    and use of wrappers (pseudo-Builders) that call other Builders.

  - On Python 2.x, wrap lists of Nodes returned by Builders in a UserList
    object that adds a method that makes str() object return a string
    with all of the Nodes expanded to their path names.  (Builders under
    Python 1.5.2 still return lists to avoid TypeErrors when trying
    to extend() list, so Python 1.5.2 doesn't get pretty-printing of Node
    lists, but everything should still function.)

  - Allow Aliases to have actions that will be executed whenever
    any of the expanded Alias targets are out of date.

  - Fix expansion of env.Command() overrides within target and
    source file names.

  - Support easier customization of what's displayed by various default
    actions by adding lots of new construction variables: $ARCOMSTR,
    $ASCOMSTR, $ASPPCOMSTR, $BIBTEXCOMSTR, $BITKEEPERCOMSTR, $CCCOMSTR,
    $CVSCOMSTR, $CXXCOMSTR, $DCOMSTR, $DVIPDFCOMSTR, $F77COMSTR,
    $F90COMSTR, $F95COMSTR, $FORTRANCOMSTR, $GSCOMSTR, $JARCOMSTR,
    $JAVACCOMSTR, $JAVAHCOMSTR, $LATEXCOMSTR, $LEXCOMSTR, $LINKCOMSTR,
    $M4COMSTR, $MIDLCOMSTR, $P4COMSTR, $PCHCOMSTR, $PDFLATEXCOMSTR,
    $PDFTEXCOMSTR, $PSCOMSTR, $QT_MOCFROMCXXCOMSTR, $QT_MOCFROMHCOMSTR,
    $QT_UICCOMSTR, $RCCOMSTR, $REGSVRCOMSTR, $RCS_COCOMSTR, $RMICCOMSTR,
    $SCCSCOMSTR, $SHCCCOMSTR, $SHCXXCOMSTR, $SHF77COMSTR, $SHF90COMSTR,
    $SHF95COMSTR, $SHFORTRANCOMSTR, $SHLINKCOMSTR, $SWIGCOMSTR,
    $TARCOMSTR, $TEXCOMSTR, $YACCCOMSTR and $ZIPCOMSTR.

  - Add an optional "map" keyword argument to ListOption() that takes a
    dictionary to map user-specified values to legal values from the list
    (like EnumOption() already doee).

  - Add specific exceptions to try:-except: blocks without any listed,
    so that they won't catch and mask keyboard interrupts.

  - Make --debug={tree,dtree,stree} print something even when there's
    a build failure.

  - Fix how Scanners sort the found dependencies so that it doesn't
    matter whether the dependency file is in a Repository or not.
    This may cause recompilations upon upgrade to this version.

  - Make AlwaysBuild() work with Alias and Python value Nodes (making
    it much simpler to support aliases like "clean" that just invoke
    an arbitrary action).

  - Have env.ParseConfig() use AppendUnique() by default to suppress
    duplicate entries from multiple calls.  Add a "unique" keyword
    argument to allow the old behavior to be specified.

  - Allow the library modules imported by an SConscript file to get at
    all of the normally-available global functions and variables by saying
    "from SCons.Script import *".

  - Add a --debug=memoizer option to print Memoizer hit/mass statistics.

  - Allow more than one --debug= option to be set at a time.

  - Change --debug=count to report object counts before and after
    reading SConscript files and before and after building targets.

  - Change --debug=memory output to line up the numbers and to better
    match (more or less) the headers on the --debug=count columns.

  - Speed things up when there are lists of targets and/or sources by
    getting rid of some N^2 walks of the lists involved.

  - Cache evaluation of LazyActions so we don't create a new object
    for each invocation.

  - When scanning, don't create Nodes for include files that don't
    actually exist on disk.

  - Make supported global variables CScanner, DScanner, ProgramScanner and
    SourceFileScanner.  Make SourceFileScanner.add_scanner() a supported
    part of the public interface.  Keep the old SCons.Defaults.*Scan names
    around for a while longer since some people were already using them.

  - By default, don't scan directories for on-disk files.  Add a
    DirScanner global scanner that can be used in Builders or Command()
    calls that want source directory trees scanned for on-disk changes.
    Have the Tar() and Zip() Builders use the new DirScanner to preserve
    the behavior of rebuilding a .tar or .zip file if any file or
    directory under a source tree changes.  Add Command() support for
    a source_scanner keyword argument to Command() that can be set to
    DirScanner to get this behavior.

  - Documentation changes:  Explain that $CXXFLAGS contains $CCFLAGS
    by default.  Fix a bad target_factory example in the man page.
    Add appendices to the User's Guide to cover the available Tools,
    Builders and construction variables.  Comment out the build of
    the old Python 10 paper, which doesn't build on all systems and
    is old enough at this point that it probably isn't worth the
    effort to make it do so.

  From Wayne Lee:

  - Avoid "maximum recursion limit" errors when removing $(-$) pairs
    from long command lines.

  From Clive Levinson:

  - Make ParseConfig() recognize and add -mno-cygwin to $LINKFLAGS and
    $CCFLAGS, and -mwindows to $LINKFLAGS.

  From Michael McCracken:

  - Add a new "applelink" tool to handle the things like Frameworks and
    bundles that Apple has added to gcc for linking.

  - Use more appropriate default search lists of linkers, compilers and
    and other tools for the 'darwin' platform.

  - Add a LoadableModule Builder that builds a bundle on Mac OS X (Darwin)
    and a shared library on other systems.

  - Improve SWIG tests for use on Mac OS X (Darwin).

  From Elliot Murphy:

  - Enhance the tests to guarantee persistence of ListOption
    values in saved options files.

  - Supply the help text when -h is used with the -u, -U or -D options.

  From Christian Neeb:

  - Fix the Java parser's handling of string definitions to avoid ignoring
    subsequent code.

  From Han-Wen Nienhuys:

  - Optimize variable expansion by:  using the re.sub() method (when
    possible); not using "eval" for variables for which we can fetch the
    value directory; avoiding slowing substitution logic when there's no
    '$' in the string.

  From Gary Oberbrunner:

  - Add an Environment.Dump() method to print the contents of a
    construction environment.

  - Allow $LIBS (and similar variables) to contain explicit File Nodes.

  - Change ParseConfig to add the found library names directly to the
    $LIBS variable, instead of returning them.

  - Add ParseConfig() support for the -framework GNU linker option.

  - Add a PRINT_CMD_LINE_FUNC construction variable to allow people
    to filter (or log) command-line output.

  - Print an internal Python stack trace in response to an otherwise
    unexplained error when --debug=stacktrace is specified.

  - Add a --debug=findlibs option to print what's happening when
    the scanner is searching for libraries.

  - Allow Tool specifications to be passed a dictionary of keyword
    arguments.

  - Support an Options default value of None, in which case the variable
    will not be added to the construction environment unless it's set
    explicitly by the user or from an Options file.

  - Avoid copying __builtin__ values into a construction environment's
    dictionary when evaluating construction variables.

  - Add a new cross-platform intelc.py Tool that can detect and
    configure the Intel C++ v8 compiler on both Windows, where it's
    named icl, and Linux, where it's named icc.  It also checks that
    the directory specified in the Windows registry exists, and sets a
    new $INTEL_C_COMPILER_VERSION construction variable to identify the
    version being used.  (Niall Douglas contributed an early prototype
    of parts of this module.)

  - Fix the private Conftest._Have() function so it doesn't change
    non-alphanumeric characters to underscores.

  - Supply a better error message when a construction variable expansion
    has an unknown attribute.

  - Documentation changes:  Update the man page to describe use of
    filenames or Nodes in $LIBS.

  From Chris Pawling:

  - Have the linkloc tool use $MSVS_VERSION to select the Microsoft
    Visual Studio version to use.

  From Kevin Quick:

  - Fix the Builder name returned from ListBuilders and other instances
    of subclasses of the BuilderBase class.

  - Add Builders and construction variables to support rpcgen:
    RPCGenClient(), RPCGenHeader(), RPCGenService(), RPCGenXDR(),
    $RPCGEN, $RPCGENFLAGS, $RPCGENCLIENTFLAGS, $RPCGENHEADERFLAGS,
    $RPCGENSERVICEFLAGS, $RPCGENXDRFLAGS.

  - Update the man page to document that prefix and suffix Builder
    keyword arguments can be strings, callables or dictionaries.

  - Provide more info in the error message when a user tries to build
    a target multiple ways.

  - Fix Delete() when a file doesn't exist and must_exist=1.  (We were
    unintentionally dependent on a bug in versions of the Python shutil.py
    module prior to Python 2.3, which would generate an exception for
    a nonexistent file even when ignore_errors was set.)

  - Only replace a Node's builder with a non-null source builder.

  - Fix a stack trace when a suffix selection dictionary is passed
    an empty source file list.

  - Allow optional names to be attached to Builders, for default
    Builders that don't get attached to construction environments.

  - Fix problems with Parallel Task Exception handling.

  - Build targets in an associated BuildDir even if there are targets
    or subdirectories locally in the source directory.

  - If a FunctionAction has a callable class as its underlying Python
    function, use its strfunction() method (if any) to display the
    action.

  - Fix handling when BuildDir() exists but is unwriteable.  Add
    "Stop." to those error messages for consistency.

  - Catch incidents of bad builder creation (without an action) and
    supply meaningful error messages.

  - Fix handling of src_suffix values that aren't extensions (don't
    begin with a '.').

  - Don't retrieve files from a CacheDir, but report what would happen,
    when the -n option is used.

  - Use the source_scanner from the target Node, not the source node
    itself.

  - Internal Scanners fixes:  Make sure Scanners are only passed Nodes.
    Fix how a Scanner.Selector called its base class initialization.
    Make comparisons of Scanner objects more robust.  Add a name to
    an internal default ObjSourceScanner.

  - Add a deprecated warning for use of the old "scanner" keyword argument
    to Builder creation.

  - Improve the --debug=explain message when the build action changes.

  - Test enhancements in SourceCode.py, option-n.py, midl.py.  Better
    Command() and Scanner test coverage.  Improved test infrastructure
    for -c output.

  - Refactor the interface between Action and Executor objects to treat
    Actions atomically.

  - The --debug=presub option will now report the pre-substitution
    each action seprately, instead of reporting the entire list before
    executing the actions one by one.

  - The --debug=explain option explaining a changed action will now
    (more correctly) show pre-substitution action strings, instead of
    the commands with substituted file names.

  - A Node (file) will now be rebuilt if its PreAction or PostAction
    actions change.

  - Python Function actions now have their calling signature (target,
    source, env) reported correctly when displayed.

  - Fix BuildDir()/build_dir handling when the build_dir is underneath
    the source directory and trying to use entries from the build_dir
    as sources for other targets in the build-dir.

  - Fix hard-coding of JDK path names in various Java tests.

  - Handle Python stack traces consistently (stop at the SConscript stack
    frame, by default) even if the Python source code isn't available.

  - Improve the performance of the --debug={tree,dtree} options.

  - Add --debug=objects logging of creation of OverrideWarner,
    EnvironmentCopy and EnvironmentOverride objects.

  - Fix command-line expansion of Python Value Nodes.

  - Internal cleanups:  Remove an unnecessary scan argument.  Associate
    Scanners only with Builders, not nodes.  Apply overrides once when
    a Builder is called, not in multiple places.  Cache results from the
    Node.FS.get_suffix() and Node.get_build_env() methods.  Use the Python
    md5 modules' hexdigest() method, if there is one.  Have Taskmaster
    call get_stat() once for each Node and re-use the value instead of
    calling it each time it needs the value.  Have Node.depends_on()
    re-use the list from the children() method instead of calling it
    multiple times.

  - Use the correct scanner if the same source file is used for targets in
    two different environments with the same path but different scanners.

  - Collect logic for caching values in memory in a Memoizer class,
    which cleans up a lot of special-case code in various methods and
    caches additional values to speed up most configurations.

  - Add a PathAccept validator to the list of new canned PathOption
    validators.

  From Jeff Squyres:

  - Documentation changes:  Use $CPPDEFINES instead of $CCFLAGS in man
    page examples.

  From Levi Stephen:

  - Allow $JARCHDIR to be expanded to other construction variables.

  From Christoph Wiedemann:

  - Add an Environment.SetDefault() method that only sets values if
    they aren't already set.

  - Have the qt.py Tool not override variables already set by the user.

  - Add separate $QT_BINPATH, $QT_CPPPATH and $QT_LIBPATH variables
    so these can be set individually, instead of being hard-wired
    relative to $QTDIR.

  - The %TEMP% and %TMP% external environment variables are now propagated
    automatically to the command execution environment on Windows systems.

  - A new --config= command-line option allows explicit control of
    of when the Configure() tests are run:  --config=force forces all
    checks to be run, --config=cache uses all previously cached values,
    --config=auto (the default) runs tests only when dependency analysis
    determines it's necessary.

  - The Configure() subsystem can now write a config.h file with values
    like HAVE_STDIO_H, HAVE_LIBM, etc.

  - The Configure() subsystem now executes its checks silently when the
    -Q option is specified.

  - The Configure() subsystem now reports if a test result is being
    taken from cache, and prints the standard output and error output
    of tests even when cached.

  - Configure() test results are now reported as "yes" or "no" instead of
    "ok" or "failed."

  - Fixed traceback printing when calling the env.Configure() method
    instead of the Configure() global function.

  - The Configure() subsystem now caches build failures in a .sconsign
    file in the subdirectory, not a .cache file.  This may cause
    tests to be re-executed the first time after you install 0.97.

  - Additional significant internal cleanups in the Configure() subsystem
    and its tests.

  - Have the Qt Builder make uic-generated files dependent on the .ui.h
    file, if one exists.

  - Add a test to make sure that SCons source code does not contain
    try:-except: blocks that catch all errors, which potentially catch
    and mask keyboard interrupts.

  - Fix us of TargetSignatures('content') with the SConf subsystem.

  From Russell Yanofsky:

  - Add support for the Metrowerks Codewarrior compiler and linker
    (mwcc and mwld).



RELEASE 0.96.1 - Mon, 23 Aug 2004 12:55:50 +0000

  From Craig Bachelor:

  - Handle white space in the executable Python path name within in MSVS
    project files by quoting the path.

  - Correct the format of a GUID string in a solution (.dsw) file so
    MSVS can correctly "build enable" a project.

  From Steven Knight:

  - Add a must_exist flag to Delete() to let the user control whether
    it's an error if the specified entry doesn't exist.  The default
    behavior is now to silently do nothing if it doesn't exist.

  - Package up the new Platform/darwin.py, mistakenly left out of 0.96.

  - Make the scons.bat REM statements into @REM so they aren't printed.

  - Make the SCons packaging SConscript files platform independent.

  From Anthony Roach:

  - Fix scanning of pre-compiled header (.pch) files for #includes,
    broken in 0.96.



RELEASE 0.96 - Wed, 18 Aug 2004 13:36:40 +0000

  From Chad Austin:

  - Make the CacheDir() directory if it doesn't already exist.

  - Allow construction variable substitutions in $LIBS specifications.

  - Allow the emitter argument to a Builder() to be or expand to a list
    of emitter functions, which will be called in sequence.

  - Suppress null values in construction variables like $LIBS that use
    the internal _concat() function.

  - Remove .dll files from the construction variables searched for
    libraries that can be fed to Win32 compilers.

  From Chad Austin and Christoph Wiedemann:

  - Add support for a $RPATH variable to supply a list of directories
    to search for shared libraries when linking a program.  Used by
    the GNU and IRIX linkers (gnulink and sgilink).

  From Charles Crain:

  - Restore the ability to do construction variable substitutions in all
    kinds of *PATH variables, even when the substitution returns a Node
    or other object.

  From Tom Epperly:

  - Allow the Java() Builder to take more than one source directory.

  From Ralf W. Grosse-Kunstleve:

  - Have SConsignFile() use, by default, a custom "dblite.py" that we can
    control and guarantee to work on all Python versions (or nearly so).

  From Jonathan Gurley:

  - Add support for the newer "ifort" versions of the Intel Fortran
    Compiler for Linux.

  From Bob Halley:

  - Make the new *FLAGS variable type work with copied Environments.

  From Chris Hoeppler:

  - Initialize the name of a Scanner.Classic scanner correctly.

  From James Juhasz:

  - Add support for the .dylib shared library suffix and the -dynamiclib
    linker option on Mac OS X.

  From Steven Knight:

  - Add an Execute() method for executing actions directly.

  - Support passing environment override keyword arguments to Command().

  - Fix use of $MSVS_IGNORE_IDE_PATHS, which was broken when we added
    support for $MSVS_USE_MFC_DIRS last release.

  - Make env.Append() and env.Prepend() act like the underlying Python
    behavior when the variable being appended to is a UserList object.

  - Fix a regression that prevented the Command() global function in
    0.95 from working with command-line strings as actions.

  - Fix checking out a file from a source code management system when
    the env.SourceCode() method was called with an individual file name
    or node, not a directory name or node.

  - Enhance the Task.make_ready() method to create a list of the
    out-of-date Nodes for the task for use by the wrapping interface.

  - Allow Scanners to pull the list of suffixes from the construction
    environment when the "skeys" keyword argument is a string containing
    a construction variable to be expanded.

  - Support new $CPPSUFFIXES, $DSUFFIXES $FORTRANSUFFIXES, and
    $IDLSUFFIXES.  construction variables that contain the default list
    of suffixes to be scanned by a given type of scanner, allowing these
    suffix lists to be easily added to or overridden.

  - Speed up Node creation when calling a Builder by comparing whether two
    Environments are the same object, not if their underlying dictionaries
    are equivalent.

  - Add a --debug=explain option that reports the reason(s) why SCons
    thinks it must rebuild something.

  - Add support for functions that return platform-independent Actions
    to Chmod(), Copy(), Delete(), Mkdir(), Move() and Touch() files
    and/or directories.  Like any other Actions, the returned Action
    object may be executed directly using the Execute() global function
    or env.Execute() environment method, or may be used as a Builder
    action or in an env.Command() action list.

  - Add support for the strfunction argument to all types of Actions:
    CommandAction, ListAction, and CommandGeneratorAction.

  - Speed up turning file system Nodes into strings by caching the
    values after we're finished reading the SConscript files.

  - Have ParseConfig() recognize and supporting adding the -Wa, -Wl,
    and -Wp, flags to ASFLAGS, LINKFLAGS and CPPFLAGS, respectively.

  - Change the .sconsign format and the checks for whether a Node is
    up-to-date to make dependency checks more efficient and correct.

  - Add wrapper Actions to SCons.Defaults for $ASCOM, $ASPPCOM, $LINKCOM,
    $SHLINKCOM, $ARCOM, $LEXCOM and $YACCCOM.  This makes it possible
    to replace the default print behavior with a custom strfunction()
    for each of these.

  - When a Node has been built, don't walk the whole tree back to delete
    the parents's implicit dependencies, let returning up the normal
    Taskmaster descent take care of it for us.

  - Add documented support for separate target_scanner and source_scanner
    arguments to Builder creation, which allows different scanners to
    be applied to source files

  - Don't re-install or (re-generate) .h files when a subsidiary #included
    .h file changes.  This eliminates incorrect circular dependencies
    with .h files generated from other source files.

  - Slim down the internal Sig.Calculator class by eliminating methods
    whose functionality is now covered by Node methods.

  - Document use of the target_factory and source_factory keyword
    arguments when creating Builder objects.  Enhance Dir Nodes so that
    they can be created with user-specified Builder objects.

  - Don't blow up with stack trace when the external $PATH environment
    variable isn't set.

  - Make Builder calls return lists all the time, even if there's only
    one target.  This keeps things consistent and easier to program to
    across platforms.

  - Add a Flatten() function to make it easier to deal with the Builders
    all returning lists of targets, not individual targets.

  - Performance optimizations in Node.FS.__doLookup().

  - Man page fixes:  formatting typos, misspellings, bad example.

  - User's Guide fixes: Fix the signatures of the various example
    *Options() calls.  Triple-quote properly a multi-line Split example.

  - User's Guide additions:  Chapter describing File and Directory
    Nodes.  Section describing declarative nature of SCons functions in
    SConscript files.  Better organization and clarification of points
    raised by Robert P. J. Day.  Chapter describing SConf (Autoconf-like)
    functionality.  Chapter describing how to install Python and
    SCons.  Chapter describing Java builds.

  From Chris Murray:

  - Add a .win32 attribute to force file names to expand with
    Windows backslash path separators.

  - Fix escaping file names on command lines when the expansion is
    concatenated with another string.

  - Add support for Fortran 90 and Fortran 95.  This adds $FORTRAN*
    variables that specify a default compiler, command-line, flags,
    etc. for all Fortran versions, plus separate $F90* and $F95*
    variables for when different compilers/flags/etc. must be specified
    for different Fortran versions.

  - Have individual tools that create libraries override the default
    $LIBPREFIX and $LIBSUFFIX values set by the platform.  This makes
    it easier to use Microsoft Visual Studio tools on a CygWin platform.

  From Gary Oberbrunner:

  - Add a --debug=presub option to print actions prior to substitution.

  - Add a warning upon use of the override keywords "targets" and
    "sources" when calling Builders.  These are usually mistakes which
    are otherwise silently (and confusingly) turned into construction
    variable overrides.

  - Try to find the ICL license file path name in the external environment
    and the registry before resorting to the hard-coded path name.

  - Add support for fetching command-line keyword=value arguments in
    order from an ARGLIST list.

  - Avoid stack traces when trying to read dangling symlinks.

  - Treat file "extensions" that only contain digits as part of the
    file basename.  This supports version numbers as part of shared
    library names, for example.

  - Avoid problems when there are null entries (None or '') in tool
    lists or CPPPATH.

  - Add an example and explanation of how to use "tools = ['default', ..."
    when creating a construction environment.

  - Add a section describing File and Directory Nodes and some of their
    attributes and methods.

  - Have ParseConfig() add a returned -pthread flag to both $CCFLAGS
    and $LINKFLAGS.

  - Fix some test portability issues on Mac OS X (darwin).

  From Simon Perkins:

  - Fix a bug introduced in building shared libraries under MinGW.

  From Kevin Quick:

  - Handling SCons exceptions according to Pythonic standards.

  - Fix test/chained-build.py on systems that execute within one second.

  - Fix tests on systems where 'ar' warns about archive creation.

  From Anthony Roach:

  - Fix use of the --implicit-cache option with timestamp signatures.

  - If Visual Studio is installed, assume the C/C++ compiler, the linker
    and the MIDL compiler that comes with it are available, too.

  - Better error messages when evaluating a construction variable
    expansion yields a Python syntax error.

  - Change the generation of PDB files when using Visual Studio from
    compile time to link time.

  From sam th:

  - Allow SConf.CheckLib() to search a list of libraries, like the
    Autoconf AC_SEARCH_LIBS macro.

  - Allow the env.WhereIs() method to take a "reject" argument to
    let it weed out specific path names.

  From Christoph Wiedemann:

  - Add new Moc() and Uic() Builders for more explicit control over
    Qt builds, plus new construction variables to control them:
    $QT_AUTOSCAN, $QT_DEBUG, $QT_MOCCXXPREFIX, $QT_MOCCXXSUFFIX,
    $QT_MOCHPREFIX, $QT_MOCHSUFFIX, $QT_UICDECLPREFIX, $QT_UICDECLSUFFIX,
    $QT_UICIMPLPREFIX, $QT_UICIMPLSUFFIX and $QT_UISUFFIX.

  - Add a new single_source keyword argument for Builders that enforces
    a single source file on calls to the Builder.



RELEASE 0.95 - Mon, 08 Mar 2004 06:43:20 -0600

  From Chad Austin:

  - Replace print statements with calls to sys.stdout.write() so output
    lines stay together when -j is used.

  - Add portability fixes for a number of tests.

  - Accomodate the fact that Cygwin's os.path.normcase() lies about
    the underlying system being case-sensitive.

  - Fix an incorrect _concat() call in the $RCINCFLAGS definition for
    the mingw Tool.

  - Fix a problem with the msvc tool with Python versions prior to 2.3.

  - Add support for a "toolpath" Tool() and Environment keyword that
    allows Tool modules to be found in specified local directories.

  - Work around Cygwin Python's silly fiction that it's using a
    case-sensitive file system.

  - More robust handling of data in VCComponents.dat.

  - If the "env" command is available, spawn commands with the more
    general "env -" instead of "env -i".

  From Kerim Borchaev:

  - Fix a typo in a msvc.py's registry lookup:  "VCComponents.dat", not
    "VSComponents.dat".

  From Chris Burghart:

  - Fix the ability to save/restore a PackageOption to a file.

  From Steve Christensen:

  - Update the MSVS .NET and MSVC 6.0/7.0 path detection.

  From David M. Cooke:

  - Make the Fortran scanner case-insensitive for the INCLUDE string.

  From Charles Crain:

  - If no version of MSVC is detected but the tool is specified,
    use the MSVC 6.0 paths by default.

  - Ignore any "6.1" version of MSVC found in the registry; this is a
    phony version number (created by later service packs?) and would
    throw off the logic if the user had any non-default paths configure.

  - Correctly detect if the user has independently configured the MSVC
    "include," "lib" or "path" in the registry and use the appropriate
    values.  Previously, SCons would only use the values if all three
    were set in the registry.

  - Make sure side-effect nodes are prepare()d before building their
    corresponding target.

  - Preserve the ability to call BuildDir() multiple times with the
    same target and source directory arguments.

  From Andy Friesen:

  - Add support for the Digital Mars "D" programming language.

  From Scott Lystig Fritchie:

  - Fix the ability to use a custom _concat() function in the
    construction environment when calling _stripixes().

  - Make the message about ignoring a missing SConscript file into a
    suppressable Warning, not a hard-coded sys.stderr.write().

  - If a builder can be called multiple times for a target (because
    the sources and overrides are identical, or it's a builder with the
    "multi" flag set), allow the builder to be called through multiple
    environments so long as the builders have the same signature for
    the environments in questions (that is, they're the same action).

  From Bob Halley:

  - When multiple targets are built by a single action, retrieve all
    of them from cache, not just the first target, and exec the build
    command if any of the targets isn't present in the cache.

  From Zephaniah Hull:

  - Fix command-line ARGUMENTS with multiple = in them.

  From Steven Knight:

  - Fix EnsureSConsVersion() so it checks against the SCons version,
    not the Python version, on Pythons with sys.version_info.

  - Don't swallow the AttributeError when someone uses an expansion like
    $TARGET.bak, so we can supply a more informative error message.

  - Fix an odd double-quote escape sequence in the man page.

  - Fix looking up a naked drive letter as a directory (Dir('C:')).

  - Support using File nodes in the LIBS construction variable.

  - Allow the LIBS construction variable to be a single string or File
    node, not a list, when only one library is needed.

  - Fix typos in the man page:  JAVACHDIR => JARCHDIR; add "for_signature"
    to the __call__() example in the "Variable Substitution" section.

  - Correct error message spellings of "non-existant" to "non-existent."

  - When scanning for libraries to link with, don't append $LIBPREFIXES
    or $LIBSUFFIXES values to the $LIBS values if they're already present.

  - Add a ZIPCOMPRESSION construction variable to control whether the
    internal Python action for the Zip Builder compresses the file or
    not.  The default value is zipfile.ZIP_DEFLATED, which generates
    a compressed file.

  - Refactor construction variable expansion to support recursive
    expansion of variables (e.g. CCFLAGS = "$CCFLAGS -g") without going
    into an infinite loop.  Support this in all construction variable
    overrides, as well as when copying Environments.

  - Fix calling Configure() from more than one subsidiary SConscript file.

  - Fix the env.Action() method so it returns the correct type of
    Action for its argument(s).

  - Fix specifying .class files as input to JavaH with the .class suffix
    when they weren't generated using the Java Builder.

  - Make the check for whether all of the objects going into a
    SharedLibrary() are shared work even if the object was built in a
    previous run.

  - Supply meaningful error messages, not stack traces, if we try to add
    a non-Node as a source, dependency, or ignored dependency of a Node.

  - Generate MSVS Project files that re-invoke SCons properly regardless
    of whether the file was built via scons.bat or scons.py.
    (Thanks to Niall Douglas for contributing code and testing.)

  - Fix TestCmd.py, runtest.py and specific tests to accomodate being
    run from directories whose paths include white space.

  - Provide a more useful error message if a construction variable
    expansion contains a syntax error during evaluation.

  - Fix transparent checkout of implicit dependency files from SCCS
    and RCS.

  - Added new --debug=count, --debug=memory and --debug=objects options.
    --debug=count and --debug=objects only print anything when run
    under Python 2.1 or later.

  - Deprecate the "overrides" keyword argument to Builder() creation
    in favor of using keyword argument values directly (like we do
    for builder execution and the like).

  - Always use the Builder overrides in substitutions, not just if
    there isn't a target-specific environment.

  - Add new "rsrcpath" and "rsrcdir" and attributes to $TARGET/$SOURCE,
    so Builder command lines can find things in Repository source
    directories when using BuildDir.

  - Fix the M4 Builder so that it chdirs to the Repository directory
    when the input file is in the source directory of a BuildDir.

  - Save memory at build time by allowing Nodes to delete their build
    environments after they've been built.

  - Add AppendUnique() and PrependUnique() Environment methods, which
    add values to construction variables like Append() and Prepend()
    do, but suppress any duplicate elements in the list.

  - Allow the 'qt' tool to still be used successfully from a copied
    Environment.  The include and library directories previously ended up
    having the same string re-appended to the end, yielding an incorrect
    path name.

  - Supply a more descriptive error message when the source for a target
    can't be found.

  - Initialize all *FLAGS variables with objects do the right thing with
    appending flags as strings or lists.

  - Make things like ${TARGET.dir} work in *PATH construction variables.

  - Allow a $MSVS_USE_MFC_DIRS construction variable to control whether
    ATL and MFC directories are included in the default INCLUDE and
    LIB paths.

  - Document the dbm_module argument to the SConsignFile() function.

  From Vincent Risi:

  - Add support for the bcc32, ilink32 and tlib Borland tools.

  From Anthony Roach:

  - Supply an error message if the user tries to configure a BuildDir
    for a directory that already has one.

  - Remove documentation of the still-unimplemented -e option.

  - Add -H help text listing the legal --debug values.

  - Don't choke if a construction variable is a non-string value.

  - Build Type Libraries in the target directory, not the source
    directory.

  - Add an appendix to the User's Guide showing how to accomplish
    various common tasks in Python.

  From Greg Spencer:

  - Add support for Microsoft Visual Studio 2003 (version 7.1).

  - Evaluate $MSVSPROJECTSUFFIX and $MSVSSOLUTIONSUFFIX when the Builder
    is invoked, not when the tool is initialized.

  From Christoph Wiedemann:

  - When compiling Qt, make sure the moc_*.cc files are compiled using
    the flags from the environment used to specify the target, not
    the environment that first has the Qt Builders attached.



RELEASE 0.94 - Fri, 07 Nov 2003 05:29:48 -0600

  From Hartmut Goebel:

  - Add several new types of canned functions to help create options:
    BoolOption(), EnumOption(), ListOption(), PackageOption(),
    PathOption().

  From Steven Knight:

  - Fix use of CPPDEFINES with C++ source files.

  - Fix env.Append() when the operand is an object with a __cmp__()
    method (like a Scanner instance).

  - Fix subclassing the Environment and Scanner classes.

  - Add BUILD_TARGETS, COMMAND_LINE_TARGETS and DEFAULT_TARGETS variables.

  From Steve Leblanc:

  - SGI fixes:  Fix C++ compilation, add a separate Tool/sgic++.py module.

  From Gary Oberbrunner:

  - Fix how the man page un-indents after examples in some browsers.

  From Vincent Risi:

  - Fix the C and C++ tool specifications for AIX.



RELEASE 0.93 - Thu, 23 Oct 2003 07:26:55 -0500

  From J.T. Conklin:

  - On POSIX, execute commands with the more modern os.spawnvpe()
    function, if it's available.

  - Scan .S, .spp and .SPP files for C preprocessor dependencies.

  - Refactor the Job.Parallel() class to use a thread pool without a
    condition variable.  This improves parallel build performance and
    handles keyboard interrupts properly when -j is used.

  From Charles Crain:

  - Add support for a JARCHDIR variable to control changing to a
    directory using the jar -C option.

  - Add support for detecting Java manifest files when using jar,
    and specifying them using the jar m flag.

  - Fix some Python 2.2 specific things in various tool modules.

  - Support directories as build sources, so that a rebuild of a target
    can be triggered if anything underneath the directory changes.

  - Have the scons.bat and scons.py files look for the SCons modules
    in site-packages as well.

  From Christian Engel:

  - Support more flexible inclusion of separate C and C++ compilers.

  - Use package management tools on AIX and Solaris to find where
    the comilers are installed, and what version they are.

  - Add support for CCVERSION and CXXVERSION variables for a number
    of C and C++ compilers.

  From Sergey Fogel:

  - Add test cases for the new capabilities to run bibtex and to rerun
    latex as needed.

  From Ralf W. Grosse-Kunstleve:

  - Accomodate anydbm modules that don't have a sync() method.

  - Allow SConsignFile() to take an argument specifying the DBM
    module to be used.

  From Stephen Kennedy:

  - Add support for a configurable global .sconsign.dbm file which
    can be used to avoid cluttering each directory with an individual
    .sconsign file.

  From John Johnson:

  - Fix (re-)scanning of dependencies in generated or installed
    header files.

  From Steven Knight:

  - The -Q option suppressed too many messages; fix it so that it only
    suppresses the Reading/Building messages.

  - Support #include when there's no space before the opening quote
    or angle bracket.

  - Accomodate alphanumeric version strings in EnsurePythonVersion().

  - Support arbitrary expansion of construction variables within
    file and directory arguments to Builder calls and Environment methods.

  - Add Environment-method versions of the following global functions:
    Action(), AddPostAction(), AddPreAction(), Alias(), Builder(),
    BuildDir(), CacheDir(), Clean(), Configure(), Default(),
    EnsurePythonVersion(), EnsureSConsVersion(), Environment(),
    Exit(), Export(), FindFile(), GetBuildPath(), GetOption(), Help(),
    Import(), Literal(), Local(), Platform(), Repository(), Scanner(),
    SConscriptChdir(), SConsignFile(), SetOption(), SourceSignatures(),
    Split(), TargetSignatures(), Tool(), Value().

  - Add the following global functions that correspond to the same-named
    Environment methods:  AlwaysBuild(), Command(), Depends(), Ignore(),
    Install(), InstallAs(), Precious(), SideEffect() and SourceCode().

  - Add the following global functions that correspond to the default
    Builder methods supported by SCons: CFile(), CXXFile(), DVI(), Jar(),
    Java(), JavaH(), Library(), M4(), MSVSProject(), Object(), PCH(),
    PDF(), PostScript(), Program(), RES(), RMIC(), SharedLibrary(),
    SharedObject(), StaticLibrary(), StaticObject(), Tar(), TypeLibrary()
    and Zip().

  - Rearrange the man page to show construction environment methods and
    global functions in the same list, and to explain the difference.

  - Alphabetize the explanations of the builder methods in the man page.

  - Rename the Environment.Environment class to Enviroment.Base.
    Allow the wrapping interface to extend an Environment by using its own
    subclass of Environment.Base and setting a new Environment.Environment
    variable as the calling entry point.

  - Deprecate the ParseConfig() global function in favor of a same-named
    construction environment method.

  - Allow the Environment.WhereIs() method to take explicit path and
    pathext arguments (like the underlying SCons.Util.WhereIs() function).

  - Remove the long-obsolete {Get,Set}CommandHandler() functions.

  - Enhance env.Append() to suppress null values when appropriate.

  - Fix ParseConfig() so it works regardless of initial construction
    variable values.

    Extend CheckHeader(), CheckCHeader(), CheckCXXHeader() and
    CheckLibWithHeader() to accept a list of header files that will be
    #included in the test.  The last one in the list is assumed to be
    the one being checked for.  (Prototype code contributed by Gerard
    Patel and Niall Douglas).

  - Supply a warning when -j is used and threading isn't built in to
    the current version of Python.

  - First release of the User's Guide (finally, and despite a lot
    of things still missing from it...).

  From Clark McGrew:

  - Generalize the action for .tex files so that it will decide whether
    a file is TeX or LaTeX, check the .aux output to decide if it should
    run bibtex, and check the .log output to re-run LaTeX if needed.

  From Bram Moolenaar:

  - Split the non-SCons-specific functionality from SConf.py to a new,
    re-usable Conftest.py module.

  From Gary Oberbrunner:

  - Allow a directory to be the target or source or dependency of a
    Depends(), Ignore(), Precious() or SideEffect() call.

  From Gerard Patel:

  - Use the %{_mandir} macro when building our RPM package.

  From Marko Rauhamaa:

  - Have the closing message say "...terminated because of errors" if
    there were any.

  From Anthony Roach:

  - On Win32 systems, only use "rm" to delete files if Cygwin is being
    used.   ("rm" doesn't understand Win32-format path names.)

  From Christoph Wiedemann:

  - Fix test/SWIG.py to find the Python include directory in all cases.

  - Fix a bug in detection of Qt installed on the local system.

  - Support returning Python 2.3 BooleanType values from Configure checks.

  - Provide an error message if someone mistakenly tries to call a
    Configure check from within a Builder function.

  - Support calling a Builder when a Configure context is still open.

  - Handle interrupts better by eliminating all try:-except: blocks
    which caught any and all exceptions, including KeyboardInterrupt.

  - Add a --duplicate= option to control how files are duplicated.



RELEASE 0.92 - Wed, 20 Aug 2003 03:45:28 -0500

  From Charles Crain and Gary Oberbrunner:

  - Fix Tool import problems with the Intel and PharLap linkers.

  From Steven Knight

  - Refactor the DictCmdGenerator class to be a Selector subclass.

  - Allow the DefaultEnvironment() function to take arguments and pass
    them to instantiation of the default construction environment.

  - Update the Debian package so it uses Python 2.2 and more closely
    resembles the currently official Debian packaging info.

  From Gerard Patel

  - When the yacc -d flag is used, take the .h file base name from the
    target .c file, not the source (matching what yacc does).



RELEASE 0.91 - Thu, 14 Aug 2003 13:00:44 -0500

  From Chad Austin:

  - Support specifying a list of tools when calling Environment.Copy().

  - Give a Value Nodes a timestamp of the system time when they're
    created, so they'll work when using timestamp-based signatures.

  - Add a DefaultEnvironment() function that only creates a default
    environment on-demand (for fetching source files, e.g.).

  - Portability fix for test/M4.py.

  From Steven Knight:

  - Tighten up the scons -H help output.

  - When the input yacc file ends in .yy and the -d flag is specified,
    recognize that a .hpp file (not a .h file) will be created.

  - Make builder prefixes work correctly when deducing a target
    from a source file name in another directory.

  - Documentation fixes: typo in the man page; explain up-front about
    not propagating the external environment.

  - Use "cvs co -d" instead of "cvs co -p >" when checking out something
    from CVS with a specified module name.  This avoids zero-length
    files when there is a checkout error.

  - Add an "sconsign" script to print the contents of .sconsign files.

  - Speed up maintaining the various lists of Node children by using
    dictionaries to avoid "x in list" searches.

  - Cache the computed list of Node children minus those being Ignored
    so it's only calculated once.

  - Fix use of the --cache-show option when building a Program()
    (or using any other arbitrary action) by making sure all Action
    instances have strfunction() methods.

  - Allow the source of Command() to be a directory.

  - Better error handling of things like raw TypeErrors in SConscripts.

  - When installing using "setup.py install --prefix=", suppress the
    distutils warning message about adding the (incorrect) library
    directory to your search path.

  - Correct the spelling of the "validater" option to "validator."
    Add a DeprecatedWarning when the old spelling is used.

  - Allow a Builder's emitter to be a dictionary that maps source file
    suffixes to emitter functions, using the suffix of the first file
    in the source list to pick the right one.

  - Refactor the creation of the Program, *Object and *Library Builders
    so that they're moved out of SCons.Defaults and created on demand.

  - Don't split SConscript file names on white space.

  - Document the SConscript function's "dirs" and "name" keywords.

  - Remove the internal (and superfluous) SCons.Util.argmunge() function.

  - Add /TP to the default CXXFLAGS for msvc, so it can compile all
    of the suffixes we use as C++ files.

  - Allow the "prefix" and "suffix" attributes of a Builder to be
    callable objects that return generated strings, or dictionaries
    that map a source file suffix to the right prefix/suffix.

  - Support a MAXLINELINELENGTH construction variable on Win32 systems
    to control when a temporary file is used for long command lines.

  - Make how we build .rpm packages not depend on the installation
    locations from the distutils being used.

  - When deducing a target Node, create it directly from the first
    source Node, not by trying to create the right string to pass to
    arg2nodes().

  - Add support for SWIG.

  From Bram Moolenaar:

  - Test portability fixes for FreeBSD.

  From Gary Oberbrunner:

  - Report the target being built in error messages when building
    multiple sources from different extensions, or when the target file
    extension can't be deduced, or when we don't have an action for a
    file suffix.

  - Provide helpful error messages when the arguments to env.Install()
    are incorrect.

  - Fix the value returned by the Node.prevsiginfo() method to conform
    to a previous change when checking whether a node is current.

  - Supply a stack trace if the Taskmaster catches an exception.

  - When using a temporary file for a long link line on Win32 systems,
    (also) print the command line that is being executed through the
    temporary file.

  - Initialize the LIB environment variable when using the Intel
    compiler (icl).

  - Documentation fixes:  better explain the AlwaysBuild() function.

  From Laurent Pelecq:

  - When the -debug=pdb option is specified, use pdb.Pdb().runcall() to
    call pdb directly, don't call Python recursively.

  From Ben Scott:

  - Add support for a platform-independent CPPDEFINES variable.

  From Christoph Wiedemann:

  - Have the g++ Tool actually use g++ in preference to c++.

  - Have the gcc Tool actually use gcc in preference to cc.

  - Add a gnutools.py test of the GNU tool chain.

  - Be smarter about linking: use $CC by default and $CXX only if we're
    linking with any C++ objects.

  - Avoid SCons hanging when a piped command has a lot of output to read.

  - Add QT support for preprocessing .ui files into .c files.



RELEASE 0.90 - Wed, 25 Jun 2003 14:24:52 -0500

  From Chad Austin:

  - Fix the _concat() documentation, and add a test for it.

  - Portability fixes for non-GNU versions of lex and yacc.

  From Matt Balvin:

  - Fix handling of library prefixes when the subdirectory matches
    the prefix.

  From Timothee Bessett:

  - Add an M4 Builder.

  From Charles Crain:

  - Use '.lnk' as the suffix on the temporary file for linking long
    command lines (necessary for the Phar Lap linkloc linker).

  - Save non-string Options values as their actual type.

  - Save Options string values that contain a single quote correctly.

  - Save any Options values that are changed from the default
    Environment values, not just ones changed on the command line or in
    an Options file.

  - Make closing the Options file descriptor exception-safe.

  From Steven Knight:

  - SCons now enforces (with an error) that construction variables
    must have the same form as valid Python identifiers.

  - Fix man page bugs: remove duplicate AddPostAction() description;
    document no_import_lib; mention that CPPFLAGS does not contain
    $_CPPINCFLAGS; mention that F77FLAGS does not contain $_F77INCFLAGS;
    mention that LINKFLAGS and SHLINKFLAGS contains neither $_LIBFLAGS
    nor $_LIBDIRFLAGS.

  - Eliminate a dependency on the distutils.fancy_getopt module by
    copying and pasting its wrap_text() function directly.

  - Make the Script.Options() subclass match the underlying base class
    implementation.

  - When reporting a target is up to date, quote the target like make
    (backquote-quote) instead of with double quotes.

  - Fix handling of ../* targets when using -U, -D or -u.

  From Steve Leblanc:

  - Don't update the .sconsign files when run with -n.

  From Gary Oberbrunner:

  - Add support for the Intel C Compiler (icl.exe).

  From Anthony Roach

  - Fix Import('*').

  From David Snopek

  - Fix use of SConf in paths with white space in them.

  - Add CheckFunc and CheckType functionality to SConf.

  - Fix use of SConf with Builders that return a list of nodes.

  From David Snopek and Christoph Wiedemann

  - Fix use of the SConf subsystem with SConscriptChdir().

  From Greg Spencer

  - Check for the existence of MS Visual Studio on disk before using it,
    to avoid getting fooled by leftover junk in the registry.

  - Add support for MSVC++ .NET.

  - Add support for MS Visual Studio project files (DSP, DSW,
    SLN and VCPROJ files).

  From Christoph Wiedemann

  - SConf now works correctly when the -n and -q options are used.



RELEASE 0.14 - Wed, 21 May 2003 05:16:32 -0500

  From Chad Austin:

  - Use .dll (not .so) for shared libraries on Cygwin; use -fPIC
    when compiling them.

  - Use 'rm' to remove files under Cygwin.

  - Add a PLATFORM variable to construction environments.

  - Remove the "platform" argument from tool specifications.

  - Propogate PYTHONPATH when running the regression tests so distutils
    can be found in non-standard locations.

  - Using MSVC long command-line linking when running Cygwin.

  - Portability fixes for a lot of tests.

  - Add a Value Node class for dependencies on in-core Python values.

  From Allen Bierbaum:

  - Pass an Environment to the Options validator method, and
    add an Options.Save() method.

  From Steve Christensen:

  - Add an optional sort function argument to the GenerateHelpText()
    Options function.

  - Evaluate the "varlist" variables when computing the signature of a
    function action.

  From Charles Crain:

  - Parse the source .java files for class names (including inner class
    names) to figure out the target .class files that will be created.

  - Make Java support work with Repositories and SConscriptChdir(0).

  - Pass Nodes, not strings, to Builder emitter functions.

  - Refactor command-line interpolation and signature calculation
    so we can use real Node attributes.

  From Steven Knight:

  - Add Java support (javac, javah, jar and rmic).

  - Propagate the external SYSTEMROOT environment variable into ENV on
    Win32 systems, so external commands that use sockets will work.

  - Add a .posix attribute to PathList expansions.

  - Check out CVS source files using POSIX path names (forward slashes
    as separators) even on Win32.

  - Add Node.clear() and Node.FS.Entry.clear() methods to wipe out a
    Node's state, allowing it to be re-evaluated by continuous
    integration build interfaces.

  - Change the name of the Set{Build,Content}SignatureType() functions
    to {Target,Source}Signatures().  Deprecate the old names but support
    them for backwards compatibility.

  - Add internal SCons.Node.FS.{Dir,File}.Entry() methods.

  - Interpolate the null string if an out-of-range subscript is used
    for a construction variable.

  - Fix the internal Link function so that it properly links or copies
    files in subsidiary BuildDir directories.

  - Refactor the internal representation of a single execution instance
    of an action to eliminate redundant signature calculations.

  - Eliminate redundant signature calculations for Nodes.

  - Optimize out calling hasattr() before accessing attributes.

  - Say "Cleaning targets" (not "Building...") when the -c option is
    used.

  From Damyan Pepper:

  - Quote the "Entering directory" message like Make.

  From Stefan Reichor:

  - Add support for using Ghostscript to convert Postscript to PDF files.

  From Anthony Roach:

  - Add a standalone "Alias" function (separate from an Environment).

  - Make Export() work for local variables.

  - Support passing a dictionary to Export().

  - Support Import('*') to import everything that's been Export()ed.

  - Fix an undefined exitvalmap on Win32 systems.

  - Support new SetOption() and GetOption() functions for setting
    various command-line options from with an SConscript file.

  - Deprecate the old SetJobs() and GetJobs() functions in favor of
    using the new generic {Set,Get}Option() functions.

  - Fix a number of tests that searched for a Fortran compiler using the
    external PATH instead of what SCons would use.

  - Fix the interaction of SideEffect() and BuildDir() so that (for
    example) PDB files get put correctly in a BuildDir().

  From David Snopek:

  - Contribute the "Autoscons" code for Autoconf-like checking for
    the existence of libraries, header files and the like.

  - Have the Tool() function add the tool name to the $TOOLS
    construction variable.

  From Greg Spencer:

  - Support the C preprocessor #import statement.

  - Allow the SharedLibrary() Builder on Win32 systems to be able to
    register a newly-built dll using regsvr32.

  - Add a Builder for Windows type library (.tlb) files from IDL files.

  - Add an IDL scanner.

  - Refactor the Fortran, C and IDL scanners to share common logic.

  - Add .srcpath and .srcdir attributes to $TARGET and $SOURCE.

  From Christoph Wiedemann:

  - Integrate David Snopek's "Autoscons" code as the new SConf
    configuration subsystem, including caching of values between
    runs (using normal SCons dependency mechanisms), tests, and
    documentation.



RELEASE 0.13 - Mon, 31 Mar 2003 20:22:00 -0600

  From Charles Crain:

  - Fix a bug when BuildDir(duplicate=0) is used and SConscript
    files are called from within other SConscript files.

  - Support (older) versions of Perforce which don't set the Windows
    registry.



RELEASE 0.12 - Thu, 27 Mar 2003 23:52:09 -0600

  From Charles Crain:

  - Added support for the Perforce source code management system.

  - Fix str(Node.FS) so that it returns a path relative to the calling
    SConscript file's directory, not the top-level directory.

  - Added support for a separate src_dir argument to SConscript()
    that allows explicit specification of where the source files
    for an SConscript file can be found.

  - Support more easily re-usable flavors of command generators by
    calling callable variables when strings are expanded.

  From Steven Knight:

  - Added an INSTALL construction variable that can be set to a function
    to control how the Install() and InstallAs() Builders install files.
    The default INSTALL function now copies, not links, files.

  - Remove deprecated features:  the "name" argument to Builder objects,
    and the Environment.Update() method.

  - Add an Environment.SourceCode() method to support fetching files
    from source code systems.  Add factory methods that create Builders
    to support BitKeeper, CVS, RCS, and SCCS.  Add support for fetching
    files from RCS or SCCS transparently (like GNU Make).

  - Make the internal to_String() function more efficient.

  - Make the error message the same as other build errors when there's a
    problem unlinking a target file in preparation for it being built.

  - Make TARGET, TARGETS, SOURCE and SOURCES reserved variable names and
    warn if the user tries to set them in a construction environment.

  - Add support for Tar and Zip files.

  - Better documentation of the different ways to export variables to a
    subsidiary SConscript file.  Fix documentation bugs in a tools
    example, places that still assumed SCons split strings on white
    space, and typos.

  - Support fetching arbitrary files from the TARGETS or SOURCES lists
    (e.g. ${SOURCES[2]}) when calculating the build signature of a
    command.

  - Don't silently swallow exceptions thrown by Scanners (or other
    exceptions while finding a node's dependent children).

  - Push files to CacheDir() before calling the superclass built()
    method (which may clear the build signature as part of clearing
    cached implicit dependencies, if the file has a source scanner).
    (Bug reported by Jeff Petkau.)

  - Raise an internal error if we attempt to push a file to CacheDir()
    with a build signature of None.

  - Add an explicit Exit() function for terminating early.

  - Change the documentation to correctly describe that the -f option
    doesn't change to the directory in which the specified file lives.

  - Support changing directories locally with SConscript directory
    path names relative to any SConstruct file specified with -f.
    This allows you to build in another directory by simply changing
    there and pointing at the SConstruct file in another directory.

  - Change the default SConscriptChdir() behavior to change to the
    SConscript directory while it's being read.

  - Fix an exception thrown when the -U option was used with no
    Default() target specified.

  - Fix -u so that it builds things in corresponding build directories
    when used in a source directory.

  From Lachlan O'Dea:

  - Add SharedObject() support to the masm tool.

  - Fix WhereIs() to return normalized paths.

  From Jeff Petkau:

  - Don't copy a built file to a CacheDir() if it's already there.

  - Avoid partial copies of built files in a CacheDir() by copying
    to a temporary file and renaming.

  From Anthony Roach:

  - Fix incorrect dependency-cycle errors when an Aliased source doesn't
    exist.



RELEASE 0.11 - Tue, 11 Feb 2003 05:24:33 -0600

  From Chad Austin:

  - Add support for IRIX and the SGI MIPSPro tool chain.

  - Support using the MSVC tool chain when running Cygwin Python.

  From Michael Cook:

  - Avoid losing signal bits in the exit status from a command,
    helping terminate builds on interrupt (CTRL+C).

  From Charles Crain:

  - Added new AddPreAction() and AddPostAction() functions that support
    taking additional actions before or after building specific targets.

  - Add support for the PharLap ETS tool chain.

  From Steven Knight:

  - Allow Python function Actions to specify a list of construction
    variables that should be included in the Action's signature.

  - Allow libraries in the LIBS variable to explicitly include the prefix
    and suffix, even when using the GNU linker.
    (Bug reported by Neal Becker.)

  - Use DOS-standard CR-LF line endings in the scons.bat file.
    (Bug reported by Gary Ruben.)

  - Doc changes:  Eliminate description of deprecated "name" keyword
    argument from Builder definition (reported by Gary Ruben).

  - Support using env.Append() on BUILDERS (and other dictionaries).
    (Bug reported by Bj=F6rn Bylander.)

  - Setting the BUILDERS construction variable now properly clears
    the previous Builder attributes from the construction Environment.
    (Bug reported by Bj=F6rn Bylander.)

  - Fix adding a prefix to a file when the target isn't specified.
    (Bug reported by Esa Ilari Vuokko.)

  - Clean up error messages from problems duplicating into read-only
    BuildDir directories or into read-only files.

  - Add a CommandAction.strfunction() method, and add an "env" argument
    to the FunctionAction.strfunction() method, so that all Action
    objects have strfunction() methods, and the functions for building
    and returning a string both take the same arguments.

  - Add support for new CacheDir() functionality to share derived files
    between builds, with related options --cache-disable, --cache-force,
    and --cache-show.

  - Change the default behavior when no targets are specified to build
    everything in the current directory and below (like Make).  This
    can be disabled by specifying Default(None) in an SConscript.

  - Revamp SCons installation to fix a case-sensitive installation
    on Win32 systems, and to add SCons-specific --standard-lib,
    --standalone-lib, and --version-lib options for easier user
    control of where the libraries get installed.

  - Fix the ability to directly import and use Platform and Tool modules
    that have been implicitly imported into an Environment().

  - Add support for allowing an embedding interface to annotate a node
    when it's created.

  - Extend the SConscript() function to accept build_dir and duplicate
    keyword arguments that function like a BuildDir() call.

  From Steve Leblanc:

  - Fix the output of -c -n when directories are involved, so it
    matches -c.

  From Anthony Roach:

  - Use a different shared object suffix (.os) when using gcc so shared
    and static objects can exist side-by-side in the same directory.

  - Allow the same object files on Win32 to be linked into either
    shared or static libraries.

  - Cache implicit cache values when using --implicit-cache.



RELEASE 0.10 - Thu, 16 Jan 2003 04:11:46 -0600

  From Derrick 'dman' Hudson:

  - Support Repositories on other file systems by symlinking or
    copying files when hard linking won't work.

  From Steven Knight:

  - Remove Python bytecode (*.pyc) files from the scons-local packages.

  - Have FunctionActions print a description of what they're doing
    (a representation of the Python call).

  - Fix the Install() method so that, like other actions, it prints
    what would have happened when the -n option is used.

  - Don't create duplicate source files in a BuildDir when the -n
    option is used.

  - Refactor the Scanner interface to eliminate unnecessary Scanner
    calls and make it easier to write efficient scanners.

  - Added a "recursive" flag to Scanner creation that specifies the
    Scanner should be invoked recursively on dependency files returned
    by the scanner.

  - Significant performance improvement from using a more efficient
    check, throughout the code, for whether a Node has a Builder.

  - Fix specifying only the source file to MultiStepBuilders such as
    the Program Builder.  (Bug reported by Dean Bair.)

  - Fix an exception when building from a file with the same basename as
    the subdirectory in which it lives.  (Bug reported by Gerard Patel.)

  - Fix automatic deduction of a target file name when there are
    multiple source files specified; the target is now deduced from just
    the first source file in the list.

  - Documentation fixes: better initial explanation of SConscript files;
    fix a misformatted "table" in the StaticObject explanation.

  From Steven Knight and Steve Leblanc:

  - Fix the -c option so it will remove symlinks.

  From Steve Leblanc:

  - Add a Clean() method to support removing user-specified targets
    when using the -c option.

  - Add a development script for running SCons through PyChecker.

  - Clean up things found by PyChecker (mostly unnecessary imports).

  - Add a script to use HappyDoc to create HTML class documentation.

  From Lachlan O'Dea:

  - Make the Environment.get() method return None by default.

  From Anthony Roach:

  - Add SetJobs() and GetJobs() methods to allow configuration of the
    number of default jobs (still overridden by -j).

  - Convert the .sconsign file format from ASCII to a pickled Python
    data structure.

  - Error message cleanups:  Made consistent the format of error
    messages (now all start with "scons: ***") and warning messages (now
    all start with "scons: warning:").  Caught more cases with the "Do
    not know how to build" error message.

  - Added support for the MinGW tool chain.

  - Added a --debug=includes option.



RELEASE 0.09 - Thu,  5 Dec 2002 04:48:25 -0600

  From Chad Austin:

  - Add a Prepend() method to Environments, to append values to
    the beginning of construction variables.

  From Matt Balvin:

  - Add long command-line support to the "lib" Tool (Microsoft library
    archiver), too.

  From Charles Crain:

  - Allow $$ in a string to be passed through as $.

  - Support file names with odd characters in them.

  - Add support for construction variable substition on scanner
    directories (in CPPPATH, F77PATH, LIBPATH, etc.).

  From Charles Crain and Steven Knight:

  - Add Repository() functionality, including the -Y option.

  From Steven Knight:

  - Fix auto-deduction of target names so that deduced targets end
    up in the same subdirectory as the source.

  - Don't remove source files specified on the command line!

  - Suport the Intel Fortran Compiler (ifl.exe).

  - Supply an error message if there are no command-line or
    Default() targets specified.

  - Fix the ASPPCOM values for the GNU assembler.
    (Bug reported by Brett Polivka.)

  - Fix an exception thrown when a Default() directory was specified
    when using the -U option.

  - Issue a warning when -c can't remove a target.

  - Eliminate unnecessary Scanner calls by checking for the
    existence of a file before scanning it.  (This adds a generic
    hook to check an arbitrary condition before scanning.)

  - Add explicit messages to tell when we're "Reading SConscript files
    ...," "done reading SConscript files," "Building targets," and
    "done building targets."  Add a -Q option to supress these.

  - Add separate $SHOBJPREFIX and $SHOBJSUFFIX construction variables
    (by default, the same as $OBJPREFIX and $OBJSUFFIX).

  - Add Make-like error messages when asked to build a source file,
    and before trying to build a file that doesn't have all its source
    files (including when an invalid drive letter is used on WIN32).

  - Add an scons-local-{version} package (in both .tar.gz and .zip
    flavors) to help people who want to ship SCons as a stand-alone
    build tool in their software packages.

  - Prevent SCons from unlinking files in certain situations when
    the -n option is used.

  - Change the name of Tool/lib.py to Tool/mslib.py.

  From Steven Knight and Anthony Roach:

  - Man page:  document the fact that Builder calls return Node objects.

  From Steve LeBlanc:

  - Refactor option processing to use our own version of Greg Ward's
    Optik module, modified to run under Python 1.5.2.

  - Add a ParseConfig() command to modify an environment based on
    parsing output from a *-config command.

  From Jeff Petkau:

  - Fix interpretation of '#/../foo' on Win32 systems.

  From Anthony Roach:

  - Fixed use of command lines with spaces in their arguments,
    and use of Nodes with spaces in their string representation.

  - Make access and modification times of files in a BuildDir match
    the source file, even when hard linking isn't available.

  - Make -U be case insensitive on Win32 systems.

  - Issue a warning and continue when finding a corrupt .sconsign file.

  - Fix using an alias as a dependency of a target so that if one of the
    alias' dependencies gets rebuilt, the resulting target will, too.

  - Fix differently ordered targets causing unnecessary rebuilds
    on case insensitive systems.

  - Use os.system() to execute external commands whenever the "env"
    utility is available, which is much faster than fork()/exec(),
    and fixes the -j option on several platforms.

  - Fix use of -j with multiple targets.

  - Add an Options() object for friendlier accomodation of command-
    line arguments.

  - Add support for Microsoft VC++ precompiled header (.pch) files,
    debugger (.pdb) files, and resource (.rc) files.

  - Don't compute the $_CPPINCFLAGS, $_F77INCFLAGS, $_LIBFLAGS and
    $_LIBDIRFLAGS variables each time a command is executed, define
    them so they're computed only as needed.  Add a new _concat
    function to the Environment that allows people to define their
    own similar variables.

  - Fix dependency scans when $LIBS is overridden.

  - Add EnsurePythonVersion() and EnsureSConsVersion() functions.

  - Fix the overly-verbose stack trace on ListBuilder build errors.

  - Add a SetContentSignatureType() function, allowing use of file
    timestamps instead of MD5 signatures.

  - Make -U and Default('source') fail gracefully.

  - Allow the File() and Dir() methods to take a path-name string as
    the starting directory, in addition to a Dir object.

  - Allow the command handler to be selected via the SPAWN, SHELL
    and ESCAPE construction variables.

  - Allow construction variables to be overridden when a Builder
    is called.

  From sam th:

  - Dynamically check for the existence of utilities with which to
    initialize Environments by default.



RELEASE 0.08 - Mon, 15 Jul 2002 12:08:51 -0500

  From Charles Crain:

  - Fixed a bug with relative CPPPATH dirs when using BuildDir().
    (Bug reported by Bob Summerwill.)

  - Added a warnings framework and a --warn option to enable or
    disable warnings.

  - Make the C scanner warn users if files referenced by #include
    directives cannot be found and --warn=dependency is specified.

  - The BUILDERS construction variable should now be a dictionary
    that maps builder names to actions.  Existing uses of lists,
    and the Builder name= keyword argument, generate warnings
    about use of deprecated features.

  - Removed the "shared" keyword argument from the Object and
    Library builders.

  - Added separated StaticObject, SharedObject, StaticLibrary and
    SharedLibrary builders.  Made Object and Library synonyms for
    StaticObject and StaticLibrary, respectively.

  - Add LIBS and LIBPATH dependencies for shared libraries.

  - Removed support for the prefix, suffix and src_suffix arguments
    to Builder() to be callable functions.

  - Fix handling file names with multiple dots.

  - Allow a build directory to be outside of the SConstruct tree.

  - Add a FindFile() function that searches for a file node with a
    specified name.

  - Add $CPPFLAGS to the shared-object command lines for g++ and gcc.

  From Charles Crain and Steven Knight:

  - Add a "tools=" keyword argument to Environment instantiation,
    and a separate Tools() method, for more flexible specification
    of tool-specific environment changes.

  From Steven Knight:

  - Add a "platform=" keyword argument to Environment instantiation,
    and a separate Platform() method, for more flexible specification
    of platform-specific environment changes.

  - Updated README instructions and setup.py code to catch an
    installation failure from not having distutils installed.

  - Add descriptions to the -H help text for -D, -u and -U so
    people can tell them apart.

  - Remove the old feature of automatically splitting strings
    of file names on white space.

  - Add a dependency Scanner for native Fortran "include" statements,
    using a new "F77PATH" construction variable.

  - Fix C #include scanning to detect file names with characters like
    '-' in them.

  - Add more specific version / build output to the -v option.

  - Add support for the GNU as, Microsoft masm, and nasm assemblers.

  - Allow the "target" argument to a Builder call to be omitted, in
    which case the target(s) are deduced from the source file(s) and the
    Builder's specified suffix.

  - Add a tar archive builder.

  - Add preliminary support for the OS/2 Platform, including the icc
    and ilink Tools.

  From Jeff Petkau:

  - Fix --implicit-cache if the scanner returns an empty list.

  From Anthony Roach:

  - Add a "multi" keyword argument to Builder creation that specifies
    it's okay to call the builder multiple times for a target.

  - Set a "multi" on Aliases so multiple calls will append to an Alias.

  - Fix emitter functions' use of path names when using BuildDir or
    in subdirectories.

  - Fix --implicit-cache causing redundant rebuilds when the header
    file list changed.

  - Fix --implicit-cache when a file has no implicit dependencies and
    its source is generated.

  - Make the drive letters on Windows always be the same case, so that
    changes in the case of drive letters don't cause a rebuild.

  - Fall back to importing the SCons.TimeStamp module if the SCons.MD5
    module can't be imported.

  - Fix interrupt handling to guarantee that a single interrupt will
    halt SCons both when using -j and not.

  - Fix .sconsign signature storage so that output files of one build
    can be safely used as input files to another build.

  - Added a --debug=time option to print SCons execution times.

  - Print an error message if a file can't be unlinked before being
    built, rather than just silently terminating the build.

  - Add a SideEffect() method that can be used to tell the build
    engine that a given file is created as a side effect of building
    a target.  A file can be specified as a side effect of more than
    one build comand, in which case the commands will not be executed
    simultaneously.

  - Significant performance gains from not using our own version of
    the inefficient stock os.path.splitext() method, caching source
    suffix computation, code cleanup in MultiStepBuilder.__call__(),
    and replicating some logic in scons_subst().

  - Add --implicit-deps-changed and --implicit-deps-unchanged options.

  - Add a GetLaunchDir() function.

  - Add a SetBuildSignatureType() function.

  From Zed Shaw:

  - Add an Append() method to Environments, to append values to
    construction variables.

  - Change the name of Update() to Replace().  Keep Update() as a
    deprecated synonym, at least for now.

  From Terrel Shumway:

  - Use a $PYTHON construction variable, initialized to sys.executable,
    when using Python to build parts of the SCons packages.

  - Use sys.prefix, not sys.exec_prefix, to find pdb.py.



RELEASE 0.07 - Thu,  2 May 2002 13:37:16 -0500

  From Chad Austin:

  - Changes to build SCons packages on IRIX (and other *NIces).

  - Don't create a directory Node when a file already exists there,
    and vice versa.

  - Add 'dirs' and 'names' keyword arguments to SConscript for
    easier specification of subsidiary SConscript files.

  From Charles Crain:

  - Internal cleanup of environment passing to function Actions.

  - Builders can now take arbitrary keyword arguments to create
    attributes to be passed to: command generator functions,
    FunctionAction functions, Builder emitter functions (below),
    and prefix/suffix generator functions (below).

  - Command generator functions can now return ANYTHING that can be
    converted into an Action (a function, a string, a CommandGenerator
    instance, even an ActionBase instance).

  - Actions now call get_contents() with the actual target and source
    nodes used for the build.

  - A new DictCmdGenerator class replaces CompositeBuilder to support
    more flexible Builder behavior internally.

  - Builders can now take an emitter= keyword argument.  An emitter
    is a function that takes target, source, and env argument, then
    return a 2-tuple of (new sources, new targets).  The emitter is
    called when the Builder is __call__'ed, allowing a user to modify
    source and target lists.

  - The prefix, suffix and src_suffix Builder arguments now take a
    callable as well a string.  The callable is passed the Environment
    and any extra Builder keyword arguments and is expected to return
    the appropriate prefix or suffix.

  - CommandActions can now be a string, a list of command + argument
    strings, or a list of commands (strings or lists).

  - Added shared library support.  The Object and Library Builders now
    take a "shared=1" keyword argument to specify that a shared object
    or shared library should be built.  It is an error to try to build
    static objects into a shared library or vice versa.

  - Win32 support for .def files has been added.  Added the Win32-specific
    construction variables $WIN32DEFPREFIX, $WIN32DEFSUFFIX,
    $WIN32DLLPREFIX and $WIN32IMPLIBPREFIX.  When building a .dll,
    the new construction variable $WIN32_INSERT_DEF, controls whether
    the appropriately-named .def file is inserted into the target
    list (if not already present).  A .lib file is always added to
    a Library build if not present in the list of targets.

  - ListBuilder now passes all targets to the action, not just the first.

  - Fix so that -c now deletes generated yacc .h files.

  - Builder actions and emitter functions can now be initialized, through
    construction variables, to things other than strings.

  - Make top-relative '#/dir' lookups work like '#dir'.

  - Fix for relative CPPPATH directories in subsidiary SConscript files
    (broken in 0.06).

  - Add a for_signature argument to command generators, so that
    generators that need to can return distinct values for the
    command signature and for executing the command.

  From Alex Jacques:

  - Create a better scons.bat file from a py2bat.py script on the Python
    mailing list two years ago (modeled after pl2bat.pl).

  From Steven Knight:

  - Fix so that -c -n does *not* remove the targets!

  - Man page:  Add a hierarchical libraries + Program example.

  - Support long MSVC linker command lines through a builder action
    that writes to a temporary file and uses the magic MSVC "link @file"
    argument syntax if the line is longer than 2K characters.

  - Fix F77 command-line options on Win32 (use /Fo instead of -o).

  - Use the same action to build from .c (lower case) and .C (upper
    case) files on case-insensitive systems like Win32.

  - Support building a PDF file directly from a TeX or LaTeX file
    using pdftex or pdflatex.

  - Add a -x option to runtest.py to specify the script being tested.
    A -X option indicates it's an executable, not a script to feed
    to the Python interpreter.

  - Add a Split() function (identical to SCons.Util.argmunge()) for use
    in the next release, when Builders will no longer automatically split
    strings on white space.

  From Steve Leblanc:

  - Add the SConscriptChdir() method.

  From Anthony Roach:

  - Fix --debug=tree when used with directory targets.

  - Significant internal restructuring of Scanners and Taskmaster.

  - Added new --debug=dtree option.

  - Fixes for --profile option.

  - Performance improvement in construction variable substitution.

  - Implemented caching of content signatures, plus added --max-drift
    option to control caching.

  - Implemented caching of dependency signatures, enabled by new
    --implicit-cache option.

  - Added abspath construction variable modifier.

  - Added $SOURCE variable as a synonym for $SOURCES[0].

  - Write out .sconsign files on error or interrupt so intermediate
    build results are saved.

  - Change the -U option to -D.  Make a new -U that builds just the
    targets from the local SConscript file.

  - Fixed use of sys.path so Python modules can be imported from
    the SConscript directory.

  - Fix for using Aliases with the -u, -U and -D options.

  - Fix so that Nodes can be passed to SConscript files.

  From Moshe Zadka:

  - Changes for official Debian packaging.



RELEASE 0.06 - Thu, 28 Mar 2002 01:24:29 -0600

  From Charles Crain:

  - Fix command generators to expand construction variables.

  - Make FunctionAction arguments be Nodes, not strings.

  From Stephen Kennedy:

  - Performance:  Use a dictionary, not a list, for a Node's parents.

  From Steven Knight:

  - Add .zip files to the packages we build.

  - Man page:  document LIBS, fix a typo, document ARGUMENTS.

  - Added RANLIB and RANLIBFLAGS construction variables.  Only use them
    in ARCOM if there's a "ranlib" program on the system.

  - Add a configurable CFILESUFFIX for the Builder of .l and .y files
    into C files.

  - Add a CXXFile Builder that turns .ll and .yy files into .cc files
    (configurable via a CXXFILESUFFIX construction variable).

  - Use the POSIX-standard lex -t flag, not the GNU-specific -o flag.
    (Bug reported by Russell Christensen.)

  - Fixed an exception when CPPPATH or LIBPATH is a null string.
    (Bug reported by Richard Kiss.)

  - Add a --profile=FILE option to make profiling SCons easier.

  - Modify the new DVI builder to create .dvi files from LaTeX (.ltx
    and .latex) files.

  - Add support for Aliases (phony targets).

  - Add a WhereIs() method for searching for path names to executables.

  - Add PDF and PostScript document builders.

  - Add support for compiling Fortran programs from a variety of
    suffixes (a la GNU Make):  .f, .F, .for, .FOR, .fpp and .FPP

  - Support a CPPFLAGS variable on all default commands that use the
    C preprocessor.

  From Steve Leblanc:

  - Add support for the -U option.

  - Allow CPPPATH, LIBPATH and LIBS to be specified as white-space
    separated strings.

  - Add a document builder to create .dvi files from TeX (.tex) files.

  From Anthony Roach:

  - Fix:  Construction variables with values of 0 were incorrectly
    interpolated as ''.

  - Support env['VAR'] to fetch construction variable values.

  - Man page:  document Precious().



RELEASE 0.05 - Thu, 21 Feb 2002 16:50:03 -0600

  From Chad Austin:

  - Set PROGSUFFIX to .exe under Cygwin.

  From Charles Crain:

  - Allow a library to specified as a command-line source file, not just
    in the LIBS construction variable.

  - Compensate for a bug in os.path.normpath() that returns '' for './'
    on WIN32.

  - More performance optimizations:  cache #include lines from files,
    eliminate unnecessary calls.

  - If a prefix or suffix contains white space, treat the resulting
    concatenation as separate arguments.

  - Fix irregularities in the way we fetch DevStudio information from
    the Windows registry, and in our registry error handling.

  From Steven Knight:

  - Flush stdout after print so it intermixes correctly with stderr
    when redirected.

  - Allow Scanners to return a list of strings, and document how to
    write your own Scanners.

  - Look up implicit (scanned) dependencies relative to the directory
    of file being scanned.

  - Make writing .sconsign files more robust by first trying to write
    to a temp file that gets renamed.

  - Create all of the directories for a list of targets before trying
    to build any of the targets.

  - WIN32 portability fixes in tests.

  - Allow the list of variables exported to an SConscript file to be
    a UserList, too.

  - Document the overlooked LIBPATH construction variable.
    (Bug reported by Eicke Godehardt.)

  - Fix so that Ignore() ignores indirect, implicit dependencies
    (included files), not just direct dependencies.

  - Put the man page in the Debian distribution.

  - Run HTML docs through tidy to clean up the HTML (for Konqueror).

  - Add preliminary support for Unicode strings.

  - Efficiency:  don't scan dependencies more than once during the
    walk of a tree.

  - Fix the -c option so it doesn't stop removing targets if one doesn't
    already exist.
    (Bug reported by Paul Connell.)

  - Fix the --debug=pdb option when run on Windows NT.
    (Bug reported by Paul Connell.)

  - Add support for the -q option.

  From Steve Leblanc:

  - Add support for the -u option.

  - Add .cc and .hh file suffixes to the C Scanner.

  From Anthony Roach:

  - Make the scons script return an error code on failures.

  - Add support for using code to generate a command to build a target.



RELEASE 0.04 - Wed, 30 Jan 2002 11:09:42 -0600

  From Charles Crain:

  - Significant performance improvements in the Node.FS and
    Scanner subsystems.

  - Fix signatures of binary files on Win32 systems.

  - Allow LIBS and LIBPATH to be strings, not just arrays.

  - Print a traceback if a Python-function builder throws an exception.

  From Steven Knight:

  - Fix using a directory as a Default(), and allow Default() to
    support white space in file names for strings in arrays.

  - Man page updates:  corrected some mistakes, documented various
    missing Environment methods, alphabetized the construction
    variables and other functions, defined begin and end macros for
    the example sections, regularized white space separation, fixed
    the use of Export() in the Multiple Variants example.

  - Function action fixes:  None is now a successful return value.
    Exceptions are now reported.  Document function actions.

  - Add 'Action' and 'Scanner' to the global keywords so SConscript
    files can use them too.

  - Removed the Wrapper class between Nodes and Walkers.

  - Add examples using Library, LIBS, and LIBPATH.

  - The C Scanner now always returns a sorted list of dependencies
    so order changes don't cause unnecessary rebuilds.

  - Strip $(-$) bracketed text from command lines.  Use this to
    surround $_INCDIRS and $_LIBDIRS so we don't rebuild in response
    to changes to -I or -L options.

  - Add the Ignore() method to ignore dependencies.

  - Provide an error message when a nonexistent target is specified
    on the command line.

  - Remove targets before building them, and add an Environment
    Precious() method to override that.

  - Eliminate redundant calls to the same builder when the target is a
    list of targets:  Add a ListBuilder class that wraps Builders to
    handle lists atomically.  Extend the Task class to support building
    and updating multiple targets in a single Task.  Simplify the
    interface between Task and Taskmaster.

  - Add a --debug=pdb option to re-run SCons under the Python debugger.

  - Only compute a build signature once for each node.

  - Changes to our sys.path[] manipulation to support installation into
    an arbitrary --prefix value.

  From Steve Leblanc:

  - Add var=value command-line arguments.



RELEASE 0.03 - Fri, 11 Jan 2002 01:09:30 -0600

  From Charles Crain:

  - Performance improvements in the Node.FS and Sig.Calculator classes.

  - Add the InstallAs() method.

  - Execute commands through an external interpreter (sh, cmd.exe, or
    command.com) to handle redirection metacharacters.

  - Allow the user to supply a command handler.

  From Steven Knight:

  - Search both /usr/lib and /usr/local/lib for scons directories by
    adding them both to sys.path, with whichever is in sys.prefix first.

  - Fix interpreting strings of multiple white-space separated file names
    as separate file names, allowing prefixes and suffixes to be appended
    to each individually.

  - Refactor to move CompositeBuilder initialization logic from the
    factory wrapper to the __init__() method, and allow a Builder to
    have both an action and a src_builder (or array of them).

  - Refactor BuilderBase.__call__() to separate Node creation/lookup
    from initialization of the Node's builder information.

  - Add a CFile Builder object that supports turning lex (.l) and
    yacc (.y) files into .c files.

  - Document: variable interpretation attributes; how to propogate
    the user's environment variables to executed commands; how to
    build variants in multiple BuildDirs.

  - Collect String, Dict, and List type-checking in common utility
    routines so we can accept User{String,Dict,List}s all over.

  - Put the Action factory and classes into their own module.

  - Use one CPlusPlusAction in the Object Builder's action dictionary,
    instead of letting it create multiple identical instances.

  - Document the Install() and InstallAs() methods.

  From Steve Leblanc:

  - Require that a Builder be given a name argument, supplying a
    useful error message when it isn't.

  From Anthony Roach:

  - Add a "duplicate" keyword argument to BuildDir() that can be set
    to prevent linking/copying source files into build directories.

  - Add a "--debug=tree" option to print an ASCII dependency tree.

  - Fetch the location of the Microsoft Visual C++ compiler(s) from
    the Registry, instead of hard-coding the location.

  - Made Scanner objects take Nodes, not path names.

  - Have the C Scanner cache the #include file names instead of
    (re-)scanning the file each time it's called.

  - Created a separate class for parent "nodes" of file system roots,
    eliminating the need for separate is-parent-null checks everywhere.

  - Removed defined __hash__() and __cmp() methods from FS.Entry, in
    favor of Python's more efficient built-in identity comparisons.



RELEASE 0.02 - Sun, 23 Dec 2001 19:05:09 -0600

  From Charles Crain:

  - Added the Install(), BuildDir(), and Export() methods.

  - Fix the -C option by delaying setting the top of the FS tree.

  - Avoid putting the directory path on the libraries in the LIBS
    construction variable.

  - Added a GetBuildPath() method to return the full path to the
    Node for a specified string.

  - Fixed variable substitution in CPPPATH and LIBPATH.

  From Steven Knight:

  - Fixed the version comment in the scons.bat (the UNIX geek used
    # instead of @rem).

  - Fix to setup.py so it doesn't require a sys.argv[1] argument.

  - Provide make-like warning message for "command not found" and
    similar errors.

  - Added an EXAMPLES section to the man page.

  - Make Default() targets properly relative to their SConscript
    file's subdirectory.

  From Anthony Roach:

  - Documented CXXFLAGS, CXXCOM, and CPPPATH.

  - Fixed SCONS_LIB_DIR to work as documented.

  - Made Default() accept Nodes as arguments.

  - Changed Export() to make it easier to use.

  - Added the Import() and Return() methods.



RELEASE 0.01 - Thu Dec 13 19:25:23 CST 2001

A brief overview of important functionality available in release 0.01:

  - C and C++ compilation on POSIX and Windows NT.

  - Automatic scanning of C/C++ source files for #include dependencies.

  - Support for building libraries; setting construction variables
    allows creation of shared libraries.

  - Library and C preprocessor search paths.

  - File changes detected using MD5 signatures.

  - User-definable Builder objects for building files.

  - User-definable Scanner objects for scanning for dependencies.

  - Parallel build (-j) support.

  - Dependency cycles detected.

  - Linux packages available in RPM and Debian format.

  - Windows installer available.



__COPYRIGHT__
__FILE__ __REVISION__ __DATE__ __DEVELOPER__<|MERGE_RESOLUTION|>--- conflicted
+++ resolved
@@ -11,20 +11,6 @@
 Significant changes in some python action signatures. Also switching between PY 2 and PY 3.5, 3.6
 may cause rebuilds.  In no case should rebuilds not happen.
 
-<<<<<<< HEAD
-=======
-  From Ibrahim Esmat:
-    - Added the capability to build Windows Store Compatible libraries that can be used
-      with Universal Windows Platform (UWP) Apps and published to the store
-
-  From Richard West:
-    - Added nested / namespace tool support
-    - Added a small fix to the python3 tool loader when loading a tool as a package
-    - Added additional documentation to the user manual on using toolpaths with the environment
-      This includes the use of sys.path to search for tools installed via pip or package managers
-    - Added support for a PyPackageDir function for use with the toolpath
-
->>>>>>> 334b9d54
   From William Blevins:
     - Updated D language scanner support to latest: 2.071.1. (PR #1924)
       https://dlang.org/spec/module.html accessed 11 August 2016
@@ -100,6 +86,7 @@
     - Added a small fix to the python3 tool loader when loading a tool as a package
     - Added additional documentation to the user manual on using toolpaths with the environment
       This includes the use of sys.path to search for tools installed via pip or package managers
+    - Added support for a PyPackageDir function for use with the toolpath
 
   From Russel Winder:
     - Reordered the default D tools from "dmd, gdc, ldc" to "dmd, ldc, gdc".
