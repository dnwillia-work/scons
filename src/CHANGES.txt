

                 SCons - a software construction tool

                            Change Log

NOTE: Please add your name below (and your changes) alphabetically by last name.

RELEASE  VERSION/DATE TO BE FILLED IN LATER

  From Edoardo Bezzeccheri
    - Added debug option "action_timestamps" which outputs to stdout the absolute start and end time for each target.

  From Rob Boehne
    - Fix suncxx tool (Oracle Studio compiler) when using Python 3.  Previously would throw an exception.
      Resolved by properly handling tool version string output as unicode.

  From Tim Gates
    - Resolved a typo in engine.SCons.Tool

  From Adam Gross:
    - Resolved a race condition in multithreaded Windows builds with Python 2
      in the case where a child process is spawned while a Python action has a
      file open. Original author: Ryan Beasley.

  From Jason Kenny
    - Update Command() function to accept target_scanner, source_factory, and target_factory arguments.
      This makes Command act more like a one-off builder.

  From Ivan Kravets
    - Added support for "-imacros" to ParseFlags

  From Jacek Kuczera:
    - Fix CheckFunc detection code for Visual 2019. Some functions
      (e.g. memmove) were incorrectly recognized as not available.

  From Jakub Kulik
    - Fix subprocess result bytes not being decoded in SunOS/Solaris related tools.

  From Philipp Maierhöfer:
    - Avoid crash with UnicodeDecodeError on Python 3 when a Latex log file in
      non-UTF-8 encoding (e.g. containing umlauts in Latin-1 encoding when
      the fontenc package is included with \usepackage[T1]{fontenc}) is read.

  From Mathew Robinson:
    - Improved threading performance by ensuring NodeInfo is shared
      across threads. Results in ~13% improvement for parallel builds
      (-j# > 1) with many shared nodes.
<<<<<<< HEAD
    - Improve performance of Entry.disambiguate() by making check for
      most common case first, preventing unnecessary IO.
=======
    - Improved DAG walk performance by reducing unnecessary work when
      there are no un-visited children.
>>>>>>> 874884c7

  From Mats Wichmann
    - Replace instances of string find method with "in" checks where
      the index from find() was not used.
    - CmdStringHolder fix from issue #3428
    - Turn previously deprecated debug options into failures:
      --debug=tree, --debug=dtree, --debug=stree, --debug=nomemoizer.
    - Experimental New Feature: Enable caching MSVC configuration
      If SCONS_CACHE_MSVC_CONFIG shell environment variable is set,
      SCons will cache the results of past calls to vcvarsall.bat to
      a file; integrates with existing memoizing of such vars.
      On vs2019 saves 5+ seconds per SCons invocation, which really
      helps test suite runs.
    - Remove deprecated SourceSignatures, TargetSignatures
    - Remove deprecated Builder keywords: overrides and scanner


RELEASE 3.1.1 - Mon, 07 Aug 2019 20:09:12 -0500

  From William Deegan:
    - Remove obsoleted references to DeciderNeedsNode which could cause crash when using --debug=explain

  From Jason Kenny
    - Add Fix and test for crash in 3.1.0 when using Decider('MD5-timestamp') and --debug=explain

  From Ben Reed:
    - Added -fmerge-all-constants to flags that get included in both CCFLAGS and LINKFLAGS.

  From Mathew Robinson:
    - Fix issue #3415 - Update remaining usages of EnvironmentError to SConsEnvironmentError
      this patch fixes issues introduced in 3.1.0 where any of the
      following would cause SCons to error and exit:
        - CacheDir not write-able
        - JSON encoding errors for CacheDir config
        - JSON decoding errors for CacheDir config


RELEASE 3.1.0 - Mon, 20 Jul 2019 16:59:23 -0700

  From Joseph Brill:
    - Code to supply correct version-specifier argument to vswhere for
      VS version selection.

  From William Deegan:
    - Enhanced --debug=explain output. Now the separate components of the dependency list are split up
      as follows:

      scons: rebuilding `file3' because:
           the dependency order changed:
           ->Sources
           Old:xxx	New:zzz
           Old:yyy	New:yyy
           Old:zzz	New:xxx
           ->Depends
           ->Implicit
           Old:/usr/bin/python	New:/usr/bin/python
    - Fix Issue #3350 - SCons Exception EnvironmentError is conflicting with Python's EnvironmentError.
    - Fix spurious rebuilds on second build for cases where builder has > 1 target and the source file
      is generated. This was causing the > 1th target to not have it's implicit list cleared when the source
      file was actually built, leaving an implicit list similar to follows for 2nd and higher target
              ['/usr/bin/python', 'xxx', 'yyy', 'zzz']
      This was getting persisted to SConsign and on rebuild it would be corrected to be similar to this
              ['zzz', 'yyy', 'xxx', '/usr/bin/python']
      Which would trigger a rebuild because the order changed.
      The fix involved added logic to mark all shared targets as peers and then ensure they're implicit
      list is all cleared together.
    - Fix Issue #3349 - SCons Exception EnvironmentError is conflicting with Python's EnvironmentError.
      Renamed to SConsEnvironmentError
    - Fix Issue #3350 - mslink failing when too many objects.  This is resolved by adding TEMPFILEARGJOIN variable
      which specifies what character to join all the argements output into the tempfile. The default remains a space
      when mslink, msvc, or mslib tools are loaded they change the TEMPFILEARGJOIN to be a line separator (\r\n on win32)
    - Fix performance degradation for MD5-timestamp decider.  NOTE: This changes the Decider() function arguments.
      From:
          def my_decider(dependency, target, prev_ni):
      To:
          def my_decider(dependency, target, prev_ni, repo_node):
      Where repo_node is the repository (or other) node to use to check if the node is out of date instead of dependency.

  From Peter Diener:
    - Additional fix to issue #3135 - Also handle 'pure' and 'elemental' type bound procedures
    - Fix issue #3135 - Handle Fortran submodules and type bound procedures

  From Adam Gross:
    - Upgraded and improved Visual Studio solution/project generation code using the MSVSProject builder.
      - Added support for Visual Studio 2017 and 2019.
      - Added support for the following per-variant parameters to the builder:
        - cpppaths: Provides per-variant include paths.
        - cppdefines: Provides per-variant preprocessor definitions.

  From Michael Hartmann:
    - Fix handling of Visual Studio Compilers to properly reject any unknown HOST_PLATFORM or TARGET_PLATFORM

  From Bert Huijben:
    - Added support for Visual Studio 2019 toolset.

  From Mathew Robinson:
    - Update cache debug output to include cache hit rate.
    - No longer unintentionally hide exceptions in Action.py
    - Allow builders and pseudo-builders to inherit from OverrideEnvironments

  From Leonard de Ruijter:
    - Add logic to derive correct version argument to vswhere

  From Lukas Schrangl:
    - Enable LaTeX scanner to find more than one include per line

  From Mats Wichmann:
    - scons-time takes more care closing files and uses safer mkdtemp to avoid
      possible races on multi-job runs.
    - Use importlib to dynamically load tool and platform modules instead of imp module
    - sconsign: default to .sconsign.dblite if no filename is specified.
      Be more informative in case of unsupported pickle protocol (py2 only).
    - Fix issue #3336 - on Windows, paths were being added to PATH even if
      tools were not found in those paths.
    - More fixes for newer Java versions (since 9): handle new jdk directory
      naming (jdk-X.Y instead of jdkX.Y) on Windows; handle two-digit major
      version. Docstrings improved.
    - Fixups for pylint: exception types, redefined functions,
      globals, etc.  Some old code removed to resolve issues (hashlib is
      always present on modern Pythons; no longer need the code for
      2.5-and-earlier optparse). cmp is not a builtin function in Py3,
      drop one (unused) use; replace one.  Fix another instance of
      renaming to SConsEnvironmentError. Trailing whitespace.
      Consistently use not is/in (if not x is y -> if x is not y).
    - Add a PY3-only function for setting up the cachedir that should be less
      prone to races. Add a hack to the PY2 version (from Issue #3351) to
      be less prone to a race in the check for old-style cache.
    - Fix coding error in docbook tool only exercised when using python lxml
    - Recognize two additional GNU compiler header directory options in
      ParseFlags: -iquote and -idirafter.
    - Fix more re patterns that contain \ but not specified as raw strings
      (affects scanners for D, LaTeX, swig)


RELEASE 3.0.5 - Mon, 26 Mar 2019 15:04:42 -0700

  From William Deegan:

    - Fix Issue #3283 - Handle using --config=force in combination with Decider('MD5-timestamp').
      3.0.2 in fix for issue #2980 added that deciders can throw DeciderNeedsNode exception.
      The Configure logic directly calls the decider when using --config=force but wasn't handling
      that exception.  This would yield minimally configure tests using TryLink() not running and
      leaving TypeError Nonetype exception in config.log
    - Fix Issue #3303 - Handle --config=force overwriting the Environment passed into Configure()'s
      Decider and not clearing it when the configure context is completed.
    - Add default paths for yacc tool on windows to include cygwin, mingw, and chocolatey
    - Fix issue #2799 - Fix mingw tool to respect SHCCCOMSTR, SHLINKCOMSTR and LDMODULECOMSTR
    - Fix Issue #3329 - Add support for MS SDK V10.0A (which is commonly installed with VS2017)
    - Fix Issue #3333 - Add support for finding vswhere under 32 bit windows installs.

  From Maciej Kumorek:
    - Update the MSVC tool to include the nologo flag by default in RCFLAGS

From Daniel Moody:
    - Change the default for AppendENVPath to delete_existing=0, so path
      order will not be changed, unless explicitly set (Issue #3276)
    - Fixed bug which threw error when running SCons on windows system with no MSVC installed.
    - Update link tool to convert target to node before accessing node member
    - Update mingw tool to remove MSVC like nologo CCFLAG
    - Add default paths for lex tool on windows to include cygwin, mingw, and chocolatey
    - Add lex construction variable LEXUNISTD for turning off unix headers on windows
    - Update lex tool to use win_flex on windows if available

  From Mats Wichmann:
    - Quiet open file ResourceWarnings on Python >= 3.6 caused by
      not using a context manager around Popen.stdout
    - Add the textfile tool to the default tool list
    - Fix syntax on is/is not clauses: should not use with a literal
    - Properly retrieve exit code when catching SystemExit
    - scons-time now uses context managers around file opens
    - Fix regex patterns that were not specified as raw strings

  From Bernhard M. Wiedemann:
    - Do not store build host+user name if reproducible builds are wanted


RELEASE 3.0.4 - Mon, 20 Jan 2019 22:49:27 +0000

  From Mats Wichmann:
    - Improve finding of Microsoft compiler: add a 'products' wildcard
      in case 2017 Build Tools only is installed as it is considered a separate
      product from the default Visual Studio
    - Add TEMPFILESUFFIX to allow a customizable filename extension, as
      described in the patch attached to issue #2431.
    - scons.py and sconsign.py stopped working if script called as a symlink
      to location in scons-local location.
    - Fix issue running scons using a symlink to scons.py in an scons-local dir
    - Doc updates around Default(), and the various *TARGETS variables.

  From Daniel Moody:
    - Improved support for VC14.1 and Visual Studio 2017, as well as arm and arm64 targets.
      Issues #3268 & Issue #3222
    - Initial support for ARM targets with Visual Studio 2017 - Issue #3182 (You must set TARGET_ARCH for this to work)
    - Update TempFileMunge class to use PRINT_CMD_LINE_FUNC

  From Tobias Herzog
    - Enhance cpp scanner regex logic to detect if/elif expressions without whitespaces but
      parenthesis like "#if(defined FOO)" or "#elif!(BAR)" correctly.


RELEASE 3.0.3 - Mon, 07 Jan 2019 20:05:22 -0400
  NOTE: 3.0.2 release was dropped because there was a packaging bug. Please consider all 3.0.2
        content.

  From William Deegan:
    - Fixes to packaging logic.  Ensuring the SCons.Tool.clangCommon module is added
      to the release packages.
    - Modify scons.bat script to check for scons python script without .py extension if no file
      scons.py exists. This enables an all platform wheel to work.

  From Mats Wichmann:
    - Update doc examples to work with Python 3.5+:  map() now returns an iterable instead of a list.


RELEASE 3.0.2 - Mon, 31 Dec 2018 16:00:12 -0700

  From Bernard Blackham:
    - Fixed handling of side-effects in task master (fixes #3013).

  From William Deegan:
    - Remove long deprecated SCons.Options code and tests.  This removes BoolOption,EnumOption,
      ListOption,PackageOption, and PathOption which have been replaced by *Variable() many years ago.
    - Re-Enable parallel SCons (-j) when running via Pypy
    - Move SCons test framework files to testing/framework and remove all references to QMtest.
      QMTest has not been used by SCons for some time now.
    - Updated logic for mingw and clang on win32 to search default tool install paths if not
      found in normal SCons PATH.  If the user specifies PATH or tool specific paths they
      will be used and the default paths below will be ignored.
      - Default path for clang/clangxx : C:\Program Files\LLVM\bin
      - Default path for mingw         : C:\MinGW\bin and/or  C:\mingw-w64\*\mingw64\bin
      - Key program to locate mingw    : mingw32-make (as the gcc with mingw prefix has no fixed name)
    - Fixed issue causing stack trace when python Action function contains a unicode string when being
      run with Python 2.7
    - Add alternate path to QT install for Centos in qt tool: /usr/lib64/qt-3.3/bin
    - Fix Java tools to search reasonable default paths for Win32, Linux, macOS.  Add required paths
      for swig and java native interface to JAVAINCLUDES.  You should add these to your CPPPATH if you need
      to compile with them.  This handles spaces in paths in default Java paths on windows.
    - Added more java paths to match install for Centos 7 of openjdk
    - Fix new logic which populates JAVAINCLUDES to handle the case where javac is not found.
    - Fix GH Issue #2580 - # in FRAMEWORKPATH doesn't get properly expanded. The # is left in the
      command line.
    - Fix issue #2980 with credit to Piotr Bartosik (and William Blevins).  This is an issue where using
      TimeStamp-MD5 Decider and CacheDir can yield incorrect md5's being written into the .sconsign.
      The difference between Piotr Bartosik's patch and the current code is that the more complicated
      creation of file to csig map is only done when the count of children for the current node doesn't
      match the previous count which is loaded from the sconsign.
    - Fix issue # 3106 MSVC if using MSVC_BATCH and target dir had a space would fail due to quirk in
      MSVC's handling of escaped targetdirs when batch compiling.
    - Fix GH Issue #3141 unicode string in a TryAction() with python 2.7 crashes.
    - Fix GH Issue #3212 - Use of Py3 and CacheDir + Configure's TryCompile (or likely and Python Value Nodes)
      yielded trying to combine strings and bytes which threw exception.
    - Fix GH Issue #3225 SCons.Util.Flatten() doesn't handle MappingView's produced by dictionary as return
      values from dict().{items(), keys(), values()}.
    - Fix GH Issue #3241 - Properly support versioned shared libraries for MacOS.  We've also introduced two
      new env variables APPLELINK_CURRENT_VERSION and APPLELINK_COMPATIBILITY_VERSION which will specify
      what is passed to the linkers -current_version and -compatibility_version flags.  If not specified
      they will be derived from SHLIBVERSION as such:
      - APPLELINK_CURRENT_VERSION = SHLIBVERSION
      - APPLELINK_COMPATIBILITY_VERSION = all but the last digit in SHLIBVERSION with .0 appended.
      Note that the values of the above will be validated. Valid format for either APPLELINK variable is
      X[.Y[.Z]] where 0 <= X <= 65535, 0 <= Y <= 255, 0 <= Z <= 255.
      The new variables have been added to the documents and should show up in user guide and manpage.
    - Fix GH Issue #3136 no longer wrap io.{BufferedReader,BufferedWriter,BufferedRWPair,BufferedRandom,TextIOWrapper
      with logic to set HANDLE_FLAG_INHERIT flag on the file handle.  Python 3.4+ automatically sets this according
      to Python docs: https://docs.python.org/3/library/os.html#fd-inheritance

  From Ray Donnelly:
    - Fix the PATH created by scons.bat (and other .bat files) to provide a normalized
      PATH.  Some pythons in the 3.6 series are no longer able to handle paths which
      have ".." in them and end up crashing.  This is done by cd'ing into the directory
      we want to add to the path and then using %CD% to give us the normalized directory
      See bug filed under Python 3.6: https://bugs.python.org/issue32457.
      Note: On Win32 PATH's which have not been normalized may cause undefined behavior
      by other executables being run by SCons (or any subprocesses of executables being run by SCons).
      Resolving this issue should eliminate that possibility going forward.

  From Andrew Featherstone
    - Removed unused --warn options from the man page and source code.

  From Arda Fu
    - Fix cpp scanner regex logic to treat ifndef for py3.5+. Previously it was
      not properly differentiating between if, ifdef, and ifndef.

  From Philipp Maierhöfer
    - Added a __hash__ method to the class Scons.Subst.Literal. Required when substituting Literal
      objects when SCons runs with Python 3.
    - Added missing FORTRANMODDIRPREFIX to the gfortran tool.

  From Matthew Marinets:
    - Fixed an issue that caused the Java emitter to incorrectly parse arguments to constructors that
      implemented a class.

  From Fredrik Medley:
    - Fix exception when printing of EnviromentError messages.
      Specifically, this fixes error reporting of the race condition when
      initializing the cache which error previously was hidden.

  From Daniel Moody:
    - Updated Jar builder to handle nodes and directories better
    - Updated Jar builder to flatten source list which could contain embedded lists
    - Removed some magic numbers from jar.py on behalf of Mats Wichmann (mats@linux.com)
    - Set the pickling protocal back to highest which was causing issues
      with variant dir tests. This will cause issues if reading sconsigns
      pickled with the previous lower protocal.
    - Updated swig to setup default paths for windows
    - Updated gettext tools to setup default paths for windows with Cygwin/MinGW setups
    - Add common location for default paths for cygwin and mingw in Platform modules
    - Updated YACC tool to work on windows with Cygwin/MinGW setups
    - Set the pickling protocal back to highest which was causing issues
      with variant dir tests. This will cause issues if reading sconsigns
      pickled with the previous lower protocal.
    - Updated FS.py to handle removal of splitunc function from python 3.7
    - Updated the vc.py to ignore MSVS versions where not compiler could be found

  From Gary Oberbrunner:
    - Fix bug when Installing multiple subdirs outside the source tree
    - fix to_str to handle None without raising exception
    - Fix -jN for python 3.7

  From Jonathon Reinhart:
    - Replace all instances of `int main()` in C code with `int main(void)`.
      Specifically, this fixes the test cases use by Configure.CheckCC() which
      would fail when using -Wstrict-prototypes.

  From Zachary Tessler:
    - Fix calculation of signatures for FunctionActions that contain list (or set,...)
      comprehensions whose expressions involve constant literals. Those constants had
      been ignored in signatures, so changing them did not cause targets to be rebuilt.

  From Paweł Tomulik:
    - In the testing framework, module TestCommon, fixed must_contain(),
      must_not_contain(), and related methods of TestCommon class to work with
      substrings located at zero offset.
    - Added virtualenv support. A new function Virtualenv() determines whether
      SCons runs in a virtualenv. The search PATH may also be extended to
      prefer executables from the current virtualenv over the ones provided by
      base environment. New option --enable-virtualenv provided to import some
      virtualenv-related variables to SCons and extend every env['ENV']['PATH']
      automatically. New option --ignore-virtualenv disables this. Two
      environment variables, SCONS_ENABLE_VIRTUALENV and
      SCONS_IGNORE_VIRTUALENV are supported for the same purpose.

  From Richard West:
    - Add SConstruct.py, Sconstruct.py, sconstruct.py to the search path for the root SConstruct file.
      Allows easier debugging within Visual Studio
    - Change setup.py to change the install directory (via  pip, or setup.py install) from scons-#.#.#
      to scons (Yielding <pythondir>/lib/scons/SCons/ instead of <pythondir>/lib/scons/SCons-#.#.#/).
      This changes SCons to better comply with normal Python installation practices.

  From Mats Wichmann:
    - Recognize new java 9, 10, 11 (as 9.0 and 10.0, 11.0)
    - Updated manpage scons.xml to fix a nested list problem
    - Updated doc terminiology: use prepend instead of append as appropriate
    - XML validity fixes from SConstruct.py change
    - Update wiki links to new github location
    - Update bug links to new github location
    - Make it easier for SConscript() call to fail on missing script.
      It was possible to call SCons.Warnings.warningAsException
      (not documented as a user API) to make all warnings fail. Now
      SConscript can take an optional must_exist flag which if true fails
      if the script does not exist.  Not failing on missing script is
      now considered deprecated, and the first instance will print a
      deprecation message.  It is now also possible to flip the scons
      behavior (which still defaults to warn, not fail) by calling
      SCons.Script.set_missing_sconscript_error, which is also not a
      documented interface at the moment.
    - Convert TestCmd.read to use with statement on open (quiets 17 py3 warnings)
    - Quiet py3 warning in UtilTests.py
    - Fix tests specifying octal constants for py3
    - Fix must_contain tests for py3
    - RPM package generation:
       - Fix supplying a build architecture
       - Disable auto debug package generation on certain rpmbuild versions
       - Adjust some tests to only supply build-id file on certain rpmbuild versions
       - Tests now use a file fixture for the repeated (trivial) main.c program.
       - Document and comment cleanup.
       - Added new Environment Value X_RPM_EXTRADEFS to supply custom settings
         to the specfile without adding specific logic for each one to scons.
    - The test for Python.h needed by swig tests is moved to get_python_platform
      so it does not have to be repeated in every test; picks up one failure
      which did not make the (previously needed) check. Windows version
      of get_python_platform needed some rework in case running in virtualenv.
    - If test opens os.devnull, register with atexit so file opens do not leak.
    - Fix bugs in Win32 process spawn logic to handle OSError exception correctly.
    - Use time.perf_counter instead of time.clock if it exists.
      time.clock deprecated since py3.3, due to remove in 3.8. deprecation
      warnings from py3.7 were failing a bunch of tests on Windows since they
      mess up expected stderr.
    - Prefer Py3's inspect.getfullargspec over deprecated inspect.getargspec.
      Switched to "new" (standard in Py2.7) usage of receiving a namedtuple -
      we were unpacking to a four-tuple, two of the items of which were unused;
      getfullargspec returns a named tuple with seven elements so it is a
      cleaner drop-in replacement using the namedtuple.
    - Updated the test-framework.rst documentation.
    - Remove obsoleted internal implementaiton of OrderedDict.
    - Test for tar packaging fixups
    - Stop using deprecated unittest asserts
    - messages in strip-install-dir test now os-neutral
    - Add xz compression format to packaging choices.
    - Syntax cleanups - trailing blanks, use "is" to compare with None, etc.
      Three uses of variables not defined are changed.
    - Some script changes in trying to find scons engine
    - Update (pep8) configure-cache script, add a --show option.
    - Fix for a couple of "what if tool not found" exceptions in framework.
    - Add Textfile/Substfile to default environment. (issue #3147)
    - sconsign: a couple of python3 fixes; be more tolerant of implicit
      entries which have no signatures; minor PEP8 changes.
    - Fix a couple of type mistakes (list-> string, filter type -> list)
    - Fix a couple of type mistakes in packaging tools: list-> string in msi,
      filter type -> list in ipk

  From Bernhard M. Wiedemann:
    - Update SCons' internal scons build logic to allow overriding build date
      with SOURCE_DATE_EPOCH for SCons itself.
    - Change the datestamps in SCons' docs and embedded in code use ISO 8601 format and UTC

  From Hao Wu
    - Typo in customized decider example in user guide
    - Replace usage of unittest.TestSuite with unittest.main() (fix #3113)

RELEASE 3.0.1 - Mon, 12 Nov 2017 15:31:33 -0700

  From Daniel Moody:
    - Jar can take multiple targets, and will make a duplicate jar from the sources for each target
    - Added some warnings in case the Jar builder makes an implicit target
    - Added Jar method and changed jar build to be more specific. Jar method will take in
      directories or classes as source. Added more tests to JAR to ensure the jar was
      packaged with the correct compiled class files.
    - Added a No result test case to handle bug which seems unrelated to java in the
      swig-dependencies.py test, more info here: http://scons.tigris.org/issues/show_bug.cgi?id=2907
    - Added a travis script to test on ubuntu trusty now that the project is on github
      so that Continuus Integration tests can be run automatically. It tests most case and considers
      no result a pass as well. Improving this script can install more dependincies allowing for more
      tests to be run.

  From Daniel Moody:
    - Updated the Jar Builder tool in Tool/__init__.py so that is doesn't force class files as
      sources, allowing directories to be passed, which was causing test/Java/JAR.py to fail.

  From William Deegan:
    - Fix issue where code in utility routine to_String_for_subst() had code whose result was never
      properly returned.
      (Found by: James Rinkevich https://pairlist4.pair.net/pipermail/scons-users/2017-October/006358.html )
    - Fixed Variables.GenerateHelpText() to now use the sort parameter. Due to incorrect 2to3 fixer changes
      8 years ago it was being used as a boolean parameter.  Now you can specify sort to be a callable, or boolean
      value. (True = normal sort). Manpage also updated.
    - Fixed Tool loading logic from exploding sys.path with many site_scons/site_tools prepended on py3.
    - Added additional output with time to process each SConscript file when using --debug=time.

  From Thomas Berg:
    - Fixed a regression in scons-3.0.0 where "from __future__ import print_function" was imposed
      on the scope where SConstruct is executed, breaking existing builds using PY 2.7.

  From William Deegan:
    - Fix broken subst logic where a string with "$$(abc)" was being treated as "$(abc) and the
      logic for removing the signature escapes was then failing because there was no closing "$)".
      This was introduced by a pull request to allow recursive variable evaluations to yield a string
      such as "$( $( some stuff $) $)".

  From Zachary Tessler:
    - Fix incorrect warning for repeated identical builder calls that use overrides


RELEASE 3.0.0 - Mon, 18 Sep 2017 08:32:04 -0700

NOTE: This is a major release.  You should expect that some targets may rebuild when upgrading.
Significant changes in some python action signatures. Also switching between PY 2.7 and PY 3.5, 3.6
will cause rebuilds.


  From William Blevins:
    - Updated D language scanner support to latest: 2.071.1. (PR #1924)
      https://dlang.org/spec/module.html accessed 11 August 2016
      - Enhancements:
        - Added support for selective imports: "import A : B, C;" -> A
        - Added support for renamed imports. "import B = A;" -> A
        - Supports valid combinations: "import A, B, CCC = C, DDD = D : EEE = FFF;" -> A, B, C, D
      - Notes:
        - May find new (previously missed) Dlang dependencies.
        - May cause rebuild after upgrade due to dependency changes.
    - Updated Fortran-related tests to pass under GCC 5/6.
    - Fixed SCons.Tool.Packaging.rpm.package source nondeterminism across builds.

  From William Deegan:
    - Removed deprecated tools CVS, Perforce, BitKeeper, RCS, SCCS, Subversion.
    - Removed deprecated module SCons.Sig
    - Added prioritized list of xsltproc tools to docbook. The order will now be as
      follows: xsltproc, saxon, saxon-xslt, xalan  (with first being highest priority, first
      tool found is used)
    - Fixed MSVSProject example code (http://scons.tigris.org/issues/show_bug.cgi?id=2979)
    - Defined MS SDK 10.0 and Changed VS 2015 to use SDK 10.0
    - Changes to Action Function and Action Class signiture creation.  NOTE: This will cause rebuilds
      for many builds when upgrading to SCons 3.0
    - Fixed Bug #3027 - "Cross Compiling issue: cannot override ranlib"
    - Fixed Bug #3020 - "Download link in user guide wrong. python setup.py install --version-lib broken"
    - Fixed Bug #2486 - Added SetOption('silent',True) - Previously this value was not allowed to be set.
    - Fixed Bug #3040 - Non-unicode character in CHANGES.txt
    - Fixed Bug #2622 - AlwaysBuild + MSVC regression.
    - Fixed Bug #3025 - (Credit to Florian : User flow86 on tigris) - Fix typo JAVACLASSSUFIX should have been
                        JAVACLASSSUFFIX


  From Ibrahim Esmat:
    - Added the capability to build Windows Store Compatible libraries that can be used
      with Universal Windows Platform (UWP) Apps and published to the store

  From Daniel Holth:
    - Add basic support for PyPy (by deleting __slots__ from Node with a
      metaclass on PyPy); wrap most-used open() calls in 'with' statements to
      avoid too many open files.
    - Add __main__.py for `python -m SCons` in case it is on PYTHONPATH.
    - Always use highest available pickle protocol for efficiency.
    - Remove unused command line fallback for the zip tool.

  From Gaurav Juvekar:
    - Fix issue #2832: Expand construction variables in 'chdir' argument of builders. (PR #463)
    - Fix issue #2910: Make --tree=all handle Unicode. (PR #427)
    - Fix issue #2788: Fix typo in documentation example for sconf. (PR #388)

  From Alexey Klimkin:
    - Use memoization to optimize PATH evaluation across all dependencies per
      node. (PR #345)
    - Use set() where it is applicable (PR #344)

  From M. Limber:
    - Fixed msvs.py for Visual Studio Express editions that would report
      "Error  : ValueError: invalid literal for float(): 10.0Exp".

  From Rick Lupton:
    - Update LaTeX scanner to understand \import and related commands

  From Steve Robinson:
    - Add support for Visual Studio 2017.  This support requires vswhere.exe a helper
      tool installed with newer installs of 2017. SCons expects it to be located at
      "C:\Program Files (x86)\Microsoft Visual Studio\Installer\vswhere.exe"
      It can be downloaded separately at
      https://github.com/Microsoft/vswhere

  From Tom Tanner:
    - Allow nested $( ... $) sections

  From Paweł Tomulik:
    - Fixed the issue with LDMODULEVERSIONFLAGS reported by Tim Jenness
      (https://pairlist4.pair.net/pipermail/scons-users/2016-May/004893.html).
      An error was causing "-Wl,Bsymbolic" being added to linker's command-line
      even when there was no specified value in LDMODULEVERSION and thus no
      need for the flags to be specified.
    - Added LoadableModule to the list of global functions (DefaultEnvironment
      builders).

  From Manish Vachharajani:
    - Update debian rules, compat, and control to not use features
      deprecated or obsolete in later versions of debhelpers
    - Update python version to 2.7 in debian/control

  From Richard Viney:
    - Fixed PCHPDBFLAGS causing a deprecation warning on MSVC v8 and later when
      using PCHs and PDBs together.


  From Richard West:
    - Added nested / namespace tool support
    - Added a small fix to the python3 tool loader when loading a tool as a package
    - Added additional documentation to the user manual on using toolpaths with the environment
      This includes the use of sys.path to search for tools installed via pip or package managers
    - Added support for a PyPackageDir function for use with the toolpath

  From Russel Winder:
    - Reordered the default D tools from "dmd, gdc, ldc" to "dmd, ldc, gdc".
    - Add a ProgramAllAtOnce builder to the dmd, ldc, and gdc tools. (PR #448)
    - Remove a file name exception for very old Fedora LDC installation.
    - gdc can now handle building shared objects (tested for version 6.3.0).
    - Remove establishing the SharedLibrary builder in the dmd, ldc, and gdc
      tools, must now include the ar tool to get this builder as is required for
      other compiler tools.
    - Add clang and clang++ tools based on Paweł Tomulik's work.

RELEASE 2.5.1 - Mon, 03 Nov 2016 13:37:42 -0400

  From William Deegan:
    - Add scons-configure-cache.py to packaging. It was omitted

  From Alexey Klimkin:
    - Use memoization to optimize PATH evaluation across all dependencies per
      node. (PR #345)

RELEASE 2.5.0 - Mon, 09 Apr 2016 11:27:42 -0700

  From Dirk Baechle:
    - Removed a lot of compatibility methods and workarounds
      for Python versions < 2.7, in order to prepare the work
      towards a combined 2.7/3.x version. (PR #284)
      Also fixed the default arguments for the print_tree and
      render_tree methods. (PR #284, too)

  From William Blevins:
    - Added support for cross-language dependency scanning;
      SCons now respects scanner keys for implicit dependencies.
      - Notes for SCons users with heterogeneous systems.
        - May find new (previously missed) dependencies.
        - May cause rebuild after upgrade due to dependency changes.
        - May find new dependency errors (EG. cycles).
          - Discovered in some of the SCons QT tests.
    - Resolved missing cross-language dependencies for
      SWIG bindings (fixes #2264).
    - Corrected typo in User Guide for Scanner keyword. (PR #2959)
    - Install builder interacts with scanner found in SCANNERS differently.
      - Previous: Install builder recursively scanned implicit dependencies
        for scanners from SCANNER, but not for built-in (default) scanners.
      - Current: Install builder will not scan for implicit dependencies via
        either scanner source. This optimizes some Install builder behavior
        and brings orthogonality to Install builder scanning behavior.

  From William Deegan:
    - Add better messaging when two environments have
      different actions for the same target (Bug #2024)
    - Fix issue only with MSVC and Always build where targets
      marked AlwaysBuild wouldn't make it into CHANGED_SOURCES
      and thus yield an empty compile command line. (Bug #2622)
    - Fix posix platform escaping logic to properly handle paths
      with parens in them "()".  (Bug #2225)

  From Jakub Pola:
    - Intel Compiler 2016 (Linux/Mac) update for tool directories.

  From Adarsh Sanjeev:
    - Fix for issue #2494: Added string support for Chmod function.

  From Tom Tanner:
    - change cache to use 2 character subdirectories, rather than one character,
      so as not to give huge directories for large caches, a situation which
      causes issues for NFS.
      For existing caches, you will need to run the scons-configure-cache.py
      script to update them to the new format. You will get a warning every time
      you build until you co this.
    - Fix a bunch of unit tests on windows

RELEASE 2.4.1 - Mon, 07 Nov 2015 10:37:21 -0700

  From Arfrever Frehtes Taifersar Arahesis:
    - Fix for Bug # 2791 - Setup.py fails unnecessarily under Jython.

  From Dirk Baechle:
    - Fixed license of SVG titlepage files in the context of Debian
      packaging, such that they allow for commercial use too (#2985).

  From William Blevins:
    - InstallVersionedLib now available in the DefaultEnvironment context.
    - Improves orthogonality of use cases between different Install functions.

  From Carnë Draug:
    - Added new configure check, CheckProg, to check for
      existence of a program.

  From Andrew Featherstone:
    - Fix for issue #2840 - Fix for two environments specifying same target with different
      actions not throwing hard error. Instead SCons was incorrectly issuing a warning
      and continuing.

  From Hiroaki Itoh :
    - Add support `Microsoft Visual C++ Compiler for Python 2.7'
      Compiler can be obtained at: https://www.microsoft.com/en-us/download/details.aspx?id=44266

  From Florian Miedniak:
    - Fixed tigris issue #3011: Glob() excludes didn't work when used with VariantDir(duplicate=0)

  From William Roberts:
    - Fix bug 2831 and allow Help() text to be appended to AddOption() help.

  From Paweł Tomulik:
    - Reimplemented versioning for shared libraries, with the following effects
    - Fixed tigris issues #3001, #3006.
    - Fixed several other issues not reported to tigris, including:
      issues with versioned libraries in subdirectories with tricky names,
      issues with versioned libraries and variant directories,
      issue with soname not being injected to library when using D linkers,
    - Switched to direct symlinks instead of daisy-chained ones -- soname and
      development symlinks point directly to the versioned shared library now),
      for rationale see:
      https://www.debian.org/doc/debian-policy/ch-sharedlibs.html
      https://fedoraproject.org/wiki/Packaging:Guidelines#Devel_Packages
      https://bitbucket.org/scons/scons/pull-requests/247/new-versioned-libraries-gnulink-cyglink/diff#comment-10063929
    - New construction variables to allow override default behavior: SONAME,
      SHLIBVERSIONFLAGS, _SHLIBVERSIONFLAGS, SHLIBNOVERSIONSYMLINKS,
      LDMODULEVERSION, LDMODULEVERSIONFLAGS, _LDMODULEVERSIONFLAGS,
      LDMODULENOVERSIONSYMLINKS.
    - Changed logic used to configure the versioning machinery from
      platform-centric to linker-oriented.
    - The SHLIBVERSION/LDMODULEVERSION variables are no longer validated by
      SCons (more freedom to users).
    - InstallVersionedLib() doesn't use SHLIBVERSION anymore.
    - Enchanced docs for the library versioning stuff.
    - New tests for versioned libraries.
    - Library versioning is currently implemented for the following linker
      tools: 'cyglink', 'gnulink', 'sunlink'.
    - Fix to swig tool - pick-up 'swig', 'swig3.0' and 'swig2.0' (in order).
    - Fix to swig tool - respect env['SWIG'] provided by user.



RELEASE 2.4.0 - Mon, 21 Sep 2015 08:56:00 -0700

  From Dirk Baechle:
    - Switched several core classes to use "slots", to
      reduce the overall memory consumption in large
      projects (fixes #2180, #2178, #2198)
    - Memoizer counting uses decorators now, instead of
      the old metaclasses approach.

  From Andrew Featherstone
    - Fixed typo in SWIGPATH description

RELEASE 2.3.6 - Mon, 31 Jul 2015 14:35:03 -0700

  From Rob Smith:
    - Added support for Visual Studio 2015

RELEASE 2.3.5 - Mon, 17 Jun 2015 21:07:32 -0700

  From Stephen Pollard:
    - Documentation fixes for libraries.xml and
      builders-writing.xml (#2989 and #2990)

  From William Deegan:
    - Extended docs for InstallVersionedLib/SharedLibrary,
      and added SKIP_WIN_PACKAGES argument to build script
      bootstrap.py (PR #230, #3002).

  From William Blevins:
    - Fixed symlink support (PR #227, #2395).
    - Updated debug-count test case (PR #229).

  From Alexey Klimkin:
    - Fixed incomplete LIBS flattening and substitution in
      Program scanner(PR #205, #2954).

  From Dirk Baechle:
    - Added new method rentry_exists_on_disk to Node.FS (PR #193).

  From Russel Winder:
    - Fixed several D tests under the different OS.
    - Add support for f08 file extensions for Fortran 2008 code.

  From Anatoly Techtonik:
    - Show --config choices if no argument is specified (PR #202).
    - Fixed build crash when XML toolchain isn't installed, and
      activated compression for ZIP archives.

  From Alexandre Feblot:
    - Fix for VersionedSharedLibrary under 'sunos' platform.
    - Fixed dll link with precompiled headers on MSVC 2012
    - Added an 'exclude' parameter to Glob()

  From Laurent Marchelli:
    - Support for multiple cmdargs (one per variant) in VS project files.
    - Various improvements for TempFileMunge class.
    - Added an implementation for Visual Studio users files (PR #209).

  From Dan Pidcock:
    - Added support for the 'PlatformToolset' tag in VS project files (#2978).

  From James McCoy:
    - Added support for '-isystem' to ParseFlags.

RELEASE 2.3.4 - Mon, 27 Sep 2014 12:50:35 -0400

  From Bernhard Walle and Dirk Baechle:
    - Fixed the interactive mode, in connection with
      Configure contexts (#2971).

  From Anatoly Techtonik:
    - Fix EnsureSConsVersion warning when running packaged version

  From Russel Winder:
    - Fix D tools for building shared libraries

RELEASE 2.3.3 - Sun, 24 Aug 2014 21:08:33 -0400

  From Roland Stark:
    - Fixed false line length calculation in the TempFileMunge class (#2970).

  From Gary Oberbrunner:
    - Improve SWIG detection

  From Russel Winder:
    - Fix regression on Windows in D language update

  From Neal Becker and Stefan Zimmermann:
    - Python 3 port and compatibility

  From Anatoly Techtonik:
    - Do not fail on EnsureSConsVersion when running from checkout

  From Kendrick Boyd and Rob Managan:
    - Fixed the newglossary action to work with VariantDir (LaTeX).

  From Manuel Francisco Naranjo:
    - Added a default for the BUILDERS environment variable,
      to prevent not defined exception on a Clone().

  From Andrew Featherstone:
    - Added description of CheckTypeSize method (#1991).
    - Fixed handling of CPPDEFINE var in Append()
      for several list-dict combinations (#2900).

  From William Blevins:
    - Added test for Java derived-source dependency tree generation.
    - Added Copy Action symlink soft-copy support (#2395).
    - Various contributions to the documentation (UserGuide).

RELEASE 2.3.2

  From Dirk Baechle:
    - Update XML doc editor configuration
    - Fix: Allow varlist to be specified as list of strings for Actions (#2754)

  From veon on bitbucket:
    - Fixed handling of nested ifs in CPP scanner PreProcessor class.

  From Shane Gannon:
    - Support for Visual Studio 2013 (12.0)

  From Michael Haubenwallner:
    - Respect user's CC/CXX values; don't always overwrite in generate()
    - Delegate linker Tool.exists() to CC/CXX Tool.exists().

  From Rob Managan:
    - Updated the TeX builder to support use of the -synctex=1
      option and the files it creates.
    - Updated the TeX builder to correctly clean auxiliary files when
      the biblatex package is used.

  From Gary Oberbrunner:
    - get default RPM architecture more robustly when building RPMs

  From Amir Szekely:
    - Fixed NoClean() for multi-target builders (#2353).

  From Paweł Tomulik:
    - Fix SConf tests that write output

  From Russel Winder:
    - Revamp of the D language support. Tools for DMD, GDC and LDC provided
      and integrated with the C and C++ linking. NOTE: This is only tested
      with D v2. Support for D v1 is now deprecated.

  From Anatoly Techtonik:
    - Several improvements for running scons.py from source:
      * engine files form source directory take priority over all other
        importable versions
      * message about scons.py running from source is removed to fix tests
        that were failing because of this extra line in the output
      * error message when SCons import fails now lists lookup paths
    - Remove support for QMTest harness from runtest.py
    - Remove RPM and m4 from default tools on Windows
    - BitKeeper, CVS, Perforce, RCS, SCCS are deprecated from default
      tools and will be removed in future SCons versions to speed up
      SCons initialization (it will still be possible to use these tools
      explicitly)

  From Sye van der Veen:
    - Support for Visual Studio 12.0Exp, and fixes for earlier MSVS
      versions.


RELEASE 2.3.1

  From Andrew Featherstone:
    - Added support for EPUB output format to the DocBook tool.

  From Tom Tanner:
    - Stop leaking file handles to subprocesses by switching to using subprocess
      always.
    - Allow multiple options to be specified with --debug=a,b,c
    - Add support for a readonly cache (--cache-readonly)
    - Always print stats if requested
    - Generally try harder to print out a message on build errors
    - Adds a switch to warn on missing targets
    - Add Pseudo command to mark targets which should not exist after
      they are built.

  From Bogdan Tenea:
    - Check for 8.3 filenames on cygwin as well as win32 to make variant_dir work properly.

  From Alexandre Feblot:
    - Make sure SharedLibrary depends on all dependent libs (by depending on SHLINKCOM)

  From Stefan Sperling:
    - Fixed the setup of linker flags for a versioned SharedLibrary
      under OpenBSD (#2916).

  From Antonio Cavallo:
    - Improve error if Visual Studio bat file not found.

  From Manuel Francisco Naranjo:
    - Allow Subst.Literal string objects to be compared with each other,
      so they work better in AddUnique() and Remove().

  From David Rothenberger:
    - Added cyglink linker that uses Cygwin naming conventions for
      shared libraries and automatically generates import libraries.

  From Dirk Baechle:
    - Update bootstrap.py so it can be used from any dir, to run
      SCons from a source (non-installed) dir.
    - Count statistics of instances are now collected only when
      the --debug=count command-line option is used (#2922).
    - Added release_target_info() to File nodes, which helps to
      reduce memory consumption in clean builds and update runs
      of large projects.
    - Fixed the handling of long options in the command-line
      parsing (#2929).
    - Fixed misspelled variable in intelc.py (#2928).

  From Gary Oberbrunner:
    - Test harness: fail_test() can now print a message to help debugging.

  From Anatoly Techtonik:
    - Require rpmbuild when building SCons package.
    - Print full stack on certain errors, for debugging.
    - Improve documentation for Textfile builder.

  From William Deegan:
    - VS2012 & VS2010 Resolve initialization issues by adding path to reg.exe
      in shell used to run batch files.
    - MSVC Support fixed defaulting TARGET_ARCH to HOST_ARCH. It should be
      None if not explicitly set.
    - MSVC Fixed issue where if more than one Architectures compilers are
      detected, it would take the last one found, and not the first.

  From Philipp Kraus:
    - Added optional ZIPROOT to Zip tool.

  From Dirk Baechle:
    - Replaced old SGML-based documentation toolchain with a more modern
      approach, that also requires less external dependencies (programs and
      Python packages). Added a customized Docbook XSD for strict validation of
      all input XML files.

  From Luca Falavigna:
    - Fixed spelling errors in MAN pages (#2897).

  From Michael McDougall:
    - Fixed description of ignore_case for EnumVariable in the
      MAN page (#2774).

RELEASE 2.3.0 - Mon, 02 Mar 2013 13:22:29 -0400

  From Anatoly Techtonik:
    - Added ability to run scripts/scons.py directly from source checkout
    - Hide deprecated --debug={dtree,stree,tree} from --help output
    - Error messages from option parser now include hints about valid choices
    - Cleaned up some Python 1.5 and pre-2.3 code, so don't expect SCons
      to run on anything less than Python 2.4 anymore
    - Several fixes for runtest.py:
      * exit with an error if no tests were found
      * removed --noqmtest option - this behavior is by default
      * replaced `-o FILE --xml` combination with `--xml FILE`
      * changed `-o, --output FILE` option to capture stdout/stderr output
        from runtest.py
    - Remove os_spawnv_fix.diff patch required to enable parallel builds
      support prior to Python 2.2

  From Juan Lang:
    - Fix WiX Tool to use .wixobj rather than .wxiobj for compiler output
    - Support building with WiX releases after 2.0

  From Alexey Klimkin:
    - Fix nested LIBPATH expansion by flattening sequences in subst_path.

  From eyan on Bitbucket:
    - Print target name with command execution time with --debug=time

  From Thomas Berg and Evgeny Podjachev:
    - Fix subprocess spawning on Windows.  Work around a Windows
      bug that can crash python occasionally when using -jN. (#2449)

  From Dirk Baechle:
    - Updated test framework to support dir and file fixtures and
      added ability to test external (out-of-tree) tools (#2862).
      See doc in QMTest/test-framework.rst.
    - Fixed several errors in the test suite (Java paths, MSVS version
      detection, Tool import), additionally
      * provided MinGW command-line support for the CXX, AS and
        Fortran tests,
      * refactored the detection of the gcc version and the according
        Fortran startup library,
      * provided a new module rpmutils.py, wrapping the RPM naming rules
        for target files and further hardware-dependent info (compatibility,
        compiler flags, ...),
      * added new test methods must_exist_one_of() and
        must_not_exist_any_of() and
      * removed Aegis support from runtest.py. (#2872)

  From Gary Oberbrunner:
    - Add -jN support to runtest.py to run tests in parallel
    - Add MSVC10 and MSVC11 support to get_output low-level bat script runner.
    - Fix MSVS solution generation for VS11, and fixed tests.

  From Rob Managan:
    - Updated the TeX builder to support the \newglossary command
      in LaTeX's glossaries package and the files it creates.
    - Improve support for new versions of biblatex in the TeX builder
      so biber is called automatically if biblatex requires it.
    - Add SHLIBVERSION as an option that tells SharedLibrary to build
      a versioned shared library and create the required symlinks.
      Add builder InstallVersionedLib to create the required symlinks
      installing a versioned shared library.

RELEASE 2.2.0 - Mon, 05 Aug 2012 15:37:48 +0000

  From dubcanada on Bitbucket:
    - Fix 32-bit Visual Express C++ on 64-bit Windows (generate 32-bit code)

  From Paweł Tomulik:
    - Added gettext toolset
    - Fixed FindSourceFiles to find final sources (leaf nodes).

  From Greg Ward:
    - Allow Node objects in Java path (#2825)

  From Joshua Hughes:
    - Make Windows not redefine builtin file as un-inheritable (#2857)
    - Fix WINDOWS_INSERT_DEF on MinGW (Windows) (#2856)

  From smallbub on Bitbucket:
    - Fix LINKCOMSTR, SHLINKCOMSTR, and LDMODULECOMSTR on Windows (#2833).

  From Mortoray:
    - Make -s (silent mode) be silent about entering subdirs (#2976).
    - Fix cloning of builders when cloning environment (#2821).

  From Gary Oberbrunner:
    - Show valid Visual Studio architectures in error message
       when user passes invalid arch.

  From Alexey Petruchik:
    - Support for Microsoft Visual Studio 11 (both using it
      and generating MSVS11 solution files).

  From Alexey Klimkin:
    - Fixed the Taskmaster, curing spurious build failures in
      multi-threaded runs (#2720).

  From Dirk Baechle:
    - Improved documentation of command-line variables (#2809).
    - Fixed scons-doc.py to properly convert main XML files (#2812).

  From Rob Managan:
    - Updated the TeX builder to support LaTeX's multibib package.
    - Updated the TeX builder to support LaTeX's biblatex package.
    - Added support for using biber instead of bibtex by setting
      env['BIBTEX'] = 'biber'

  From Arve Knudsen:
    - Test for FORTRANPPFILESUFFIXES (#2129).


RELEASE 2.1.0 - Mon, 09 Sep 2011 20:54:57 -0700

  From Anton Lazarev:
    - Fix Windows resource compiler scanner to accept DOS line endings.

  From Matthias:
    - Update MSVS documents to remove note indicating that only one
      project is currently supported per solution file.

  From Grzegorz Bizoń:
    - Fix long compile lines in batch mode by using TEMPFILE
    - Fix MSVC_BATCH=False (was treating it as true)

  From Justin Gullingsrud:
    - support -std=c++0x and related CXXFLAGS in pkgconfig (ParseFlags)

  From Vincent Beffara:
    - Support -dylib_file in pkgconfig (ParseFlags)

  From Gary Oberbrunner and Sohail Somani:
    - new construction variable WINDOWS_EMBED_MANIFEST to automatically
      embed manifests in Windows EXEs and DLLs.

  From Gary Oberbrunner:
    - Fix Visual Studio project generation when CPPPATH contains Dir nodes
    - Ensure Visual Studio project is regenerated when CPPPATH or CPPDEFINES change
    - Fix unicode error when using non-ASCII filenames with Copy or Install
    - Put RPATH in LINKCOM rather than LINKFLAGS so resetting
      LINKFLAGS doesn't kill RPATH
    - Fix precompiled headers on Windows when variant dir name has spaces.
    - Adding None to an Action no longer fails (just returns original action)
    - New --debug=prepare option to show each target as it's being
      prepared, whether or not anything needs to be done for it.
    - New debug option --debug=duplicate to print a line for each
      unlink/relink (or copy) of a variant file from its source file.
    - Improve error message for EnumVariables to show legal values.
    - Fix Intel compiler to sort versions >9 correctly (esp. on Linux)
    - Fix Install() when the source and target are directories and the
      target directory exists.

  From David Garcia Garzon:
    - Fix Delete to be able to delete broken symlinks and dir
      symlinks.

  From Imran Fanaswala and Robert Lehr:
    - Handle .output file generated by bison/yacc properly. Cleaning it
      when necessary.

  From Antoine Dechaume:
    - Handle SWIG file where there is whitespace after the module name
      properly. Previously the generated files would include
      the whitespace.

  From Dmitry R.:
    - Handle Environment in case __semi_deepcopy is None

  From Benoit Belley:

    - Much improved support for Windows UNC paths (\\SERVERNAME).

  From Jean-Baptiste Lab:

    - Fix problems with appending CPPDEFINES that contain
      dictionaries, and related issues with Parse/MergeFlags and
      CPPDEFINES.

  From Allen Weeks:

    - Fix for an issue with implicit-cache with multiple targets
      when dependencies are removed on disk.

  From Evgeny Podjachev and Alexey Petruchick:

    - Support generation of Microsoft Visual Studio 2008 (9.0)
      and 2010 (10.0) project and solution files.

  From Ken Deeter:

    - Fix a problem when FS Entries which are actually Dirs have builders.

  From Luca Falavigna:

    - Support Fortran 03

  From Gary Oberbrunner:

    - Print the path to the SCons package in scons --version

  From Jean-Franï¿½ois Colson:

    - Improve Microsoft Visual Studio Solution generation, and fix
      various errors in the generated solutions especially when using
      MSVS_SCC_PROVIDER, and when generating multiple projects.  The
      construction variable MSVS_SCC_PROJECT_BASE_PATH, which never
      worked properly, is removed.  Users can use the new variable
      MSVS_SCC_CONNECTION_ROOT instead if desired.

  From Anatoly Techtonik:

    - Use subprocess in bootstrap.py instead of os.execve to avoid
      losing output control on Windows (http://bugs.python.org/issue9148)

    - Revert patch for adding SCons to App Paths, because standard cmd
      shell doesn't search there. This is confusing, because `scons` can
      be executed from explorer, but fail to start from console.

    - Fix broken installation with easy_install on Windows (issue #2051)
      SCons traditionally installed in a way that allowed to run multiple
      versions side by side. This custom logic was incompatible with
      easy_install way of doing things.

    - Use epydoc module for generating API docs in HTML if command line
      utility is not found in PATH. Actual for Windows.

  From Alexander Goomenyuk:

    - Add .sx to assembly source scanner list so .sx files
      get their header file dependencies detected.

  From Arve Knudsen:

    - Set module metadata when loading site_scons/site_init.py
      so it is treated as a proper module; __doc__, __file__ and
      __name__ now refer to the site_init.py file.

  From Russel Winder:

    - Users Guide updates explaining that Tools can be packages as
      well as python modules.

  From Gary Oberbrunner:

    - New systemwide and per-user site_scons dirs.

  From Dirk Baechle:

    - XML fixes in User's Guide.
    - Fixed the detection of 'jar' and 'rmic' during
      the initialization of the respective Tools (#2730).
    - Improved docs for custom Decider functions and
      custom Scanner objects (#2711, #2713).
    - Corrected SWIG module names for generated *.i files (#2707).

  From Joe Zuntz:

    - Fixed a case-sensitivity problem with Fortran modules.

  From Bauke Conijn:

    - Added Users Guide example for auto-generated source code

  From Steven Knight:

    - Fix explicit dependencies (Depends()) on Nodes that don't have
      attached Builders.

    - Fix use of the global Alias() function with command actions.

  From Matt Hughes:

    - Fix the ability to append to default $*FLAGS values (which are
      implemented as CLVar instances) in a copied construction environment
      without affecting the original construction environment's value.

  From Rob Managan:

    - Updated the TeX command strings to include a /D on Windows in
      case the new directory is on a different drive letter.

    - Fixed the LaTeX scanner so dependencies are found in commands that
      are broken across lines with a comment or have embedded spaces.

    - The TeX builders should now work with tex files that are generated
      by another program. Thanks to Hans-Martin von Gaudecker for
      isolating the cause of this bug.

    - Added support for INDEXSTYLE environment variable so makeindex can
      find style files.

    - Added support for the bibunits package so we call bibtex on all
      the bu*.aux files.

    - Add support of finding path information on OSX for TeX applications
      MacPorts and Fink paths need to be added by the user

  From Russel Winder:

    - Add support for DMD version 2 (the phobos2 library).

  From William Deegan:

    - Add initial support for VS/VC 2010 (express and non-express versions)
    - Remove warning for not finding MS VC/VS install.
      "scons: warning: No version of Visual Studio compiler found
        - C/C++ compilers most likely not set correctly"
    - Add support for Linux 3.0


RELEASE 2.0.1 - Mon, 15 Aug 2010 15:46:32 -0700

  From Dirk Baechle:

    - Fix XML in documentation.

  From Joe Zuntz:

    - Fixed a case-sensitivity problem with Fortran modules.

  From Bauke Conijn:

    - Added Users Guide example for auto-generated source code

  From Steven Knight:

    - Fix explicit dependencies (Depends()) on Nodes that don't have
      attached Builders.

  From Matt Hughes:

    - Fix the ability to append to default $*FLAGS values (which are
      implemented as CLVar instances) in a copied construction environment
      without affecting the original construction environment's value.

  From Rob Managan:

    - Updated the TeX command strings to include a /D on Windows in
      case the new directory is on a different drive letter.

    - Fixed the LaTeX scanner so dependencies are found in commands that
      are broken across lines with a comment or have embedded spaces.


RELEASE 2.0.0.final.0 - Mon, 14 Jun 2010 22:01:37 -0700

  From Dirk Baechle:

    - Fix XML in documentation.

  From Steven Knight:

    - Provide forward compatibility for the 'profile' module.

    - Provide forward compatibility for the 'pickle' module.

    - Provide forward compatibility for the 'io' module.

    - Provide forward compatibility for the 'queue' module.

    - Provide forward compatibility for the 'collections' module.

    - Provide forward compatibility for the 'builtins' module.

    - Provide forward compatibility for 'sys.intern()'.

    - Convert to os.walk() from of os.path.walk().

    - Remove compatibility logic no longer needed.

    - Add a '-3' option to runtest to print 3.x incompatibility warnings.

    - Convert old-style classes into new-style classes.

    - Fix "Ignoring corrupt sconsign entry" warnings when building
      in a tree with a pre-2.0 .sconsign file.

    - Fix propagation from environment of VS*COMNTOOLS to resolve issues
      initializing MSVC/MSVS/SDK issues.

    - Handle detecting Visual C++ on Python verions with upper-case
      platform architectures like 'AMD64'.

  From W. Trevor King:

    - Revisions to README.

  From Greg Noel:

    - Apply numerous Python fixers to update code to more modern idioms.
      Find where fixers should be applied to code in test strings and
      apply the fixers there, too.

    - Write a fixer to convert string functions to string methods.

    - Modify the 'dict' fixer to be less conservative.

    - Modify the 'apply' fixer to handle more cases.

    - Create a modified 'types' fixer that converts types to 2.x
      equivalents rather than 3.x equivalents.

    - Write a 'division' fixer to highlight uses of the old-style
      division operator.  Correct usage where needed.

    - Add forward compatibility for the new 'memoryview' function
      (which replaces the 'buffer' function).

    - Add forward compatibility for the 'winreg' module.

    - Remove no-longer-needed 'platform' module.

    - Run tests with the '-3' option to Python 2.6 and clear up
      various reported incompatibilities.

    - Comb out code paths specialized to Pythons older than 2.4.

    - Update deprecation warnings; most now become mandatory.

    - Start deprecation cycle for BuildDir() and build_dir.

    - Start deprecation cycle for SourceCode() and related factories

    - Fixed a problem with is_Dict() not identifying some objects derived
      from UserDict.

  From Jim Randall:

    - Document the AllowSubstExceptions() function in the User's Guide.

  From William Deegan:

    - Migrate MSVC/MSVS/SDK improvements from 1.3 branch.


RELEASE 1.3.0 - Tue, 23 Mar 2010 21:44:19 -0400

  From Steven Knight:

    - Update man page and documentation.

  From William Deegan (plus minor patch from Gary Oberbrunner):

    - Support Visual Studio 8.0 Express

RELEASE 1.2.0.d20100306 - Sat, 06 Mar 2010 16:18:33 -0800

  From Luca Falavigna:

    - Fix typos in the man page.

  From Gottfried Ganssauge:

    - Support execution when SCons is installed via easy_install.

  From Steven Knight:

    - Make the messages for Configure checks of compilers consistent.

    - Issue an error message if a BUILDERS entry is not a Builder
      object or a callable wrapper.

  From Rob Managan:

    - Update tex builder to handle the case where a \input{foo}
      command tries to work with a directory named foo instead of the
      file foo.tex. The builder now ignores a directory and continues
      searching to find the correct file. Thanks to Lennart Sauerbeck
      for the test case and initial patch

      Also allow the \include of files in subdirectories when variantDir
      is used with duplicate=0. Previously latex would crash since
      the directory in which the .aux file is written was not created.
      Thanks to Stefan Hepp for finding this and part of the solution.

  From James Teh:
    - Patches to fix some issues using MS SDK V7.0

  From William Deegan:
    - Lots of testing and minor patches to handle mixed MS VC and SDK
      installations, as well as having only the SDK installed.


RELEASE 1.2.0.d20100117 - Sun, 17 Jan 2010 14:26:59 -0800

  From Jim Randall:
    - Fixed temp filename race condition on Windows with long cmd lines.

  From David Cournapeau:
    - Fixed tryRun when sconf directory is in a variant dir.
    - Do not add -fPIC for ifort tool on non-posix platforms (darwin and
      windows).
    - Fix bug 2294 (spurious CheckCC failures).
    - Fix scons bootstrap process on windows 64 (wrong wininst name)

  From William Deegan:
    - Final merge from vs_revamp branch to main

    - Added definition and usage of HOST_OS, HOST_ARCH, TARGET_OS,
      TARGET_ARCH, currently only defined/used by Visual Studio
      Compilers. This will be rolled out to other platforms/tools
      in the future.

    - Add check for python >= 3.0.0 and exit gracefully.
      For 1.3 python >= 1.5.2 and < 3.0.0 are supported

    - Fix bug 1944 - Handle non-existent .i file in swig emitter, previously
      it would crash with an IOError exception. Now it will try to make an
      educated guess on the module name based on the filename.

  From Lukas Erlinghagen:

    - Have AddOption() remove variables from the list of
      seen-but-unknown variables (which are reported later).

    - An option name and aliases can now be specified as a tuple.

  From Hartmut Goebel:

    - Textfile builder.

  From Jared Grubb:

    - use "is/is not" in comparisons with None instead of "==" or "!=".

  From Jim Hunziker:

    - Avoid adding -gphobos to a command line multiple times
      when initializing use of the DMD compiler.

  From Jason Kenney:

    - Sugguested HOST/TARGET OS/ARCH separation.

  From Steven Knight:

    - Fix the -n option when used with VariantDir(duplicate=1)
      and the variant directory doesn't already exist.

    - Fix scanning of Unicode files for both UTF-16 endian flavors.

    - Fix a TypeError on #include of file names with Unicode characters.

    - Fix an exception if a null command-line argument is passed in.

    - Evaluate Requires() prerequisites before a Node's direct children
      (sources and dependencies).

  From Greg Noel:

    - Remove redundant __metaclass__ initializations in Environment.py.

    - Correct the documentation of text returned by sconf.Result().

    - Document that filenames with '.' as the first character are
      ignored by Glob() by default (matching UNIX glob semantics).

    - Fix SWIG testing infrastructure to work on Mac OS X.

    - Restructure a test that occasionally hung so that the test would
      detect when it was stuck and fail instead.

    - Substfile builder.

  From Gary Oberbrunner:

    - When reporting a target that SCons doesn't know how to make,
      specify whether it's a File, Dir, etc.

  From Ben Webb:

    - Fix use of $SWIGOUTDIR when generating Python wrappers.

    - Add $SWIGDIRECTORSUFFIX and $SWIGVERSION construction variables.

  From Rob Managan:

    - Add -recorder flag to Latex commands and updated internals to
      use the output to find files TeX creates. This allows the MiKTeX
      installations to find the created files

    - Notify user of Latex errors that would get buried in the
      Latex output

    - Remove LATEXSUFFIXES from environments that don't initialize Tex.

    - Add support for the glossaries package for glossaries and acronyms

    - Fix problem that pdftex, latex, and pdflatex tools by themselves did
      not create the actions for bibtex, makeindex,... by creating them
      and other environment settings in one routine called by all four
      tex tools.

    - Fix problem with filenames of sideeffects when the user changes
      the name of the output file from the latex default

    - Add scanning of files included in Latex by means of \lstinputlisting{}
      Patch from Stefan Hepp.

    - Change command line for epstopdf to use --outfile= instead of -o
      since this works on all platforms.
      Patch from Stefan Hepp.

    - Change scanner to properly search for included file from the
      directory of the main file instead of the file it is included from.
      Also update the emitter to add the .aux file associated with
      \include{filename} commands. This makes sure the required directories
      if any are created for variantdir cases.
      Half of the patch from Stefan Hepp.

RELEASE 1.2.0.d20090223 - Mon, 23 Feb 2009 08:41:06 -0800

  From Stanislav Baranov:

    - Make suffix-matching for scanners case-insensitive on Windows.

  From David Cournapeau:

    - Change the way SCons finds versions of Visual C/C++ and Visual
      Studio to find and use the Microsoft v*vars.bat files.

  From Robert P. J. Day:

    - User's Guide updates.

  From Dan Eaton:

    - Fix generation of Visual Studio 8 project files on x64 platforms.

  From Allan Erskine:

    - Set IncludeSearchPath and PreprocessorDefinitions in generated
      Visual Studio 8 project files, to help IntelliSense work.

  From Mateusz Gruca:

    - Fix deletion of broken symlinks by the --clean option.

  From Steven Knight:

    - Fix the error message when use of a non-existent drive on Windows
      is detected.

    - Add sources for files whose targets don't exist in $CHANGED_SOURCES.

    - Detect implicit dependencies on commands even when the command is
      quoted.

    - Fix interaction of $CHANGED_SOURCES with the --config=force option.

    - Fix finding #include files when the string contains escaped
      backslashes like "C:\\some\\include.h".

    - Pass $CCFLAGS to Visual C/C++ precompiled header compilation.

    - Remove unnecessary nested $( $) around $_LIBDIRFLAGS on link lines
      for the Microsoft linker, the OS/2 ilink linker and the Phar Lap
      linkloc linker.

    - Spell the Windows environment variables consistently "SystemDrive"
      and "SystemRoot" instead of "SYSTEMDRIVE" and "SYSTEMROOT".



RELEASE 1.2.0.d20090113 - Tue, 13 Jan 2009 02:50:30 -0800

  From Stanislav Baranov, Ted Johnson and Steven Knight:

    - Add support for batch compilation of Visual Studio C/C++ source
      files, controlled by a new $MSVC_BATCH construction variable.

  From Steven Knight:

    - Print the message, "scons: Build interrupted." on error output,
      not standard output.

    - Add a --warn=future-deprecated option for advance warnings about
      deprecated features that still have warnings hidden by default.

    - Fix use of $SOURCE and $SOURCES attributes when there are no
      sources specified in the Builder call.

    - Add support for new $CHANGED_SOURCES, $CHANGED_TARGETS,
      $UNCHANGED_SOURCES and $UNCHANGED_TARGETS variables.

    - Add general support for batch builds through new batch_key= and
      targets= keywords to Action object creation.

  From Arve Knudsen:

    - Make linker tools differentiate properly between SharedLibrary
      and LoadableModule.

    - Document TestCommon.shobj_prefix variable.

    - Support $SWIGOUTDIR values with spaces.

  From Rob Managan:

    - Don't automatically try to build .pdf graphics files for
      .eps files in \includegraphics{} calls in TeX/LaTeX files
      when building with the PDF builder (and thus using pdflatex).

  From Gary Oberbrunner:

    - Allow AppendENVPath() and PrependENVPath() to interpret '#'
      for paths relative to the top-level SConstruct directory.

    - Use the Borland ilink -e option to specify the output file name.

    - Document that the msvc Tool module uses $PCH, $PCHSTOP and $PDB.

    - Allow WINDOWS_INSERT_DEF=0 to disable --output-def when linking
      under MinGW.

  From Zia Sobhani:

    - Fix typos in the User's Guide.

  From Greg Spencer:

    - Support implicit dependency scanning of files encoded in utf-8
      and utf-16.

  From Roberto de Vecchi:

    - Remove $CCFLAGS from the the default definitions of $CXXFLAGS for
      Visual C/C++ and MIPSpro C++ on SGI so, they match other tools
      and avoid flag duplication on C++ command lines.

  From Ben Webb:

    - Handle quoted module names in SWIG source files.

    - Emit *_wrap.h when SWIG generates header file for directors

  From Matthew Wesley:

    - Copy file attributes so we identify, and can link a shared library
      from, shared object files in a Repository.



RELEASE 1.2.0 - Sat, 20 Dec 2008 22:47:29 -0800

  From Steven Knight:

    - Don't fail if can't import a _subprocess module on Windows.

    - Add warnings for use of the deprecated Options object.



RELEASE 1.1.0.d20081207 - Sun, 07 Dec 2008 19:17:23 -0800

  From Benoit Belley:

    - Improve the robustness of GetBuildFailures() by refactoring
      SCons exception handling (especially BuildError exceptions).

    - Have the --taskmastertrace= option print information about
      individual Task methods, not just the Taskmaster control flow.

    - Eliminate some spurious dependency cycles by being more aggressive
      about pruning pending children from the Taskmaster walk.

    - Suppress mistaken reports of a dependency cycle when a child
      left on the pending list is a single Node in EXECUTED state.

  From David Cournapeau:

    - Fix $FORTRANMODDIRPREFIX for the ifort (Intel Fortran) tool.

  From Brad Fitzpatrick:

    - Don't pre-generate an exception message (which will likely be
      ignored anyway) when an EntryProxy re-raises an AttributeError.

  From Jared Grubb:

    - Clean up coding style and white space in Node/FS.py.

    - Fix a typo in the documentation for $_CPPDEFFLAGS.

    - Issue 2401: Fix usage of comparisons with None.

  From Ludwig Hï¿½hne:

    - Handle Java inner classes declared within a method.

  From Steven Knight:

    - Fix label placement by the "scons-time.py func" subcommand
      when a profile value was close to (or equal to) 0.0.

    - Fix env.Append() and env.Prepend()'s ability to add a string to
      list-like variables like $CCFLAGS under Python 2.6.

    - Other Python2.6 portability:  don't use "as" (a Python 2.6 keyword).
      Don't use the deprecated Exception.message attribute.

    - Support using the -f option to search for a different top-level
      file name when walking up with the -D, -U or -u options.

    - Fix use of VariantDir when the -n option is used and doesn't,
      therefore, actually create the variant directory.

    - Fix a stack trace from the --debug=includes option when passed a
      static or shared library as an argument.

    - Speed up the internal find_file() function (used for searching
      CPPPATH, LIBPATH, etc.).

    - Add support for using the Python "in" keyword on construction
      environments (for example, if "CPPPATH" in env: ...).

    - Fix use of Glob() when a repository or source directory contains
      an in-memory Node without a corresponding on-disk file or directory.

    - Add a warning about future reservation of $CHANGED_SOURCES,
      $CHANGED_TARGETS, $UNCHANGED_SOURCES and $UNCHANGED_TARGETS.

    - Enable by default the existing warnings about setting the resource
      $SOURCE, $SOURCES, $TARGET and $TARGETS variable.

  From Rob Managan:

    - Scan for TeX files in the paths specified in the $TEXINPUTS
      construction variable and the $TEXINPUTS environment variable.

    - Configure the PDF() and PostScript() Builders as single_source so
      they know each source file generates a separate target file.

    - Add $EPSTOPDF, $EPSTOPDFFLAGS and $EPSTOPDFCOM

    - Add .tex as a valid extension for the PDF() builder.

    - Add regular expressions to find \input, \include and
      \includegraphics.

    - Support generating a .pdf file from a .eps source.

    - Recursive scan included input TeX files.

    - Handle requiring searched-for TeX input graphics files to have
      extensions (to avoid trying to build a .eps from itself, e.g.).

  From Greg Noel:

    - Make the Action() function handle positional parameters consistently.

    - Clarify use of Configure.CheckType().

    - Make the File.{Dir,Entry,File}() methods create their entries
      relative to the calling File's directory, not the SConscript
      directory.

    - Use the Python os.devnull variable to discard error output when
      looking for the $CC or $CXX version.

    - Mention LoadableModule() in the SharedLibrary() documentation.

  From Gary Oberbrunner:

    - Update the User's Guide to clarify use of the site_scons/
      directory and the site_init.py module.

    - Make env.AppendUnique() and env.PrependUnique remove duplicates
      within a passed-in list being added, too.

  From Randall Spangler:

    - Fix Glob() so an on-disk file or directory beginning with '#'
      doesn't throw an exception.



RELEASE 1.1.0 - Thu, 09 Oct 2008 08:33:47 -0700

  From Chris AtLee

    - Use the specified environment when checking for the GCC compiler
      version.

  From Ian P. Cardenas:

    - Fix Glob() polluting LIBPATH by returning copy of list

  From David Cournapeau:

    - Add CheckCC, CheckCXX, CheckSHCC and CheckSHCXX tests to
      configuration contexts.

    - Have the --profile= argument use the much faster cProfile module
      (if it's available in the running Python version).

    - Reorder MSVC compilation arguments so the /Fo is first.

  From Bill Deegan:

    - Add scanning Windows resource (.rc) files for implicit dependencies.

  From John Gozde:

    - When scanning for a #include file, don't use a directory that
      has the same name as the file.

  From Ralf W. Grosse-Kunstleve

    - Suppress error output when checking for the GCC compiler version.

  From Jared Grubb:

    - Fix VariantDir duplication of #included files in subdirectories.

  From Ludwig Hï¿½hne:

    - Reduce memory usage when a directory is used as a dependency of
      another Node (such as an Alias) by returning a concatenation
      of the children's signatures + names, not the children's contents,
      as the directory contents.

    - Raise AttributeError, not KeyError, when a Builder can't be found.

    - Invalidate cached Node information (such as the contenst returned
      by the get_contents() method) when calling actions with Execute().

    - Avoid object reference cycles from frame objects.

    - Reduce memory usage from Null Executor objects.

    - Compute MD5 checksums of large files without reading the entire
      file contents into memory.  Add a new --md5-chunksize option to
      control the size of each chunk read into memory.

  From Steven Knight:

    - Fix the ability of the add_src_builder() method to add a new
      source builder to any other builder.

    - Avoid an infinite loop on non-Windows systems trying to find the
      SCons library directory if the Python library directory does not
      begin with the string "python".

    - Search for the SCons library directory in "scons-local" (with
      no version number) after "scons-local-{VERSION}".

  From Rob Managan:

    - Fix the user's ability to interrupt the TeX build chain.

    - Fix the TeX builder's allowing the user to specify the target name,
      instead of always using its default output name based on the source.

    - Iterate building TeX output files until all warning are gone
      and the auxiliary files stop changing, or until we reach the
      (configurable) maximum number of retries.

    - Add TeX scanner support for:  glossaries, nomenclatures, lists of
      figures, lists of tables, hyperref and beamer.

    - Use the $BIBINPUTS, $BSTINPUTS, $TEXINPUTS and $TEXPICTS construction
      variables as search paths for the relevant types of input file.

    - Fix building TeX with VariantDir(duplicate=0) in effect.

    - Fix the LaTeX scanner to search for graphics on the TEXINPUTS path.

    - Have the PDFLaTeX scanner search for .gif files as well.

  From Greg Noel:

    - Fix typos and format bugs in the man page.

    - Add a first draft of a wrapper module for Python's subprocess
      module.

    - Refactor use of the SCons.compat module so other modules don't
      have to import it individually.

    - Add .sx as a suffix for assembly language files that use the
      C preprocessor.

  From Gary Oberbrunner:

    - Make Glob() sort the returned list of Files or Nodes
      to prevent spurious rebuilds.

    - Add a delete_existing keyword argument to the AppendENVPath()
      and PrependENVPath() Environment methods.

    - Add ability to use "$SOURCE" when specifying a target to a builder

  From Damyan Pepper:

    - Add a test case to verify that SConsignFile() files can be
      created in previously non-existent subdirectories.

  From Jim Randall:

    - Make the subdirectory in which the SConsignFile() file will
      live, if the subdirectory doesn't already exist.

  From Ali Tofigh:

    - Add a test to verify duplication of files in VariantDir subdirectories.



RELEASE 1.0.1 - Sat, 06 Sep 2008 07:29:34 -0700

  From Greg Noel:

    - Add a FindFile() section to the User's Guide.

    - Fix the FindFile() documentation in the man page.

    - Fix formatting errors in the Package() description in the man page.

    - Escape parentheses that appear within variable names when spawning
      command lines using os.system().



RELEASE 1.0.0 - XXX

  From Jared Grubb:

    - Clear the Node state when turning a generic Entry into a Dir.

  From Ludwig Hï¿½hne:

    - Fix sporadic output-order failures in test/GetBuildFailures/parallel.py.

    - Document the ParseDepends() function in the User's Guide.

  From khomenko:

    - Create a separate description and long_description for RPM packages.

  From Steven Knight:

    - Document the GetLaunchDir() function in the User's Guide.

    - Have the env.Execute() method print an error message if the
      executed command fails.

    - Add a script for creating a standard SCons development system on
      Ubuntu Hardy.  Rewrite subsidiary scripts for install Python and
      SCons versions in Python (from shell).

  From Greg Noel:

    - Handle yacc/bison on newer Mac OS X versions creating file.hpp,
      not file.cpp.h.

    - In RPCGEN tests, ignore stderr messages from older versions of
      rpcgen on some versions of Mac OS X.

    - Fix typos in man page descriptions of Tag() and Package(), and in
      the scons-time man page.

    - Fix documentation of SConf.CheckLibWithHeader and other SConf methods.

    - Update documentation of SConscript(variant_dir) usage.

    - Fix SWIG tests for (some versions of) Mac OS X.

  From Jonas Olsson:

    - Print the warning about -j on Windows being potentially unreliable if
      the pywin32 extensions are unavailable or lack file handle operations.

  From Jim Randall:

    - Fix the env.WhereIs() method to expand construction variables.

  From Rogier Schouten:

    - Enable building of shared libraries with the Bordand ilink32 linker.



RELEASE 1.0.0 - Sat, 09 Aug 2008 12:19:44 -0700

  From Luca Falavigna:

    - Fix SCons man page indentation under Debian's man page macros.

  From Steven Knight:

    - Clarify the man page description of the SConscript(src_dir) argument.

    - User's Guide updates:

       -  Document the BUILD_TARGETS, COMMAND_LINE_TARGETS and
          DEFAULT_TARGETS variables.

       -  Document the AddOption(), GetOption() and SetOption() functions.

       -  Document the Requires() function; convert to the Variables
          object, its UnknownOptions() method, and its associated
          BoolVariable(), EnumVariable(), ListVariable(), PackageVariable()
          and PathVariable() functions.

       -  Document the Progress() function.

       -  Reorganize the chapter and sections describing the different
          types of environments and how they interact.  Document the
          SetDefault() method.  Document the PrependENVPath() and
          AppendENVPath() functions.

       -  Reorganize the command-line arguments chapter.  Document the
          ARGLIST variable.

       -  Collect some miscellaneous sections into a chapter about
          configuring build output.

    - Man page updates:

       -  Document suggested use of the Visual C/C++ /FC option to fix
          the ability to double-click on file names in compilation error
          messages.

       -  Document the need to use Clean() for any SideEffect() files that
          must be explicitly removed when their targets are removed.

       -  Explicitly document use of Node lists as input to Dependency().

  From Greg Noel:

    - Document MergeFlags(), ParseConfig(), ParseFlags() and SideEffect()
      in the User's Guide.

  From Gary Oberbrunner:

    - Document use of the GetBuildFailures() function in the User's Guide.

  From Adam Simpkins:

    - Add man page text clarifying the behavior of AddPreAction() and
      AddPostAction() when called with multiple targets.

  From Alexey Zezukin:

    - Fix incorrectly swapped man page descriptions of the --warn= options
      for duplicate-environment and missing-sconscript.



RELEASE 0.98.5 - Sat, 07 Jun 2008 08:20:35 -0700

  From Benoit Belley:

  - Fix the Intel C++ compiler ABI specification for EMT64 processors.

  From David Cournapeau:

  - Issue a (suppressable) warning, not an error, when trying to link
    C++ and Fortran object files into the same executable.

  From Steven Knight:

  - Update the scons.bat file so that it returns the real exit status
    from SCons, even though it uses setlocal + endlocal.

  - Fix the --interactive post-build messages so it doesn't get stuck
    mistakenly reporting failures after any individual build fails.

  - Fix calling File() as a File object method in some circumstances.

  - Fix setup.py installation on Mac OS X so SCons gets installed
    under /usr/lcoal by default, not in the Mac OS X Python framework.



RELEASE 0.98.4 - Sat, 17 May 2008 22:14:46 -0700

  From Benoit Belley:

  - Fix calculation of signatures for Python function actions with
    closures in Python versions before 2.5.

  From David Cournapeau:

  - Fix the initialization of $SHF77FLAGS so it includes $F77FLAGS.

  From Jonas Olsson:

  - Fix a syntax error in the Intel C compiler support on Windows.

  From Steven Knight:

  - Change how we represent Python Value Nodes when printing and when
    stored in .sconsign files (to avoid blowing out memory by storing
    huge strings in .sconsign files after multiple runs using Configure
    contexts cause the Value strings to be re-escaped each time).

  - Fix a regression in not executing configuration checks after failure
    of any configuration check that used the same compiler or other tool.

  - Handle multiple destinations in Visual Studio 8 settings for the
    analogues to the INCLUDE, LIBRARY and PATH variables.

  From Greg Noel:

  - Update man page text for VariantDir().



RELEASE 0.98.3 - Tue, 29 Apr 2008 22:40:12 -0700

  From Greg Noel:

  - Fix use of $CXXFLAGS when building C++ shared object files.

  From Steven Knight:

  - Fix a regression when a Builder's source_scanner doesn't select
    a more specific scanner for the suffix of a specified source file.

  - Fix the Options object backwards compatibility so people can still
    "import SCons.Options.{Bool,Enum,List,Package,Path}Option" submodules.

  - Fix searching for implicit dependencies when an Entry Node shows up
    in the search path list.

  From Stefano:

  - Fix expansion of $FORTRANMODDIR in the default Fortran command line(s)
    when it's set to something like ${TARGET.dir}.



RELEASE 0.98.2 - Sun, 20 Apr 2008 23:38:56 -0700

  From Steven Knight:

  - Fix a bug in Fortran suffix computation that would cause SCons to
    run out of memory on Windows systems.

  - Fix being able to specify --interactive mode command lines with
    \ (backslash) path name separators on Windows.

  From Gary Oberbrunner:

  - Document Glob() in the User's Guide.



RELEASE 0.98.1 - Fri, 18 Apr 2008 19:11:58 -0700

  From Benoit Belley:

  - Speed up the SCons.Util.to_string*() functions.

  - Optimize various Node intialization and calculations.

  - Optimize Executor scanning code.

  - Optimize Taskmaster execution, including dependency-cycle checking.

  - Fix the --debug=stree option so it prints its tree once, not twice.

  From Johan Boulï¿½:

  - Fix the ability to use LoadableModule() under MinGW.

  From David Cournapeau:

  - Various missing Fortran-related construction variables have been added.

  - SCons now uses the program specified in the $FORTRAN construction
    variable to link Fortran object files.

  - Fortran compilers on Linux (Intel, g77 and gfortran) now add the -fPIC
    option by default when compilling shared objects.

  - New 'sunf77', 'sunf90' and 'sunf95' Tool modules have been added to
    support Sun Fortran compilers.  On Solaris, the Sun Fortran compilers
    are used in preference to other compilers by default.

  - Fortran support now uses gfortran in preference to g77.

  - Fortran file suffixes are now configurable through the
    $F77FILESUFFIXES, $F90FILESUFFIXES, $F95FILESUFFIXES and
    $FORTRANFILESUFFIXES variables.

  From Steven Knight:

  - Make the -d, -e, -w and --no-print-directory options "Ignored for
    compatibility."  (We're not going to implement them.)

  - Fix a serious inefficiency in how SCons checks for whether any source
    files are missing when a Builder call creates many targets from many
    input source files.

  - In Java projects, make the target .class files depend only on the
    specific source .java files where the individual classes are defined.

  - Don't store duplicate source file entries  in the .sconsign file so
    we don't endlessly rebuild the target(s) for no reason.

  - Add a Variables object as the first step towards deprecating the
    Options object name.  Similarly, add BoolVariable(), EnumVariable(),
    ListVariable(), PackageVariable() and PathVariable() functions
    as first steps towards replacing BoolOption(), EnumOption(),
    ListOption(), PackageOption() and PathOption().

  - Change the options= keyword argument to the Environment() function
    to variables=, to avoid confusion with SCons command-line options.
    Continue supporting the options= keyword for backwards compatibility.

  - When $SWIGFLAGS contains the -python flag, expect the generated .py
    file to be in the same (sub)directory as the target.

  - When compiling C++ files, allow $CCFLAGS settings to show up on the
    command line even when $CXXFLAGS has been redefined.

  - Fix --interactive with -u/-U/-D when a VariantDir() is used.

  From Anatoly Techtonik:

  - Have the scons.bat file add the script execution directory to its
    local %PATH% on Windows, so the Python executable can be found.

  From Mike Wake:

  - Fix passing variable names as a list to the Return() function.

  From Matthew Wesley:

  - Add support for the GDC 'D' language compiler.



RELEASE 0.98 - Sun, 30 Mar 2008 23:33:05 -0700

  From Benoit Belley:

  - Fix the --keep-going flag so it builds all possible targets even when
    a later top-level target depends on a child that failed its build.

  - Fix being able to use $PDB and $WINDWOWS_INSERT_MANIFEST together.

  - Don't crash if un-installing the Intel C compiler leaves left-over,
    dangling entries in the Windows registry.

  - Improve support for non-standard library prefixes and suffixes by
    stripping all prefixes/suffixes from file name string as appropriate.

  - Reduce the default stack size for -j worker threads to 256 Kbytes.
    Provide user control over this value by adding --stack-size and
    --warn=stack-size options, and a SetOption('stack_size') function.

  - Fix a crash on Linux systems when trying to use the Intel C compiler
    and no /opt/intel_cc_* directories are found.

  - Improve using Python functions as actions by incorporating into
    a FunctionAction's signature:
      - literal values referenced by the byte code.
      - values of default arguments
      - code of nested functions
      - values of variables captured by closures
      - names of referenced global variables and functions

  - Fix the closing message when --clean and --keep-going are both
    used and no errors occur.

  - Add support for the Intel C compiler on Mac OS X.

  - Speed up reading SConscript files by about 20% (for some
    configurations) by:  1) optimizing the SCons.Util.is_*() and
    SCons.Util.flatten() functions; 2) avoiding unnecessary os.stat()
    calls by using a File's .suffix attribute directly instead of
    stringifying it.

  From JÃ©rÃ´me Berger:

  - Have the D language scanner search for .di files as well as .d files.

  - Add a find_include_names() method to the Scanner.Classic class to
    abstract out how included names can be generated by subclasses.

  - Allow the D language scanner to detect multiple modules imported by
    a single statement.

  From Konstantin Bozhikov:

  - Support expansion of construction variables that contain or refer
    to lists of other variables or Nodes within expansions like $CPPPATH.

  - Change variable substitution (the env.subst() method) so that an
    input sequence (list or tuple) is preserved as a list in the output.

  From David Cournapeau:

  - Add a CheckDeclaration() call to configure contexts.

  - Improve the CheckTypeSize() code.

  - Add a Define() call to configure contexts, to add arbitrary #define
    lines to a generated configure header file.

  - Add a "gfortran" Tool module for the GNU F95/F2003 compiler.

  - Avoid use of -rpath with the Mac OS X linker.

  - Add comment lines to the generated config.h file to describe what
    the various #define/#undef lines are doing.

  From Steven Knight:

  - Support the ability to subclass the new-style "str" class as input
    to Builders.

  - Improve the performance of our type-checking by using isinstance()
    with new-style classes.

  - Fix #include (and other $*PATH variables searches) of files with
    absolute path names.  Don't die if they don't exist (due to being
    #ifdef'ed out or the like).

  - Fix --interactive mode when Default(None) is used.

  - Fix --debug=memoizer to work around a bug in base Python 2.2 metaclass
    initialization (by just not allowing Memoization in Python versions
    that have the bug).

  - Have the "scons-time time" subcommand handle empty log files, and
    log files that contain no results specified by the --which option.

  - Fix the max Y of vertical bars drawn by "scons-time --fmt=gnuplot".

  - On Mac OS X, account for the fact that the header file generated
    from a C++ file will be named (e.g.) file.cpp.h, not file.hpp.

  - Fix floating-point numbers confusing the Java parser about
    generated .class file names in some configurations.

  - Document (nearly) all the values you can now fetch with GetOption().

  - Fix use of file names containing strings of multiple spaces when
    using ActionFactory instances like the Copy() or Move() function.

  - Fix a 0.97 regression when using a variable expansion (like
    $OBJSUFFIX) in a source file name to a builder with attached source
    builders that match suffix (like Program()+Object()).

  - Have the Java parser recognize generics (surrounded by angle brackets)
    so they don't interfere with identifying anonymous inner classes.

  - Avoid an infinite loop when trying to use saved copies of the
    env.Install() or env.InstallAs() after replacing the method
    attributes.

  - Improve the performance of setting construction variables.

  - When cloning a construction environment, avoid over-writing an
    attribute for an added method if the user explicitly replaced it.

  - Add a warning about deprecated support for Python 1.5, 2.0 and 2.1.

  - Fix being able to SetOption('warn', ...) in SConscript files.

  - Add a warning about env.Copy() being deprecated.

  - Add warnings about the --debug={dtree,stree,tree} options
    being deprecated.

  - Add VariantDir() as the first step towards deprecating BuildDir().
    Add the keyword argument "variant_dir" as the replacement for
    "build_dir".

  - Add warnings about the {Target,Source}Signatures() methods and
    functions being deprecated.

  From Rob Managan:

  - Enhance TeX and LaTeX support to work with BuildDir(duplicate=0).

  - Re-run LaTeX when it issues a package warning that it must be re-run.

  From Leanid Nazdrynau:

  - Have the Copy() action factory preserve file modes and times
    when copying individual files.

  From Jan Nijtmans:

  - If $JARCHDIR isn't set explicitly, use the .java_classdir attribute
    that was set when the Java() Builder built the .class files.

  From Greg Noel:

  - Document the Dir(), File() and Entry() methods of Dir and File Nodes.

  - Add the parse_flags option when creating Environments

  From Gary Oberbrunner:

  - Make File(), Dir() and Entry() return a list of Nodes when passed
    a list of names, instead of trying to make a string from the name
    list and making a Node from that string.

  - Fix the ability to build an Alias in --interactive mode.

  - Fix the ability to hash the contents of actions for nested Python
    functions on Python versions where the inability to pickle them
    returns a TypeError (instead of the documented PicklingError).

  From Jonas Olsson:

  - Fix use of the Intel C compiler when the top compiler directory,
    but not the compiler version, is specified.

  - Handle Intel C compiler network license files (port@system).

  From Jim Randall:

  - Fix how Python Value Nodes are printed in --debug=explain output.

  From Adam Simpkins:

  - Add a --interactive option that starts a session for building (or
    cleaning) targets without re-reading the SConscript files every time.

  - Fix use of readline command-line editing in --interactive mode.

  - Have the --interactive mode "build" command with no arguments
    build the specified Default() targets.

  - Fix the Chmod(), Delete(), Mkdir() and Touch() Action factories to
    take a list (of Nodes or strings) as arguments.

  From Vaclav Smilauer:

  - Fix saving and restoring an Options value of 'all' on Python
    versions where all() is a builtin function.

  From Daniel Svensson:

  - Code correction in SCons.Util.is_List().

  From Ben Webb:

  - Support the SWIG %module statement with following modifiers in
    parenthese (e.g., '%module(directors="1")').



RELEASE 0.97.0d20071212 - Wed, 12 Dec 2007 09:29:32 -0600

  From Benoit Belley:

  - Fix occasional spurious rebuilds and inefficiency when using
    --implicit-cache and Builders that produce multiple targets.

  - Allow SCons to not have to know about the builders of generated
    files when BuildDir(duplicate=0) is used, potentially allowing some
    SConscript files to be ignored for smaller builds.

  From David Cournapeau:

  - Add a CheckTypeSize() call to configure contexts.

  From Ken Deeter:

  - Make the "contents" of Alias Nodes a concatenation of the children's
    content signatures (MD5 checksums), not a concatenation of the
    children's contents, to avoid using large amounts of memory during
    signature calculation.

  From Malte Helmert:

  - Fix a lot of typos in the man page and User's Guide.

  From Geoffrey Irving:

  - Speed up conversion of paths in .sconsign files to File or Dir Nodes.

  From Steven Knight:

  - Add an Options.UnknownOptions() method that returns any settings
    (from the command line, or whatever dictionary was passed in)
    that aren't known to the Options object.

  - Add a Glob() function.

  - When removing targets with the -c option, use the absolute path (to
    avoid problems interpreting BuildDir() when the top-level directory
    is the source directory).

  - Fix problems with Install() and InstallAs() when called through a
    clone (of a clone, ...) of a cloned construction environment.

  - When executing a file containing Options() settings, add the file's
    directory to sys.path (so modules can be imported from there) and
    explicity set __name__ to the name of the file so the statement's
    in the file can deduce the location if they need to.

  - Fix an O(n^2) performance problem when adding sources to a target
    through calls to a multi Builder (including Aliases).

  - Redefine the $WINDOWSPROGMANIFESTSUFFIX and
    $WINDOWSSHLIBMANIFESTSUFFIX variables so they pick up changes to
    the underlying $SHLIBSUFFIX and $PROGSUFFIX variables.

  - Add a GetBuildFailures() function that can be called from functions
    registered with the Python atexit module to print summary information
    about any failures encountered while building.

  - Return a NodeList object, not a Python list, when a single_source
    Builder like Object() is called with more than one file.

  - When searching for implicit dependency files in the directories
    in a $*PATH list, don't create Dir Nodes for directories that
    don't actually exist on-disk.

  - Add a Requires() function to allow the specification of order-only
    prerequisites, which will be updated before specified "downstream"
    targets but which don't actually cause the target to be rebuilt.

  - Restore the FS.{Dir,File,Entry}.rel_path() method.

  - Make the default behavior of {Source,Target}Signatures('timestamp')
    be equivalent to 'timestamp-match', not 'timestamp-newer'.

  - Fix use of CacheDir with Decider('timestamp-newer') by updating
    the modification time when copying files from the cache.

  - Fix random issues with parallel (-j) builds on Windows when Python
    holds open file handles (especially for SCons temporary files,
    or targets built by Python function actions) across process creation.

  From Maxim Kartashev:

  - Fix test scripts when run on Solaris.

  From Gary Oberbrunner:

  - Fix Glob() when a pattern is in an explicitly-named subdirectory.

  From Philipp Scholl:

  - Fix setting up targets if multiple Package builders are specified
    at once.



RELEASE 0.97.0d20070918 - Tue, 18 Sep 2007 10:51:27 -0500

  From Steven Knight:

  - Fix the wix Tool module to handle null entries in $PATH variables.

  - Move the documentation of Install() and InstallAs() from the list
    of functions to the list of Builders (now that they're implemented
    as such).

  - Allow env.CacheDir() to be set per construction environment.  The
    global CacheDir() function now sets an overridable global default.

  - Add an env.Decider() method and a Node.Decider() method that allow
    flexible specification of an arbitrary function to decide if a given
    dependency has changed since the last time a target was built.

  - Don't execute Configure actions (while reading SConscript files)
    when cleaning (-c) or getting help (-h or -H).

  - Add to each target an implicit dependency on the external command(s)
    used to build the target, as found by searching env['ENV']['PATH']
    for the first argument on each executed command line.

  - Add support for a $IMPLICIT_COMMAND_DEPENDENCIES construction
    variabe that can be used to disable the automatic implicit
    dependency on executed commands.

  - Add an "ensure_suffix" keyword to Builder() definitions that, when
    true, will add the configured suffix to the targets even if it looks
    like they already have a different suffix.

  - Add a Progress() function that allows for calling a function or string
    (or list of strings) to display progress while walking the DAG.

  - Allow ParseConfig(), MergeFlags() and ParseFlags() to handle output
    from a *config command with quoted path names that contain spaces.

  - Make the Return() function stop processing the SConscript file and
    return immediately.  Add a "stop=" keyword argument that can be set
    to False to preserve the old behavior.

  - Fix use of exitstatfunc on an Action.

  - Introduce all man page function examples with "Example:" or "Examples:".

  - When a file gets added to a directory, make sure the directory gets
    re-scanned for the new implicit dependency.

  - Fix handling a file that's specified multiple times in a target
    list so that it doesn't cause dependent Nodes to "disappear" from
    the dependency graph walk.

  From Carsten Koch:

  - Avoid race conditions with same-named files and directory creation
    when pushing copies of files to CacheDir().

  From Tzvetan Mikov:

  - Handle $ in Java class names.

  From Gary Oberbrunner:

  - Add support for the Intel C compiler on Windows64.

  - On SGI IRIX, have $SHCXX use $CXX by default (like other platforms).

  From Sohail Somani:

  - When Cloning a construction environment, set any variables before
    applying tools (so the tool module can access the configured settings)
    and re-set them after (so they end up matching what the user set).

  From Matthias Troffaes:

  - Make sure extra auxiliary files generated by some LaTeX packages
    and not ending in .aux also get deleted by scons -c.

  From Greg Ward:

  - Add a $JAVABOOTCLASSPATH variable for directories to be passed to the
    javac -bootclasspath option.

  From Christoph Wiedemann:

  - Add implicit dependencies on the commands used to build a target.




RELEASE 0.97.0d20070809 - Fri, 10 Aug 2007 10:51:27 -0500

  From Lars Albertsson:

  - Don't error if a #include line happens to match a directory
    somewhere on a path (like $CPPPATH, $FORTRANPATH, etc.).

  From Mark Bertoglio:

  - Fix listing multiple projects in Visual Studio 7.[01] solution files,
    including generating individual project GUIDs instead of re-using
    the solution GUID.

  From Jean Brouwers:

  - Add /opt/SUNWspro/bin to the default execution PATH on Solaris.

  From Allan Erskine:

  - Only expect the Microsoft IDL compiler to emit *_p.c and *_data.c
    files if the /proxy and /dlldata switches are used (respectively).

  From Steven Knight:

  - Have --debug=explain report if a target is being rebuilt because
    AlwaysBuild() is specified (instead of "unknown reasons").

  - Support {Get,Set}Option('help') to make it easier for SConscript
    files to tell if a help option (-h, --help, etc.) has been specified.

  - Support {Get,Set}Option('random') so random-dependency interaction
    with CacheDir() is controllable from SConscript files.

  - Add a new AddOption() function to support user-defined command-
    line flags (like --prefix=, --force, etc.).

  - Replace modified Optik version with new optparse compatibility module
    for command line processing in Scripts/SConsOptions.py

  - Push and retrieve built symlinks to/from a CacheDir() as actual
    symlinks, not by copying the file contents.

  - Fix how the Action module handles stringifying the shared library
    generator in the Tool/mingw.py module.

  - When generating a config.h file, print "#define HAVE_{FEATURE} 1"
    instad of just "#define HAVE_{FEATURE}", for more compatibility
    with Autoconf-style projects.

  - Fix expansion of $TARGET, $TARGETS, $SOURCE and $SOURCES keywords in
    Visual C/C++ PDB file names.

  - Fix locating Visual C/C++ PDB files in build directories.

  - Support an env.AddMethod() method and an AddMethod() global function
    for adding a new method, respectively, to a construction environment
    or an arbitrary object (such as a class).

  - Fix the --debug=time option when the -j option is specified and all
    files are up to date.

  - Add a $SWIGOUTDIR variable to allow setting the swig -outdir option,
    and use it to identify files created by the swig -java option.

  - Add a $SWIGPATH variable that specifies the path to be searched
    for included SWIG files, Also add related $SWIGINCPREFIX and
    $SWIGINCSUFFIX variables that specify the prefix and suffix to
    be be added to each $SWIGPATH directory when expanded on the SWIG
    command line.

  - More efficient copying of construction environments (mostly borrowed
    from copy.deepcopy() in the standard Python library).

  - When printing --tree=prune output, don't print [brackets] around
    source files, only do so for built targets with children.

  - Fix interpretation of Builder source arguments when the Builder has
    a src_suffix *and* a source_builder and the argument has no suffix.

  - Fix use of expansions like ${TARGET.dir} or ${SOURCE.dir} in the
    following construction variables:  $FORTRANMODDIR, $JARCHDIR,
    $JARFLAGS, $LEXFLAGS, $SWIGFLAGS, $SWIGOUTDIR and $YACCFLAGS.

  - Fix dependencies on Java files generated by SWIG so they can be
    detected and built in one pass.

  - Fix SWIG when used with a BuildDir().

  From Leanid Nazdrynau:

  - When applying Tool modules after a construction environment has
    already been created, don't overwrite existing $CFILESUFFIX and
    $CXXFILESUFFIX value.

  - Support passing the Java() builder a list of explicit .java files
    (not only a list of directories to be scanned for .java files).

  - Support passing .java files to the Jar() and JavaH() builders, which
    then use the builder underlying the Java() builder to turn them into
    .class files.  (That is, the Jar()-Java() chain of builders become
    multi-step, like the Program()-Object()-CFile() builders.)

  - Support passing SWIG .i files to the Java builders (Java(),
    Jar(), JavaH()), to cause intermediate .java files to be created
    automatically.

  - Add $JAVACLASSPATH and $JAVASOURCEPATH variables, that get added to
    the javac "-classpath" and "-sourcepath" options.  (Note that SCons
    does *not* currently search these paths for implicit dependencies.)

  - Commonize initialization of Java-related builders.

  From Jan Nijtmans:

  - Find Java anonymous classes when the next token after the name is
    an open parenthesis.

  From Gary Oberbrunner:

  - Fix a code example in the man page.

  From Tilo Prutz:

  - Add support for the file names that Java 1.5 (and 1.6) generates for
    nested anonymous inner classes, which are different from Java 1.4.

  From Adam Simpkins:

  - Allow worker threads to terminate gracefully when all jobs are
    finished.

  From Sohail Somani:

  - Add LaTeX scanner support for finding dependencies specified with
    the \usepackage{} directive.



RELEASE 0.97 - Thu, 17 May 2007 08:59:41 -0500

  From Steven Knight:

  - Fix a bug that would make parallel builds stop in their tracks if
    Nodes that depended on lists that contained some Nodes built together
    caused the reference count to drop below 0 if the Nodes were visited
    and commands finished in the wrong order.

  - Make sure the DirEntryScanner doesn't choke if it's handed something
    that's not a directory (Node.FS.Dir) Node.



RELEASE 0.96.96 - Thu, 12 Apr 2007 12:36:25 -0500

  NOTE:  This is (Yet) a(nother) pre-release of 0.97 for testing purposes.

  From Joe Bloggs:

  - Man page fix:  remove cut-and-paste sentence in NoCache() description.

  From Dmitry Grigorenko and Gary Oberbrunner:

  - Use the Intel C++ compiler, not $CC, to link C++ source.

  From Helmut Grohne:

  - Fix the man page example of propagating a user's external environment.

  From Steven Knight:

  - Back out (most of) the Windows registry installer patch, which
    seems to not work on some versions of Windows.

  - Don't treat Java ".class" attributes as defining an inner class.

  - Fix detecting an erroneous Java anonymous class when the first
    non-skipped token after a "new" keyword is a closing brace.

  - Fix a regression when a CPPDEFINES list contains a tuple, the second
    item of which (the option value) is a construction variable expansion
    (e.g. $VALUE) and the value of the variable isn't a string.

  - Improve the error message if an IOError (like trying to read a
    directory as a file) occurs while deciding if a node is up-to-date.

  - Fix "maximum recursion" / "unhashable type" errors in $CPPPATH
    PathList expansion if a subsidiary expansion yields a stringable,
    non-Node object.

  - Generate API documentation from the docstrings (using epydoc).

  - Fix use of --debug=presub with Actions for out-of-the-box Builders.

  - Fix handling nested lists within $CPPPATH, $LIBPATH, etc.

  - Fix a "builders_used" AttributeError that real-world Qt initialization
    triggered in the refactored suffix handling for Builders.

  - Make the reported --debug=time timings meaningful when used with -j.
    Better documentation of what the times mean.

  - User Guide updates: --random, AlwaysBuild(), --tree=,
    --debug=findlibs, --debug=presub, --debug=stacktrace,
    --taskmastertrace.

  - Document (in both man page and User's Guide) that --implicit-cache
    ignores changes in $CPPPATH, $LIBPATH, etc.

  From Jean-Baptiste Lab:

  - Remove hard-coded dependency on Python 2.2 from Debian packaging files.

  From Jeff Mahovsky:

  - Handle spaces in the build target name in Visual Studio project files.

  From Rob Managan:

  - Re-run LaTeX after BibTeX has been re-run in response to a changed
    .bib file.

  From Joel B. Mohler:

  - Make additional TeX auxiliary files (.toc, .idx and .bbl files)
    Precious so their removal doesn't affect whether the necessary
    sections are included in output PDF or PostScript files.

  From Gary Oberbrunner:

  - Fix the ability to import modules in the site_scons directory from
    a subdirectory.

  From Adam Simpkins:

  - Make sure parallel (-j) builds all targets even if they show up
    multiple times in the child list (as a source and a dependency).

  From Matthias Troffaes:

  - Don't re-run TeX if the triggering strings (\makeindex, \bibliography
    \tableofcontents) are commented out.

  From Richard Viney:

  - Fix use of custom include and lib paths with Visual Studio 8.

  - Select the default .NET Framework SDK Dir based on the version of
    Visual Studio being used.



RELEASE 0.96.95 - Mon, 12 Feb 2007 20:25:16 -0600

  From Anatoly Techtonik:

  - Add the scons.org URL and a package description to the setup.py
    arguments.

  - Have the Windows installer add a registry entry for scons.bat in the
    "App Paths" key, so scons.bat can be executed without adding the
    directory to the %PATH%.  (Python itself works this way.)

  From Anonymous:

  - Fix looking for default paths in Visual Studio 8.0 (and later).

  - Add -lm to the list of default D libraries for linking.

  From Matt Doar:

  - Provide a more complete write-your-own-Scanner example in the man page.

  From Ralf W. Grosse-Kunstleve:

  - Contributed upstream Python change to our copied subprocess.py module
    for more efficient standard input processing.

  From Steven Knight:

  - Fix the Node.FS.Base.rel_path() method when the two nodes are on
    different drive letters.  (This caused an infinite loop when
    trying to write .sconsign files.)

  - Fully support Scanners that use a dictionary to map file suffixes
    to other scanners.

  - Support delayed evaluation of the $SPAWN variable to allow selection
    of a function via ${} string expansions.

  - Add --srcdir as a synonym for -Y/--repository.

  - Document limitations of #include "file.h" with Repository().

  - Fix use of a toolpath under the source directory of a BuildDir().

  - Fix env.Install() with a file name portion that begins with '#'.

  - Fix ParseConfig()'s handling of multiple options in a string that's
    replaced a *FLAGS construction variable.

  - Have the C++ tools initialize common C compilation variables ($CCFLAGS,
    $SHCCFLAGS and $_CCCOMCOM) even if the 'cc' Tool isn't loaded.

  From Leanid Nazdrynau:

  - Fix detection of Java anonymous classes if a newline precedes the
    opening brace.

  From Gary Oberbrunner:

  - Document use of ${} to execute arbitrary Python code.

  - Add support for:
    1) automatically adding a site_scons subdirectory (in the top-level
       SConstruct directory) to sys.path (PYTHONPATH);
    2) automatically importing site_scons/site_init.py;
    3) automatically adding site_scons/site_tools to the toolpath.

  From John Pye:

  - Change ParseConfig() to preserve white space in arguments passed in
    as a list.

  From a smith:

  - Fix adding explicitly-named Java inner class files (and any
    other file names that may contain a '$') to Jar files.

  From David Vitek:

  - Add a NoCache() function to mark targets as unsuitable for propagating
    to (or retrieving from) a CacheDir().

  From Ben Webb:

  - If the swig -noproxy option is used, it won't generate a .py file,
    so don't emit it as a target that we expect to be built.



RELEASE 0.96.94 - Sun, 07 Jan 2007 18:36:20 -0600

  NOTE:  This is a pre-release of 0.97 for testing purposes.

  From Anonymous:

  - Allow arbitrary white space after a SWIG %module declaration.

  From Paul:

  - When compiling resources under MinGW, make sure there's a space
    between the --include-dir option and its argument.

  From Jay Kint:

  - Alleviate long command line issues on Windows by executing command
    lines directly via os.spawnv() if the command line doesn't need
    shell interpretation (has no pipes, redirection, etc.).

  From Walter Franzini:

  - Exclude additional Debian packaging files from the copyright check.

  From Fawad Halim:

  - Handle the conflict between the impending Python 2.6 'as' keyword
    and our Tool/as.py module name.

  From Steven Knight:

  - Speed up the Node.FS.Dir.rel_path() method used to generate path names
    that get put into the .sconsign* file(s).

  - Optimize Node.FS.Base.get_suffix() by computing the suffix once, up
    front, when we set the Node's name.  (Duh...)

  - Reduce the Memoizer's responsibilities to simply counting hits and
    misses when the --debug=memoizer option is used, not to actually
    handling the key calculation and memoization itself.  This speeds
    up some configurations significantly, and should cause no functional
    differences.

  - Add a new scons-time script with subcommands for generating
    consistent timing output from SCons configurations, extracting
    various information from those timings, and displaying them in
    different formats.

  - Reduce some unnecessary stat() calls from on-disk entry type checks.

  - Fix SideEffect() when used with -j, which was badly broken in 0.96.93.

  - Propagate TypeError exceptions when evaluating construction variable
    expansions up the stack, so users can see what's going on.

  - When disambiguating a Node.FS.Entry into a Dir or File, don't look
    in the on-disk source directory until we've confirmed there's no
    on-disk entry locally and there *is* one in the srcdir.  This avoids
    creating a phantom Node that can interfere with dependencies on
    directory contents.

  - Add an AllowSubstExceptions() function that gives the SConscript
    files control over what exceptions cause a string to expand to ''
    vs. terminating processing with an error.

  - Allow the f90.py and f95.py Tool modules to compile earlier source
    source files of earlier Fortran version.

  - Fix storing signatures of files retrieved from CacheDir() so they're
    correctly identified as up-to-date next invocation.

  - Make sure lists of computed source suffixes cached by Builder objects
    don't persist across changes to the list of source Builders (so the
    addition of suffixes like .ui by the qt.py Tool module take effect).

  - Enhance the bootstrap.py script to allow it to be used to execute
    SCons more easily from a checked-out source tree.

  From Ben Leslie:

  - Fix post-Memoizer value caching misspellings in Node.FS._doLookup().

  From Rob Managan, Dmitry Mikhin and Joel B. Mohler:

  - Handle TeX/LaTeX files in subdirectories by changing directory
    before invoking TeX/LaTeX.

  - Scan LaTeX files for \bibliography lines.

  - Support multiple file names in a "\bibliography{file1,file2}" string.

  - Handle TeX warnings about undefined citations.

  - Support re-running LaTeX if necessary due to a Table of Contents.

  From Dmitry Mikhin:

  - Return LaTeX if "Rerun to get citations correct" shows up on the next
    line after the "Warning:" string.

  From Gary Oberbrunner:

  - Add #include lines to fix portability issues in two tests.

  - Eliminate some unnecessary os.path.normpath() calls.

  - Add a $CFLAGS variable for C-specific options, leaving $CCFLAGS
    for options common to C and C++.

  From Tom Parker:

  - Have the error message print the missing file that Qt can't find.

  From John Pye:

  - Fix env.MergeFlags() appending to construction variable value of None.

  From Steve Robbins:

  - Fix the "sconsign" script when the .sconsign.dblite file is explicitly
    specified on the command line (and not intuited from the old way of
    calling it with just ".sconsign").

  From Jose Pablo Ezequiel "Pupeno" Fernandez Silva:

  - Give the 'lex' tool knowledge of the additional target files produced
    by the flex "--header-file=" and "--tables-file=" options.

  - Give the 'yacc' tool knowledge of the additional target files produced
    by the bison "-g", "--defines=" and "--graph=" options.

  - Generate intermediate files with Objective C file suffixes (.m) when
    the lex and yacc source files have appropriate suffixes (.lm and .ym).

  From Sohail Somain:

  - Have the mslink.py Tool only look for a 'link' executable on Windows
    systems.

  From Vaclav Smilauer:

  - Add support for a "srcdir" keyword argument when calling a Builder,
    which will add a srcdir prefix to all non-relative string sources.

  From Jonathan Ultis:

  - Allow Options converters to take the construction environment as
    an optional argument.



RELEASE 0.96.93 - Mon, 06 Nov 2006 00:44:11 -0600

  NOTE:  This is a pre-release of 0.97 for testing purposes.

  From Anonymous:

  - Allow Python Value Nodes to be Builder targets.

  From Matthias:

  - Only filter Visual Studio common filename prefixes on complete
    directory names.

  From Chad Austin:

  - Fix the build of the SCons documentation on systems that don't
    have "python" in the $PATH.

  From Ken Boortz:

  - Enhance ParseConfig() to recognize options that begin with '+'.

  From John Calcote, Elliot Murphy:

  - Document ways to override the CCPDBFLAGS variable to use the
    Microsoft linker's /Zi option instead of the default /Z7.

  From Christopher Drexler:

  - Make SCons aware bibtex must be called if any \include files
    cause creation of a bibliography.

  - Make SCons aware that "\bilbiography" in TeX source files means
    that related .bbl and .blg bibliography files will be created.
    (NOTE:  This still needs to search for the string in \include files.)

  From David Gruener:

  - Fix inconsistent handling of Action strfunction arguments.

  - Preserve white space in display Action strfunction strings.

  From James Y. Knight and Gerard Patel:

  - Support creation of shared object files from assembly language.

  From Steven Knight:

  - Speed up the Taskmaster significantly by avoiding unnecessary
    re-scans of Nodes to find out if there's work to be done, having it
    track the currently-executed top-level target directly and not
    through its presence on the target list, and eliminating some other
    minor list(s), method(s) and manipulation.

  - Fix the expansion of $TARGET and $SOURCE in the expansion of
    $INSTALLSTR displayed for non-environment calls to InstallAs().

  - Fix the ability to have an Alias() call refer to a directory
    name that's not identified as a directory until later.

  - Enhance runtest.py with an option to use QMTest as the harness.
    This will become the default behavior as we add more functionality
    to the QMTest side.

  - Let linking on mingw use the default function that chooses $CC (gcc)
    or $CXX (g++) depending on whether there are any C++ source files.

  - Work around a bug in early versions of the Python 2.4 profile module
    that caused the --profile= option to fail.

  - Only call Options validators and converters once when initializing a
    construction environment.

  - Fix the ability of env.Append() and env.Prepend(), in all known Python
    versions, to handle different input value types when the construction
    variable being updated is a dictionary.

  - Add a --cache-debug option for information about what files it's
    looking for in a CacheDir().

  - Document the difference in construction variable expansion between
    {Action,Builder}() and env.{Action,Builder}().

  - Change the name of env.Copy() to env.Clone(), keeping the old name
    around for backwards compatibility (with the intention of eventually
    phasing it out to avoid confusion with the Copy() Action factory).

  From Arve Knudsen:

  - Support cleaning and scanning SWIG-generated files.

  From Carsten Koch:

  - Allow selection of Visual Studio version by setting $MSVS_VERSION
    after construction environment initialization.

  From Jean-Baptiste Lab:

  - Try using zipimport if we can't import Tool or Platform modules
    using the normal "imp" module.  This allows SCons to be packaged
    using py2exe's all-in-one-zip-file approach.

  From Ben Liblit:

  - Do not re-scan files if the scanner returns no implicit dependencies.

  From Sanjoy Mahajan:

  - Change use of $SOURCES to $SOURCE in all TeX-related Tool modules.

  From Joel B. Mohler:

  - Make SCons aware that "\makeindex" in TeX source files means that
    related .ilg, .ind and .idx index files will be created.
    (NOTE:  This still needs to search for the string in \include files.)

  - Prevent scanning the TeX .aux file for additional files from
    trying to remove it twice when the -c option is used.

  From Leanid Nazdrynau:

  - Give the MSVC RES (resource) Builder a src_builder list and a .rc
    src_suffix so other builders can generate .rc files.

  From Matthew A. Nicholson:

  - Enhance Install() and InstallAs() to handle directory trees as sources.

  From Jan Nijtmans:

  - Don't use the -fPIC flag when using gcc on Windows (e.g. MinGW).

  From Greg Noel:

  - Add an env.ParseFlags() method that provides separate logic for
    parsing GNU tool chain flags into a dictionary.

  - Add an env.MergeFlags() method to apply an arbitrary dictionary
    of flags to a construction environment's variables.

  From Gary Oberbrunner:

  - Fix parsing tripartite Intel C compiler version numbers on Linux.

  - Extend the ParseConfig() function to recognize -arch and
    -isysroot options.

  - Have the error message list the known suffixes when a Builder call
    can't build a source file with an unknown suffix.

  From Karol Pietrzak:

  - Avoid recursive calls to main() in the program snippet used by the
    SConf subsystem to test linking against libraries.  This changes the
    default behavior of CheckLib() and CheckLibWithHeader() to print
    "Checking for C library foo..." instead of "Checking for main()
    in C library foo...".

  From John Pye:

  - Throw an exception if a command called by ParseConfig() or
    ParseFlags() returns an error.

  From Stefan Seefeld:

  - Initial infrastructure for running SCons tests under QMTest.

  From Sohail Somani:

  - Fix tests that fail due to gcc warnings.

  From Dobes Vandermeer:

  - In stack traces, print the full paths of SConscript files.

  From Atul Varma:

  - Fix detection of Visual C++ Express Edition.

  From Dobes Vandermeer:

  - Let the src_dir option to the SConscript() function affect all the
    the source file paths, instead of treating all source files paths
    as relative to the SConscript directory itself.

  From Nicolas Vigier:

  - Fix finding Fortran modules in build directories.

  - Fix use of BuildDir() when the source file in the source directory
    is a symlink with a relative path.

  From Edward Wang:

  - Fix the Memoizer when the SCons Python modules are executed from
    .pyo files at different locations from where they were compiled.

  From Johan Zander:

  - Fix missing os.path.join() when constructing the $FRAMEWORKSDKDIR/bin.



RELEASE 0.96.92 - Mon, 10 Apr 2006 21:08:22 -0400

  NOTE:  This was a pre-release of 0.97 for testing purposes.

  From Anonymous:

  - Fix the intelc.py Tool module to not throw an exception if the
    only installed version is something other than ia32.

  - Set $CCVERSION when using gcc.

  From Matthias:

  - Support generating project and solution files for Microsoft
    Visual Studio version 8.

  - Support generating more than one project file for a Microsoft
    Visual Studio solution file.

  - Add support for a support "runfile" parameter to Microsoft
    Visual Studio project file creation.

  - Put the project GUID, not the solution GUID, in the right spot
    in the solution file.

  From Erling Andersen:

  - Fix interpretation of Node.FS objects wrapped in Proxy instances,
    allowing expansion of things like ${File(TARGET)} in command lines.

  From Stanislav Baranov:

  - Add a separate MSVSSolution() Builder, with support for the
    following new construction variables: $MSVSBUILDCOM, $MSVSCLEANCOM,
    $MSVSENCODING, $MSVSREBUILDCOM, $MSVSSCONS, $MSVSSCONSCOM,
    $MSVSSCONSFLAGS, $MSVSSCONSCRIPT and $MSVSSOLUTIONCOM.

  From Ralph W. Grosse-Kunstleve and Patrick Mezard:

  - Remove unneceesary (and incorrect) SCons.Util strings on some function
    calls in SCons.Util.

  From Bob Halley:

  - Fix C/C++ compiler selection on AIX to not always use the external $CC
    environment variable.

  From August HÃ¶randl:

  - Add a scanner for \include and \import files, with support for
    searching a directory list in $TEXINPUTS (imported from the external
    environment).

  - Support $MAKEINDEX, $MAKEINDEXCOM, $MAKEINDEXCOMSTR and
    $MAKEINDEXFLAGS for generating indices from .idx files.

  From Steven Johnson:

  - Add a NoClean() Environment method and function to override removal
    of targets during a -c clean, including documentation and tests.

  From Steven Knight:

  - Check for whether files exist on disk by listing the directory
    contents, not calling os.path.exists() file by file.  This is
    somewhat more efficient in general, and may be significantly
    more efficient on Windows.

  - Minor speedups in the internal is_Dict(), is_List() and is_String()
    functions.

  - Fix a signature refactoring bug that caused Qt header files to
    get re-generated every time.

  - Don't fail when writing signatures if the .sconsign.dblite file is
    owned by a different user (e.g. root) from a previous run.

  - When deleting variables from stacked OverrideEnvironments, don't
    throw a KeyError if we were able to delte the variable from any
    Environment in the stack.

  - Get rid of the last indentation tabs in the SCons source files and
    add -tt to the Python invocations in the packaging build and the
    tests so they don't creep back in.

  - In Visual Studio project files, put quotes around the -C directory
    so everything works even if the path has spaces in it.

  - The Intel Fortran compiler uses -object:$TARGET, not "-o $TARGET",
    when building object files on Windows.  Have the the ifort Tool
    modify the default command lines appropriately.

  - Document the --debug=explain option in the man page.  (How did we
    miss this?)

  - Add a $LATEXRETRIES variable to allow configuration of the number of
    times LaTex can be re-called to try to resolve undefined references.

  - Change the order of the arguments to Configure.Checklib() to match
    the documentation.

  - Handle signature calculation properly when the Python function used
    for a FunctionAction is an object method.

  - On Windows, assume that absolute path names without a drive letter
    refer to the drive on which the SConstruct file lives.

  - Add /usr/ccs/bin to the end of the the default external execution
    PATH on Solaris.

  - Add $PKGCHK and $PKGINFO variables for use on Solaris when searching
    for the SunPRO C++ compiler.  Make the default value for $PKGCHK
    be /usr/sbin/pgkchk (since /usr/sbin isn't usually on the external
    execution $PATH).

  - Fix a man page example of overriding variables when calling
    SharedLibrary() to also set the $LIBSUFFIXES variable.

  - Add a --taskmastertrace=FILE option to give some insight on how
    the taskmaster decides what Node to build next.

  - Changed the names of the old $WIN32DEFPREFIX, $WIN32DEFSUFFIX,
    $WIN32DLLPREFIX and $WIN32IMPLIBPREFIX construction variables to
    new $WINDOWSDEFPREFIX, $WINDOWSDEFSUFFIX, $WINDOWSDLLPREFIX and
    $WINDOWSIMPLIBPREFIX construction variables.  The old names are now
    deprecated, but preserved for backwards compatibility.

  - Fix (?) a runtest.py hang on Windows when the --xml option is used.

  - Change the message when an error occurs trying to interact with the
    file system to report the target(s) in square brackets (as before) and
    the actual file or directory that encountered the error afterwards.

  From Chen Lee:

  - Add x64 support for Microsoft Visual Studio 8.

  From Baptiste Lepilleur:

  - Support the --debug=memory option on Windows when the Python version
    has the win32process and win32api modules.

  - Add support for Visual Studio 2005 Pro.

  - Fix portability issues in various tests: test/Case.py,
    Test/Java/{JAR,JARCHDIR,JARFLAGS,JAVAC,JAVACFLAGS,JAVAH,RMIC}.py,
    test/MSVS/vs-{6.0,7.0,7.1,8.0}-exec.py,
    test/Repository/{Java,JavaH,RMIC}.py,
    test/QT/{generated-ui,installed,up-to-date,warnings}.py,
    test/ZIP/ZIP.py.

  - Ignore pkgchk errors on Solaris when searching for the C++ compiler.

  - Speed up the SCons/EnvironmentTests.py unit tests.

  - Add a --verbose= option to runtest.py to print executed commands
    and their output at various levels.

  From Christian Maaser:

  - Add support for Visual Studio Express Editions.

  - Add support for Visual Studio 8 *.manifest files, includng
    new $WINDOWS_INSERT_MANIFEST, $WINDOWSPROGMANIFESTSUFFIX,
    $WINDOWSPROGMANIFESTPREFIX, $WINDOWSPROGMANIFESTSUFFIX,
    $WINDOWSSHLIBMANIFESTPREFIX and $WINDOWSSHLIBMANIFESTSUFFIX
    construction variables.

  From Adam MacBeth:

  - Fix detection of additional Java inner classes following use of a
    "new" keyword inside an inner class.

  From Sanjoy Mahajan:

  - Correct TeX-related command lines to just $SOURCE, not $SOURCES

  From Patrick Mezard:

  - Execute build commands for a command-line target if any of the
    files built along with the target is out of date or non-existent,
    not just if the command-line target itself is out of date.

  - Fix the -n option when used with -c to print all of the targets
    that will be removed for a multi-target Builder call.

  - If there's no file in the source directory, make sure there isn't
    one in the build directory, too, to avoid dangling files left
    over from previous runs when a source file is removed.

  - Allow AppendUnique() and PrependUnique() to append strings (and
    other atomic objects) to lists.

  From Joel B. Mohler:

  - Extend latex.py, pdflatex.py, pdftex.py and tex.py so that building
    from both TeX and LaTeX files uses the same logic to call $BIBTEX
    when it's necessary, to call $MAKEINDEX when it's necessary, and to
    call $TEX or $LATEX multiple times to handle undefined references.

  - Add an emitter to the various TeX builders so that the generated
    .aux and .log files also get deleted by the -c option.

  From Leanid Nazdrynau:

  - Fix the Qt UIC scanner to work with generated .ui files (by using
    the FindFile() function instead of checking by-hand for the file).

  From Jan Nieuwenhuizen:

  - Fix a problem with interpreting quoted argument lists on command lines.

  From Greg Noel:

  - Add /sw/bin to the default execution PATH on Mac OS X.

  From Kian Win Ong:

  - When building a .jar file and there is a $JARCHDIR, put the -C
    in front of each .class file on the command line.

  - Recognize the Java 1.5 enum keyword.

  From Asfand Yar Qazi:

  - Add /opt/bin to the default execution PATH on all POSIX platforms
    (between /usr/local/bin and /bin).

  From Jon Rafkind:

  - Fix the use of Configure() contexts from nested subsidiary
    SConscript files.

  From Christoph Schulz:

  - Add support for $CONFIGUREDIR and $CONFIGURELOG variables to control
    the directory and logs for configuration tests.

  - Add support for a $INSTALLSTR variable.

  - Add support for $RANLIBCOM and $RANLIBCOMSTR variables (which fixes
    a bug when setting $ARCOMSTR).

  From Amir Szekely:

  - Add use of $CPPDEFINES to $RCCOM (resource file compilation) on MinGW.

  From Erick Tryzelaar:

  - Fix the error message when trying to report that a given option is
    not gettable/settable from an SConscript file.

  From Dobes Vandermeer:

  - Add support for SCC and other settings in Microsoft Visual
    Studio project and solution files:  $MSVS_PROJECT_BASE_PATH,
    $MSVS_PROJECT_GUID, $MSVS_SCC_AUX_PATH, $MSVS_SCC_LOCAL_PATH,
    $MSVS_SCC_PROJECT_NAME, $MSVS_SCC_PROVIDER,

  - Add support for using a $SCONS_HOME variable (imported from the
    external environment, or settable internally) to put a shortened
    SCons execution line in the Visual Studio project file.

  From David J. Van Maren:

  - Only filter common prefixes from source files names in Visual Studio
    project files if the prefix is a complete (sub)directory name.

  From Thad Ward:

  - If $MSVSVERSIONS is already set, don't overwrite it with
    information from the registry.



RELEASE 0.96.91 - Thu, 08 Sep 2005 07:18:23 -0400

  NOTE:  This was a pre-release of 0.97 for testing purposes.

  From Chad Austin:

  - Have the environment store the toolpath and re-use it to find Tools
    modules during later Copy() or Tool() calls (unless overridden).

  - Normalize the directory path names in SConsignFile() database
    files so the same signature file can interoperate on Windows and
    non-Windows systems.

  - Make --debug=stacktrace print a stacktrace when a UserError is thrown.

  - Remove an old, erroneous cut-and-paste comment in Scanner/Dir.py.

  From Stanislav Baranov:

  - Make it possible to support with custom Alias (sub-)classes.

  - Allow Builders to take empty source lists when called.

  - Allow access to both TARGET and SOURCE in $*PATH expansions.

  - Allow SConscript files to modify BUILD_TARGETS.

  From Timothee Besset:

  - Add support for Objective C/C++ .m and .mm file suffixes (for
    Mac OS X).

  From Charles Crain

  - Fix the PharLap linkloc.py module to use target+source arguments
    when calling env.subst().

  From Bjorn Eriksson:

  - Fix an incorrect Command() keyword argument in the man page.

  - Add a $TEMPFILEPREFIX variable to control the prefix or flag used
    to pass a long-command-line-execution tempfile to a command.

  From Steven Knight:

  - Enhanced the SCons setup.py script to install man pages on
    UNIX/Linux systems.

  - Add support for an Options.FormatOptionHelpText() method that can
    be overridden to customize the format of Options help text.

  - Add a global name for the Entry class (which had already been
    documented).

  - Fix re-scanning of generated source files for implicit dependencies
    when the -j option is used.

  - Fix a dependency problem that caused $LIBS scans to not be added
    to all of the targets in a multiple-target builder call, which
    could cause out-of-order builds when the -j option is used.

  - Store the paths of source files and dependencies in the .sconsign*
    file(s) relative to the target's directory, not relative to the
    top-level SConstruct directory.  This starts to make it possible to
    subdivide the dependency tree arbitrarily by putting an SConstruct
    file in every directory and using content signatures.

  - Add support for $YACCHFILESUFFIX and $YACCHXXFILESUFFIX variables
    that accomodate parser generators that write header files to a
    different suffix than the hard-coded .hpp when the -d option is used.

  - The default behavior is now to store signature information in a
    single .sconsign.dblite file in the top-level SConstruct directory.
    The old behavior of a separate .sconsign file in each directory can
    be specified by calling SConsignFile(None).

  - Remove line number byte codes within the signature calculation
    of Python function actions, so that changing the location of an
    otherwise unmodified Python function doesn't cause rebuilds.

  - Fix AddPreAction() and AddPostAction() when an action has more than
    one target file:  attach the actions to the Executor, not the Node.

  - Allow the source directory of a BuildDir / build_dir to be outside
    of the top-level SConstruct directory tree.

  - Add a --debug=nomemoizer option that disables the Memoizer for clearer
    looks at the counts and profiles of the underlying function calls,
    not the Memoizer wrappers.

  - Print various --debug= stats even if we exit early (e.g. using -h).

  - Really only use the cached content signature value if the file
    is older than --max-drift, not just if --max-drift is set.

  - Remove support for conversion from old (pre 0.96) .sconsign formats.

  - Add support for a --diskcheck option to enable or disable various
    on-disk checks:  that File and Dir nodes match on-disk entries;
    whether an RCS file exists for a missing source file; whether an
    SCCS file exists for a missing source file.

  - Add a --raw argument to the sconsign script, so it can print a
    raw representation of each entry's NodeInfo dictionary.

  - Add the 'f90' and 'f95' tools to the list of Fortran compilers
    searched for by default.

  - Add the +Z option by default when compiling shared objects on
    HP-UX.

  From Chen Lee:

  - Handle Visual Studio project and solution files in Unicode.

  From Sanjoy Mahajan:

  - Fix a bad use of Copy() in an example in the man page, and a
    bad regular expression example in the man page and User's Guide.

  From Shannon Mann:

  - Have the Visual Studio project file(s) echo "Starting SCons" before
    executing SCons, mainly to work around a quote-stripping bug in
    (some versions of?) the Windows cmd command executor.

  From Georg Mischler:

  - Remove the space after the -o option when invoking the Borland
    BCC compiler; some versions apparently require that the file name
    argument be concatenated with the option.

  From Leanid Nazdrynau:

  - Fix the Java parser's handling of backslashes in strings.

  From Greg Noel:

  - Add construction variables to support frameworks on Mac OS X:
    $FRAMEWORKS, $FRAMEWORKPREFIX, $FRAMEWORKPATH, $FRAMEWORKPATHPREFIX.

  - Re-order link lines so the -o option always comes right after the
    command name.

  From Gary Oberbrunner:

  - Add support for Intel C++ beta 9.0 (both 32 and 64 bit versions).

  - Document the new $FRAMEWORK* variables for Mac OS X.

  From Karol Pietrzak:

  - Add $RPATH (-R) support to the Sun linker Tool (sunlink).

  - Add a description of env.subst() to the man page.

  From Chris Prince:

  - Look in the right directory, not always the local directory, for a
    same-named file or directory conflict on disk.

  - On Windows, preserve the external environment's %SYSTEMDRIVE%
    variable, too.

  From Craig Scott:

  - Have the Fortran module emitter look for Fortan modules to be created
    relative to $FORTRANMODDIR, not the top-level directory.

  - When saving Options to a file, run default values through the
    converter before comparing them with the set values.  This correctly
    suppresses Boolean Option values from getting written to the saved
    file when they're one of the many synonyms for a default True or
    False value.

  - Fix the Fortran Scanner's ability to handle a module being used
    in the same file in which it is defined.

  From Steve-o:

  - Add the -KPIC option by default when compiling shared objects on
    Solaris.

  - Change the default suffix for Solaris objects to .o, to conform to
    Sun WorkShop's expectations.  Change the profix to so_ so they can
    still be differentiated from static objects in the same directory.

  From Amir Szekely:

  - When calling the resource compiler on MinGW, add --include-dir and
    the source directory so it finds the source file.

  - Update EnsureSConsVersion() to support revision numbers.

  From Greg Ward:

  - Fix a misplaced line in the man page.



RELEASE 0.96.90 - Tue, 15 Feb 2005 21:21:12 +0000

  NOTE:  This was a pre-release of 0.97 for testing purposes.

  From Anonymous:

  - Fix Java parsing to avoid erroneously identifying a new array
    of class instances as an anonymous inner class.

  - Fix a typo in the man page description of PathIsDirCreate.

  From Chad Austin:

  - Allow Help() to be called multiple times, appending to the help
    text each call.

  - Allow Tools found on a toolpath to import Python modules from
    their local directory.

  From Steve Christensen:

  - Handle exceptions from Python functions as build actions.

  - Add a set of canned PathOption validators:  PathExists (the default),
    PathIsFile, PathIsDir and PathIsDirCreate.

  From Matthew Doar:

  - Add support for .lex and .yacc file suffixes for Lex and Yacc files.

  From Eric Frias:

  - Huge performance improvement:  wrap the tuples representing an
    include path in an object, so that the time it takes to hash the
    path doesn't grow porportionally to the length of the path.

  From Gottfried Ganssauge:

  - Fix SCons on SuSE/AMD-64 Linux by having the wrapper script also
    check for the build engine in the parent directory of the Python
    library directory (/usr/lib64 instead of /usr/lib).

  From Stephen Kennedy:

  - Speed up writing the .sconsign file at the end of a run by only
    calling sync() once at the end, not after every entry.

  From Steven Knight:

  - When compiling with Microsoft Visual Studio, don't include the ATL and
    MFC directories in the default INCLUDE and LIB environment variables.

  - Remove the following deprecated features:  the ParseConfig()
    global function (deprecated in 0.93); the misspelled "validater"
    keyword to the Options.Add() method (deprecated in 0.91); the
    SetBuildSignatureType(), SetContentSignatureType(), SetJobs() and
    GetJobs() global functions (deprecated in 0.14).

  - Fix problems with corrupting the .sconsign.dblite file when
    interrupting builds by writing to a temporary file and renaming,
    not writing the file directly.

  - Fix a 0.96 regression where when running with -k, targets built from
    walking dependencies later on the command line would not realize
    that a dependency had failed an earlier build attempt, and would
    try to rebuild the dependent targets.

  - Change the final messages when using -k and errors occur from
    "{building,cleaning} terminated because of errors" to "done
    {building,cleaning} targets (errors occurred during {build,clean})."

  - Allow Configure.CheckFunc() to take an optional header argument
    (already supported by Conftest.py) to specify text at the top of
    the compiled test file.

  - Fix the --debug=explain output when a Python function action changed
    so it prints a meaningful string, not the binary representation of
    the function contents.

  - Allow a ListOption's default value(s) to be a Python list of specified
    values, not just a string containing a comma-separated list of names.

  - Add a ParseDepends() function that will parse up a list of explicit
    dependencies from a "make depend" style file.

  - Support the ability to change directory when executing an Action
    through "chdir" keyword arguments to Action and Builder creation
    and calls.

  - Fix handling of Action ojects (and other callables that don't match
    our calling arguments) in construction variable expansions.

  - On Win32, install scons.bat in the Python directory when installing
    from setup.py.  (The bdist_wininst installer was already doing this.)

  - Fix env.SConscript() when called with a list of SConscipt files.
    (The SConscript() global function already worked properly.)

  - Add a missing newline to the end of the --debug=explain "unknown
    reasons" message.

  - Enhance ParseConfig() to work properly for spaces in between the -I,
    -L and -l options and their arguments.

  - Packaging build fix:  Rebuild the files that are use to report the
    --version of SCons whenever the development version number changes.

  - Fix the ability to specify a target_factory of Dir() to a Builder,
    which the default create-a-directory Builder was interfering with.

  - Mark a directory as built if it's created as part of the preparation
    for another target, to avoid trying to build it again when it comes
    up in the target list.

  - Allow a function with the right calling signature to be put directly
    in an Environment's BUILDERS dictionary, making for easier creation
    and use of wrappers (pseudo-Builders) that call other Builders.

  - On Python 2.x, wrap lists of Nodes returned by Builders in a UserList
    object that adds a method that makes str() object return a string
    with all of the Nodes expanded to their path names.  (Builders under
    Python 1.5.2 still return lists to avoid TypeErrors when trying
    to extend() list, so Python 1.5.2 doesn't get pretty-printing of Node
    lists, but everything should still function.)

  - Allow Aliases to have actions that will be executed whenever
    any of the expanded Alias targets are out of date.

  - Fix expansion of env.Command() overrides within target and
    source file names.

  - Support easier customization of what's displayed by various default
    actions by adding lots of new construction variables: $ARCOMSTR,
    $ASCOMSTR, $ASPPCOMSTR, $BIBTEXCOMSTR, $BITKEEPERCOMSTR, $CCCOMSTR,
    $CVSCOMSTR, $CXXCOMSTR, $DCOMSTR, $DVIPDFCOMSTR, $F77COMSTR,
    $F90COMSTR, $F95COMSTR, $FORTRANCOMSTR, $GSCOMSTR, $JARCOMSTR,
    $JAVACCOMSTR, $JAVAHCOMSTR, $LATEXCOMSTR, $LEXCOMSTR, $LINKCOMSTR,
    $M4COMSTR, $MIDLCOMSTR, $P4COMSTR, $PCHCOMSTR, $PDFLATEXCOMSTR,
    $PDFTEXCOMSTR, $PSCOMSTR, $QT_MOCFROMCXXCOMSTR, $QT_MOCFROMHCOMSTR,
    $QT_UICCOMSTR, $RCCOMSTR, $REGSVRCOMSTR, $RCS_COCOMSTR, $RMICCOMSTR,
    $SCCSCOMSTR, $SHCCCOMSTR, $SHCXXCOMSTR, $SHF77COMSTR, $SHF90COMSTR,
    $SHF95COMSTR, $SHFORTRANCOMSTR, $SHLINKCOMSTR, $SWIGCOMSTR,
    $TARCOMSTR, $TEXCOMSTR, $YACCCOMSTR and $ZIPCOMSTR.

  - Add an optional "map" keyword argument to ListOption() that takes a
    dictionary to map user-specified values to legal values from the list
    (like EnumOption() already doee).

  - Add specific exceptions to try:-except: blocks without any listed,
    so that they won't catch and mask keyboard interrupts.

  - Make --debug={tree,dtree,stree} print something even when there's
    a build failure.

  - Fix how Scanners sort the found dependencies so that it doesn't
    matter whether the dependency file is in a Repository or not.
    This may cause recompilations upon upgrade to this version.

  - Make AlwaysBuild() work with Alias and Python value Nodes (making
    it much simpler to support aliases like "clean" that just invoke
    an arbitrary action).

  - Have env.ParseConfig() use AppendUnique() by default to suppress
    duplicate entries from multiple calls.  Add a "unique" keyword
    argument to allow the old behavior to be specified.

  - Allow the library modules imported by an SConscript file to get at
    all of the normally-available global functions and variables by saying
    "from SCons.Script import *".

  - Add a --debug=memoizer option to print Memoizer hit/mass statistics.

  - Allow more than one --debug= option to be set at a time.

  - Change --debug=count to report object counts before and after
    reading SConscript files and before and after building targets.

  - Change --debug=memory output to line up the numbers and to better
    match (more or less) the headers on the --debug=count columns.

  - Speed things up when there are lists of targets and/or sources by
    getting rid of some N^2 walks of the lists involved.

  - Cache evaluation of LazyActions so we don't create a new object
    for each invocation.

  - When scanning, don't create Nodes for include files that don't
    actually exist on disk.

  - Make supported global variables CScanner, DScanner, ProgramScanner and
    SourceFileScanner.  Make SourceFileScanner.add_scanner() a supported
    part of the public interface.  Keep the old SCons.Defaults.*Scan names
    around for a while longer since some people were already using them.

  - By default, don't scan directories for on-disk files.  Add a
    DirScanner global scanner that can be used in Builders or Command()
    calls that want source directory trees scanned for on-disk changes.
    Have the Tar() and Zip() Builders use the new DirScanner to preserve
    the behavior of rebuilding a .tar or .zip file if any file or
    directory under a source tree changes.  Add Command() support for
    a source_scanner keyword argument to Command() that can be set to
    DirScanner to get this behavior.

  - Documentation changes:  Explain that $CXXFLAGS contains $CCFLAGS
    by default.  Fix a bad target_factory example in the man page.
    Add appendices to the User's Guide to cover the available Tools,
    Builders and construction variables.  Comment out the build of
    the old Python 10 paper, which doesn't build on all systems and
    is old enough at this point that it probably isn't worth the
    effort to make it do so.

  From Wayne Lee:

  - Avoid "maximum recursion limit" errors when removing $(-$) pairs
    from long command lines.

  From Clive Levinson:

  - Make ParseConfig() recognize and add -mno-cygwin to $LINKFLAGS and
    $CCFLAGS, and -mwindows to $LINKFLAGS.

  From Michael McCracken:

  - Add a new "applelink" tool to handle the things like Frameworks and
    bundles that Apple has added to gcc for linking.

  - Use more appropriate default search lists of linkers, compilers and
    and other tools for the 'darwin' platform.

  - Add a LoadableModule Builder that builds a bundle on Mac OS X (Darwin)
    and a shared library on other systems.

  - Improve SWIG tests for use on Mac OS X (Darwin).

  From Elliot Murphy:

  - Enhance the tests to guarantee persistence of ListOption
    values in saved options files.

  - Supply the help text when -h is used with the -u, -U or -D options.

  From Christian Neeb:

  - Fix the Java parser's handling of string definitions to avoid ignoring
    subsequent code.

  From Han-Wen Nienhuys:

  - Optimize variable expansion by:  using the re.sub() method (when
    possible); not using "eval" for variables for which we can fetch the
    value directory; avoiding slowing substitution logic when there's no
    '$' in the string.

  From Gary Oberbrunner:

  - Add an Environment.Dump() method to print the contents of a
    construction environment.

  - Allow $LIBS (and similar variables) to contain explicit File Nodes.

  - Change ParseConfig to add the found library names directly to the
    $LIBS variable, instead of returning them.

  - Add ParseConfig() support for the -framework GNU linker option.

  - Add a PRINT_CMD_LINE_FUNC construction variable to allow people
    to filter (or log) command-line output.

  - Print an internal Python stack trace in response to an otherwise
    unexplained error when --debug=stacktrace is specified.

  - Add a --debug=findlibs option to print what's happening when
    the scanner is searching for libraries.

  - Allow Tool specifications to be passed a dictionary of keyword
    arguments.

  - Support an Options default value of None, in which case the variable
    will not be added to the construction environment unless it's set
    explicitly by the user or from an Options file.

  - Avoid copying __builtin__ values into a construction environment's
    dictionary when evaluating construction variables.

  - Add a new cross-platform intelc.py Tool that can detect and
    configure the Intel C++ v8 compiler on both Windows, where it's
    named icl, and Linux, where it's named icc.  It also checks that
    the directory specified in the Windows registry exists, and sets a
    new $INTEL_C_COMPILER_VERSION construction variable to identify the
    version being used.  (Niall Douglas contributed an early prototype
    of parts of this module.)

  - Fix the private Conftest._Have() function so it doesn't change
    non-alphanumeric characters to underscores.

  - Supply a better error message when a construction variable expansion
    has an unknown attribute.

  - Documentation changes:  Update the man page to describe use of
    filenames or Nodes in $LIBS.

  From Chris Pawling:

  - Have the linkloc tool use $MSVS_VERSION to select the Microsoft
    Visual Studio version to use.

  From Kevin Quick:

  - Fix the Builder name returned from ListBuilders and other instances
    of subclasses of the BuilderBase class.

  - Add Builders and construction variables to support rpcgen:
    RPCGenClient(), RPCGenHeader(), RPCGenService(), RPCGenXDR(),
    $RPCGEN, $RPCGENFLAGS, $RPCGENCLIENTFLAGS, $RPCGENHEADERFLAGS,
    $RPCGENSERVICEFLAGS, $RPCGENXDRFLAGS.

  - Update the man page to document that prefix and suffix Builder
    keyword arguments can be strings, callables or dictionaries.

  - Provide more info in the error message when a user tries to build
    a target multiple ways.

  - Fix Delete() when a file doesn't exist and must_exist=1.  (We were
    unintentionally dependent on a bug in versions of the Python shutil.py
    module prior to Python 2.3, which would generate an exception for
    a nonexistent file even when ignore_errors was set.)

  - Only replace a Node's builder with a non-null source builder.

  - Fix a stack trace when a suffix selection dictionary is passed
    an empty source file list.

  - Allow optional names to be attached to Builders, for default
    Builders that don't get attached to construction environments.

  - Fix problems with Parallel Task Exception handling.

  - Build targets in an associated BuildDir even if there are targets
    or subdirectories locally in the source directory.

  - If a FunctionAction has a callable class as its underlying Python
    function, use its strfunction() method (if any) to display the
    action.

  - Fix handling when BuildDir() exists but is unwriteable.  Add
    "Stop." to those error messages for consistency.

  - Catch incidents of bad builder creation (without an action) and
    supply meaningful error messages.

  - Fix handling of src_suffix values that aren't extensions (don't
    begin with a '.').

  - Don't retrieve files from a CacheDir, but report what would happen,
    when the -n option is used.

  - Use the source_scanner from the target Node, not the source node
    itself.

  - Internal Scanners fixes:  Make sure Scanners are only passed Nodes.
    Fix how a Scanner.Selector called its base class initialization.
    Make comparisons of Scanner objects more robust.  Add a name to
    an internal default ObjSourceScanner.

  - Add a deprecated warning for use of the old "scanner" keyword argument
    to Builder creation.

  - Improve the --debug=explain message when the build action changes.

  - Test enhancements in SourceCode.py, option-n.py, midl.py.  Better
    Command() and Scanner test coverage.  Improved test infrastructure
    for -c output.

  - Refactor the interface between Action and Executor objects to treat
    Actions atomically.

  - The --debug=presub option will now report the pre-substitution
    each action seprately, instead of reporting the entire list before
    executing the actions one by one.

  - The --debug=explain option explaining a changed action will now
    (more correctly) show pre-substitution action strings, instead of
    the commands with substituted file names.

  - A Node (file) will now be rebuilt if its PreAction or PostAction
    actions change.

  - Python Function actions now have their calling signature (target,
    source, env) reported correctly when displayed.

  - Fix BuildDir()/build_dir handling when the build_dir is underneath
    the source directory and trying to use entries from the build_dir
    as sources for other targets in the build-dir.

  - Fix hard-coding of JDK path names in various Java tests.

  - Handle Python stack traces consistently (stop at the SConscript stack
    frame, by default) even if the Python source code isn't available.

  - Improve the performance of the --debug={tree,dtree} options.

  - Add --debug=objects logging of creation of OverrideWarner,
    EnvironmentCopy and EnvironmentOverride objects.

  - Fix command-line expansion of Python Value Nodes.

  - Internal cleanups:  Remove an unnecessary scan argument.  Associate
    Scanners only with Builders, not nodes.  Apply overrides once when
    a Builder is called, not in multiple places.  Cache results from the
    Node.FS.get_suffix() and Node.get_build_env() methods.  Use the Python
    md5 modules' hexdigest() method, if there is one.  Have Taskmaster
    call get_stat() once for each Node and re-use the value instead of
    calling it each time it needs the value.  Have Node.depends_on()
    re-use the list from the children() method instead of calling it
    multiple times.

  - Use the correct scanner if the same source file is used for targets in
    two different environments with the same path but different scanners.

  - Collect logic for caching values in memory in a Memoizer class,
    which cleans up a lot of special-case code in various methods and
    caches additional values to speed up most configurations.

  - Add a PathAccept validator to the list of new canned PathOption
    validators.

  From Jeff Squyres:

  - Documentation changes:  Use $CPPDEFINES instead of $CCFLAGS in man
    page examples.

  From Levi Stephen:

  - Allow $JARCHDIR to be expanded to other construction variables.

  From Christoph Wiedemann:

  - Add an Environment.SetDefault() method that only sets values if
    they aren't already set.

  - Have the qt.py Tool not override variables already set by the user.

  - Add separate $QT_BINPATH, $QT_CPPPATH and $QT_LIBPATH variables
    so these can be set individually, instead of being hard-wired
    relative to $QTDIR.

  - The %TEMP% and %TMP% external environment variables are now propagated
    automatically to the command execution environment on Windows systems.

  - A new --config= command-line option allows explicit control of
    of when the Configure() tests are run:  --config=force forces all
    checks to be run, --config=cache uses all previously cached values,
    --config=auto (the default) runs tests only when dependency analysis
    determines it's necessary.

  - The Configure() subsystem can now write a config.h file with values
    like HAVE_STDIO_H, HAVE_LIBM, etc.

  - The Configure() subsystem now executes its checks silently when the
    -Q option is specified.

  - The Configure() subsystem now reports if a test result is being
    taken from cache, and prints the standard output and error output
    of tests even when cached.

  - Configure() test results are now reported as "yes" or "no" instead of
    "ok" or "failed."

  - Fixed traceback printing when calling the env.Configure() method
    instead of the Configure() global function.

  - The Configure() subsystem now caches build failures in a .sconsign
    file in the subdirectory, not a .cache file.  This may cause
    tests to be re-executed the first time after you install 0.97.

  - Additional significant internal cleanups in the Configure() subsystem
    and its tests.

  - Have the Qt Builder make uic-generated files dependent on the .ui.h
    file, if one exists.

  - Add a test to make sure that SCons source code does not contain
    try:-except: blocks that catch all errors, which potentially catch
    and mask keyboard interrupts.

  - Fix us of TargetSignatures('content') with the SConf subsystem.

  From Russell Yanofsky:

  - Add support for the Metrowerks Codewarrior compiler and linker
    (mwcc and mwld).



RELEASE 0.96.1 - Mon, 23 Aug 2004 12:55:50 +0000

  From Craig Bachelor:

  - Handle white space in the executable Python path name within in MSVS
    project files by quoting the path.

  - Correct the format of a GUID string in a solution (.dsw) file so
    MSVS can correctly "build enable" a project.

  From Steven Knight:

  - Add a must_exist flag to Delete() to let the user control whether
    it's an error if the specified entry doesn't exist.  The default
    behavior is now to silently do nothing if it doesn't exist.

  - Package up the new Platform/darwin.py, mistakenly left out of 0.96.

  - Make the scons.bat REM statements into @REM so they aren't printed.

  - Make the SCons packaging SConscript files platform independent.

  From Anthony Roach:

  - Fix scanning of pre-compiled header (.pch) files for #includes,
    broken in 0.96.



RELEASE 0.96 - Wed, 18 Aug 2004 13:36:40 +0000

  From Chad Austin:

  - Make the CacheDir() directory if it doesn't already exist.

  - Allow construction variable substitutions in $LIBS specifications.

  - Allow the emitter argument to a Builder() to be or expand to a list
    of emitter functions, which will be called in sequence.

  - Suppress null values in construction variables like $LIBS that use
    the internal _concat() function.

  - Remove .dll files from the construction variables searched for
    libraries that can be fed to Win32 compilers.

  From Chad Austin and Christoph Wiedemann:

  - Add support for a $RPATH variable to supply a list of directories
    to search for shared libraries when linking a program.  Used by
    the GNU and IRIX linkers (gnulink and sgilink).

  From Charles Crain:

  - Restore the ability to do construction variable substitutions in all
    kinds of *PATH variables, even when the substitution returns a Node
    or other object.

  From Tom Epperly:

  - Allow the Java() Builder to take more than one source directory.

  From Ralf W. Grosse-Kunstleve:

  - Have SConsignFile() use, by default, a custom "dblite.py" that we can
    control and guarantee to work on all Python versions (or nearly so).

  From Jonathan Gurley:

  - Add support for the newer "ifort" versions of the Intel Fortran
    Compiler for Linux.

  From Bob Halley:

  - Make the new *FLAGS variable type work with copied Environments.

  From Chris Hoeppler:

  - Initialize the name of a Scanner.Classic scanner correctly.

  From James Juhasz:

  - Add support for the .dylib shared library suffix and the -dynamiclib
    linker option on Mac OS X.

  From Steven Knight:

  - Add an Execute() method for executing actions directly.

  - Support passing environment override keyword arguments to Command().

  - Fix use of $MSVS_IGNORE_IDE_PATHS, which was broken when we added
    support for $MSVS_USE_MFC_DIRS last release.

  - Make env.Append() and env.Prepend() act like the underlying Python
    behavior when the variable being appended to is a UserList object.

  - Fix a regression that prevented the Command() global function in
    0.95 from working with command-line strings as actions.

  - Fix checking out a file from a source code management system when
    the env.SourceCode() method was called with an individual file name
    or node, not a directory name or node.

  - Enhance the Task.make_ready() method to create a list of the
    out-of-date Nodes for the task for use by the wrapping interface.

  - Allow Scanners to pull the list of suffixes from the construction
    environment when the "skeys" keyword argument is a string containing
    a construction variable to be expanded.

  - Support new $CPPSUFFIXES, $DSUFFIXES $FORTRANSUFFIXES, and
    $IDLSUFFIXES.  construction variables that contain the default list
    of suffixes to be scanned by a given type of scanner, allowing these
    suffix lists to be easily added to or overridden.

  - Speed up Node creation when calling a Builder by comparing whether two
    Environments are the same object, not if their underlying dictionaries
    are equivalent.

  - Add a --debug=explain option that reports the reason(s) why SCons
    thinks it must rebuild something.

  - Add support for functions that return platform-independent Actions
    to Chmod(), Copy(), Delete(), Mkdir(), Move() and Touch() files
    and/or directories.  Like any other Actions, the returned Action
    object may be executed directly using the Execute() global function
    or env.Execute() environment method, or may be used as a Builder
    action or in an env.Command() action list.

  - Add support for the strfunction argument to all types of Actions:
    CommandAction, ListAction, and CommandGeneratorAction.

  - Speed up turning file system Nodes into strings by caching the
    values after we're finished reading the SConscript files.

  - Have ParseConfig() recognize and supporting adding the -Wa, -Wl,
    and -Wp, flags to ASFLAGS, LINKFLAGS and CPPFLAGS, respectively.

  - Change the .sconsign format and the checks for whether a Node is
    up-to-date to make dependency checks more efficient and correct.

  - Add wrapper Actions to SCons.Defaults for $ASCOM, $ASPPCOM, $LINKCOM,
    $SHLINKCOM, $ARCOM, $LEXCOM and $YACCCOM.  This makes it possible
    to replace the default print behavior with a custom strfunction()
    for each of these.

  - When a Node has been built, don't walk the whole tree back to delete
    the parents's implicit dependencies, let returning up the normal
    Taskmaster descent take care of it for us.

  - Add documented support for separate target_scanner and source_scanner
    arguments to Builder creation, which allows different scanners to
    be applied to source files

  - Don't re-install or (re-generate) .h files when a subsidiary #included
    .h file changes.  This eliminates incorrect circular dependencies
    with .h files generated from other source files.

  - Slim down the internal Sig.Calculator class by eliminating methods
    whose functionality is now covered by Node methods.

  - Document use of the target_factory and source_factory keyword
    arguments when creating Builder objects.  Enhance Dir Nodes so that
    they can be created with user-specified Builder objects.

  - Don't blow up with stack trace when the external $PATH environment
    variable isn't set.

  - Make Builder calls return lists all the time, even if there's only
    one target.  This keeps things consistent and easier to program to
    across platforms.

  - Add a Flatten() function to make it easier to deal with the Builders
    all returning lists of targets, not individual targets.

  - Performance optimizations in Node.FS.__doLookup().

  - Man page fixes:  formatting typos, misspellings, bad example.

  - User's Guide fixes: Fix the signatures of the various example
    *Options() calls.  Triple-quote properly a multi-line Split example.

  - User's Guide additions:  Chapter describing File and Directory
    Nodes.  Section describing declarative nature of SCons functions in
    SConscript files.  Better organization and clarification of points
    raised by Robert P. J. Day.  Chapter describing SConf (Autoconf-like)
    functionality.  Chapter describing how to install Python and
    SCons.  Chapter describing Java builds.

  From Chris Murray:

  - Add a .win32 attribute to force file names to expand with
    Windows backslash path separators.

  - Fix escaping file names on command lines when the expansion is
    concatenated with another string.

  - Add support for Fortran 90 and Fortran 95.  This adds $FORTRAN*
    variables that specify a default compiler, command-line, flags,
    etc. for all Fortran versions, plus separate $F90* and $F95*
    variables for when different compilers/flags/etc. must be specified
    for different Fortran versions.

  - Have individual tools that create libraries override the default
    $LIBPREFIX and $LIBSUFFIX values set by the platform.  This makes
    it easier to use Microsoft Visual Studio tools on a CygWin platform.

  From Gary Oberbrunner:

  - Add a --debug=presub option to print actions prior to substitution.

  - Add a warning upon use of the override keywords "targets" and
    "sources" when calling Builders.  These are usually mistakes which
    are otherwise silently (and confusingly) turned into construction
    variable overrides.

  - Try to find the ICL license file path name in the external environment
    and the registry before resorting to the hard-coded path name.

  - Add support for fetching command-line keyword=value arguments in
    order from an ARGLIST list.

  - Avoid stack traces when trying to read dangling symlinks.

  - Treat file "extensions" that only contain digits as part of the
    file basename.  This supports version numbers as part of shared
    library names, for example.

  - Avoid problems when there are null entries (None or '') in tool
    lists or CPPPATH.

  - Add an example and explanation of how to use "tools = ['default', ..."
    when creating a construction environment.

  - Add a section describing File and Directory Nodes and some of their
    attributes and methods.

  - Have ParseConfig() add a returned -pthread flag to both $CCFLAGS
    and $LINKFLAGS.

  - Fix some test portability issues on Mac OS X (darwin).

  From Simon Perkins:

  - Fix a bug introduced in building shared libraries under MinGW.

  From Kevin Quick:

  - Handling SCons exceptions according to Pythonic standards.

  - Fix test/chained-build.py on systems that execute within one second.

  - Fix tests on systems where 'ar' warns about archive creation.

  From Anthony Roach:

  - Fix use of the --implicit-cache option with timestamp signatures.

  - If Visual Studio is installed, assume the C/C++ compiler, the linker
    and the MIDL compiler that comes with it are available, too.

  - Better error messages when evaluating a construction variable
    expansion yields a Python syntax error.

  - Change the generation of PDB files when using Visual Studio from
    compile time to link time.

  From sam th:

  - Allow SConf.CheckLib() to search a list of libraries, like the
    Autoconf AC_SEARCH_LIBS macro.

  - Allow the env.WhereIs() method to take a "reject" argument to
    let it weed out specific path names.

  From Christoph Wiedemann:

  - Add new Moc() and Uic() Builders for more explicit control over
    Qt builds, plus new construction variables to control them:
    $QT_AUTOSCAN, $QT_DEBUG, $QT_MOCCXXPREFIX, $QT_MOCCXXSUFFIX,
    $QT_MOCHPREFIX, $QT_MOCHSUFFIX, $QT_UICDECLPREFIX, $QT_UICDECLSUFFIX,
    $QT_UICIMPLPREFIX, $QT_UICIMPLSUFFIX and $QT_UISUFFIX.

  - Add a new single_source keyword argument for Builders that enforces
    a single source file on calls to the Builder.



RELEASE 0.95 - Mon, 08 Mar 2004 06:43:20 -0600

  From Chad Austin:

  - Replace print statements with calls to sys.stdout.write() so output
    lines stay together when -j is used.

  - Add portability fixes for a number of tests.

  - Accomodate the fact that Cygwin's os.path.normcase() lies about
    the underlying system being case-sensitive.

  - Fix an incorrect _concat() call in the $RCINCFLAGS definition for
    the mingw Tool.

  - Fix a problem with the msvc tool with Python versions prior to 2.3.

  - Add support for a "toolpath" Tool() and Environment keyword that
    allows Tool modules to be found in specified local directories.

  - Work around Cygwin Python's silly fiction that it's using a
    case-sensitive file system.

  - More robust handling of data in VCComponents.dat.

  - If the "env" command is available, spawn commands with the more
    general "env -" instead of "env -i".

  From Kerim Borchaev:

  - Fix a typo in a msvc.py's registry lookup:  "VCComponents.dat", not
    "VSComponents.dat".

  From Chris Burghart:

  - Fix the ability to save/restore a PackageOption to a file.

  From Steve Christensen:

  - Update the MSVS .NET and MSVC 6.0/7.0 path detection.

  From David M. Cooke:

  - Make the Fortran scanner case-insensitive for the INCLUDE string.

  From Charles Crain:

  - If no version of MSVC is detected but the tool is specified,
    use the MSVC 6.0 paths by default.

  - Ignore any "6.1" version of MSVC found in the registry; this is a
    phony version number (created by later service packs?) and would
    throw off the logic if the user had any non-default paths configure.

  - Correctly detect if the user has independently configured the MSVC
    "include," "lib" or "path" in the registry and use the appropriate
    values.  Previously, SCons would only use the values if all three
    were set in the registry.

  - Make sure side-effect nodes are prepare()d before building their
    corresponding target.

  - Preserve the ability to call BuildDir() multiple times with the
    same target and source directory arguments.

  From Andy Friesen:

  - Add support for the Digital Mars "D" programming language.

  From Scott Lystig Fritchie:

  - Fix the ability to use a custom _concat() function in the
    construction environment when calling _stripixes().

  - Make the message about ignoring a missing SConscript file into a
    suppressable Warning, not a hard-coded sys.stderr.write().

  - If a builder can be called multiple times for a target (because
    the sources and overrides are identical, or it's a builder with the
    "multi" flag set), allow the builder to be called through multiple
    environments so long as the builders have the same signature for
    the environments in questions (that is, they're the same action).

  From Bob Halley:

  - When multiple targets are built by a single action, retrieve all
    of them from cache, not just the first target, and exec the build
    command if any of the targets isn't present in the cache.

  From Zephaniah Hull:

  - Fix command-line ARGUMENTS with multiple = in them.

  From Steven Knight:

  - Fix EnsureSConsVersion() so it checks against the SCons version,
    not the Python version, on Pythons with sys.version_info.

  - Don't swallow the AttributeError when someone uses an expansion like
    $TARGET.bak, so we can supply a more informative error message.

  - Fix an odd double-quote escape sequence in the man page.

  - Fix looking up a naked drive letter as a directory (Dir('C:')).

  - Support using File nodes in the LIBS construction variable.

  - Allow the LIBS construction variable to be a single string or File
    node, not a list, when only one library is needed.

  - Fix typos in the man page:  JAVACHDIR => JARCHDIR; add "for_signature"
    to the __call__() example in the "Variable Substitution" section.

  - Correct error message spellings of "non-existant" to "non-existent."

  - When scanning for libraries to link with, don't append $LIBPREFIXES
    or $LIBSUFFIXES values to the $LIBS values if they're already present.

  - Add a ZIPCOMPRESSION construction variable to control whether the
    internal Python action for the Zip Builder compresses the file or
    not.  The default value is zipfile.ZIP_DEFLATED, which generates
    a compressed file.

  - Refactor construction variable expansion to support recursive
    expansion of variables (e.g. CCFLAGS = "$CCFLAGS -g") without going
    into an infinite loop.  Support this in all construction variable
    overrides, as well as when copying Environments.

  - Fix calling Configure() from more than one subsidiary SConscript file.

  - Fix the env.Action() method so it returns the correct type of
    Action for its argument(s).

  - Fix specifying .class files as input to JavaH with the .class suffix
    when they weren't generated using the Java Builder.

  - Make the check for whether all of the objects going into a
    SharedLibrary() are shared work even if the object was built in a
    previous run.

  - Supply meaningful error messages, not stack traces, if we try to add
    a non-Node as a source, dependency, or ignored dependency of a Node.

  - Generate MSVS Project files that re-invoke SCons properly regardless
    of whether the file was built via scons.bat or scons.py.
    (Thanks to Niall Douglas for contributing code and testing.)

  - Fix TestCmd.py, runtest.py and specific tests to accomodate being
    run from directories whose paths include white space.

  - Provide a more useful error message if a construction variable
    expansion contains a syntax error during evaluation.

  - Fix transparent checkout of implicit dependency files from SCCS
    and RCS.

  - Added new --debug=count, --debug=memory and --debug=objects options.
    --debug=count and --debug=objects only print anything when run
    under Python 2.1 or later.

  - Deprecate the "overrides" keyword argument to Builder() creation
    in favor of using keyword argument values directly (like we do
    for builder execution and the like).

  - Always use the Builder overrides in substitutions, not just if
    there isn't a target-specific environment.

  - Add new "rsrcpath" and "rsrcdir" and attributes to $TARGET/$SOURCE,
    so Builder command lines can find things in Repository source
    directories when using BuildDir.

  - Fix the M4 Builder so that it chdirs to the Repository directory
    when the input file is in the source directory of a BuildDir.

  - Save memory at build time by allowing Nodes to delete their build
    environments after they've been built.

  - Add AppendUnique() and PrependUnique() Environment methods, which
    add values to construction variables like Append() and Prepend()
    do, but suppress any duplicate elements in the list.

  - Allow the 'qt' tool to still be used successfully from a copied
    Environment.  The include and library directories previously ended up
    having the same string re-appended to the end, yielding an incorrect
    path name.

  - Supply a more descriptive error message when the source for a target
    can't be found.

  - Initialize all *FLAGS variables with objects do the right thing with
    appending flags as strings or lists.

  - Make things like ${TARGET.dir} work in *PATH construction variables.

  - Allow a $MSVS_USE_MFC_DIRS construction variable to control whether
    ATL and MFC directories are included in the default INCLUDE and
    LIB paths.

  - Document the dbm_module argument to the SConsignFile() function.

  From Vincent Risi:

  - Add support for the bcc32, ilink32 and tlib Borland tools.

  From Anthony Roach:

  - Supply an error message if the user tries to configure a BuildDir
    for a directory that already has one.

  - Remove documentation of the still-unimplemented -e option.

  - Add -H help text listing the legal --debug values.

  - Don't choke if a construction variable is a non-string value.

  - Build Type Libraries in the target directory, not the source
    directory.

  - Add an appendix to the User's Guide showing how to accomplish
    various common tasks in Python.

  From Greg Spencer:

  - Add support for Microsoft Visual Studio 2003 (version 7.1).

  - Evaluate $MSVSPROJECTSUFFIX and $MSVSSOLUTIONSUFFIX when the Builder
    is invoked, not when the tool is initialized.

  From Christoph Wiedemann:

  - When compiling Qt, make sure the moc_*.cc files are compiled using
    the flags from the environment used to specify the target, not
    the environment that first has the Qt Builders attached.



RELEASE 0.94 - Fri, 07 Nov 2003 05:29:48 -0600

  From Hartmut Goebel:

  - Add several new types of canned functions to help create options:
    BoolOption(), EnumOption(), ListOption(), PackageOption(),
    PathOption().

  From Steven Knight:

  - Fix use of CPPDEFINES with C++ source files.

  - Fix env.Append() when the operand is an object with a __cmp__()
    method (like a Scanner instance).

  - Fix subclassing the Environment and Scanner classes.

  - Add BUILD_TARGETS, COMMAND_LINE_TARGETS and DEFAULT_TARGETS variables.

  From Steve Leblanc:

  - SGI fixes:  Fix C++ compilation, add a separate Tool/sgic++.py module.

  From Gary Oberbrunner:

  - Fix how the man page un-indents after examples in some browsers.

  From Vincent Risi:

  - Fix the C and C++ tool specifications for AIX.



RELEASE 0.93 - Thu, 23 Oct 2003 07:26:55 -0500

  From J.T. Conklin:

  - On POSIX, execute commands with the more modern os.spawnvpe()
    function, if it's available.

  - Scan .S, .spp and .SPP files for C preprocessor dependencies.

  - Refactor the Job.Parallel() class to use a thread pool without a
    condition variable.  This improves parallel build performance and
    handles keyboard interrupts properly when -j is used.

  From Charles Crain:

  - Add support for a JARCHDIR variable to control changing to a
    directory using the jar -C option.

  - Add support for detecting Java manifest files when using jar,
    and specifying them using the jar m flag.

  - Fix some Python 2.2 specific things in various tool modules.

  - Support directories as build sources, so that a rebuild of a target
    can be triggered if anything underneath the directory changes.

  - Have the scons.bat and scons.py files look for the SCons modules
    in site-packages as well.

  From Christian Engel:

  - Support more flexible inclusion of separate C and C++ compilers.

  - Use package management tools on AIX and Solaris to find where
    the comilers are installed, and what version they are.

  - Add support for CCVERSION and CXXVERSION variables for a number
    of C and C++ compilers.

  From Sergey Fogel:

  - Add test cases for the new capabilities to run bibtex and to rerun
    latex as needed.

  From Ralf W. Grosse-Kunstleve:

  - Accomodate anydbm modules that don't have a sync() method.

  - Allow SConsignFile() to take an argument specifying the DBM
    module to be used.

  From Stephen Kennedy:

  - Add support for a configurable global .sconsign.dbm file which
    can be used to avoid cluttering each directory with an individual
    .sconsign file.

  From John Johnson:

  - Fix (re-)scanning of dependencies in generated or installed
    header files.

  From Steven Knight:

  - The -Q option suppressed too many messages; fix it so that it only
    suppresses the Reading/Building messages.

  - Support #include when there's no space before the opening quote
    or angle bracket.

  - Accomodate alphanumeric version strings in EnsurePythonVersion().

  - Support arbitrary expansion of construction variables within
    file and directory arguments to Builder calls and Environment methods.

  - Add Environment-method versions of the following global functions:
    Action(), AddPostAction(), AddPreAction(), Alias(), Builder(),
    BuildDir(), CacheDir(), Clean(), Configure(), Default(),
    EnsurePythonVersion(), EnsureSConsVersion(), Environment(),
    Exit(), Export(), FindFile(), GetBuildPath(), GetOption(), Help(),
    Import(), Literal(), Local(), Platform(), Repository(), Scanner(),
    SConscriptChdir(), SConsignFile(), SetOption(), SourceSignatures(),
    Split(), TargetSignatures(), Tool(), Value().

  - Add the following global functions that correspond to the same-named
    Environment methods:  AlwaysBuild(), Command(), Depends(), Ignore(),
    Install(), InstallAs(), Precious(), SideEffect() and SourceCode().

  - Add the following global functions that correspond to the default
    Builder methods supported by SCons: CFile(), CXXFile(), DVI(), Jar(),
    Java(), JavaH(), Library(), M4(), MSVSProject(), Object(), PCH(),
    PDF(), PostScript(), Program(), RES(), RMIC(), SharedLibrary(),
    SharedObject(), StaticLibrary(), StaticObject(), Tar(), TypeLibrary()
    and Zip().

  - Rearrange the man page to show construction environment methods and
    global functions in the same list, and to explain the difference.

  - Alphabetize the explanations of the builder methods in the man page.

  - Rename the Environment.Environment class to Enviroment.Base.
    Allow the wrapping interface to extend an Environment by using its own
    subclass of Environment.Base and setting a new Environment.Environment
    variable as the calling entry point.

  - Deprecate the ParseConfig() global function in favor of a same-named
    construction environment method.

  - Allow the Environment.WhereIs() method to take explicit path and
    pathext arguments (like the underlying SCons.Util.WhereIs() function).

  - Remove the long-obsolete {Get,Set}CommandHandler() functions.

  - Enhance env.Append() to suppress null values when appropriate.

  - Fix ParseConfig() so it works regardless of initial construction
    variable values.

    Extend CheckHeader(), CheckCHeader(), CheckCXXHeader() and
    CheckLibWithHeader() to accept a list of header files that will be
    #included in the test.  The last one in the list is assumed to be
    the one being checked for.  (Prototype code contributed by Gerard
    Patel and Niall Douglas).

  - Supply a warning when -j is used and threading isn't built in to
    the current version of Python.

  - First release of the User's Guide (finally, and despite a lot
    of things still missing from it...).

  From Clark McGrew:

  - Generalize the action for .tex files so that it will decide whether
    a file is TeX or LaTeX, check the .aux output to decide if it should
    run bibtex, and check the .log output to re-run LaTeX if needed.

  From Bram Moolenaar:

  - Split the non-SCons-specific functionality from SConf.py to a new,
    re-usable Conftest.py module.

  From Gary Oberbrunner:

  - Allow a directory to be the target or source or dependency of a
    Depends(), Ignore(), Precious() or SideEffect() call.

  From Gerard Patel:

  - Use the %{_mandir} macro when building our RPM package.

  From Marko Rauhamaa:

  - Have the closing message say "...terminated because of errors" if
    there were any.

  From Anthony Roach:

  - On Win32 systems, only use "rm" to delete files if Cygwin is being
    used.   ("rm" doesn't understand Win32-format path names.)

  From Christoph Wiedemann:

  - Fix test/SWIG.py to find the Python include directory in all cases.

  - Fix a bug in detection of Qt installed on the local system.

  - Support returning Python 2.3 BooleanType values from Configure checks.

  - Provide an error message if someone mistakenly tries to call a
    Configure check from within a Builder function.

  - Support calling a Builder when a Configure context is still open.

  - Handle interrupts better by eliminating all try:-except: blocks
    which caught any and all exceptions, including KeyboardInterrupt.

  - Add a --duplicate= option to control how files are duplicated.



RELEASE 0.92 - Wed, 20 Aug 2003 03:45:28 -0500

  From Charles Crain and Gary Oberbrunner:

  - Fix Tool import problems with the Intel and PharLap linkers.

  From Steven Knight

  - Refactor the DictCmdGenerator class to be a Selector subclass.

  - Allow the DefaultEnvironment() function to take arguments and pass
    them to instantiation of the default construction environment.

  - Update the Debian package so it uses Python 2.2 and more closely
    resembles the currently official Debian packaging info.

  From Gerard Patel

  - When the yacc -d flag is used, take the .h file base name from the
    target .c file, not the source (matching what yacc does).



RELEASE 0.91 - Thu, 14 Aug 2003 13:00:44 -0500

  From Chad Austin:

  - Support specifying a list of tools when calling Environment.Copy().

  - Give a Value Nodes a timestamp of the system time when they're
    created, so they'll work when using timestamp-based signatures.

  - Add a DefaultEnvironment() function that only creates a default
    environment on-demand (for fetching source files, e.g.).

  - Portability fix for test/M4.py.

  From Steven Knight:

  - Tighten up the scons -H help output.

  - When the input yacc file ends in .yy and the -d flag is specified,
    recognize that a .hpp file (not a .h file) will be created.

  - Make builder prefixes work correctly when deducing a target
    from a source file name in another directory.

  - Documentation fixes: typo in the man page; explain up-front about
    not propagating the external environment.

  - Use "cvs co -d" instead of "cvs co -p >" when checking out something
    from CVS with a specified module name.  This avoids zero-length
    files when there is a checkout error.

  - Add an "sconsign" script to print the contents of .sconsign files.

  - Speed up maintaining the various lists of Node children by using
    dictionaries to avoid "x in list" searches.

  - Cache the computed list of Node children minus those being Ignored
    so it's only calculated once.

  - Fix use of the --cache-show option when building a Program()
    (or using any other arbitrary action) by making sure all Action
    instances have strfunction() methods.

  - Allow the source of Command() to be a directory.

  - Better error handling of things like raw TypeErrors in SConscripts.

  - When installing using "setup.py install --prefix=", suppress the
    distutils warning message about adding the (incorrect) library
    directory to your search path.

  - Correct the spelling of the "validater" option to "validator."
    Add a DeprecatedWarning when the old spelling is used.

  - Allow a Builder's emitter to be a dictionary that maps source file
    suffixes to emitter functions, using the suffix of the first file
    in the source list to pick the right one.

  - Refactor the creation of the Program, *Object and *Library Builders
    so that they're moved out of SCons.Defaults and created on demand.

  - Don't split SConscript file names on white space.

  - Document the SConscript function's "dirs" and "name" keywords.

  - Remove the internal (and superfluous) SCons.Util.argmunge() function.

  - Add /TP to the default CXXFLAGS for msvc, so it can compile all
    of the suffixes we use as C++ files.

  - Allow the "prefix" and "suffix" attributes of a Builder to be
    callable objects that return generated strings, or dictionaries
    that map a source file suffix to the right prefix/suffix.

  - Support a MAXLINELINELENGTH construction variable on Win32 systems
    to control when a temporary file is used for long command lines.

  - Make how we build .rpm packages not depend on the installation
    locations from the distutils being used.

  - When deducing a target Node, create it directly from the first
    source Node, not by trying to create the right string to pass to
    arg2nodes().

  - Add support for SWIG.

  From Bram Moolenaar:

  - Test portability fixes for FreeBSD.

  From Gary Oberbrunner:

  - Report the target being built in error messages when building
    multiple sources from different extensions, or when the target file
    extension can't be deduced, or when we don't have an action for a
    file suffix.

  - Provide helpful error messages when the arguments to env.Install()
    are incorrect.

  - Fix the value returned by the Node.prevsiginfo() method to conform
    to a previous change when checking whether a node is current.

  - Supply a stack trace if the Taskmaster catches an exception.

  - When using a temporary file for a long link line on Win32 systems,
    (also) print the command line that is being executed through the
    temporary file.

  - Initialize the LIB environment variable when using the Intel
    compiler (icl).

  - Documentation fixes:  better explain the AlwaysBuild() function.

  From Laurent Pelecq:

  - When the -debug=pdb option is specified, use pdb.Pdb().runcall() to
    call pdb directly, don't call Python recursively.

  From Ben Scott:

  - Add support for a platform-independent CPPDEFINES variable.

  From Christoph Wiedemann:

  - Have the g++ Tool actually use g++ in preference to c++.

  - Have the gcc Tool actually use gcc in preference to cc.

  - Add a gnutools.py test of the GNU tool chain.

  - Be smarter about linking: use $CC by default and $CXX only if we're
    linking with any C++ objects.

  - Avoid SCons hanging when a piped command has a lot of output to read.

  - Add QT support for preprocessing .ui files into .c files.



RELEASE 0.90 - Wed, 25 Jun 2003 14:24:52 -0500

  From Chad Austin:

  - Fix the _concat() documentation, and add a test for it.

  - Portability fixes for non-GNU versions of lex and yacc.

  From Matt Balvin:

  - Fix handling of library prefixes when the subdirectory matches
    the prefix.

  From Timothee Bessett:

  - Add an M4 Builder.

  From Charles Crain:

  - Use '.lnk' as the suffix on the temporary file for linking long
    command lines (necessary for the Phar Lap linkloc linker).

  - Save non-string Options values as their actual type.

  - Save Options string values that contain a single quote correctly.

  - Save any Options values that are changed from the default
    Environment values, not just ones changed on the command line or in
    an Options file.

  - Make closing the Options file descriptor exception-safe.

  From Steven Knight:

  - SCons now enforces (with an error) that construction variables
    must have the same form as valid Python identifiers.

  - Fix man page bugs: remove duplicate AddPostAction() description;
    document no_import_lib; mention that CPPFLAGS does not contain
    $_CPPINCFLAGS; mention that F77FLAGS does not contain $_F77INCFLAGS;
    mention that LINKFLAGS and SHLINKFLAGS contains neither $_LIBFLAGS
    nor $_LIBDIRFLAGS.

  - Eliminate a dependency on the distutils.fancy_getopt module by
    copying and pasting its wrap_text() function directly.

  - Make the Script.Options() subclass match the underlying base class
    implementation.

  - When reporting a target is up to date, quote the target like make
    (backquote-quote) instead of with double quotes.

  - Fix handling of ../* targets when using -U, -D or -u.

  From Steve Leblanc:

  - Don't update the .sconsign files when run with -n.

  From Gary Oberbrunner:

  - Add support for the Intel C Compiler (icl.exe).

  From Anthony Roach

  - Fix Import('*').

  From David Snopek

  - Fix use of SConf in paths with white space in them.

  - Add CheckFunc and CheckType functionality to SConf.

  - Fix use of SConf with Builders that return a list of nodes.

  From David Snopek and Christoph Wiedemann

  - Fix use of the SConf subsystem with SConscriptChdir().

  From Greg Spencer

  - Check for the existence of MS Visual Studio on disk before using it,
    to avoid getting fooled by leftover junk in the registry.

  - Add support for MSVC++ .NET.

  - Add support for MS Visual Studio project files (DSP, DSW,
    SLN and VCPROJ files).

  From Christoph Wiedemann

  - SConf now works correctly when the -n and -q options are used.



RELEASE 0.14 - Wed, 21 May 2003 05:16:32 -0500

  From Chad Austin:

  - Use .dll (not .so) for shared libraries on Cygwin; use -fPIC
    when compiling them.

  - Use 'rm' to remove files under Cygwin.

  - Add a PLATFORM variable to construction environments.

  - Remove the "platform" argument from tool specifications.

  - Propogate PYTHONPATH when running the regression tests so distutils
    can be found in non-standard locations.

  - Using MSVC long command-line linking when running Cygwin.

  - Portability fixes for a lot of tests.

  - Add a Value Node class for dependencies on in-core Python values.

  From Allen Bierbaum:

  - Pass an Environment to the Options validator method, and
    add an Options.Save() method.

  From Steve Christensen:

  - Add an optional sort function argument to the GenerateHelpText()
    Options function.

  - Evaluate the "varlist" variables when computing the signature of a
    function action.

  From Charles Crain:

  - Parse the source .java files for class names (including inner class
    names) to figure out the target .class files that will be created.

  - Make Java support work with Repositories and SConscriptChdir(0).

  - Pass Nodes, not strings, to Builder emitter functions.

  - Refactor command-line interpolation and signature calculation
    so we can use real Node attributes.

  From Steven Knight:

  - Add Java support (javac, javah, jar and rmic).

  - Propagate the external SYSTEMROOT environment variable into ENV on
    Win32 systems, so external commands that use sockets will work.

  - Add a .posix attribute to PathList expansions.

  - Check out CVS source files using POSIX path names (forward slashes
    as separators) even on Win32.

  - Add Node.clear() and Node.FS.Entry.clear() methods to wipe out a
    Node's state, allowing it to be re-evaluated by continuous
    integration build interfaces.

  - Change the name of the Set{Build,Content}SignatureType() functions
    to {Target,Source}Signatures().  Deprecate the old names but support
    them for backwards compatibility.

  - Add internal SCons.Node.FS.{Dir,File}.Entry() methods.

  - Interpolate the null string if an out-of-range subscript is used
    for a construction variable.

  - Fix the internal Link function so that it properly links or copies
    files in subsidiary BuildDir directories.

  - Refactor the internal representation of a single execution instance
    of an action to eliminate redundant signature calculations.

  - Eliminate redundant signature calculations for Nodes.

  - Optimize out calling hasattr() before accessing attributes.

  - Say "Cleaning targets" (not "Building...") when the -c option is
    used.

  From Damyan Pepper:

  - Quote the "Entering directory" message like Make.

  From Stefan Reichor:

  - Add support for using Ghostscript to convert Postscript to PDF files.

  From Anthony Roach:

  - Add a standalone "Alias" function (separate from an Environment).

  - Make Export() work for local variables.

  - Support passing a dictionary to Export().

  - Support Import('*') to import everything that's been Export()ed.

  - Fix an undefined exitvalmap on Win32 systems.

  - Support new SetOption() and GetOption() functions for setting
    various command-line options from with an SConscript file.

  - Deprecate the old SetJobs() and GetJobs() functions in favor of
    using the new generic {Set,Get}Option() functions.

  - Fix a number of tests that searched for a Fortran compiler using the
    external PATH instead of what SCons would use.

  - Fix the interaction of SideEffect() and BuildDir() so that (for
    example) PDB files get put correctly in a BuildDir().

  From David Snopek:

  - Contribute the "Autoscons" code for Autoconf-like checking for
    the existence of libraries, header files and the like.

  - Have the Tool() function add the tool name to the $TOOLS
    construction variable.

  From Greg Spencer:

  - Support the C preprocessor #import statement.

  - Allow the SharedLibrary() Builder on Win32 systems to be able to
    register a newly-built dll using regsvr32.

  - Add a Builder for Windows type library (.tlb) files from IDL files.

  - Add an IDL scanner.

  - Refactor the Fortran, C and IDL scanners to share common logic.

  - Add .srcpath and .srcdir attributes to $TARGET and $SOURCE.

  From Christoph Wiedemann:

  - Integrate David Snopek's "Autoscons" code as the new SConf
    configuration subsystem, including caching of values between
    runs (using normal SCons dependency mechanisms), tests, and
    documentation.



RELEASE 0.13 - Mon, 31 Mar 2003 20:22:00 -0600

  From Charles Crain:

  - Fix a bug when BuildDir(duplicate=0) is used and SConscript
    files are called from within other SConscript files.

  - Support (older) versions of Perforce which don't set the Windows
    registry.



RELEASE 0.12 - Thu, 27 Mar 2003 23:52:09 -0600

  From Charles Crain:

  - Added support for the Perforce source code management system.

  - Fix str(Node.FS) so that it returns a path relative to the calling
    SConscript file's directory, not the top-level directory.

  - Added support for a separate src_dir argument to SConscript()
    that allows explicit specification of where the source files
    for an SConscript file can be found.

  - Support more easily re-usable flavors of command generators by
    calling callable variables when strings are expanded.

  From Steven Knight:

  - Added an INSTALL construction variable that can be set to a function
    to control how the Install() and InstallAs() Builders install files.
    The default INSTALL function now copies, not links, files.

  - Remove deprecated features:  the "name" argument to Builder objects,
    and the Environment.Update() method.

  - Add an Environment.SourceCode() method to support fetching files
    from source code systems.  Add factory methods that create Builders
    to support BitKeeper, CVS, RCS, and SCCS.  Add support for fetching
    files from RCS or SCCS transparently (like GNU Make).

  - Make the internal to_String() function more efficient.

  - Make the error message the same as other build errors when there's a
    problem unlinking a target file in preparation for it being built.

  - Make TARGET, TARGETS, SOURCE and SOURCES reserved variable names and
    warn if the user tries to set them in a construction environment.

  - Add support for Tar and Zip files.

  - Better documentation of the different ways to export variables to a
    subsidiary SConscript file.  Fix documentation bugs in a tools
    example, places that still assumed SCons split strings on white
    space, and typos.

  - Support fetching arbitrary files from the TARGETS or SOURCES lists
    (e.g. ${SOURCES[2]}) when calculating the build signature of a
    command.

  - Don't silently swallow exceptions thrown by Scanners (or other
    exceptions while finding a node's dependent children).

  - Push files to CacheDir() before calling the superclass built()
    method (which may clear the build signature as part of clearing
    cached implicit dependencies, if the file has a source scanner).
    (Bug reported by Jeff Petkau.)

  - Raise an internal error if we attempt to push a file to CacheDir()
    with a build signature of None.

  - Add an explicit Exit() function for terminating early.

  - Change the documentation to correctly describe that the -f option
    doesn't change to the directory in which the specified file lives.

  - Support changing directories locally with SConscript directory
    path names relative to any SConstruct file specified with -f.
    This allows you to build in another directory by simply changing
    there and pointing at the SConstruct file in another directory.

  - Change the default SConscriptChdir() behavior to change to the
    SConscript directory while it's being read.

  - Fix an exception thrown when the -U option was used with no
    Default() target specified.

  - Fix -u so that it builds things in corresponding build directories
    when used in a source directory.

  From Lachlan O'Dea:

  - Add SharedObject() support to the masm tool.

  - Fix WhereIs() to return normalized paths.

  From Jeff Petkau:

  - Don't copy a built file to a CacheDir() if it's already there.

  - Avoid partial copies of built files in a CacheDir() by copying
    to a temporary file and renaming.

  From Anthony Roach:

  - Fix incorrect dependency-cycle errors when an Aliased source doesn't
    exist.



RELEASE 0.11 - Tue, 11 Feb 2003 05:24:33 -0600

  From Chad Austin:

  - Add support for IRIX and the SGI MIPSPro tool chain.

  - Support using the MSVC tool chain when running Cygwin Python.

  From Michael Cook:

  - Avoid losing signal bits in the exit status from a command,
    helping terminate builds on interrupt (CTRL+C).

  From Charles Crain:

  - Added new AddPreAction() and AddPostAction() functions that support
    taking additional actions before or after building specific targets.

  - Add support for the PharLap ETS tool chain.

  From Steven Knight:

  - Allow Python function Actions to specify a list of construction
    variables that should be included in the Action's signature.

  - Allow libraries in the LIBS variable to explicitly include the prefix
    and suffix, even when using the GNU linker.
    (Bug reported by Neal Becker.)

  - Use DOS-standard CR-LF line endings in the scons.bat file.
    (Bug reported by Gary Ruben.)

  - Doc changes:  Eliminate description of deprecated "name" keyword
    argument from Builder definition (reported by Gary Ruben).

  - Support using env.Append() on BUILDERS (and other dictionaries).
    (Bug reported by Bj=F6rn Bylander.)

  - Setting the BUILDERS construction variable now properly clears
    the previous Builder attributes from the construction Environment.
    (Bug reported by Bj=F6rn Bylander.)

  - Fix adding a prefix to a file when the target isn't specified.
    (Bug reported by Esa Ilari Vuokko.)

  - Clean up error messages from problems duplicating into read-only
    BuildDir directories or into read-only files.

  - Add a CommandAction.strfunction() method, and add an "env" argument
    to the FunctionAction.strfunction() method, so that all Action
    objects have strfunction() methods, and the functions for building
    and returning a string both take the same arguments.

  - Add support for new CacheDir() functionality to share derived files
    between builds, with related options --cache-disable, --cache-force,
    and --cache-show.

  - Change the default behavior when no targets are specified to build
    everything in the current directory and below (like Make).  This
    can be disabled by specifying Default(None) in an SConscript.

  - Revamp SCons installation to fix a case-sensitive installation
    on Win32 systems, and to add SCons-specific --standard-lib,
    --standalone-lib, and --version-lib options for easier user
    control of where the libraries get installed.

  - Fix the ability to directly import and use Platform and Tool modules
    that have been implicitly imported into an Environment().

  - Add support for allowing an embedding interface to annotate a node
    when it's created.

  - Extend the SConscript() function to accept build_dir and duplicate
    keyword arguments that function like a BuildDir() call.

  From Steve Leblanc:

  - Fix the output of -c -n when directories are involved, so it
    matches -c.

  From Anthony Roach:

  - Use a different shared object suffix (.os) when using gcc so shared
    and static objects can exist side-by-side in the same directory.

  - Allow the same object files on Win32 to be linked into either
    shared or static libraries.

  - Cache implicit cache values when using --implicit-cache.



RELEASE 0.10 - Thu, 16 Jan 2003 04:11:46 -0600

  From Derrick 'dman' Hudson:

  - Support Repositories on other file systems by symlinking or
    copying files when hard linking won't work.

  From Steven Knight:

  - Remove Python bytecode (*.pyc) files from the scons-local packages.

  - Have FunctionActions print a description of what they're doing
    (a representation of the Python call).

  - Fix the Install() method so that, like other actions, it prints
    what would have happened when the -n option is used.

  - Don't create duplicate source files in a BuildDir when the -n
    option is used.

  - Refactor the Scanner interface to eliminate unnecessary Scanner
    calls and make it easier to write efficient scanners.

  - Added a "recursive" flag to Scanner creation that specifies the
    Scanner should be invoked recursively on dependency files returned
    by the scanner.

  - Significant performance improvement from using a more efficient
    check, throughout the code, for whether a Node has a Builder.

  - Fix specifying only the source file to MultiStepBuilders such as
    the Program Builder.  (Bug reported by Dean Bair.)

  - Fix an exception when building from a file with the same basename as
    the subdirectory in which it lives.  (Bug reported by Gerard Patel.)

  - Fix automatic deduction of a target file name when there are
    multiple source files specified; the target is now deduced from just
    the first source file in the list.

  - Documentation fixes: better initial explanation of SConscript files;
    fix a misformatted "table" in the StaticObject explanation.

  From Steven Knight and Steve Leblanc:

  - Fix the -c option so it will remove symlinks.

  From Steve Leblanc:

  - Add a Clean() method to support removing user-specified targets
    when using the -c option.

  - Add a development script for running SCons through PyChecker.

  - Clean up things found by PyChecker (mostly unnecessary imports).

  - Add a script to use HappyDoc to create HTML class documentation.

  From Lachlan O'Dea:

  - Make the Environment.get() method return None by default.

  From Anthony Roach:

  - Add SetJobs() and GetJobs() methods to allow configuration of the
    number of default jobs (still overridden by -j).

  - Convert the .sconsign file format from ASCII to a pickled Python
    data structure.

  - Error message cleanups:  Made consistent the format of error
    messages (now all start with "scons: ***") and warning messages (now
    all start with "scons: warning:").  Caught more cases with the "Do
    not know how to build" error message.

  - Added support for the MinGW tool chain.

  - Added a --debug=includes option.



RELEASE 0.09 - Thu,  5 Dec 2002 04:48:25 -0600

  From Chad Austin:

  - Add a Prepend() method to Environments, to append values to
    the beginning of construction variables.

  From Matt Balvin:

  - Add long command-line support to the "lib" Tool (Microsoft library
    archiver), too.

  From Charles Crain:

  - Allow $$ in a string to be passed through as $.

  - Support file names with odd characters in them.

  - Add support for construction variable substition on scanner
    directories (in CPPPATH, F77PATH, LIBPATH, etc.).

  From Charles Crain and Steven Knight:

  - Add Repository() functionality, including the -Y option.

  From Steven Knight:

  - Fix auto-deduction of target names so that deduced targets end
    up in the same subdirectory as the source.

  - Don't remove source files specified on the command line!

  - Suport the Intel Fortran Compiler (ifl.exe).

  - Supply an error message if there are no command-line or
    Default() targets specified.

  - Fix the ASPPCOM values for the GNU assembler.
    (Bug reported by Brett Polivka.)

  - Fix an exception thrown when a Default() directory was specified
    when using the -U option.

  - Issue a warning when -c can't remove a target.

  - Eliminate unnecessary Scanner calls by checking for the
    existence of a file before scanning it.  (This adds a generic
    hook to check an arbitrary condition before scanning.)

  - Add explicit messages to tell when we're "Reading SConscript files
    ...," "done reading SConscript files," "Building targets," and
    "done building targets."  Add a -Q option to supress these.

  - Add separate $SHOBJPREFIX and $SHOBJSUFFIX construction variables
    (by default, the same as $OBJPREFIX and $OBJSUFFIX).

  - Add Make-like error messages when asked to build a source file,
    and before trying to build a file that doesn't have all its source
    files (including when an invalid drive letter is used on WIN32).

  - Add an scons-local-{version} package (in both .tar.gz and .zip
    flavors) to help people who want to ship SCons as a stand-alone
    build tool in their software packages.

  - Prevent SCons from unlinking files in certain situations when
    the -n option is used.

  - Change the name of Tool/lib.py to Tool/mslib.py.

  From Steven Knight and Anthony Roach:

  - Man page:  document the fact that Builder calls return Node objects.

  From Steve LeBlanc:

  - Refactor option processing to use our own version of Greg Ward's
    Optik module, modified to run under Python 1.5.2.

  - Add a ParseConfig() command to modify an environment based on
    parsing output from a *-config command.

  From Jeff Petkau:

  - Fix interpretation of '#/../foo' on Win32 systems.

  From Anthony Roach:

  - Fixed use of command lines with spaces in their arguments,
    and use of Nodes with spaces in their string representation.

  - Make access and modification times of files in a BuildDir match
    the source file, even when hard linking isn't available.

  - Make -U be case insensitive on Win32 systems.

  - Issue a warning and continue when finding a corrupt .sconsign file.

  - Fix using an alias as a dependency of a target so that if one of the
    alias' dependencies gets rebuilt, the resulting target will, too.

  - Fix differently ordered targets causing unnecessary rebuilds
    on case insensitive systems.

  - Use os.system() to execute external commands whenever the "env"
    utility is available, which is much faster than fork()/exec(),
    and fixes the -j option on several platforms.

  - Fix use of -j with multiple targets.

  - Add an Options() object for friendlier accomodation of command-
    line arguments.

  - Add support for Microsoft VC++ precompiled header (.pch) files,
    debugger (.pdb) files, and resource (.rc) files.

  - Don't compute the $_CPPINCFLAGS, $_F77INCFLAGS, $_LIBFLAGS and
    $_LIBDIRFLAGS variables each time a command is executed, define
    them so they're computed only as needed.  Add a new _concat
    function to the Environment that allows people to define their
    own similar variables.

  - Fix dependency scans when $LIBS is overridden.

  - Add EnsurePythonVersion() and EnsureSConsVersion() functions.

  - Fix the overly-verbose stack trace on ListBuilder build errors.

  - Add a SetContentSignatureType() function, allowing use of file
    timestamps instead of MD5 signatures.

  - Make -U and Default('source') fail gracefully.

  - Allow the File() and Dir() methods to take a path-name string as
    the starting directory, in addition to a Dir object.

  - Allow the command handler to be selected via the SPAWN, SHELL
    and ESCAPE construction variables.

  - Allow construction variables to be overridden when a Builder
    is called.

  From sam th:

  - Dynamically check for the existence of utilities with which to
    initialize Environments by default.



RELEASE 0.08 - Mon, 15 Jul 2002 12:08:51 -0500

  From Charles Crain:

  - Fixed a bug with relative CPPPATH dirs when using BuildDir().
    (Bug reported by Bob Summerwill.)

  - Added a warnings framework and a --warn option to enable or
    disable warnings.

  - Make the C scanner warn users if files referenced by #include
    directives cannot be found and --warn=dependency is specified.

  - The BUILDERS construction variable should now be a dictionary
    that maps builder names to actions.  Existing uses of lists,
    and the Builder name= keyword argument, generate warnings
    about use of deprecated features.

  - Removed the "shared" keyword argument from the Object and
    Library builders.

  - Added separated StaticObject, SharedObject, StaticLibrary and
    SharedLibrary builders.  Made Object and Library synonyms for
    StaticObject and StaticLibrary, respectively.

  - Add LIBS and LIBPATH dependencies for shared libraries.

  - Removed support for the prefix, suffix and src_suffix arguments
    to Builder() to be callable functions.

  - Fix handling file names with multiple dots.

  - Allow a build directory to be outside of the SConstruct tree.

  - Add a FindFile() function that searches for a file node with a
    specified name.

  - Add $CPPFLAGS to the shared-object command lines for g++ and gcc.

  From Charles Crain and Steven Knight:

  - Add a "tools=" keyword argument to Environment instantiation,
    and a separate Tools() method, for more flexible specification
    of tool-specific environment changes.

  From Steven Knight:

  - Add a "platform=" keyword argument to Environment instantiation,
    and a separate Platform() method, for more flexible specification
    of platform-specific environment changes.

  - Updated README instructions and setup.py code to catch an
    installation failure from not having distutils installed.

  - Add descriptions to the -H help text for -D, -u and -U so
    people can tell them apart.

  - Remove the old feature of automatically splitting strings
    of file names on white space.

  - Add a dependency Scanner for native Fortran "include" statements,
    using a new "F77PATH" construction variable.

  - Fix C #include scanning to detect file names with characters like
    '-' in them.

  - Add more specific version / build output to the -v option.

  - Add support for the GNU as, Microsoft masm, and nasm assemblers.

  - Allow the "target" argument to a Builder call to be omitted, in
    which case the target(s) are deduced from the source file(s) and the
    Builder's specified suffix.

  - Add a tar archive builder.

  - Add preliminary support for the OS/2 Platform, including the icc
    and ilink Tools.

  From Jeff Petkau:

  - Fix --implicit-cache if the scanner returns an empty list.

  From Anthony Roach:

  - Add a "multi" keyword argument to Builder creation that specifies
    it's okay to call the builder multiple times for a target.

  - Set a "multi" on Aliases so multiple calls will append to an Alias.

  - Fix emitter functions' use of path names when using BuildDir or
    in subdirectories.

  - Fix --implicit-cache causing redundant rebuilds when the header
    file list changed.

  - Fix --implicit-cache when a file has no implicit dependencies and
    its source is generated.

  - Make the drive letters on Windows always be the same case, so that
    changes in the case of drive letters don't cause a rebuild.

  - Fall back to importing the SCons.TimeStamp module if the SCons.MD5
    module can't be imported.

  - Fix interrupt handling to guarantee that a single interrupt will
    halt SCons both when using -j and not.

  - Fix .sconsign signature storage so that output files of one build
    can be safely used as input files to another build.

  - Added a --debug=time option to print SCons execution times.

  - Print an error message if a file can't be unlinked before being
    built, rather than just silently terminating the build.

  - Add a SideEffect() method that can be used to tell the build
    engine that a given file is created as a side effect of building
    a target.  A file can be specified as a side effect of more than
    one build comand, in which case the commands will not be executed
    simultaneously.

  - Significant performance gains from not using our own version of
    the inefficient stock os.path.splitext() method, caching source
    suffix computation, code cleanup in MultiStepBuilder.__call__(),
    and replicating some logic in scons_subst().

  - Add --implicit-deps-changed and --implicit-deps-unchanged options.

  - Add a GetLaunchDir() function.

  - Add a SetBuildSignatureType() function.

  From Zed Shaw:

  - Add an Append() method to Environments, to append values to
    construction variables.

  - Change the name of Update() to Replace().  Keep Update() as a
    deprecated synonym, at least for now.

  From Terrel Shumway:

  - Use a $PYTHON construction variable, initialized to sys.executable,
    when using Python to build parts of the SCons packages.

  - Use sys.prefix, not sys.exec_prefix, to find pdb.py.



RELEASE 0.07 - Thu,  2 May 2002 13:37:16 -0500

  From Chad Austin:

  - Changes to build SCons packages on IRIX (and other *NIces).

  - Don't create a directory Node when a file already exists there,
    and vice versa.

  - Add 'dirs' and 'names' keyword arguments to SConscript for
    easier specification of subsidiary SConscript files.

  From Charles Crain:

  - Internal cleanup of environment passing to function Actions.

  - Builders can now take arbitrary keyword arguments to create
    attributes to be passed to: command generator functions,
    FunctionAction functions, Builder emitter functions (below),
    and prefix/suffix generator functions (below).

  - Command generator functions can now return ANYTHING that can be
    converted into an Action (a function, a string, a CommandGenerator
    instance, even an ActionBase instance).

  - Actions now call get_contents() with the actual target and source
    nodes used for the build.

  - A new DictCmdGenerator class replaces CompositeBuilder to support
    more flexible Builder behavior internally.

  - Builders can now take an emitter= keyword argument.  An emitter
    is a function that takes target, source, and env argument, then
    return a 2-tuple of (new sources, new targets).  The emitter is
    called when the Builder is __call__'ed, allowing a user to modify
    source and target lists.

  - The prefix, suffix and src_suffix Builder arguments now take a
    callable as well a string.  The callable is passed the Environment
    and any extra Builder keyword arguments and is expected to return
    the appropriate prefix or suffix.

  - CommandActions can now be a string, a list of command + argument
    strings, or a list of commands (strings or lists).

  - Added shared library support.  The Object and Library Builders now
    take a "shared=1" keyword argument to specify that a shared object
    or shared library should be built.  It is an error to try to build
    static objects into a shared library or vice versa.

  - Win32 support for .def files has been added.  Added the Win32-specific
    construction variables $WIN32DEFPREFIX, $WIN32DEFSUFFIX,
    $WIN32DLLPREFIX and $WIN32IMPLIBPREFIX.  When building a .dll,
    the new construction variable $WIN32_INSERT_DEF, controls whether
    the appropriately-named .def file is inserted into the target
    list (if not already present).  A .lib file is always added to
    a Library build if not present in the list of targets.

  - ListBuilder now passes all targets to the action, not just the first.

  - Fix so that -c now deletes generated yacc .h files.

  - Builder actions and emitter functions can now be initialized, through
    construction variables, to things other than strings.

  - Make top-relative '#/dir' lookups work like '#dir'.

  - Fix for relative CPPPATH directories in subsidiary SConscript files
    (broken in 0.06).

  - Add a for_signature argument to command generators, so that
    generators that need to can return distinct values for the
    command signature and for executing the command.

  From Alex Jacques:

  - Create a better scons.bat file from a py2bat.py script on the Python
    mailing list two years ago (modeled after pl2bat.pl).

  From Steven Knight:

  - Fix so that -c -n does *not* remove the targets!

  - Man page:  Add a hierarchical libraries + Program example.

  - Support long MSVC linker command lines through a builder action
    that writes to a temporary file and uses the magic MSVC "link @file"
    argument syntax if the line is longer than 2K characters.

  - Fix F77 command-line options on Win32 (use /Fo instead of -o).

  - Use the same action to build from .c (lower case) and .C (upper
    case) files on case-insensitive systems like Win32.

  - Support building a PDF file directly from a TeX or LaTeX file
    using pdftex or pdflatex.

  - Add a -x option to runtest.py to specify the script being tested.
    A -X option indicates it's an executable, not a script to feed
    to the Python interpreter.

  - Add a Split() function (identical to SCons.Util.argmunge()) for use
    in the next release, when Builders will no longer automatically split
    strings on white space.

  From Steve Leblanc:

  - Add the SConscriptChdir() method.

  From Anthony Roach:

  - Fix --debug=tree when used with directory targets.

  - Significant internal restructuring of Scanners and Taskmaster.

  - Added new --debug=dtree option.

  - Fixes for --profile option.

  - Performance improvement in construction variable substitution.

  - Implemented caching of content signatures, plus added --max-drift
    option to control caching.

  - Implemented caching of dependency signatures, enabled by new
    --implicit-cache option.

  - Added abspath construction variable modifier.

  - Added $SOURCE variable as a synonym for $SOURCES[0].

  - Write out .sconsign files on error or interrupt so intermediate
    build results are saved.

  - Change the -U option to -D.  Make a new -U that builds just the
    targets from the local SConscript file.

  - Fixed use of sys.path so Python modules can be imported from
    the SConscript directory.

  - Fix for using Aliases with the -u, -U and -D options.

  - Fix so that Nodes can be passed to SConscript files.

  From Moshe Zadka:

  - Changes for official Debian packaging.



RELEASE 0.06 - Thu, 28 Mar 2002 01:24:29 -0600

  From Charles Crain:

  - Fix command generators to expand construction variables.

  - Make FunctionAction arguments be Nodes, not strings.

  From Stephen Kennedy:

  - Performance:  Use a dictionary, not a list, for a Node's parents.

  From Steven Knight:

  - Add .zip files to the packages we build.

  - Man page:  document LIBS, fix a typo, document ARGUMENTS.

  - Added RANLIB and RANLIBFLAGS construction variables.  Only use them
    in ARCOM if there's a "ranlib" program on the system.

  - Add a configurable CFILESUFFIX for the Builder of .l and .y files
    into C files.

  - Add a CXXFile Builder that turns .ll and .yy files into .cc files
    (configurable via a CXXFILESUFFIX construction variable).

  - Use the POSIX-standard lex -t flag, not the GNU-specific -o flag.
    (Bug reported by Russell Christensen.)

  - Fixed an exception when CPPPATH or LIBPATH is a null string.
    (Bug reported by Richard Kiss.)

  - Add a --profile=FILE option to make profiling SCons easier.

  - Modify the new DVI builder to create .dvi files from LaTeX (.ltx
    and .latex) files.

  - Add support for Aliases (phony targets).

  - Add a WhereIs() method for searching for path names to executables.

  - Add PDF and PostScript document builders.

  - Add support for compiling Fortran programs from a variety of
    suffixes (a la GNU Make):  .f, .F, .for, .FOR, .fpp and .FPP

  - Support a CPPFLAGS variable on all default commands that use the
    C preprocessor.

  From Steve Leblanc:

  - Add support for the -U option.

  - Allow CPPPATH, LIBPATH and LIBS to be specified as white-space
    separated strings.

  - Add a document builder to create .dvi files from TeX (.tex) files.

  From Anthony Roach:

  - Fix:  Construction variables with values of 0 were incorrectly
    interpolated as ''.

  - Support env['VAR'] to fetch construction variable values.

  - Man page:  document Precious().



RELEASE 0.05 - Thu, 21 Feb 2002 16:50:03 -0600

  From Chad Austin:

  - Set PROGSUFFIX to .exe under Cygwin.

  From Charles Crain:

  - Allow a library to specified as a command-line source file, not just
    in the LIBS construction variable.

  - Compensate for a bug in os.path.normpath() that returns '' for './'
    on WIN32.

  - More performance optimizations:  cache #include lines from files,
    eliminate unnecessary calls.

  - If a prefix or suffix contains white space, treat the resulting
    concatenation as separate arguments.

  - Fix irregularities in the way we fetch DevStudio information from
    the Windows registry, and in our registry error handling.

  From Steven Knight:

  - Flush stdout after print so it intermixes correctly with stderr
    when redirected.

  - Allow Scanners to return a list of strings, and document how to
    write your own Scanners.

  - Look up implicit (scanned) dependencies relative to the directory
    of file being scanned.

  - Make writing .sconsign files more robust by first trying to write
    to a temp file that gets renamed.

  - Create all of the directories for a list of targets before trying
    to build any of the targets.

  - WIN32 portability fixes in tests.

  - Allow the list of variables exported to an SConscript file to be
    a UserList, too.

  - Document the overlooked LIBPATH construction variable.
    (Bug reported by Eicke Godehardt.)

  - Fix so that Ignore() ignores indirect, implicit dependencies
    (included files), not just direct dependencies.

  - Put the man page in the Debian distribution.

  - Run HTML docs through tidy to clean up the HTML (for Konqueror).

  - Add preliminary support for Unicode strings.

  - Efficiency:  don't scan dependencies more than once during the
    walk of a tree.

  - Fix the -c option so it doesn't stop removing targets if one doesn't
    already exist.
    (Bug reported by Paul Connell.)

  - Fix the --debug=pdb option when run on Windows NT.
    (Bug reported by Paul Connell.)

  - Add support for the -q option.

  From Steve Leblanc:

  - Add support for the -u option.

  - Add .cc and .hh file suffixes to the C Scanner.

  From Anthony Roach:

  - Make the scons script return an error code on failures.

  - Add support for using code to generate a command to build a target.



RELEASE 0.04 - Wed, 30 Jan 2002 11:09:42 -0600

  From Charles Crain:

  - Significant performance improvements in the Node.FS and
    Scanner subsystems.

  - Fix signatures of binary files on Win32 systems.

  - Allow LIBS and LIBPATH to be strings, not just arrays.

  - Print a traceback if a Python-function builder throws an exception.

  From Steven Knight:

  - Fix using a directory as a Default(), and allow Default() to
    support white space in file names for strings in arrays.

  - Man page updates:  corrected some mistakes, documented various
    missing Environment methods, alphabetized the construction
    variables and other functions, defined begin and end macros for
    the example sections, regularized white space separation, fixed
    the use of Export() in the Multiple Variants example.

  - Function action fixes:  None is now a successful return value.
    Exceptions are now reported.  Document function actions.

  - Add 'Action' and 'Scanner' to the global keywords so SConscript
    files can use them too.

  - Removed the Wrapper class between Nodes and Walkers.

  - Add examples using Library, LIBS, and LIBPATH.

  - The C Scanner now always returns a sorted list of dependencies
    so order changes don't cause unnecessary rebuilds.

  - Strip $(-$) bracketed text from command lines.  Use this to
    surround $_INCDIRS and $_LIBDIRS so we don't rebuild in response
    to changes to -I or -L options.

  - Add the Ignore() method to ignore dependencies.

  - Provide an error message when a nonexistent target is specified
    on the command line.

  - Remove targets before building them, and add an Environment
    Precious() method to override that.

  - Eliminate redundant calls to the same builder when the target is a
    list of targets:  Add a ListBuilder class that wraps Builders to
    handle lists atomically.  Extend the Task class to support building
    and updating multiple targets in a single Task.  Simplify the
    interface between Task and Taskmaster.

  - Add a --debug=pdb option to re-run SCons under the Python debugger.

  - Only compute a build signature once for each node.

  - Changes to our sys.path[] manipulation to support installation into
    an arbitrary --prefix value.

  From Steve Leblanc:

  - Add var=value command-line arguments.



RELEASE 0.03 - Fri, 11 Jan 2002 01:09:30 -0600

  From Charles Crain:

  - Performance improvements in the Node.FS and Sig.Calculator classes.

  - Add the InstallAs() method.

  - Execute commands through an external interpreter (sh, cmd.exe, or
    command.com) to handle redirection metacharacters.

  - Allow the user to supply a command handler.

  From Steven Knight:

  - Search both /usr/lib and /usr/local/lib for scons directories by
    adding them both to sys.path, with whichever is in sys.prefix first.

  - Fix interpreting strings of multiple white-space separated file names
    as separate file names, allowing prefixes and suffixes to be appended
    to each individually.

  - Refactor to move CompositeBuilder initialization logic from the
    factory wrapper to the __init__() method, and allow a Builder to
    have both an action and a src_builder (or array of them).

  - Refactor BuilderBase.__call__() to separate Node creation/lookup
    from initialization of the Node's builder information.

  - Add a CFile Builder object that supports turning lex (.l) and
    yacc (.y) files into .c files.

  - Document: variable interpretation attributes; how to propogate
    the user's environment variables to executed commands; how to
    build variants in multiple BuildDirs.

  - Collect String, Dict, and List type-checking in common utility
    routines so we can accept User{String,Dict,List}s all over.

  - Put the Action factory and classes into their own module.

  - Use one CPlusPlusAction in the Object Builder's action dictionary,
    instead of letting it create multiple identical instances.

  - Document the Install() and InstallAs() methods.

  From Steve Leblanc:

  - Require that a Builder be given a name argument, supplying a
    useful error message when it isn't.

  From Anthony Roach:

  - Add a "duplicate" keyword argument to BuildDir() that can be set
    to prevent linking/copying source files into build directories.

  - Add a "--debug=tree" option to print an ASCII dependency tree.

  - Fetch the location of the Microsoft Visual C++ compiler(s) from
    the Registry, instead of hard-coding the location.

  - Made Scanner objects take Nodes, not path names.

  - Have the C Scanner cache the #include file names instead of
    (re-)scanning the file each time it's called.

  - Created a separate class for parent "nodes" of file system roots,
    eliminating the need for separate is-parent-null checks everywhere.

  - Removed defined __hash__() and __cmp() methods from FS.Entry, in
    favor of Python's more efficient built-in identity comparisons.



RELEASE 0.02 - Sun, 23 Dec 2001 19:05:09 -0600

  From Charles Crain:

  - Added the Install(), BuildDir(), and Export() methods.

  - Fix the -C option by delaying setting the top of the FS tree.

  - Avoid putting the directory path on the libraries in the LIBS
    construction variable.

  - Added a GetBuildPath() method to return the full path to the
    Node for a specified string.

  - Fixed variable substitution in CPPPATH and LIBPATH.

  From Steven Knight:

  - Fixed the version comment in the scons.bat (the UNIX geek used
    # instead of @rem).

  - Fix to setup.py so it doesn't require a sys.argv[1] argument.

  - Provide make-like warning message for "command not found" and
    similar errors.

  - Added an EXAMPLES section to the man page.

  - Make Default() targets properly relative to their SConscript
    file's subdirectory.

  From Anthony Roach:

  - Documented CXXFLAGS, CXXCOM, and CPPPATH.

  - Fixed SCONS_LIB_DIR to work as documented.

  - Made Default() accept Nodes as arguments.

  - Changed Export() to make it easier to use.

  - Added the Import() and Return() methods.



RELEASE 0.01 - Thu Dec 13 19:25:23 CST 2001

A brief overview of important functionality available in release 0.01:

  - C and C++ compilation on POSIX and Windows NT.

  - Automatic scanning of C/C++ source files for #include dependencies.

  - Support for building libraries; setting construction variables
    allows creation of shared libraries.

  - Library and C preprocessor search paths.

  - File changes detected using MD5 signatures.

  - User-definable Builder objects for building files.

  - User-definable Scanner objects for scanning for dependencies.

  - Parallel build (-j) support.

  - Dependency cycles detected.

  - Linux packages available in RPM and Debian format.

  - Windows installer available.
<|MERGE_RESOLUTION|>--- conflicted
+++ resolved
@@ -46,13 +46,10 @@
     - Improved threading performance by ensuring NodeInfo is shared
       across threads. Results in ~13% improvement for parallel builds
       (-j# > 1) with many shared nodes.
-<<<<<<< HEAD
     - Improve performance of Entry.disambiguate() by making check for
       most common case first, preventing unnecessary IO.
-=======
     - Improved DAG walk performance by reducing unnecessary work when
       there are no un-visited children.
->>>>>>> 874884c7
 
   From Mats Wichmann
     - Replace instances of string find method with "in" checks where
