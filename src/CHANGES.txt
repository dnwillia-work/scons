

                 SCons - a software construction tool

                            Change Log

RELEASE  VERSION/DATE TO BE FILLED IN LATER

<<<<<<< HEAD
  From Anatoly Techtonik:
    - Show --config choices if no argument is specified (PR #202).
=======
  From Russel Winder:
    - Add support for f08 file extensions for Fortran 2008 code.
>>>>>>> 4d45e513

  From Alexandre Feblot:
    - Fix for VersionedSharedLibrary under 'sunos' platform.

  From Laurent Marchelli:
    - Support for multiple cmdargs (one per variant) in VS project files.

  From Dan Pidcock:
    - Added support for the 'PlatformToolset' tag in VS project files (#2978).

  From James McCoy:
    - Added support for '-isystem' to ParseFlags.

RELEASE 2.3.4 - Mon, 27 Sep 2014 12:50:35 -0400

  From Bernhard Walle and Dirk Baechle:
    - Fixed the interactive mode, in connection with
      Configure contexts (#2971).

  From Anatoly Techtonik:
    - Fix EnsureSConsVersion warning when running packaged version

  From Russel Winder:
    - Fix D tools for building shared libraries

RELEASE 2.3.3 - Sun, 24 Aug 2014 21:08:33 -0400

  From Roland Stark:
    - Fixed false line length calculation in the TempFileMunge class (#2970).

  From Gary Oberbrunner:
    - Improve SWIG detection

  From Russel Winder:
    - Fix regression on Windows in D language update

  From Anatoly Techtonik:
    - Do not fail on EnsureSConsVersion when running from checkout

  From Kendrick Boyd and Rob Managan:
    - Fixed the newglossary action to work with VariantDir (LaTeX).

  From Manuel Francisco Naranjo:
    - Added a default for the BUILDERS environment variable,
      to prevent not defined exception on a Clone().

  From Andrew Featherstone:
    - Added description of CheckTypeSize method (#1991).
    - Fixed handling of CPPDEFINE var in Append()
      for several list-dict combinations (#2900).

  From William Blevins:
    - Added test for Java derived-source dependency tree generation.
    - Added Copy Action symlink soft-copy support (#2395).
    - Various contributions to the documentation (UserGuide).

RELEASE 2.3.2

  From veon on bitbucket:
    - Fixed handling of nested ifs in CPP scanner PreProcessor class.

  From Michael Haubenwallner:
    - Respect user's CC/CXX values; don't always overwrite in generate()
    - Delegate linker Tool.exists() to CC/CXX Tool.exists().

  From Amir Szekely:
    - Fixed NoClean() for multi-target builders (#2353).

  From Russel Winder:
    - Revamp of the D language support. Tools for DMD, GDC and LDC provided
      and integrated with the C and C++ linking. NOTE: This is only tested
      with D v2. Support for D v1 is now deprecated.

  From Paweł Tomulik:
    - Fix SConf tests that write output

  From Gary Oberbrunner:
    - get default RPM architecture more robustly when building RPMs

  From Shane Gannon:
    - Support for Visual Studio 2013 (12.0)

  From Sye van der Veen:
    - Support for Visual Studio 12.0Exp, and fixes for earlier MSVS
      versions.

  From Anatoly Techtonik:
    - Several improvements for running scons.py from source:
      * engine files form source directory take priority over all other
        importable versions
      * message about scons.py running from source is removed to fix tests
        that were failing because of this extra line in the output
      * error message when SCons import fails now lists lookup paths
    - Remove support for QMTest harness from runtest.py
    - Remove RPM and m4 from default tools on Windows
    - BitKeeper, CVS, Perforce, RCS, SCCS are deprecated from default
      tools and will be removed in future SCons versions to speed up
      SCons initialization (it will still be possible to use these tools
      explicitly)

  From Dirk Baechle:
    - Update XML doc editor configuration
    - Fix: Allow varlist to be specified as list of strings for Actions (#2754)

  From Rob Managan:
    - Updated the TeX builder to support use of the -synctex=1
      option and the files it creates.
    - Updated the TeX builder to correctly clean auxiliary files when
      the biblatex package is used.

RELEASE 2.3.1

  From Andrew Featherstone:
    - Added support for EPUB output format to the DocBook tool.

  From Tom Tanner:
    - Stop leaking file handles to subprocesses by switching to using subprocess
      always.
    - Allow multiple options to be specified with --debug=a,b,c
    - Add support for a readonly cache (--cache-readonly)
    - Always print stats if requested
    - Generally try harder to print out a message on build errors
    - Adds a switch to warn on missing targets
    - Add Pseudo command to mark targets which should not exist after
      they are built.

  From Bogdan Tenea:
    - Check for 8.3 filenames on cygwin as well as win32 to make variant_dir work properly.

  From Alexandre Feblot:
    - Make sure SharedLibrary depends on all dependent libs (by depending on SHLINKCOM)

  From Stefan Sperling:
    - Fixed the setup of linker flags for a versioned SharedLibrary
      under OpenBSD (#2916).

  From Antonio Cavallo:
    - Improve error if Visual Studio bat file not found.

  From Manuel Francisco Naranjo:
    - Allow Subst.Literal string objects to be compared with each other,
      so they work better in AddUnique() and Remove().

  From David Rothenberger:
    - Added cyglink linker that uses Cygwin naming conventions for
      shared libraries and automatically generates import libraries.

  From Dirk Baechle:
    - Update bootstrap.py so it can be used from any dir, to run
      SCons from a source (non-installed) dir.
    - Count statistics of instances are now collected only when
      the --debug=count command-line option is used (#2922).
    - Added release_target_info() to File nodes, which helps to
      reduce memory consumption in clean builds and update runs
      of large projects.
    - Fixed the handling of long options in the command-line
      parsing (#2929).
    - Fixed misspelled variable in intelc.py (#2928).

  From Gary Oberbrunner:
    - Test harness: fail_test() can now print a message to help debugging.

  From Anatoly Techtonik:
    - Require rpmbuild when building SCons package.
    - Print full stack on certain errors, for debugging.
    - Improve documentation for Textfile builder.

  From William Deegan:
    - VS2012 & VS2010 Resolve initialization issues by adding path to reg.exe
      in shell used to run batch files.
    - MSVC Support fixed defaulting TARGET_ARCH to HOST_ARCH. It should be
      None if not explicitly set.
    - MSVC Fixed issue where if more than one Architectures compilers are
      detected, it would take the last one found, and not the first.

  From Philipp Kraus:
    - Added optional ZIPROOT to Zip tool.

  From Dirk Baechle:
    - Replaced old SGML-based documentation toolchain with a more modern
      approach, that also requires less external dependencies (programs and
      Python packages). Added a customized Docbook XSD for strict validation of
      all input XML files.

  From Luca Falavigna:
    - Fixed spelling errors in MAN pages (#2897).

  From Michael McDougall:
    - Fixed description of ignore_case for EnumVariable in the
      MAN page (#2774).

RELEASE 2.3.0 - Mon, 02 Mar 2013 13:22:29 -0400

  From Anatoly Techtonik:
    - Added ability to run scripts/scons.py directly from source checkout
    - Hide deprecated --debug={dtree,stree,tree} from --help output
    - Error messages from option parser now include hints about valid choices
    - Cleaned up some Python 1.5 and pre-2.3 code, so don't expect SCons
      to run on anything less than Python 2.4 anymore
    - Several fixes for runtest.py:
      * exit with an error if no tests were found
      * removed --noqmtest option - this behavior is by default
      * replaced `-o FILE --xml` combination with `--xml FILE`
      * changed `-o, --output FILE` option to capture stdout/stderr output
        from runtest.py
    - Remove os_spawnv_fix.diff patch required to enable parallel builds
      support prior to Python 2.2

  From Juan Lang:
    - Fix WiX Tool to use .wixobj rather than .wxiobj for compiler output
    - Support building with WiX releases after 2.0

  From Alexey Klimkin:
    - Fix nested LIBPATH expansion by flattening sequences in subst_path.

  From eyan on Bitbucket:
    - Print target name with command execution time with --debug=time

  From Thomas Berg and Evgeny Podjachev:
    - Fix subprocess spawning on Windows.  Work around a Windows
      bug that can crash python occasionally when using -jN. (#2449)

  From Dirk Baechle:
    - Updated test framework to support dir and file fixtures and
      added ability to test external (out-of-tree) tools (#2862).
      See doc in QMTest/test-framework.rst.
    - Fixed several errors in the test suite (Java paths, MSVS version
      detection, Tool import), additionally
      * provided MinGW command-line support for the CXX, AS and
        Fortran tests,
      * refactored the detection of the gcc version and the according
        Fortran startup library,
      * provided a new module rpmutils.py, wrapping the RPM naming rules
        for target files and further hardware-dependent info (compatibility,
        compiler flags, ...),
      * added new test methods must_exist_one_of() and
        must_not_exist_any_of() and
      * removed Aegis support from runtest.py. (#2872)

  From Gary Oberbrunner:
    - Add -jN support to runtest.py to run tests in parallel
    - Add MSVC10 and MSVC11 support to get_output low-level bat script runner.
    - Fix MSVS solution generation for VS11, and fixed tests.

  From Rob Managan:
    - Updated the TeX builder to support the \newglossary command
      in LaTeX's glossaries package and the files it creates.
    - Improve support for new versions of biblatex in the TeX builder
      so biber is called automatically if biblatex requires it.
    - Add SHLIBVERSION as an option that tells SharedLibrary to build
      a versioned shared library and create the required symlinks.
      Add builder InstallVersionedLib to create the required symlinks
      installing a versioned shared library.

RELEASE 2.2.0 - Mon, 05 Aug 2012 15:37:48 +0000

  From dubcanada on Bitbucket:
    - Fix 32-bit Visual Express C++ on 64-bit Windows (generate 32-bit code)

  From Paweł Tomulik:
    - Added gettext toolset
    - Fixed FindSourceFiles to find final sources (leaf nodes).

  From Greg Ward:
    - Allow Node objects in Java path (#2825)

  From Joshua Hughes:
    - Make Windows not redefine builtin file as un-inheritable (#2857)
    - Fix WINDOWS_INSERT_DEF on MinGW (Windows) (#2856)

  From smallbub on Bitbucket:
    - Fix LINKCOMSTR, SHLINKCOMSTR, and LDMODULECOMSTR on Windows (#2833).

  From Mortoray:
    - Make -s (silent mode) be silent about entering subdirs (#2976).
    - Fix cloning of builders when cloning environment (#2821).

  From Gary Oberbrunner:
    - Show valid Visual Studio architectures in error message
       when user passes invalid arch.

  From Alexey Petruchik:
    - Support for Microsoft Visual Studio 11 (both using it
      and generating MSVS11 solution files).

  From Alexey Klimkin:
    - Fixed the Taskmaster, curing spurious build failures in
      multi-threaded runs (#2720).

  From Dirk Baechle:
    - Improved documentation of command-line variables (#2809).
    - Fixed scons-doc.py to properly convert main XML files (#2812).

  From Rob Managan:
    - Updated the TeX builder to support LaTeX's multibib package.
    - Updated the TeX builder to support LaTeX's biblatex package.
    - Added support for using biber instead of bibtex by setting
      env['BIBTEX'] = 'biber'

  From Arve Knudsen:
    - Test for FORTRANPPFILESUFFIXES (#2129).


RELEASE 2.1.0 - Mon, 09 Sep 2011 20:54:57 -0700

  From Anton Lazarev:
    - Fix Windows resource compiler scanner to accept DOS line endings.

  From Matthias:
    - Update MSVS documents to remove note indicating that only one
      project is currently supported per solution file.

  From Grzegorz Bizoń:
    - Fix long compile lines in batch mode by using TEMPFILE
    - Fix MSVC_BATCH=False (was treating it as true)

  From Justin Gullingsrud:
    - support -std=c++0x and related CXXFLAGS in pkgconfig (ParseFlags)

  From Vincent Beffara:
    - Support -dylib_file in pkgconfig (ParseFlags)

  From Gary Oberbrunner and Sohail Somani:
    - new construction variable WINDOWS_EMBED_MANIFEST to automatically
      embed manifests in Windows EXEs and DLLs.

  From Gary Oberbrunner:
    - Fix Visual Studio project generation when CPPPATH contains Dir nodes
    - Ensure Visual Studio project is regenerated when CPPPATH or CPPDEFINES change
    - Fix unicode error when using non-ASCII filenames with Copy or Install
    - Put RPATH in LINKCOM rather than LINKFLAGS so resetting
      LINKFLAGS doesn't kill RPATH
    - Fix precompiled headers on Windows when variant dir name has spaces.
    - Adding None to an Action no longer fails (just returns original action)
    - New --debug=prepare option to show each target as it's being
      prepared, whether or not anything needs to be done for it.
    - New debug option --debug=duplicate to print a line for each
      unlink/relink (or copy) of a variant file from its source file.
    - Improve error message for EnumVariables to show legal values.
    - Fix Intel compiler to sort versions >9 correctly (esp. on Linux)
    - Fix Install() when the source and target are directories and the
      target directory exists.

  From David Garcia Garzon:
    - Fix Delete to be able to delete broken symlinks and dir
      symlinks.

  From Imran Fanaswala and Robert Lehr:
    - Handle .output file generated by bison/yacc properly. Cleaning it
      when necessary.

  From Antoine Dechaume:
    - Handle SWIG file where there is whitespace after the module name
      properly. Previously the generated files would include
      the whitespace.

  From Dmitry R.:
    - Handle Environment in case __semi_deepcopy is None

  From Benoit Belley:

    - Much improved support for Windows UNC paths (\\SERVERNAME).

  From Jean-Baptiste Lab:

    - Fix problems with appending CPPDEFINES that contain
      dictionaries, and related issues with Parse/MergeFlags and
      CPPDEFINES.

  From Allen Weeks:

    - Fix for an issue with implicit-cache with multiple targets
      when dependencies are removed on disk.

  From Evgeny Podjachev and Alexey Petruchick:

    - Support generation of Microsoft Visual Studio 2008 (9.0)
      and 2010 (10.0) project and solution files.

  From Ken Deeter:

    - Fix a problem when FS Entries which are actually Dirs have builders.

  From Luca Falavigna:

    - Support Fortran 03

  From Gary Oberbrunner:

    - Print the path to the SCons package in scons --version

  From Jean-Franï¿½ois Colson:

    - Improve Microsoft Visual Studio Solution generation, and fix
      various errors in the generated solutions especially when using
      MSVS_SCC_PROVIDER, and when generating multiple projects.  The
      construction variable MSVS_SCC_PROJECT_BASE_PATH, which never
      worked properly, is removed.  Users can use the new variable
      MSVS_SCC_CONNECTION_ROOT instead if desired.

  From Anatoly Techtonik:

    - Use subprocess in bootstrap.py instead of os.execve to avoid
      losing output control on Windows (http://bugs.python.org/issue9148)

    - Revert patch for adding SCons to App Paths, because standard cmd
      shell doesn't search there. This is confusing, because `scons` can
      be executed from explorer, but fail to start from console.

    - Fix broken installation with easy_install on Windows (issue #2051)
      SCons traditionally installed in a way that allowed to run multiple
      versions side by side. This custom logic was incompatible with
      easy_install way of doing things.

    - Use epydoc module for generating API docs in HTML if command line
      utility is not found in PATH. Actual for Windows.

  From Alexander Goomenyuk:

    - Add .sx to assembly source scanner list so .sx files
      get their header file dependencies detected.

  From Arve Knudsen:

    - Set module metadata when loading site_scons/site_init.py
      so it is treated as a proper module; __doc__, __file__ and
      __name__ now refer to the site_init.py file.

  From Russel Winder:

    - Users Guide updates explaining that Tools can be packages as
      well as python modules.

  From Gary Oberbrunner:

    - New systemwide and per-user site_scons dirs.

  From Dirk Baechle:

    - XML fixes in User's Guide.
    - Fixed the detection of 'jar' and 'rmic' during
      the initialization of the respective Tools (#2730).
    - Improved docs for custom Decider functions and
      custom Scanner objects (#2711, #2713).
    - Corrected SWIG module names for generated *.i files (#2707).

  From Joe Zuntz:

    - Fixed a case-sensitivity problem with Fortran modules.

  From Bauke Conijn:

    - Added Users Guide example for auto-generated source code

  From Steven Knight:

    - Fix explicit dependencies (Depends()) on Nodes that don't have
      attached Builders.

    - Fix use of the global Alias() function with command actions.

  From Matt Hughes:

    - Fix the ability to append to default $*FLAGS values (which are
      implemented as CLVar instances) in a copied construction environment
      without affecting the original construction environment's value.

  From Rob Managan:

    - Updated the TeX command strings to include a /D on Windows in
      case the new directory is on a different drive letter.

    - Fixed the LaTeX scanner so dependencies are found in commands that
      are broken across lines with a comment or have embedded spaces.

    - The TeX builders should now work with tex files that are generated
      by another program. Thanks to Hans-Martin von Gaudecker for
      isolating the cause of this bug.

    - Added support for INDEXSTYLE environment variable so makeindex can
      find style files.

    - Added support for the bibunits package so we call bibtex on all
      the bu*.aux files.

    - Add support of finding path information on OSX for TeX applications
      MacPorts and Fink paths need to be added by the user

  From Russel Winder:

    - Add support for DMD version 2 (the phobos2 library).

  From William Deegan:

    - Add initial support for VS/VC 2010 (express and non-express versions)
    - Remove warning for not finding MS VC/VS install.
      "scons: warning: No version of Visual Studio compiler found
        - C/C++ compilers most likely not set correctly"
    - Add support for Linux 3.0


RELEASE 2.0.1 - Mon, 15 Aug 2010 15:46:32 -0700

  From Dirk Baechle:

    - Fix XML in documentation.

  From Joe Zuntz:

    - Fixed a case-sensitivity problem with Fortran modules.

  From Bauke Conijn:

    - Added Users Guide example for auto-generated source code

  From Steven Knight:

    - Fix explicit dependencies (Depends()) on Nodes that don't have
      attached Builders.

  From Matt Hughes:

    - Fix the ability to append to default $*FLAGS values (which are
      implemented as CLVar instances) in a copied construction environment
      without affecting the original construction environment's value.

  From Rob Managan:

    - Updated the TeX command strings to include a /D on Windows in
      case the new directory is on a different drive letter.

    - Fixed the LaTeX scanner so dependencies are found in commands that
      are broken across lines with a comment or have embedded spaces.


RELEASE 2.0.0.final.0 - Mon, 14 Jun 2010 22:01:37 -0700

  From Dirk Baechle:

    - Fix XML in documentation.

  From Steven Knight:

    - Provide forward compatibility for the 'profile' module.

    - Provide forward compatibility for the 'pickle' module.

    - Provide forward compatibility for the 'io' module.

    - Provide forward compatibility for the 'queue' module.

    - Provide forward compatibility for the 'collections' module.

    - Provide forward compatibility for the 'builtins' module.

    - Provide forward compatibility for 'sys.intern()'.

    - Convert to os.walk() from of os.path.walk().

    - Remove compatibility logic no longer needed.

    - Add a '-3' option to runtest to print 3.x incompatibility warnings.

    - Convert old-style classes into new-style classes.

    - Fix "Ignoring corrupt sconsign entry" warnings when building
      in a tree with a pre-2.0 .sconsign file.

    - Fix propagation from environment of VS*COMNTOOLS to resolve issues
      initializing MSVC/MSVS/SDK issues.

    - Handle detecting Visual C++ on Python verions with upper-case
      platform architectures like 'AMD64'.

  From W. Trevor King:

    - Revisions to README.

  From Greg Noel:

    - Apply numerous Python fixers to update code to more modern idioms.
      Find where fixers should be applied to code in test strings and
      apply the fixers there, too.

    - Write a fixer to convert string functions to string methods.

    - Modify the 'dict' fixer to be less conservative.

    - Modify the 'apply' fixer to handle more cases.

    - Create a modified 'types' fixer that converts types to 2.x
      equivalents rather than 3.x equivalents.

    - Write a 'division' fixer to highlight uses of the old-style
      division operator.  Correct usage where needed.

    - Add forward compatibility for the new 'memoryview' function
      (which replaces the 'buffer' function).

    - Add forward compatibility for the 'winreg' module.

    - Remove no-longer-needed 'platform' module.

    - Run tests with the '-3' option to Python 2.6 and clear up
      various reported incompatibilities.

    - Comb out code paths specialized to Pythons older than 2.4.

    - Update deprecation warnings; most now become mandatory.

    - Start deprecation cycle for BuildDir() and build_dir.

    - Start deprecation cycle for SourceCode() and related factories

    - Fixed a problem with is_Dict() not identifying some objects derived
      from UserDict.

  From Jim Randall:

    - Document the AllowSubstExceptions() function in the User's Guide.

  From William Deegan:

    - Migrate MSVC/MSVS/SDK improvements from 1.3 branch.


RELEASE 1.3.0 - Tue, 23 Mar 2010 21:44:19 -0400

  From Steven Knight:

    - Update man page and documentation.

  From William Deegan (plus minor patch from Gary Oberbrunner):

    - Support Visual Studio 8.0 Express

RELEASE 1.2.0.d20100306 - Sat, 06 Mar 2010 16:18:33 -0800

  From Luca Falavigna:

    - Fix typos in the man page.

  From Gottfried Ganssauge:

    - Support execution when SCons is installed via easy_install.

  From Steven Knight:

    - Make the messages for Configure checks of compilers consistent.

    - Issue an error message if a BUILDERS entry is not a Builder
      object or a callable wrapper.

  From Rob Managan:

    - Update tex builder to handle the case where a \input{foo}
      command tries to work with a directory named foo instead of the
      file foo.tex. The builder now ignores a directory and continues
      searching to find the correct file. Thanks to Lennart Sauerbeck
      for the test case and initial patch

      Also allow the \include of files in subdirectories when variantDir
      is used with duplicate=0. Previously latex would crash since
      the directory in which the .aux file is written was not created.
      Thanks to Stefan Hepp for finding this and part of the solution.

  From James Teh:
    - Patches to fix some issues using MS SDK V7.0

  From William Deegan:
    - Lots of testing and minor patches to handle mixed MS VC and SDK
      installations, as well as having only the SDK installed.


RELEASE 1.2.0.d20100117 - Sun, 17 Jan 2010 14:26:59 -0800

  From Jim Randall:
    - Fixed temp filename race condition on Windows with long cmd lines.

  From David Cournapeau:
    - Fixed tryRun when sconf directory is in a variant dir.
    - Do not add -fPIC for ifort tool on non-posix platforms (darwin and
      windows).
    - Fix bug 2294 (spurious CheckCC failures).
    - Fix scons bootstrap process on windows 64 (wrong wininst name)

  From William Deegan:
    - Final merge from vs_revamp branch to main

    - Added definition and usage of HOST_OS, HOST_ARCH, TARGET_OS,
      TARGET_ARCH, currently only defined/used by Visual Studio
      Compilers. This will be rolled out to other platforms/tools
      in the future.

    - Add check for python >= 3.0.0 and exit gracefully.
      For 1.3 python >= 1.5.2 and < 3.0.0 are supported

    - Fix bug 1944 - Handle non-existent .i file in swig emitter, previously
      it would crash with an IOError exception. Now it will try to make an
      educated guess on the module name based on the filename.

  From Lukas Erlinghagen:

    - Have AddOption() remove variables from the list of
      seen-but-unknown variables (which are reported later).

    - An option name and aliases can now be specified as a tuple.

  From Hartmut Goebel:

    - Textfile builder.

  From Jared Grubb:

    - use "is/is not" in comparisons with None instead of "==" or "!=".

  From Jim Hunziker:

    - Avoid adding -gphobos to a command line multiple times
      when initializing use of the DMD compiler.

  From Jason Kenney:

    - Sugguested HOST/TARGET OS/ARCH separation.

  From Steven Knight:

    - Fix the -n option when used with VariantDir(duplicate=1)
      and the variant directory doesn't already exist.

    - Fix scanning of Unicode files for both UTF-16 endian flavors.

    - Fix a TypeError on #include of file names with Unicode characters.

    - Fix an exception if a null command-line argument is passed in.

    - Evaluate Requires() prerequisites before a Node's direct children
      (sources and dependencies).

  From Greg Noel:

    - Remove redundant __metaclass__ initializations in Environment.py.

    - Correct the documentation of text returned by sconf.Result().

    - Document that filenames with '.' as the first character are
      ignored by Glob() by default (matching UNIX glob semantics).

    - Fix SWIG testing infrastructure to work on Mac OS X.

    - Restructure a test that occasionally hung so that the test would
      detect when it was stuck and fail instead.

    - Substfile builder.

  From Gary Oberbrunner:

    - When reporting a target that SCons doesn't know how to make,
      specify whether it's a File, Dir, etc.

  From Ben Webb:

    - Fix use of $SWIGOUTDIR when generating Python wrappers.

    - Add $SWIGDIRECTORSUFFIX and $SWIGVERSION construction variables.

  From Rob Managan:

    - Add -recorder flag to Latex commands and updated internals to
      use the output to find files TeX creates. This allows the MiKTeX
      installations to find the created files

    - Notify user of Latex errors that would get buried in the
      Latex output

    - Remove LATEXSUFFIXES from environments that don't initialize Tex.

    - Add support for the glossaries package for glossaries and acronyms

    - Fix problem that pdftex, latex, and pdflatex tools by themselves did
      not create the actions for bibtex, makeindex,... by creating them
      and other environment settings in one routine called by all four
      tex tools.

    - Fix problem with filenames of sideeffects when the user changes
      the name of the output file from the latex default

    - Add scanning of files included in Latex by means of \lstinputlisting{}
      Patch from Stefan Hepp.

    - Change command line for epstopdf to use --outfile= instead of -o
      since this works on all platforms.
      Patch from Stefan Hepp.

    - Change scanner to properly search for included file from the
      directory of the main file instead of the file it is included from.
      Also update the emitter to add the .aux file associated with
      \include{filename} commands. This makes sure the required directories
      if any are created for variantdir cases.
      Half of the patch from Stefan Hepp.

RELEASE 1.2.0.d20090223 - Mon, 23 Feb 2009 08:41:06 -0800

  From Stanislav Baranov:

    - Make suffix-matching for scanners case-insensitive on Windows.

  From David Cournapeau:

    - Change the way SCons finds versions of Visual C/C++ and Visual
      Studio to find and use the Microsoft v*vars.bat files.

  From Robert P. J. Day:

    - User's Guide updates.

  From Dan Eaton:

    - Fix generation of Visual Studio 8 project files on x64 platforms.

  From Allan Erskine:

    - Set IncludeSearchPath and PreprocessorDefinitions in generated
      Visual Studio 8 project files, to help IntelliSense work.

  From Mateusz Gruca:

    - Fix deletion of broken symlinks by the --clean option.

  From Steven Knight:

    - Fix the error message when use of a non-existent drive on Windows
      is detected.

    - Add sources for files whose targets don't exist in $CHANGED_SOURCES.

    - Detect implicit dependencies on commands even when the command is
      quoted.

    - Fix interaction of $CHANGED_SOURCES with the --config=force option.

    - Fix finding #include files when the string contains escaped
      backslashes like "C:\\some\\include.h".

    - Pass $CCFLAGS to Visual C/C++ precompiled header compilation.

    - Remove unnecessary nested $( $) around $_LIBDIRFLAGS on link lines
      for the Microsoft linker, the OS/2 ilink linker and the Phar Lap
      linkloc linker.

    - Spell the Windows environment variables consistently "SystemDrive"
      and "SystemRoot" instead of "SYSTEMDRIVE" and "SYSTEMROOT".



RELEASE 1.2.0.d20090113 - Tue, 13 Jan 2009 02:50:30 -0800

  From Stanislav Baranov, Ted Johnson and Steven Knight:

    - Add support for batch compilation of Visual Studio C/C++ source
      files, controlled by a new $MSVC_BATCH construction variable.

  From Steven Knight:

    - Print the message, "scons: Build interrupted." on error output,
      not standard output.

    - Add a --warn=future-deprecated option for advance warnings about
      deprecated features that still have warnings hidden by default.

    - Fix use of $SOURCE and $SOURCES attributes when there are no
      sources specified in the Builder call.

    - Add support for new $CHANGED_SOURCES, $CHANGED_TARGETS,
      $UNCHANGED_SOURCES and $UNCHANGED_TARGETS variables.

    - Add general support for batch builds through new batch_key= and
      targets= keywords to Action object creation.

  From Arve Knudsen:

    - Make linker tools differentiate properly between SharedLibrary
      and LoadableModule.

    - Document TestCommon.shobj_prefix variable.

    - Support $SWIGOUTDIR values with spaces.

  From Rob Managan:

    - Don't automatically try to build .pdf graphics files for
      .eps files in \includegraphics{} calls in TeX/LaTeX files
      when building with the PDF builder (and thus using pdflatex).

  From Gary Oberbrunner:

    - Allow AppendENVPath() and PrependENVPath() to interpret '#'
      for paths relative to the top-level SConstruct directory.

    - Use the Borland ilink -e option to specify the output file name.

    - Document that the msvc Tool module uses $PCH, $PCHSTOP and $PDB.

    - Allow WINDOWS_INSERT_DEF=0 to disable --output-def when linking
      under MinGW.

  From Zia Sobhani:

    - Fix typos in the User's Guide.

  From Greg Spencer:

    - Support implicit dependency scanning of files encoded in utf-8
      and utf-16.

  From Roberto de Vecchi:

    - Remove $CCFLAGS from the the default definitions of $CXXFLAGS for
      Visual C/C++ and MIPSpro C++ on SGI so, they match other tools
      and avoid flag duplication on C++ command lines.

  From Ben Webb:

    - Handle quoted module names in SWIG source files.

    - Emit *_wrap.h when SWIG generates header file for directors

  From Matthew Wesley:

    - Copy file attributes so we identify, and can link a shared library
      from, shared object files in a Repository.



RELEASE 1.2.0 - Sat, 20 Dec 2008 22:47:29 -0800

  From Steven Knight:

    - Don't fail if can't import a _subprocess module on Windows.

    - Add warnings for use of the deprecated Options object.



RELEASE 1.1.0.d20081207 - Sun, 07 Dec 2008 19:17:23 -0800

  From Benoit Belley:

    - Improve the robustness of GetBuildFailures() by refactoring
      SCons exception handling (especially BuildError exceptions).

    - Have the --taskmastertrace= option print information about
      individual Task methods, not just the Taskmaster control flow.

    - Eliminate some spurious dependency cycles by being more aggressive
      about pruning pending children from the Taskmaster walk.

    - Suppress mistaken reports of a dependency cycle when a child
      left on the pending list is a single Node in EXECUTED state.

  From David Cournapeau:

    - Fix $FORTRANMODDIRPREFIX for the ifort (Intel Fortran) tool.

  From Brad Fitzpatrick:

    - Don't pre-generate an exception message (which will likely be
      ignored anyway) when an EntryProxy re-raises an AttributeError.

  From Jared Grubb:

    - Clean up coding style and white space in Node/FS.py.

    - Fix a typo in the documentation for $_CPPDEFFLAGS.

    - Issue 2401: Fix usage of comparisons with None.

  From Ludwig Hï¿½hne:

    - Handle Java inner classes declared within a method.

  From Steven Knight:

    - Fix label placement by the "scons-time.py func" subcommand
      when a profile value was close to (or equal to) 0.0.

    - Fix env.Append() and env.Prepend()'s ability to add a string to
      list-like variables like $CCFLAGS under Python 2.6.

    - Other Python2.6 portability:  don't use "as" (a Python 2.6 keyword).
      Don't use the deprecated Exception.message attribute.

    - Support using the -f option to search for a different top-level
      file name when walking up with the -D, -U or -u options.

    - Fix use of VariantDir when the -n option is used and doesn't,
      therefore, actually create the variant directory.

    - Fix a stack trace from the --debug=includes option when passed a
      static or shared library as an argument.

    - Speed up the internal find_file() function (used for searching
      CPPPATH, LIBPATH, etc.).

    - Add support for using the Python "in" keyword on construction
      environments (for example, if "CPPPATH" in env: ...).

    - Fix use of Glob() when a repository or source directory contains
      an in-memory Node without a corresponding on-disk file or directory.

    - Add a warning about future reservation of $CHANGED_SOURCES,
      $CHANGED_TARGETS, $UNCHANGED_SOURCES and $UNCHANGED_TARGETS.

    - Enable by default the existing warnings about setting the resource
      $SOURCE, $SOURCES, $TARGET and $TARGETS variable.

  From Rob Managan:

    - Scan for TeX files in the paths specified in the $TEXINPUTS
      construction variable and the $TEXINPUTS environment variable.

    - Configure the PDF() and PostScript() Builders as single_source so
      they know each source file generates a separate target file.

    - Add $EPSTOPDF, $EPSTOPDFFLAGS and $EPSTOPDFCOM

    - Add .tex as a valid extension for the PDF() builder.

    - Add regular expressions to find \input, \include and
      \includegraphics.

    - Support generating a .pdf file from a .eps source.

    - Recursive scan included input TeX files.

    - Handle requiring searched-for TeX input graphics files to have
      extensions (to avoid trying to build a .eps from itself, e.g.).

  From Greg Noel:

    - Make the Action() function handle positional parameters consistently.

    - Clarify use of Configure.CheckType().

    - Make the File.{Dir,Entry,File}() methods create their entries
      relative to the calling File's directory, not the SConscript
      directory.

    - Use the Python os.devnull variable to discard error output when
      looking for the $CC or $CXX version.

    - Mention LoadableModule() in the SharedLibrary() documentation.

  From Gary Oberbrunner:

    - Update the User's Guide to clarify use of the site_scons/
      directory and the site_init.py module.

    - Make env.AppendUnique() and env.PrependUnique remove duplicates
      within a passed-in list being added, too.

  From Randall Spangler:

    - Fix Glob() so an on-disk file or directory beginning with '#'
      doesn't throw an exception.



RELEASE 1.1.0 - Thu, 09 Oct 2008 08:33:47 -0700

  From Chris AtLee

    - Use the specified environment when checking for the GCC compiler
      version.

  From Ian P. Cardenas:

    - Fix Glob() polluting LIBPATH by returning copy of list

  From David Cournapeau:

    - Add CheckCC, CheckCXX, CheckSHCC and CheckSHCXX tests to
      configuration contexts.

    - Have the --profile= argument use the much faster cProfile module
      (if it's available in the running Python version).

    - Reorder MSVC compilation arguments so the /Fo is first.

  From Bill Deegan:

    - Add scanning Windows resource (.rc) files for implicit dependencies.

  From John Gozde:

    - When scanning for a #include file, don't use a directory that
      has the same name as the file.

  From Ralf W. Grosse-Kunstleve

    - Suppress error output when checking for the GCC compiler version.

  From Jared Grubb:

    - Fix VariantDir duplication of #included files in subdirectories.

  From Ludwig Hï¿½hne:

    - Reduce memory usage when a directory is used as a dependency of
      another Node (such as an Alias) by returning a concatenation
      of the children's signatures + names, not the children's contents,
      as the directory contents.

    - Raise AttributeError, not KeyError, when a Builder can't be found.

    - Invalidate cached Node information (such as the contenst returned
      by the get_contents() method) when calling actions with Execute().

    - Avoid object reference cycles from frame objects.

    - Reduce memory usage from Null Executor objects.

    - Compute MD5 checksums of large files without reading the entire
      file contents into memory.  Add a new --md5-chunksize option to
      control the size of each chunk read into memory.

  From Steven Knight:

    - Fix the ability of the add_src_builder() method to add a new
      source builder to any other builder.

    - Avoid an infinite loop on non-Windows systems trying to find the
      SCons library directory if the Python library directory does not
      begin with the string "python".

    - Search for the SCons library directory in "scons-local" (with
      no version number) after "scons-local-{VERSION}".

  From Rob Managan:

    - Fix the user's ability to interrupt the TeX build chain.

    - Fix the TeX builder's allowing the user to specify the target name,
      instead of always using its default output name based on the source.

    - Iterate building TeX output files until all warning are gone
      and the auxiliary files stop changing, or until we reach the
      (configurable) maximum number of retries.

    - Add TeX scanner support for:  glossaries, nomenclatures, lists of
      figures, lists of tables, hyperref and beamer.

    - Use the $BIBINPUTS, $BSTINPUTS, $TEXINPUTS and $TEXPICTS construction
      variables as search paths for the relevant types of input file.

    - Fix building TeX with VariantDir(duplicate=0) in effect.

    - Fix the LaTeX scanner to search for graphics on the TEXINPUTS path.

    - Have the PDFLaTeX scanner search for .gif files as well.

  From Greg Noel:

    - Fix typos and format bugs in the man page.

    - Add a first draft of a wrapper module for Python's subprocess
      module.

    - Refactor use of the SCons.compat module so other modules don't
      have to import it individually.

    - Add .sx as a suffix for assembly language files that use the
      C preprocessor.

  From Gary Oberbrunner:

    - Make Glob() sort the returned list of Files or Nodes
      to prevent spurious rebuilds.

    - Add a delete_existing keyword argument to the AppendENVPath()
      and PrependENVPath() Environment methods.

    - Add ability to use "$SOURCE" when specifying a target to a builder

  From Damyan Pepper:

    - Add a test case to verify that SConsignFile() files can be
      created in previously non-existent subdirectories.

  From Jim Randall:

    - Make the subdirectory in which the SConsignFile() file will
      live, if the subdirectory doesn't already exist.

  From Ali Tofigh:

    - Add a test to verify duplication of files in VariantDir subdirectories.



RELEASE 1.0.1 - Sat, 06 Sep 2008 07:29:34 -0700

  From Greg Noel:

    - Add a FindFile() section to the User's Guide.

    - Fix the FindFile() documentation in the man page.

    - Fix formatting errors in the Package() description in the man page.

    - Escape parentheses that appear within variable names when spawning
      command lines using os.system().



RELEASE 1.0.0 - XXX

  From Jared Grubb:

    - Clear the Node state when turning a generic Entry into a Dir.

  From Ludwig Hï¿½hne:

    - Fix sporadic output-order failures in test/GetBuildFailures/parallel.py.

    - Document the ParseDepends() function in the User's Guide.

  From khomenko:

    - Create a separate description and long_description for RPM packages.

  From Steven Knight:

    - Document the GetLaunchDir() function in the User's Guide.

    - Have the env.Execute() method print an error message if the
      executed command fails.

    - Add a script for creating a standard SCons development system on
      Ubuntu Hardy.  Rewrite subsidiary scripts for install Python and
      SCons versions in Python (from shell).

  From Greg Noel:

    - Handle yacc/bison on newer Mac OS X versions creating file.hpp,
      not file.cpp.h.

    - In RPCGEN tests, ignore stderr messages from older versions of
      rpcgen on some versions of Mac OS X.

    - Fix typos in man page descriptions of Tag() and Package(), and in
      the scons-time man page.

    - Fix documentation of SConf.CheckLibWithHeader and other SConf methods.

    - Update documentation of SConscript(variant_dir) usage.

    - Fix SWIG tests for (some versions of) Mac OS X.

  From Jonas Olsson:

    - Print the warning about -j on Windows being potentially unreliable if
      the pywin32 extensions are unavailable or lack file handle operations.

  From Jim Randall:

    - Fix the env.WhereIs() method to expand construction variables.

  From Rogier Schouten:

    - Enable building of shared libraries with the Bordand ilink32 linker.



RELEASE 1.0.0 - Sat, 09 Aug 2008 12:19:44 -0700

  From Luca Falavigna:

    - Fix SCons man page indentation under Debian's man page macros.

  From Steven Knight:

    - Clarify the man page description of the SConscript(src_dir) argument.

    - User's Guide updates:

       -  Document the BUILD_TARGETS, COMMAND_LINE_TARGETS and
          DEFAULT_TARGETS variables.

       -  Document the AddOption(), GetOption() and SetOption() functions.

       -  Document the Requires() function; convert to the Variables
          object, its UnknownOptions() method, and its associated
          BoolVariable(), EnumVariable(), ListVariable(), PackageVariable()
          and PathVariable() functions.

       -  Document the Progress() function.

       -  Reorganize the chapter and sections describing the different
          types of environments and how they interact.  Document the
          SetDefault() method.  Document the PrependENVPath() and
          AppendENVPath() functions.

       -  Reorganize the command-line arguments chapter.  Document the
          ARGLIST variable.

       -  Collect some miscellaneous sections into a chapter about
          configuring build output.

    - Man page updates:

       -  Document suggested use of the Visual C/C++ /FC option to fix
          the ability to double-click on file names in compilation error
          messages.

       -  Document the need to use Clean() for any SideEffect() files that
          must be explicitly removed when their targets are removed.

       -  Explicitly document use of Node lists as input to Dependency().

  From Greg Noel:

    - Document MergeFlags(), ParseConfig(), ParseFlags() and SideEffect()
      in the User's Guide.

  From Gary Oberbrunner:

    - Document use of the GetBuildFailures() function in the User's Guide.

  From Adam Simpkins:

    - Add man page text clarifying the behavior of AddPreAction() and
      AddPostAction() when called with multiple targets.

  From Alexey Zezukin:

    - Fix incorrectly swapped man page descriptions of the --warn= options
      for duplicate-environment and missing-sconscript.



RELEASE 0.98.5 - Sat, 07 Jun 2008 08:20:35 -0700

  From Benoit Belley:

  - Fix the Intel C++ compiler ABI specification for EMT64 processors.

  From David Cournapeau:

  - Issue a (suppressable) warning, not an error, when trying to link
    C++ and Fortran object files into the same executable.

  From Steven Knight:

  - Update the scons.bat file so that it returns the real exit status
    from SCons, even though it uses setlocal + endlocal.

  - Fix the --interactive post-build messages so it doesn't get stuck
    mistakenly reporting failures after any individual build fails.

  - Fix calling File() as a File object method in some circumstances.

  - Fix setup.py installation on Mac OS X so SCons gets installed
    under /usr/lcoal by default, not in the Mac OS X Python framework.



RELEASE 0.98.4 - Sat, 17 May 2008 22:14:46 -0700

  From Benoit Belley:

  - Fix calculation of signatures for Python function actions with
    closures in Python versions before 2.5.

  From David Cournapeau:

  - Fix the initialization of $SHF77FLAGS so it includes $F77FLAGS.

  From Jonas Olsson:

  - Fix a syntax error in the Intel C compiler support on Windows.

  From Steven Knight:

  - Change how we represent Python Value Nodes when printing and when
    stored in .sconsign files (to avoid blowing out memory by storing
    huge strings in .sconsign files after multiple runs using Configure
    contexts cause the Value strings to be re-escaped each time).

  - Fix a regression in not executing configuration checks after failure
    of any configuration check that used the same compiler or other tool.

  - Handle multiple destinations in Visual Studio 8 settings for the
    analogues to the INCLUDE, LIBRARY and PATH variables.

  From Greg Noel:

  - Update man page text for VariantDir().



RELEASE 0.98.3 - Tue, 29 Apr 2008 22:40:12 -0700

  From Greg Noel:

  - Fix use of $CXXFLAGS when building C++ shared object files.

  From Steven Knight:

  - Fix a regression when a Builder's source_scanner doesn't select
    a more specific scanner for the suffix of a specified source file.

  - Fix the Options object backwards compatibility so people can still
    "import SCons.Options.{Bool,Enum,List,Package,Path}Option" submodules.

  - Fix searching for implicit dependencies when an Entry Node shows up
    in the search path list.

  From Stefano:

  - Fix expansion of $FORTRANMODDIR in the default Fortran command line(s)
    when it's set to something like ${TARGET.dir}.



RELEASE 0.98.2 - Sun, 20 Apr 2008 23:38:56 -0700

  From Steven Knight:

  - Fix a bug in Fortran suffix computation that would cause SCons to
    run out of memory on Windows systems.

  - Fix being able to specify --interactive mode command lines with
    \ (backslash) path name separators on Windows.

  From Gary Oberbrunner:

  - Document Glob() in the User's Guide.



RELEASE 0.98.1 - Fri, 18 Apr 2008 19:11:58 -0700

  From Benoit Belley:

  - Speed up the SCons.Util.to_string*() functions.

  - Optimize various Node intialization and calculations.

  - Optimize Executor scanning code.

  - Optimize Taskmaster execution, including dependency-cycle checking.

  - Fix the --debug=stree option so it prints its tree once, not twice.

  From Johan Boulï¿½:

  - Fix the ability to use LoadableModule() under MinGW.

  From David Cournapeau:

  - Various missing Fortran-related construction variables have been added.

  - SCons now uses the program specified in the $FORTRAN construction
    variable to link Fortran object files.

  - Fortran compilers on Linux (Intel, g77 and gfortran) now add the -fPIC
    option by default when compilling shared objects.

  - New 'sunf77', 'sunf90' and 'sunf95' Tool modules have been added to
    support Sun Fortran compilers.  On Solaris, the Sun Fortran compilers
    are used in preference to other compilers by default.

  - Fortran support now uses gfortran in preference to g77.

  - Fortran file suffixes are now configurable through the
    $F77FILESUFFIXES, $F90FILESUFFIXES, $F95FILESUFFIXES and
    $FORTRANFILESUFFIXES variables.

  From Steven Knight:

  - Make the -d, -e, -w and --no-print-directory options "Ignored for
    compatibility."  (We're not going to implement them.)

  - Fix a serious inefficiency in how SCons checks for whether any source
    files are missing when a Builder call creates many targets from many
    input source files.

  - In Java projects, make the target .class files depend only on the
    specific source .java files where the individual classes are defined.

  - Don't store duplicate source file entries  in the .sconsign file so
    we don't endlessly rebuild the target(s) for no reason.

  - Add a Variables object as the first step towards deprecating the
    Options object name.  Similarly, add BoolVariable(), EnumVariable(),
    ListVariable(), PackageVariable() and PathVariable() functions
    as first steps towards replacing BoolOption(), EnumOption(),
    ListOption(), PackageOption() and PathOption().

  - Change the options= keyword argument to the Environment() function
    to variables=, to avoid confusion with SCons command-line options.
    Continue supporting the options= keyword for backwards compatibility.

  - When $SWIGFLAGS contains the -python flag, expect the generated .py
    file to be in the same (sub)directory as the target.

  - When compiling C++ files, allow $CCFLAGS settings to show up on the
    command line even when $CXXFLAGS has been redefined.

  - Fix --interactive with -u/-U/-D when a VariantDir() is used.

  From Anatoly Techtonik:

  - Have the scons.bat file add the script execution directory to its
    local %PATH% on Windows, so the Python executable can be found.

  From Mike Wake:

  - Fix passing variable names as a list to the Return() function.

  From Matthew Wesley:

  - Add support for the GDC 'D' language compiler.



RELEASE 0.98 - Sun, 30 Mar 2008 23:33:05 -0700

  From Benoit Belley:

  - Fix the --keep-going flag so it builds all possible targets even when
    a later top-level target depends on a child that failed its build.

  - Fix being able to use $PDB and $WINDWOWS_INSERT_MANIFEST together.

  - Don't crash if un-installing the Intel C compiler leaves left-over,
    dangling entries in the Windows registry.

  - Improve support for non-standard library prefixes and suffixes by
    stripping all prefixes/suffixes from file name string as appropriate.

  - Reduce the default stack size for -j worker threads to 256 Kbytes.
    Provide user control over this value by adding --stack-size and
    --warn=stack-size options, and a SetOption('stack_size') function.

  - Fix a crash on Linux systems when trying to use the Intel C compiler
    and no /opt/intel_cc_* directories are found.

  - Improve using Python functions as actions by incorporating into
    a FunctionAction's signature:
      - literal values referenced by the byte code.
      - values of default arguments
      - code of nested functions
      - values of variables captured by closures
      - names of referenced global variables and functions

  - Fix the closing message when --clean and --keep-going are both
    used and no errors occur.

  - Add support for the Intel C compiler on Mac OS X.

  - Speed up reading SConscript files by about 20% (for some
    configurations) by:  1) optimizing the SCons.Util.is_*() and
    SCons.Util.flatten() functions; 2) avoiding unnecessary os.stat()
    calls by using a File's .suffix attribute directly instead of
    stringifying it.

  From JÃ©rÃ´me Berger:

  - Have the D language scanner search for .di files as well as .d files.

  - Add a find_include_names() method to the Scanner.Classic class to
    abstract out how included names can be generated by subclasses.

  - Allow the D language scanner to detect multiple modules imported by
    a single statement.

  From Konstantin Bozhikov:

  - Support expansion of construction variables that contain or refer
    to lists of other variables or Nodes within expansions like $CPPPATH.

  - Change variable substitution (the env.subst() method) so that an
    input sequence (list or tuple) is preserved as a list in the output.

  From David Cournapeau:

  - Add a CheckDeclaration() call to configure contexts.

  - Improve the CheckTypeSize() code.

  - Add a Define() call to configure contexts, to add arbitrary #define
    lines to a generated configure header file.

  - Add a "gfortran" Tool module for the GNU F95/F2003 compiler.

  - Avoid use of -rpath with the Mac OS X linker.

  - Add comment lines to the generated config.h file to describe what
    the various #define/#undef lines are doing.

  From Steven Knight:

  - Support the ability to subclass the new-style "str" class as input
    to Builders.

  - Improve the performance of our type-checking by using isinstance()
    with new-style classes.

  - Fix #include (and other $*PATH variables searches) of files with
    absolute path names.  Don't die if they don't exist (due to being
    #ifdef'ed out or the like).

  - Fix --interactive mode when Default(None) is used.

  - Fix --debug=memoizer to work around a bug in base Python 2.2 metaclass
    initialization (by just not allowing Memoization in Python versions
    that have the bug).

  - Have the "scons-time time" subcommand handle empty log files, and
    log files that contain no results specified by the --which option.

  - Fix the max Y of vertical bars drawn by "scons-time --fmt=gnuplot".

  - On Mac OS X, account for the fact that the header file generated
    from a C++ file will be named (e.g.) file.cpp.h, not file.hpp.

  - Fix floating-point numbers confusing the Java parser about
    generated .class file names in some configurations.

  - Document (nearly) all the values you can now fetch with GetOption().

  - Fix use of file names containing strings of multiple spaces when
    using ActionFactory instances like the Copy() or Move() function.

  - Fix a 0.97 regression when using a variable expansion (like
    $OBJSUFFIX) in a source file name to a builder with attached source
    builders that match suffix (like Program()+Object()).

  - Have the Java parser recognize generics (surrounded by angle brackets)
    so they don't interfere with identifying anonymous inner classes.

  - Avoid an infinite loop when trying to use saved copies of the
    env.Install() or env.InstallAs() after replacing the method
    attributes.

  - Improve the performance of setting construction variables.

  - When cloning a construction environment, avoid over-writing an
    attribute for an added method if the user explicitly replaced it.

  - Add a warning about deprecated support for Python 1.5, 2.0 and 2.1.

  - Fix being able to SetOption('warn', ...) in SConscript files.

  - Add a warning about env.Copy() being deprecated.

  - Add warnings about the --debug={dtree,stree,tree} options
    being deprecated.

  - Add VariantDir() as the first step towards deprecating BuildDir().
    Add the keyword argument "variant_dir" as the replacement for
    "build_dir".

  - Add warnings about the {Target,Source}Signatures() methods and
    functions being deprecated.

  From Rob Managan:

  - Enhance TeX and LaTeX support to work with BuildDir(duplicate=0).

  - Re-run LaTeX when it issues a package warning that it must be re-run.

  From Leanid Nazdrynau:

  - Have the Copy() action factory preserve file modes and times
    when copying individual files.

  From Jan Nijtmans:

  - If $JARCHDIR isn't set explicitly, use the .java_classdir attribute
    that was set when the Java() Builder built the .class files.

  From Greg Noel:

  - Document the Dir(), File() and Entry() methods of Dir and File Nodes.

  - Add the parse_flags option when creating Environments

  From Gary Oberbrunner:

  - Make File(), Dir() and Entry() return a list of Nodes when passed
    a list of names, instead of trying to make a string from the name
    list and making a Node from that string.

  - Fix the ability to build an Alias in --interactive mode.

  - Fix the ability to hash the contents of actions for nested Python
    functions on Python versions where the inability to pickle them
    returns a TypeError (instead of the documented PicklingError).

  From Jonas Olsson:

  - Fix use of the Intel C compiler when the top compiler directory,
    but not the compiler version, is specified.

  - Handle Intel C compiler network license files (port@system).

  From Jim Randall:

  - Fix how Python Value Nodes are printed in --debug=explain output.

  From Adam Simpkins:

  - Add a --interactive option that starts a session for building (or
    cleaning) targets without re-reading the SConscript files every time.

  - Fix use of readline command-line editing in --interactive mode.

  - Have the --interactive mode "build" command with no arguments
    build the specified Default() targets.

  - Fix the Chmod(), Delete(), Mkdir() and Touch() Action factories to
    take a list (of Nodes or strings) as arguments.

  From Vaclav Smilauer:

  - Fix saving and restoring an Options value of 'all' on Python
    versions where all() is a builtin function.

  From Daniel Svensson:

  - Code correction in SCons.Util.is_List().

  From Ben Webb:

  - Support the SWIG %module statement with following modifiers in
    parenthese (e.g., '%module(directors="1")').



RELEASE 0.97.0d20071212 - Wed, 12 Dec 2007 09:29:32 -0600

  From Benoit Belley:

  - Fix occasional spurious rebuilds and inefficiency when using
    --implicit-cache and Builders that produce multiple targets.

  - Allow SCons to not have to know about the builders of generated
    files when BuildDir(duplicate=0) is used, potentially allowing some
    SConscript files to be ignored for smaller builds.

  From David Cournapeau:

  - Add a CheckTypeSize() call to configure contexts.

  From Ken Deeter:

  - Make the "contents" of Alias Nodes a concatenation of the children's
    content signatures (MD5 checksums), not a concatenation of the
    children's contents, to avoid using large amounts of memory during
    signature calculation.

  From Malte Helmert:

  - Fix a lot of typos in the man page and User's Guide.

  From Geoffrey Irving:

  - Speed up conversion of paths in .sconsign files to File or Dir Nodes.

  From Steven Knight:

  - Add an Options.UnknownOptions() method that returns any settings
    (from the command line, or whatever dictionary was passed in)
    that aren't known to the Options object.

  - Add a Glob() function.

  - When removing targets with the -c option, use the absolute path (to
    avoid problems interpreting BuildDir() when the top-level directory
    is the source directory).

  - Fix problems with Install() and InstallAs() when called through a
    clone (of a clone, ...) of a cloned construction environment.

  - When executing a file containing Options() settings, add the file's
    directory to sys.path (so modules can be imported from there) and
    explicity set __name__ to the name of the file so the statement's
    in the file can deduce the location if they need to.

  - Fix an O(n^2) performance problem when adding sources to a target
    through calls to a multi Builder (including Aliases).

  - Redefine the $WINDOWSPROGMANIFESTSUFFIX and
    $WINDOWSSHLIBMANIFESTSUFFIX variables so they pick up changes to
    the underlying $SHLIBSUFFIX and $PROGSUFFIX variables.

  - Add a GetBuildFailures() function that can be called from functions
    registered with the Python atexit module to print summary information
    about any failures encountered while building.

  - Return a NodeList object, not a Python list, when a single_source
    Builder like Object() is called with more than one file.

  - When searching for implicit dependency files in the directories
    in a $*PATH list, don't create Dir Nodes for directories that
    don't actually exist on-disk.

  - Add a Requires() function to allow the specification of order-only
    prerequisites, which will be updated before specified "downstream"
    targets but which don't actually cause the target to be rebuilt.

  - Restore the FS.{Dir,File,Entry}.rel_path() method.

  - Make the default behavior of {Source,Target}Signatures('timestamp')
    be equivalent to 'timestamp-match', not 'timestamp-newer'.

  - Fix use of CacheDir with Decider('timestamp-newer') by updating
    the modification time when copying files from the cache.

  - Fix random issues with parallel (-j) builds on Windows when Python
    holds open file handles (especially for SCons temporary files,
    or targets built by Python function actions) across process creation.

  From Maxim Kartashev:

  - Fix test scripts when run on Solaris.

  From Gary Oberbrunner:

  - Fix Glob() when a pattern is in an explicitly-named subdirectory.

  From Philipp Scholl:

  - Fix setting up targets if multiple Package builders are specified
    at once.



RELEASE 0.97.0d20070918 - Tue, 18 Sep 2007 10:51:27 -0500

  From Steven Knight:

  - Fix the wix Tool module to handle null entries in $PATH variables.

  - Move the documentation of Install() and InstallAs() from the list
    of functions to the list of Builders (now that they're implemented
    as such).

  - Allow env.CacheDir() to be set per construction environment.  The
    global CacheDir() function now sets an overridable global default.

  - Add an env.Decider() method and a Node.Decider() method that allow
    flexible specification of an arbitrary function to decide if a given
    dependency has changed since the last time a target was built.

  - Don't execute Configure actions (while reading SConscript files)
    when cleaning (-c) or getting help (-h or -H).

  - Add to each target an implicit dependency on the external command(s)
    used to build the target, as found by searching env['ENV']['PATH']
    for the first argument on each executed command line.

  - Add support for a $IMPLICIT_COMMAND_DEPENDENCIES construction
    variabe that can be used to disable the automatic implicit
    dependency on executed commands.

  - Add an "ensure_suffix" keyword to Builder() definitions that, when
    true, will add the configured suffix to the targets even if it looks
    like they already have a different suffix.

  - Add a Progress() function that allows for calling a function or string
    (or list of strings) to display progress while walking the DAG.

  - Allow ParseConfig(), MergeFlags() and ParseFlags() to handle output
    from a *config command with quoted path names that contain spaces.

  - Make the Return() function stop processing the SConscript file and
    return immediately.  Add a "stop=" keyword argument that can be set
    to False to preserve the old behavior.

  - Fix use of exitstatfunc on an Action.

  - Introduce all man page function examples with "Example:" or "Examples:".

  - When a file gets added to a directory, make sure the directory gets
    re-scanned for the new implicit dependency.

  - Fix handling a file that's specified multiple times in a target
    list so that it doesn't cause dependent Nodes to "disappear" from
    the dependency graph walk.

  From Carsten Koch:

  - Avoid race conditions with same-named files and directory creation
    when pushing copies of files to CacheDir().

  From Tzvetan Mikov:

  - Handle $ in Java class names.

  From Gary Oberbrunner:

  - Add support for the Intel C compiler on Windows64.

  - On SGI IRIX, have $SHCXX use $CXX by default (like other platforms).

  From Sohail Somani:

  - When Cloning a construction environment, set any variables before
    applying tools (so the tool module can access the configured settings)
    and re-set them after (so they end up matching what the user set).

  From Matthias Troffaes:

  - Make sure extra auxiliary files generated by some LaTeX packages
    and not ending in .aux also get deleted by scons -c.

  From Greg Ward:

  - Add a $JAVABOOTCLASSPATH variable for directories to be passed to the
    javac -bootclasspath option.

  From Christoph Wiedemann:

  - Add implicit dependencies on the commands used to build a target.




RELEASE 0.97.0d20070809 - Fri, 10 Aug 2007 10:51:27 -0500

  From Lars Albertsson:

  - Don't error if a #include line happens to match a directory
    somewhere on a path (like $CPPPATH, $FORTRANPATH, etc.).

  From Mark Bertoglio:

  - Fix listing multiple projects in Visual Studio 7.[01] solution files,
    including generating individual project GUIDs instead of re-using
    the solution GUID.

  From Jean Brouwers:

  - Add /opt/SUNWspro/bin to the default execution PATH on Solaris.

  From Allan Erskine:

  - Only expect the Microsoft IDL compiler to emit *_p.c and *_data.c
    files if the /proxy and /dlldata switches are used (respectively).

  From Steven Knight:

  - Have --debug=explain report if a target is being rebuilt because
    AlwaysBuild() is specified (instead of "unknown reasons").

  - Support {Get,Set}Option('help') to make it easier for SConscript
    files to tell if a help option (-h, --help, etc.) has been specified.

  - Support {Get,Set}Option('random') so random-dependency interaction
    with CacheDir() is controllable from SConscript files.

  - Add a new AddOption() function to support user-defined command-
    line flags (like --prefix=, --force, etc.).

  - Replace modified Optik version with new optparse compatibility module
    for command line processing in Scripts/SConsOptions.py

  - Push and retrieve built symlinks to/from a CacheDir() as actual
    symlinks, not by copying the file contents.

  - Fix how the Action module handles stringifying the shared library
    generator in the Tool/mingw.py module.

  - When generating a config.h file, print "#define HAVE_{FEATURE} 1"
    instad of just "#define HAVE_{FEATURE}", for more compatibility
    with Autoconf-style projects.

  - Fix expansion of $TARGET, $TARGETS, $SOURCE and $SOURCES keywords in
    Visual C/C++ PDB file names.

  - Fix locating Visual C/C++ PDB files in build directories.

  - Support an env.AddMethod() method and an AddMethod() global function
    for adding a new method, respectively, to a construction environment
    or an arbitrary object (such as a class).

  - Fix the --debug=time option when the -j option is specified and all
    files are up to date.

  - Add a $SWIGOUTDIR variable to allow setting the swig -outdir option,
    and use it to identify files created by the swig -java option.

  - Add a $SWIGPATH variable that specifies the path to be searched
    for included SWIG files, Also add related $SWIGINCPREFIX and
    $SWIGINCSUFFIX variables that specify the prefix and suffix to
    be be added to each $SWIGPATH directory when expanded on the SWIG
    command line.

  - More efficient copying of construction environments (mostly borrowed
    from copy.deepcopy() in the standard Python library).

  - When printing --tree=prune output, don't print [brackets] around
    source files, only do so for built targets with children.

  - Fix interpretation of Builder source arguments when the Builder has
    a src_suffix *and* a source_builder and the argument has no suffix.

  - Fix use of expansions like ${TARGET.dir} or ${SOURCE.dir} in the
    following construction variables:  $FORTRANMODDIR, $JARCHDIR,
    $JARFLAGS, $LEXFLAGS, $SWIGFLAGS, $SWIGOUTDIR and $YACCFLAGS.

  - Fix dependencies on Java files generated by SWIG so they can be
    detected and built in one pass.

  - Fix SWIG when used with a BuildDir().

  From Leanid Nazdrynau:

  - When applying Tool modules after a construction environment has
    already been created, don't overwrite existing $CFILESUFFIX and
    $CXXFILESUFFIX value.

  - Support passing the Java() builder a list of explicit .java files
    (not only a list of directories to be scanned for .java files).

  - Support passing .java files to the Jar() and JavaH() builders, which
    then use the builder underlying the Java() builder to turn them into
    .class files.  (That is, the Jar()-Java() chain of builders become
    multi-step, like the Program()-Object()-CFile() builders.)

  - Support passing SWIG .i files to the Java builders (Java(),
    Jar(), JavaH()), to cause intermediate .java files to be created
    automatically.

  - Add $JAVACLASSPATH and $JAVASOURCEPATH variables, that get added to
    the javac "-classpath" and "-sourcepath" options.  (Note that SCons
    does *not* currently search these paths for implicit dependencies.)

  - Commonize initialization of Java-related builders.

  From Jan Nijtmans:

  - Find Java anonymous classes when the next token after the name is
    an open parenthesis.

  From Gary Oberbrunner:

  - Fix a code example in the man page.

  From Tilo Prutz:

  - Add support for the file names that Java 1.5 (and 1.6) generates for
    nested anonymous inner classes, which are different from Java 1.4.

  From Adam Simpkins:

  - Allow worker threads to terminate gracefully when all jobs are
    finished.

  From Sohail Somani:

  - Add LaTeX scanner support for finding dependencies specified with
    the \usepackage{} directive.



RELEASE 0.97 - Thu, 17 May 2007 08:59:41 -0500

  From Steven Knight:

  - Fix a bug that would make parallel builds stop in their tracks if
    Nodes that depended on lists that contained some Nodes built together
    caused the reference count to drop below 0 if the Nodes were visited
    and commands finished in the wrong order.

  - Make sure the DirEntryScanner doesn't choke if it's handed something
    that's not a directory (Node.FS.Dir) Node.



RELEASE 0.96.96 - Thu, 12 Apr 2007 12:36:25 -0500

  NOTE:  This is (Yet) a(nother) pre-release of 0.97 for testing purposes.

  From Joe Bloggs:

  - Man page fix:  remove cut-and-paste sentence in NoCache() description.

  From Dmitry Grigorenko and Gary Oberbrunner:

  - Use the Intel C++ compiler, not $CC, to link C++ source.

  From Helmut Grohne:

  - Fix the man page example of propagating a user's external environment.

  From Steven Knight:

  - Back out (most of) the Windows registry installer patch, which
    seems to not work on some versions of Windows.

  - Don't treat Java ".class" attributes as defining an inner class.

  - Fix detecting an erroneous Java anonymous class when the first
    non-skipped token after a "new" keyword is a closing brace.

  - Fix a regression when a CPPDEFINES list contains a tuple, the second
    item of which (the option value) is a construction variable expansion
    (e.g. $VALUE) and the value of the variable isn't a string.

  - Improve the error message if an IOError (like trying to read a
    directory as a file) occurs while deciding if a node is up-to-date.

  - Fix "maximum recursion" / "unhashable type" errors in $CPPPATH
    PathList expansion if a subsidiary expansion yields a stringable,
    non-Node object.

  - Generate API documentation from the docstrings (using epydoc).

  - Fix use of --debug=presub with Actions for out-of-the-box Builders.

  - Fix handling nested lists within $CPPPATH, $LIBPATH, etc.

  - Fix a "builders_used" AttributeError that real-world Qt initialization
    triggered in the refactored suffix handling for Builders.

  - Make the reported --debug=time timings meaningful when used with -j.
    Better documentation of what the times mean.

  - User Guide updates: --random, AlwaysBuild(), --tree=,
    --debug=findlibs, --debug=presub, --debug=stacktrace,
    --taskmastertrace.

  - Document (in both man page and User's Guide) that --implicit-cache
    ignores changes in $CPPPATH, $LIBPATH, etc.

  From Jean-Baptiste Lab:

  - Remove hard-coded dependency on Python 2.2 from Debian packaging files.

  From Jeff Mahovsky:

  - Handle spaces in the build target name in Visual Studio project files.

  From Rob Managan:

  - Re-run LaTeX after BibTeX has been re-run in response to a changed
    .bib file.

  From Joel B. Mohler:

  - Make additional TeX auxiliary files (.toc, .idx and .bbl files)
    Precious so their removal doesn't affect whether the necessary
    sections are included in output PDF or PostScript files.

  From Gary Oberbrunner:

  - Fix the ability to import modules in the site_scons directory from
    a subdirectory.

  From Adam Simpkins:

  - Make sure parallel (-j) builds all targets even if they show up
    multiple times in the child list (as a source and a dependency).

  From Matthias Troffaes:

  - Don't re-run TeX if the triggering strings (\makeindex, \bibliography
    \tableofcontents) are commented out.

  From Richard Viney:

  - Fix use of custom include and lib paths with Visual Studio 8.

  - Select the default .NET Framework SDK Dir based on the version of
    Visual Studio being used.



RELEASE 0.96.95 - Mon, 12 Feb 2007 20:25:16 -0600

  From Anatoly Techtonik:

  - Add the scons.org URL and a package description to the setup.py
    arguments.

  - Have the Windows installer add a registry entry for scons.bat in the
    "App Paths" key, so scons.bat can be executed without adding the
    directory to the %PATH%.  (Python itself works this way.)

  From Anonymous:

  - Fix looking for default paths in Visual Studio 8.0 (and later).

  - Add -lm to the list of default D libraries for linking.

  From Matt Doar:

  - Provide a more complete write-your-own-Scanner example in the man page.

  From Ralf W. Grosse-Kunstleve:

  - Contributed upstream Python change to our copied subprocess.py module
    for more efficient standard input processing.

  From Steven Knight:

  - Fix the Node.FS.Base.rel_path() method when the two nodes are on
    different drive letters.  (This caused an infinite loop when
    trying to write .sconsign files.)

  - Fully support Scanners that use a dictionary to map file suffixes
    to other scanners.

  - Support delayed evaluation of the $SPAWN variable to allow selection
    of a function via ${} string expansions.

  - Add --srcdir as a synonym for -Y/--repository.

  - Document limitations of #include "file.h" with Repository().

  - Fix use of a toolpath under the source directory of a BuildDir().

  - Fix env.Install() with a file name portion that begins with '#'.

  - Fix ParseConfig()'s handling of multiple options in a string that's
    replaced a *FLAGS construction variable.

  - Have the C++ tools initialize common C compilation variables ($CCFLAGS,
    $SHCCFLAGS and $_CCCOMCOM) even if the 'cc' Tool isn't loaded.

  From Leanid Nazdrynau:

  - Fix detection of Java anonymous classes if a newline precedes the
    opening brace.

  From Gary Oberbrunner:

  - Document use of ${} to execute arbitrary Python code.

  - Add support for:
    1) automatically adding a site_scons subdirectory (in the top-level
       SConstruct directory) to sys.path (PYTHONPATH);
    2) automatically importing site_scons/site_init.py;
    3) automatically adding site_scons/site_tools to the toolpath.

  From John Pye:

  - Change ParseConfig() to preserve white space in arguments passed in
    as a list.

  From a smith:

  - Fix adding explicitly-named Java inner class files (and any
    other file names that may contain a '$') to Jar files.

  From David Vitek:

  - Add a NoCache() function to mark targets as unsuitable for propagating
    to (or retrieving from) a CacheDir().

  From Ben Webb:

  - If the swig -noproxy option is used, it won't generate a .py file,
    so don't emit it as a target that we expect to be built.



RELEASE 0.96.94 - Sun, 07 Jan 2007 18:36:20 -0600

  NOTE:  This is a pre-release of 0.97 for testing purposes.

  From Anonymous:

  - Allow arbitrary white space after a SWIG %module declaration.

  From Paul:

  - When compiling resources under MinGW, make sure there's a space
    between the --include-dir option and its argument.

  From Jay Kint:

  - Alleviate long command line issues on Windows by executing command
    lines directly via os.spawnv() if the command line doesn't need
    shell interpretation (has no pipes, redirection, etc.).

  From Walter Franzini:

  - Exclude additional Debian packaging files from the copyright check.

  From Fawad Halim:

  - Handle the conflict between the impending Python 2.6 'as' keyword
    and our Tool/as.py module name.

  From Steven Knight:

  - Speed up the Node.FS.Dir.rel_path() method used to generate path names
    that get put into the .sconsign* file(s).

  - Optimize Node.FS.Base.get_suffix() by computing the suffix once, up
    front, when we set the Node's name.  (Duh...)

  - Reduce the Memoizer's responsibilities to simply counting hits and
    misses when the --debug=memoizer option is used, not to actually
    handling the key calculation and memoization itself.  This speeds
    up some configurations significantly, and should cause no functional
    differences.

  - Add a new scons-time script with subcommands for generating
    consistent timing output from SCons configurations, extracting
    various information from those timings, and displaying them in
    different formats.

  - Reduce some unnecessary stat() calls from on-disk entry type checks.

  - Fix SideEffect() when used with -j, which was badly broken in 0.96.93.

  - Propagate TypeError exceptions when evaluating construction variable
    expansions up the stack, so users can see what's going on.

  - When disambiguating a Node.FS.Entry into a Dir or File, don't look
    in the on-disk source directory until we've confirmed there's no
    on-disk entry locally and there *is* one in the srcdir.  This avoids
    creating a phantom Node that can interfere with dependencies on
    directory contents.

  - Add an AllowSubstExceptions() function that gives the SConscript
    files control over what exceptions cause a string to expand to ''
    vs. terminating processing with an error.

  - Allow the f90.py and f95.py Tool modules to compile earlier source
    source files of earlier Fortran version.

  - Fix storing signatures of files retrieved from CacheDir() so they're
    correctly identified as up-to-date next invocation.

  - Make sure lists of computed source suffixes cached by Builder objects
    don't persist across changes to the list of source Builders (so the
    addition of suffixes like .ui by the qt.py Tool module take effect).

  - Enhance the bootstrap.py script to allow it to be used to execute
    SCons more easily from a checked-out source tree.

  From Ben Leslie:

  - Fix post-Memoizer value caching misspellings in Node.FS._doLookup().

  From Rob Managan, Dmitry Mikhin and Joel B. Mohler:

  - Handle TeX/LaTeX files in subdirectories by changing directory
    before invoking TeX/LaTeX.

  - Scan LaTeX files for \bibliography lines.

  - Support multiple file names in a "\bibliography{file1,file2}" string.

  - Handle TeX warnings about undefined citations.

  - Support re-running LaTeX if necessary due to a Table of Contents.

  From Dmitry Mikhin:

  - Return LaTeX if "Rerun to get citations correct" shows up on the next
    line after the "Warning:" string.

  From Gary Oberbrunner:

  - Add #include lines to fix portability issues in two tests.

  - Eliminate some unnecessary os.path.normpath() calls.

  - Add a $CFLAGS variable for C-specific options, leaving $CCFLAGS
    for options common to C and C++.

  From Tom Parker:

  - Have the error message print the missing file that Qt can't find.

  From John Pye:

  - Fix env.MergeFlags() appending to construction variable value of None.

  From Steve Robbins:

  - Fix the "sconsign" script when the .sconsign.dblite file is explicitly
    specified on the command line (and not intuited from the old way of
    calling it with just ".sconsign").

  From Jose Pablo Ezequiel "Pupeno" Fernandez Silva:

  - Give the 'lex' tool knowledge of the additional target files produced
    by the flex "--header-file=" and "--tables-file=" options.

  - Give the 'yacc' tool knowledge of the additional target files produced
    by the bison "-g", "--defines=" and "--graph=" options.

  - Generate intermediate files with Objective C file suffixes (.m) when
    the lex and yacc source files have appropriate suffixes (.lm and .ym).

  From Sohail Somain:

  - Have the mslink.py Tool only look for a 'link' executable on Windows
    systems.

  From Vaclav Smilauer:

  - Add support for a "srcdir" keyword argument when calling a Builder,
    which will add a srcdir prefix to all non-relative string sources.

  From Jonathan Ultis:

  - Allow Options converters to take the construction environment as
    an optional argument.



RELEASE 0.96.93 - Mon, 06 Nov 2006 00:44:11 -0600

  NOTE:  This is a pre-release of 0.97 for testing purposes.

  From Anonymous:

  - Allow Python Value Nodes to be Builder targets.

  From Matthias:

  - Only filter Visual Studio common filename prefixes on complete
    directory names.

  From Chad Austin:

  - Fix the build of the SCons documentation on systems that don't
    have "python" in the $PATH.

  From Ken Boortz:

  - Enhance ParseConfig() to recognize options that begin with '+'.

  From John Calcote, Elliot Murphy:

  - Document ways to override the CCPDBFLAGS variable to use the
    Microsoft linker's /Zi option instead of the default /Z7.

  From Christopher Drexler:

  - Make SCons aware bibtex must be called if any \include files
    cause creation of a bibliography.

  - Make SCons aware that "\bilbiography" in TeX source files means
    that related .bbl and .blg bibliography files will be created.
    (NOTE:  This still needs to search for the string in \include files.)

  From David Gruener:

  - Fix inconsistent handling of Action strfunction arguments.

  - Preserve white space in display Action strfunction strings.

  From James Y. Knight and Gerard Patel:

  - Support creation of shared object files from assembly language.

  From Steven Knight:

  - Speed up the Taskmaster significantly by avoiding unnecessary
    re-scans of Nodes to find out if there's work to be done, having it
    track the currently-executed top-level target directly and not
    through its presence on the target list, and eliminating some other
    minor list(s), method(s) and manipulation.

  - Fix the expansion of $TARGET and $SOURCE in the expansion of
    $INSTALLSTR displayed for non-environment calls to InstallAs().

  - Fix the ability to have an Alias() call refer to a directory
    name that's not identified as a directory until later.

  - Enhance runtest.py with an option to use QMTest as the harness.
    This will become the default behavior as we add more functionality
    to the QMTest side.

  - Let linking on mingw use the default function that chooses $CC (gcc)
    or $CXX (g++) depending on whether there are any C++ source files.

  - Work around a bug in early versions of the Python 2.4 profile module
    that caused the --profile= option to fail.

  - Only call Options validators and converters once when initializing a
    construction environment.

  - Fix the ability of env.Append() and env.Prepend(), in all known Python
    versions, to handle different input value types when the construction
    variable being updated is a dictionary.

  - Add a --cache-debug option for information about what files it's
    looking for in a CacheDir().

  - Document the difference in construction variable expansion between
    {Action,Builder}() and env.{Action,Builder}().

  - Change the name of env.Copy() to env.Clone(), keeping the old name
    around for backwards compatibility (with the intention of eventually
    phasing it out to avoid confusion with the Copy() Action factory).

  From Arve Knudsen:

  - Support cleaning and scanning SWIG-generated files.

  From Carsten Koch:

  - Allow selection of Visual Studio version by setting $MSVS_VERSION
    after construction environment initialization.

  From Jean-Baptiste Lab:

  - Try using zipimport if we can't import Tool or Platform modules
    using the normal "imp" module.  This allows SCons to be packaged
    using py2exe's all-in-one-zip-file approach.

  From Ben Liblit:

  - Do not re-scan files if the scanner returns no implicit dependencies.

  From Sanjoy Mahajan:

  - Change use of $SOURCES to $SOURCE in all TeX-related Tool modules.

  From Joel B. Mohler:

  - Make SCons aware that "\makeindex" in TeX source files means that
    related .ilg, .ind and .idx index files will be created.
    (NOTE:  This still needs to search for the string in \include files.)

  - Prevent scanning the TeX .aux file for additional files from
    trying to remove it twice when the -c option is used.

  From Leanid Nazdrynau:

  - Give the MSVC RES (resource) Builder a src_builder list and a .rc
    src_suffix so other builders can generate .rc files.

  From Matthew A. Nicholson:

  - Enhance Install() and InstallAs() to handle directory trees as sources.

  From Jan Nijtmans:

  - Don't use the -fPIC flag when using gcc on Windows (e.g. MinGW).

  From Greg Noel:

  - Add an env.ParseFlags() method that provides separate logic for
    parsing GNU tool chain flags into a dictionary.

  - Add an env.MergeFlags() method to apply an arbitrary dictionary
    of flags to a construction environment's variables.

  From Gary Oberbrunner:

  - Fix parsing tripartite Intel C compiler version numbers on Linux.

  - Extend the ParseConfig() function to recognize -arch and
    -isysroot options.

  - Have the error message list the known suffixes when a Builder call
    can't build a source file with an unknown suffix.

  From Karol Pietrzak:

  - Avoid recursive calls to main() in the program snippet used by the
    SConf subsystem to test linking against libraries.  This changes the
    default behavior of CheckLib() and CheckLibWithHeader() to print
    "Checking for C library foo..." instead of "Checking for main()
    in C library foo...".

  From John Pye:

  - Throw an exception if a command called by ParseConfig() or
    ParseFlags() returns an error.

  From Stefan Seefeld:

  - Initial infrastructure for running SCons tests under QMTest.

  From Sohail Somani:

  - Fix tests that fail due to gcc warnings.

  From Dobes Vandermeer:

  - In stack traces, print the full paths of SConscript files.

  From Atul Varma:

  - Fix detection of Visual C++ Express Edition.

  From Dobes Vandermeer:

  - Let the src_dir option to the SConscript() function affect all the
    the source file paths, instead of treating all source files paths
    as relative to the SConscript directory itself.

  From Nicolas Vigier:

  - Fix finding Fortran modules in build directories.

  - Fix use of BuildDir() when the source file in the source directory
    is a symlink with a relative path.

  From Edward Wang:

  - Fix the Memoizer when the SCons Python modules are executed from
    .pyo files at different locations from where they were compiled.

  From Johan Zander:

  - Fix missing os.path.join() when constructing the $FRAMEWORKSDKDIR/bin.



RELEASE 0.96.92 - Mon, 10 Apr 2006 21:08:22 -0400

  NOTE:  This was a pre-release of 0.97 for testing purposes.

  From Anonymous:

  - Fix the intelc.py Tool module to not throw an exception if the
    only installed version is something other than ia32.

  - Set $CCVERSION when using gcc.

  From Matthias:

  - Support generating project and solution files for Microsoft
    Visual Studio version 8.

  - Support generating more than one project file for a Microsoft
    Visual Studio solution file.

  - Add support for a support "runfile" parameter to Microsoft
    Visual Studio project file creation.

  - Put the project GUID, not the solution GUID, in the right spot
    in the solution file.

  From Erling Andersen:

  - Fix interpretation of Node.FS objects wrapped in Proxy instances,
    allowing expansion of things like ${File(TARGET)} in command lines.

  From Stanislav Baranov:

  - Add a separate MSVSSolution() Builder, with support for the
    following new construction variables: $MSVSBUILDCOM, $MSVSCLEANCOM,
    $MSVSENCODING, $MSVSREBUILDCOM, $MSVSSCONS, $MSVSSCONSCOM,
    $MSVSSCONSFLAGS, $MSVSSCONSCRIPT and $MSVSSOLUTIONCOM.

  From Ralph W. Grosse-Kunstleve and Patrick Mezard:

  - Remove unneceesary (and incorrect) SCons.Util strings on some function
    calls in SCons.Util.

  From Bob Halley:

  - Fix C/C++ compiler selection on AIX to not always use the external $CC
    environment variable.

  From August HÃ¶randl:

  - Add a scanner for \include and \import files, with support for
    searching a directory list in $TEXINPUTS (imported from the external
    environment).

  - Support $MAKEINDEX, $MAKEINDEXCOM, $MAKEINDEXCOMSTR and
    $MAKEINDEXFLAGS for generating indices from .idx files.

  From Steven Johnson:

  - Add a NoClean() Environment method and function to override removal
    of targets during a -c clean, including documentation and tests.

  From Steven Knight:

  - Check for whether files exist on disk by listing the directory
    contents, not calling os.path.exists() file by file.  This is
    somewhat more efficient in general, and may be significantly
    more efficient on Windows.

  - Minor speedups in the internal is_Dict(), is_List() and is_String()
    functions.

  - Fix a signature refactoring bug that caused Qt header files to
    get re-generated every time.

  - Don't fail when writing signatures if the .sconsign.dblite file is
    owned by a different user (e.g. root) from a previous run.

  - When deleting variables from stacked OverrideEnvironments, don't
    throw a KeyError if we were able to delte the variable from any
    Environment in the stack.

  - Get rid of the last indentation tabs in the SCons source files and
    add -tt to the Python invocations in the packaging build and the
    tests so they don't creep back in.

  - In Visual Studio project files, put quotes around the -C directory
    so everything works even if the path has spaces in it.

  - The Intel Fortran compiler uses -object:$TARGET, not "-o $TARGET",
    when building object files on Windows.  Have the the ifort Tool
    modify the default command lines appropriately.

  - Document the --debug=explain option in the man page.  (How did we
    miss this?)

  - Add a $LATEXRETRIES variable to allow configuration of the number of
    times LaTex can be re-called to try to resolve undefined references.

  - Change the order of the arguments to Configure.Checklib() to match
    the documentation.

  - Handle signature calculation properly when the Python function used
    for a FunctionAction is an object method.

  - On Windows, assume that absolute path names without a drive letter
    refer to the drive on which the SConstruct file lives.

  - Add /usr/ccs/bin to the end of the the default external execution
    PATH on Solaris.

  - Add $PKGCHK and $PKGINFO variables for use on Solaris when searching
    for the SunPRO C++ compiler.  Make the default value for $PKGCHK
    be /usr/sbin/pgkchk (since /usr/sbin isn't usually on the external
    execution $PATH).

  - Fix a man page example of overriding variables when calling
    SharedLibrary() to also set the $LIBSUFFIXES variable.

  - Add a --taskmastertrace=FILE option to give some insight on how
    the taskmaster decides what Node to build next.

  - Changed the names of the old $WIN32DEFPREFIX, $WIN32DEFSUFFIX,
    $WIN32DLLPREFIX and $WIN32IMPLIBPREFIX construction variables to
    new $WINDOWSDEFPREFIX, $WINDOWSDEFSUFFIX, $WINDOWSDLLPREFIX and
    $WINDOWSIMPLIBPREFIX construction variables.  The old names are now
    deprecated, but preserved for backwards compatibility.

  - Fix (?) a runtest.py hang on Windows when the --xml option is used.

  - Change the message when an error occurs trying to interact with the
    file system to report the target(s) in square brackets (as before) and
    the actual file or directory that encountered the error afterwards.

  From Chen Lee:

  - Add x64 support for Microsoft Visual Studio 8.

  From Baptiste Lepilleur:

  - Support the --debug=memory option on Windows when the Python version
    has the win32process and win32api modules.

  - Add support for Visual Studio 2005 Pro.

  - Fix portability issues in various tests: test/Case.py,
    Test/Java/{JAR,JARCHDIR,JARFLAGS,JAVAC,JAVACFLAGS,JAVAH,RMIC}.py,
    test/MSVS/vs-{6.0,7.0,7.1,8.0}-exec.py,
    test/Repository/{Java,JavaH,RMIC}.py,
    test/QT/{generated-ui,installed,up-to-date,warnings}.py,
    test/ZIP/ZIP.py.

  - Ignore pkgchk errors on Solaris when searching for the C++ compiler.

  - Speed up the SCons/EnvironmentTests.py unit tests.

  - Add a --verbose= option to runtest.py to print executed commands
    and their output at various levels.

  From Christian Maaser:

  - Add support for Visual Studio Express Editions.

  - Add support for Visual Studio 8 *.manifest files, includng
    new $WINDOWS_INSERT_MANIFEST, $WINDOWSPROGMANIFESTSUFFIX,
    $WINDOWSPROGMANIFESTPREFIX, $WINDOWSPROGMANIFESTSUFFIX,
    $WINDOWSSHLIBMANIFESTPREFIX and $WINDOWSSHLIBMANIFESTSUFFIX
    construction variables.

  From Adam MacBeth:

  - Fix detection of additional Java inner classes following use of a
    "new" keyword inside an inner class.

  From Sanjoy Mahajan:

  - Correct TeX-related command lines to just $SOURCE, not $SOURCES

  From Patrick Mezard:

  - Execute build commands for a command-line target if any of the
    files built along with the target is out of date or non-existent,
    not just if the command-line target itself is out of date.

  - Fix the -n option when used with -c to print all of the targets
    that will be removed for a multi-target Builder call.

  - If there's no file in the source directory, make sure there isn't
    one in the build directory, too, to avoid dangling files left
    over from previous runs when a source file is removed.

  - Allow AppendUnique() and PrependUnique() to append strings (and
    other atomic objects) to lists.

  From Joel B. Mohler:

  - Extend latex.py, pdflatex.py, pdftex.py and tex.py so that building
    from both TeX and LaTeX files uses the same logic to call $BIBTEX
    when it's necessary, to call $MAKEINDEX when it's necessary, and to
    call $TEX or $LATEX multiple times to handle undefined references.

  - Add an emitter to the various TeX builders so that the generated
    .aux and .log files also get deleted by the -c option.

  From Leanid Nazdrynau:

  - Fix the Qt UIC scanner to work with generated .ui files (by using
    the FindFile() function instead of checking by-hand for the file).

  From Jan Nieuwenhuizen:

  - Fix a problem with interpreting quoted argument lists on command lines.

  From Greg Noel:

  - Add /sw/bin to the default execution PATH on Mac OS X.

  From Kian Win Ong:

  - When building a .jar file and there is a $JARCHDIR, put the -C
    in front of each .class file on the command line.

  - Recognize the Java 1.5 enum keyword.

  From Asfand Yar Qazi:

  - Add /opt/bin to the default execution PATH on all POSIX platforms
    (between /usr/local/bin and /bin).

  From Jon Rafkind:

  - Fix the use of Configure() contexts from nested subsidiary
    SConscript files.

  From Christoph Schulz:

  - Add support for $CONFIGUREDIR and $CONFIGURELOG variables to control
    the directory and logs for configuration tests.

  - Add support for a $INSTALLSTR variable.

  - Add support for $RANLIBCOM and $RANLIBCOMSTR variables (which fixes
    a bug when setting $ARCOMSTR).

  From Amir Szekely:

  - Add use of $CPPDEFINES to $RCCOM (resource file compilation) on MinGW.

  From Erick Tryzelaar:

  - Fix the error message when trying to report that a given option is
    not gettable/settable from an SConscript file.

  From Dobes Vandermeer:

  - Add support for SCC and other settings in Microsoft Visual
    Studio project and solution files:  $MSVS_PROJECT_BASE_PATH,
    $MSVS_PROJECT_GUID, $MSVS_SCC_AUX_PATH, $MSVS_SCC_LOCAL_PATH,
    $MSVS_SCC_PROJECT_NAME, $MSVS_SCC_PROVIDER,

  - Add support for using a $SCONS_HOME variable (imported from the
    external environment, or settable internally) to put a shortened
    SCons execution line in the Visual Studio project file.

  From David J. Van Maren:

  - Only filter common prefixes from source files names in Visual Studio
    project files if the prefix is a complete (sub)directory name.

  From Thad Ward:

  - If $MSVSVERSIONS is already set, don't overwrite it with
    information from the registry.



RELEASE 0.96.91 - Thu, 08 Sep 2005 07:18:23 -0400

  NOTE:  This was a pre-release of 0.97 for testing purposes.

  From Chad Austin:

  - Have the environment store the toolpath and re-use it to find Tools
    modules during later Copy() or Tool() calls (unless overridden).

  - Normalize the directory path names in SConsignFile() database
    files so the same signature file can interoperate on Windows and
    non-Windows systems.

  - Make --debug=stacktrace print a stacktrace when a UserError is thrown.

  - Remove an old, erroneous cut-and-paste comment in Scanner/Dir.py.

  From Stanislav Baranov:

  - Make it possible to support with custom Alias (sub-)classes.

  - Allow Builders to take empty source lists when called.

  - Allow access to both TARGET and SOURCE in $*PATH expansions.

  - Allow SConscript files to modify BUILD_TARGETS.

  From Timothee Besset:

  - Add support for Objective C/C++ .m and .mm file suffixes (for
    Mac OS X).

  From Charles Crain

  - Fix the PharLap linkloc.py module to use target+source arguments
    when calling env.subst().

  From Bjorn Eriksson:

  - Fix an incorrect Command() keyword argument in the man page.

  - Add a $TEMPFILEPREFIX variable to control the prefix or flag used
    to pass a long-command-line-execution tempfile to a command.

  From Steven Knight:

  - Enhanced the SCons setup.py script to install man pages on
    UNIX/Linux systems.

  - Add support for an Options.FormatOptionHelpText() method that can
    be overridden to customize the format of Options help text.

  - Add a global name for the Entry class (which had already been
    documented).

  - Fix re-scanning of generated source files for implicit dependencies
    when the -j option is used.

  - Fix a dependency problem that caused $LIBS scans to not be added
    to all of the targets in a multiple-target builder call, which
    could cause out-of-order builds when the -j option is used.

  - Store the paths of source files and dependencies in the .sconsign*
    file(s) relative to the target's directory, not relative to the
    top-level SConstruct directory.  This starts to make it possible to
    subdivide the dependency tree arbitrarily by putting an SConstruct
    file in every directory and using content signatures.

  - Add support for $YACCHFILESUFFIX and $YACCHXXFILESUFFIX variables
    that accomodate parser generators that write header files to a
    different suffix than the hard-coded .hpp when the -d option is used.

  - The default behavior is now to store signature information in a
    single .sconsign.dblite file in the top-level SConstruct directory.
    The old behavior of a separate .sconsign file in each directory can
    be specified by calling SConsignFile(None).

  - Remove line number byte codes within the signature calculation
    of Python function actions, so that changing the location of an
    otherwise unmodified Python function doesn't cause rebuilds.

  - Fix AddPreAction() and AddPostAction() when an action has more than
    one target file:  attach the actions to the Executor, not the Node.

  - Allow the source directory of a BuildDir / build_dir to be outside
    of the top-level SConstruct directory tree.

  - Add a --debug=nomemoizer option that disables the Memoizer for clearer
    looks at the counts and profiles of the underlying function calls,
    not the Memoizer wrappers.

  - Print various --debug= stats even if we exit early (e.g. using -h).

  - Really only use the cached content signature value if the file
    is older than --max-drift, not just if --max-drift is set.

  - Remove support for conversion from old (pre 0.96) .sconsign formats.

  - Add support for a --diskcheck option to enable or disable various
    on-disk checks:  that File and Dir nodes match on-disk entries;
    whether an RCS file exists for a missing source file; whether an
    SCCS file exists for a missing source file.

  - Add a --raw argument to the sconsign script, so it can print a
    raw representation of each entry's NodeInfo dictionary.

  - Add the 'f90' and 'f95' tools to the list of Fortran compilers
    searched for by default.

  - Add the +Z option by default when compiling shared objects on
    HP-UX.

  From Chen Lee:

  - Handle Visual Studio project and solution files in Unicode.

  From Sanjoy Mahajan:

  - Fix a bad use of Copy() in an example in the man page, and a
    bad regular expression example in the man page and User's Guide.

  From Shannon Mann:

  - Have the Visual Studio project file(s) echo "Starting SCons" before
    executing SCons, mainly to work around a quote-stripping bug in
    (some versions of?) the Windows cmd command executor.

  From Georg Mischler:

  - Remove the space after the -o option when invoking the Borland
    BCC compiler; some versions apparently require that the file name
    argument be concatenated with the option.

  From Leanid Nazdrynau:

  - Fix the Java parser's handling of backslashes in strings.

  From Greg Noel:

  - Add construction variables to support frameworks on Mac OS X:
    $FRAMEWORKS, $FRAMEWORKPREFIX, $FRAMEWORKPATH, $FRAMEWORKPATHPREFIX.

  - Re-order link lines so the -o option always comes right after the
    command name.

  From Gary Oberbrunner:

  - Add support for Intel C++ beta 9.0 (both 32 and 64 bit versions).

  - Document the new $FRAMEWORK* variables for Mac OS X.

  From Karol Pietrzak:

  - Add $RPATH (-R) support to the Sun linker Tool (sunlink).

  - Add a description of env.subst() to the man page.

  From Chris Prince:

  - Look in the right directory, not always the local directory, for a
    same-named file or directory conflict on disk.

  - On Windows, preserve the external environment's %SYSTEMDRIVE%
    variable, too.

  From Craig Scott:

  - Have the Fortran module emitter look for Fortan modules to be created
    relative to $FORTRANMODDIR, not the top-level directory.

  - When saving Options to a file, run default values through the
    converter before comparing them with the set values.  This correctly
    suppresses Boolean Option values from getting written to the saved
    file when they're one of the many synonyms for a default True or
    False value.

  - Fix the Fortran Scanner's ability to handle a module being used
    in the same file in which it is defined.

  From Steve-o:

  - Add the -KPIC option by default when compiling shared objects on
    Solaris.

  - Change the default suffix for Solaris objects to .o, to conform to
    Sun WorkShop's expectations.  Change the profix to so_ so they can
    still be differentiated from static objects in the same directory.

  From Amir Szekely:

  - When calling the resource compiler on MinGW, add --include-dir and
    the source directory so it finds the source file.

  - Update EnsureSConsVersion() to support revision numbers.

  From Greg Ward:

  - Fix a misplaced line in the man page.



RELEASE 0.96.90 - Tue, 15 Feb 2005 21:21:12 +0000

  NOTE:  This was a pre-release of 0.97 for testing purposes.

  From Anonymous:

  - Fix Java parsing to avoid erroneously identifying a new array
    of class instances as an anonymous inner class.

  - Fix a typo in the man page description of PathIsDirCreate.

  From Chad Austin:

  - Allow Help() to be called multiple times, appending to the help
    text each call.

  - Allow Tools found on a toolpath to import Python modules from
    their local directory.

  From Steve Christensen:

  - Handle exceptions from Python functions as build actions.

  - Add a set of canned PathOption validators:  PathExists (the default),
    PathIsFile, PathIsDir and PathIsDirCreate.

  From Matthew Doar:

  - Add support for .lex and .yacc file suffixes for Lex and Yacc files.

  From Eric Frias:

  - Huge performance improvement:  wrap the tuples representing an
    include path in an object, so that the time it takes to hash the
    path doesn't grow porportionally to the length of the path.

  From Gottfried Ganssauge:

  - Fix SCons on SuSE/AMD-64 Linux by having the wrapper script also
    check for the build engine in the parent directory of the Python
    library directory (/usr/lib64 instead of /usr/lib).

  From Stephen Kennedy:

  - Speed up writing the .sconsign file at the end of a run by only
    calling sync() once at the end, not after every entry.

  From Steven Knight:

  - When compiling with Microsoft Visual Studio, don't include the ATL and
    MFC directories in the default INCLUDE and LIB environment variables.

  - Remove the following deprecated features:  the ParseConfig()
    global function (deprecated in 0.93); the misspelled "validater"
    keyword to the Options.Add() method (deprecated in 0.91); the
    SetBuildSignatureType(), SetContentSignatureType(), SetJobs() and
    GetJobs() global functions (deprecated in 0.14).

  - Fix problems with corrupting the .sconsign.dblite file when
    interrupting builds by writing to a temporary file and renaming,
    not writing the file directly.

  - Fix a 0.96 regression where when running with -k, targets built from
    walking dependencies later on the command line would not realize
    that a dependency had failed an earlier build attempt, and would
    try to rebuild the dependent targets.

  - Change the final messages when using -k and errors occur from
    "{building,cleaning} terminated because of errors" to "done
    {building,cleaning} targets (errors occurred during {build,clean})."

  - Allow Configure.CheckFunc() to take an optional header argument
    (already supported by Conftest.py) to specify text at the top of
    the compiled test file.

  - Fix the --debug=explain output when a Python function action changed
    so it prints a meaningful string, not the binary representation of
    the function contents.

  - Allow a ListOption's default value(s) to be a Python list of specified
    values, not just a string containing a comma-separated list of names.

  - Add a ParseDepends() function that will parse up a list of explicit
    dependencies from a "make depend" style file.

  - Support the ability to change directory when executing an Action
    through "chdir" keyword arguments to Action and Builder creation
    and calls.

  - Fix handling of Action ojects (and other callables that don't match
    our calling arguments) in construction variable expansions.

  - On Win32, install scons.bat in the Python directory when installing
    from setup.py.  (The bdist_wininst installer was already doing this.)

  - Fix env.SConscript() when called with a list of SConscipt files.
    (The SConscript() global function already worked properly.)

  - Add a missing newline to the end of the --debug=explain "unknown
    reasons" message.

  - Enhance ParseConfig() to work properly for spaces in between the -I,
    -L and -l options and their arguments.

  - Packaging build fix:  Rebuild the files that are use to report the
    --version of SCons whenever the development version number changes.

  - Fix the ability to specify a target_factory of Dir() to a Builder,
    which the default create-a-directory Builder was interfering with.

  - Mark a directory as built if it's created as part of the preparation
    for another target, to avoid trying to build it again when it comes
    up in the target list.

  - Allow a function with the right calling signature to be put directly
    in an Environment's BUILDERS dictionary, making for easier creation
    and use of wrappers (pseudo-Builders) that call other Builders.

  - On Python 2.x, wrap lists of Nodes returned by Builders in a UserList
    object that adds a method that makes str() object return a string
    with all of the Nodes expanded to their path names.  (Builders under
    Python 1.5.2 still return lists to avoid TypeErrors when trying
    to extend() list, so Python 1.5.2 doesn't get pretty-printing of Node
    lists, but everything should still function.)

  - Allow Aliases to have actions that will be executed whenever
    any of the expanded Alias targets are out of date.

  - Fix expansion of env.Command() overrides within target and
    source file names.

  - Support easier customization of what's displayed by various default
    actions by adding lots of new construction variables: $ARCOMSTR,
    $ASCOMSTR, $ASPPCOMSTR, $BIBTEXCOMSTR, $BITKEEPERCOMSTR, $CCCOMSTR,
    $CVSCOMSTR, $CXXCOMSTR, $DCOMSTR, $DVIPDFCOMSTR, $F77COMSTR,
    $F90COMSTR, $F95COMSTR, $FORTRANCOMSTR, $GSCOMSTR, $JARCOMSTR,
    $JAVACCOMSTR, $JAVAHCOMSTR, $LATEXCOMSTR, $LEXCOMSTR, $LINKCOMSTR,
    $M4COMSTR, $MIDLCOMSTR, $P4COMSTR, $PCHCOMSTR, $PDFLATEXCOMSTR,
    $PDFTEXCOMSTR, $PSCOMSTR, $QT_MOCFROMCXXCOMSTR, $QT_MOCFROMHCOMSTR,
    $QT_UICCOMSTR, $RCCOMSTR, $REGSVRCOMSTR, $RCS_COCOMSTR, $RMICCOMSTR,
    $SCCSCOMSTR, $SHCCCOMSTR, $SHCXXCOMSTR, $SHF77COMSTR, $SHF90COMSTR,
    $SHF95COMSTR, $SHFORTRANCOMSTR, $SHLINKCOMSTR, $SWIGCOMSTR,
    $TARCOMSTR, $TEXCOMSTR, $YACCCOMSTR and $ZIPCOMSTR.

  - Add an optional "map" keyword argument to ListOption() that takes a
    dictionary to map user-specified values to legal values from the list
    (like EnumOption() already doee).

  - Add specific exceptions to try:-except: blocks without any listed,
    so that they won't catch and mask keyboard interrupts.

  - Make --debug={tree,dtree,stree} print something even when there's
    a build failure.

  - Fix how Scanners sort the found dependencies so that it doesn't
    matter whether the dependency file is in a Repository or not.
    This may cause recompilations upon upgrade to this version.

  - Make AlwaysBuild() work with Alias and Python value Nodes (making
    it much simpler to support aliases like "clean" that just invoke
    an arbitrary action).

  - Have env.ParseConfig() use AppendUnique() by default to suppress
    duplicate entries from multiple calls.  Add a "unique" keyword
    argument to allow the old behavior to be specified.

  - Allow the library modules imported by an SConscript file to get at
    all of the normally-available global functions and variables by saying
    "from SCons.Script import *".

  - Add a --debug=memoizer option to print Memoizer hit/mass statistics.

  - Allow more than one --debug= option to be set at a time.

  - Change --debug=count to report object counts before and after
    reading SConscript files and before and after building targets.

  - Change --debug=memory output to line up the numbers and to better
    match (more or less) the headers on the --debug=count columns.

  - Speed things up when there are lists of targets and/or sources by
    getting rid of some N^2 walks of the lists involved.

  - Cache evaluation of LazyActions so we don't create a new object
    for each invocation.

  - When scanning, don't create Nodes for include files that don't
    actually exist on disk.

  - Make supported global variables CScanner, DScanner, ProgramScanner and
    SourceFileScanner.  Make SourceFileScanner.add_scanner() a supported
    part of the public interface.  Keep the old SCons.Defaults.*Scan names
    around for a while longer since some people were already using them.

  - By default, don't scan directories for on-disk files.  Add a
    DirScanner global scanner that can be used in Builders or Command()
    calls that want source directory trees scanned for on-disk changes.
    Have the Tar() and Zip() Builders use the new DirScanner to preserve
    the behavior of rebuilding a .tar or .zip file if any file or
    directory under a source tree changes.  Add Command() support for
    a source_scanner keyword argument to Command() that can be set to
    DirScanner to get this behavior.

  - Documentation changes:  Explain that $CXXFLAGS contains $CCFLAGS
    by default.  Fix a bad target_factory example in the man page.
    Add appendices to the User's Guide to cover the available Tools,
    Builders and construction variables.  Comment out the build of
    the old Python 10 paper, which doesn't build on all systems and
    is old enough at this point that it probably isn't worth the
    effort to make it do so.

  From Wayne Lee:

  - Avoid "maximum recursion limit" errors when removing $(-$) pairs
    from long command lines.

  From Clive Levinson:

  - Make ParseConfig() recognize and add -mno-cygwin to $LINKFLAGS and
    $CCFLAGS, and -mwindows to $LINKFLAGS.

  From Michael McCracken:

  - Add a new "applelink" tool to handle the things like Frameworks and
    bundles that Apple has added to gcc for linking.

  - Use more appropriate default search lists of linkers, compilers and
    and other tools for the 'darwin' platform.

  - Add a LoadableModule Builder that builds a bundle on Mac OS X (Darwin)
    and a shared library on other systems.

  - Improve SWIG tests for use on Mac OS X (Darwin).

  From Elliot Murphy:

  - Enhance the tests to guarantee persistence of ListOption
    values in saved options files.

  - Supply the help text when -h is used with the -u, -U or -D options.

  From Christian Neeb:

  - Fix the Java parser's handling of string definitions to avoid ignoring
    subsequent code.

  From Han-Wen Nienhuys:

  - Optimize variable expansion by:  using the re.sub() method (when
    possible); not using "eval" for variables for which we can fetch the
    value directory; avoiding slowing substitution logic when there's no
    '$' in the string.

  From Gary Oberbrunner:

  - Add an Environment.Dump() method to print the contents of a
    construction environment.

  - Allow $LIBS (and similar variables) to contain explicit File Nodes.

  - Change ParseConfig to add the found library names directly to the
    $LIBS variable, instead of returning them.

  - Add ParseConfig() support for the -framework GNU linker option.

  - Add a PRINT_CMD_LINE_FUNC construction variable to allow people
    to filter (or log) command-line output.

  - Print an internal Python stack trace in response to an otherwise
    unexplained error when --debug=stacktrace is specified.

  - Add a --debug=findlibs option to print what's happening when
    the scanner is searching for libraries.

  - Allow Tool specifications to be passed a dictionary of keyword
    arguments.

  - Support an Options default value of None, in which case the variable
    will not be added to the construction environment unless it's set
    explicitly by the user or from an Options file.

  - Avoid copying __builtin__ values into a construction environment's
    dictionary when evaluating construction variables.

  - Add a new cross-platform intelc.py Tool that can detect and
    configure the Intel C++ v8 compiler on both Windows, where it's
    named icl, and Linux, where it's named icc.  It also checks that
    the directory specified in the Windows registry exists, and sets a
    new $INTEL_C_COMPILER_VERSION construction variable to identify the
    version being used.  (Niall Douglas contributed an early prototype
    of parts of this module.)

  - Fix the private Conftest._Have() function so it doesn't change
    non-alphanumeric characters to underscores.

  - Supply a better error message when a construction variable expansion
    has an unknown attribute.

  - Documentation changes:  Update the man page to describe use of
    filenames or Nodes in $LIBS.

  From Chris Pawling:

  - Have the linkloc tool use $MSVS_VERSION to select the Microsoft
    Visual Studio version to use.

  From Kevin Quick:

  - Fix the Builder name returned from ListBuilders and other instances
    of subclasses of the BuilderBase class.

  - Add Builders and construction variables to support rpcgen:
    RPCGenClient(), RPCGenHeader(), RPCGenService(), RPCGenXDR(),
    $RPCGEN, $RPCGENFLAGS, $RPCGENCLIENTFLAGS, $RPCGENHEADERFLAGS,
    $RPCGENSERVICEFLAGS, $RPCGENXDRFLAGS.

  - Update the man page to document that prefix and suffix Builder
    keyword arguments can be strings, callables or dictionaries.

  - Provide more info in the error message when a user tries to build
    a target multiple ways.

  - Fix Delete() when a file doesn't exist and must_exist=1.  (We were
    unintentionally dependent on a bug in versions of the Python shutil.py
    module prior to Python 2.3, which would generate an exception for
    a nonexistent file even when ignore_errors was set.)

  - Only replace a Node's builder with a non-null source builder.

  - Fix a stack trace when a suffix selection dictionary is passed
    an empty source file list.

  - Allow optional names to be attached to Builders, for default
    Builders that don't get attached to construction environments.

  - Fix problems with Parallel Task Exception handling.

  - Build targets in an associated BuildDir even if there are targets
    or subdirectories locally in the source directory.

  - If a FunctionAction has a callable class as its underlying Python
    function, use its strfunction() method (if any) to display the
    action.

  - Fix handling when BuildDir() exists but is unwriteable.  Add
    "Stop." to those error messages for consistency.

  - Catch incidents of bad builder creation (without an action) and
    supply meaningful error messages.

  - Fix handling of src_suffix values that aren't extensions (don't
    begin with a '.').

  - Don't retrieve files from a CacheDir, but report what would happen,
    when the -n option is used.

  - Use the source_scanner from the target Node, not the source node
    itself.

  - Internal Scanners fixes:  Make sure Scanners are only passed Nodes.
    Fix how a Scanner.Selector called its base class initialization.
    Make comparisons of Scanner objects more robust.  Add a name to
    an internal default ObjSourceScanner.

  - Add a deprecated warning for use of the old "scanner" keyword argument
    to Builder creation.

  - Improve the --debug=explain message when the build action changes.

  - Test enhancements in SourceCode.py, option-n.py, midl.py.  Better
    Command() and Scanner test coverage.  Improved test infrastructure
    for -c output.

  - Refactor the interface between Action and Executor objects to treat
    Actions atomically.

  - The --debug=presub option will now report the pre-substitution
    each action seprately, instead of reporting the entire list before
    executing the actions one by one.

  - The --debug=explain option explaining a changed action will now
    (more correctly) show pre-substitution action strings, instead of
    the commands with substituted file names.

  - A Node (file) will now be rebuilt if its PreAction or PostAction
    actions change.

  - Python Function actions now have their calling signature (target,
    source, env) reported correctly when displayed.

  - Fix BuildDir()/build_dir handling when the build_dir is underneath
    the source directory and trying to use entries from the build_dir
    as sources for other targets in the build-dir.

  - Fix hard-coding of JDK path names in various Java tests.

  - Handle Python stack traces consistently (stop at the SConscript stack
    frame, by default) even if the Python source code isn't available.

  - Improve the performance of the --debug={tree,dtree} options.

  - Add --debug=objects logging of creation of OverrideWarner,
    EnvironmentCopy and EnvironmentOverride objects.

  - Fix command-line expansion of Python Value Nodes.

  - Internal cleanups:  Remove an unnecessary scan argument.  Associate
    Scanners only with Builders, not nodes.  Apply overrides once when
    a Builder is called, not in multiple places.  Cache results from the
    Node.FS.get_suffix() and Node.get_build_env() methods.  Use the Python
    md5 modules' hexdigest() method, if there is one.  Have Taskmaster
    call get_stat() once for each Node and re-use the value instead of
    calling it each time it needs the value.  Have Node.depends_on()
    re-use the list from the children() method instead of calling it
    multiple times.

  - Use the correct scanner if the same source file is used for targets in
    two different environments with the same path but different scanners.

  - Collect logic for caching values in memory in a Memoizer class,
    which cleans up a lot of special-case code in various methods and
    caches additional values to speed up most configurations.

  - Add a PathAccept validator to the list of new canned PathOption
    validators.

  From Jeff Squyres:

  - Documentation changes:  Use $CPPDEFINES instead of $CCFLAGS in man
    page examples.

  From Levi Stephen:

  - Allow $JARCHDIR to be expanded to other construction variables.

  From Christoph Wiedemann:

  - Add an Environment.SetDefault() method that only sets values if
    they aren't already set.

  - Have the qt.py Tool not override variables already set by the user.

  - Add separate $QT_BINPATH, $QT_CPPPATH and $QT_LIBPATH variables
    so these can be set individually, instead of being hard-wired
    relative to $QTDIR.

  - The %TEMP% and %TMP% external environment variables are now propagated
    automatically to the command execution environment on Windows systems.

  - A new --config= command-line option allows explicit control of
    of when the Configure() tests are run:  --config=force forces all
    checks to be run, --config=cache uses all previously cached values,
    --config=auto (the default) runs tests only when dependency analysis
    determines it's necessary.

  - The Configure() subsystem can now write a config.h file with values
    like HAVE_STDIO_H, HAVE_LIBM, etc.

  - The Configure() subsystem now executes its checks silently when the
    -Q option is specified.

  - The Configure() subsystem now reports if a test result is being
    taken from cache, and prints the standard output and error output
    of tests even when cached.

  - Configure() test results are now reported as "yes" or "no" instead of
    "ok" or "failed."

  - Fixed traceback printing when calling the env.Configure() method
    instead of the Configure() global function.

  - The Configure() subsystem now caches build failures in a .sconsign
    file in the subdirectory, not a .cache file.  This may cause
    tests to be re-executed the first time after you install 0.97.

  - Additional significant internal cleanups in the Configure() subsystem
    and its tests.

  - Have the Qt Builder make uic-generated files dependent on the .ui.h
    file, if one exists.

  - Add a test to make sure that SCons source code does not contain
    try:-except: blocks that catch all errors, which potentially catch
    and mask keyboard interrupts.

  - Fix us of TargetSignatures('content') with the SConf subsystem.

  From Russell Yanofsky:

  - Add support for the Metrowerks Codewarrior compiler and linker
    (mwcc and mwld).



RELEASE 0.96.1 - Mon, 23 Aug 2004 12:55:50 +0000

  From Craig Bachelor:

  - Handle white space in the executable Python path name within in MSVS
    project files by quoting the path.

  - Correct the format of a GUID string in a solution (.dsw) file so
    MSVS can correctly "build enable" a project.

  From Steven Knight:

  - Add a must_exist flag to Delete() to let the user control whether
    it's an error if the specified entry doesn't exist.  The default
    behavior is now to silently do nothing if it doesn't exist.

  - Package up the new Platform/darwin.py, mistakenly left out of 0.96.

  - Make the scons.bat REM statements into @REM so they aren't printed.

  - Make the SCons packaging SConscript files platform independent.

  From Anthony Roach:

  - Fix scanning of pre-compiled header (.pch) files for #includes,
    broken in 0.96.



RELEASE 0.96 - Wed, 18 Aug 2004 13:36:40 +0000

  From Chad Austin:

  - Make the CacheDir() directory if it doesn't already exist.

  - Allow construction variable substitutions in $LIBS specifications.

  - Allow the emitter argument to a Builder() to be or expand to a list
    of emitter functions, which will be called in sequence.

  - Suppress null values in construction variables like $LIBS that use
    the internal _concat() function.

  - Remove .dll files from the construction variables searched for
    libraries that can be fed to Win32 compilers.

  From Chad Austin and Christoph Wiedemann:

  - Add support for a $RPATH variable to supply a list of directories
    to search for shared libraries when linking a program.  Used by
    the GNU and IRIX linkers (gnulink and sgilink).

  From Charles Crain:

  - Restore the ability to do construction variable substitutions in all
    kinds of *PATH variables, even when the substitution returns a Node
    or other object.

  From Tom Epperly:

  - Allow the Java() Builder to take more than one source directory.

  From Ralf W. Grosse-Kunstleve:

  - Have SConsignFile() use, by default, a custom "dblite.py" that we can
    control and guarantee to work on all Python versions (or nearly so).

  From Jonathan Gurley:

  - Add support for the newer "ifort" versions of the Intel Fortran
    Compiler for Linux.

  From Bob Halley:

  - Make the new *FLAGS variable type work with copied Environments.

  From Chris Hoeppler:

  - Initialize the name of a Scanner.Classic scanner correctly.

  From James Juhasz:

  - Add support for the .dylib shared library suffix and the -dynamiclib
    linker option on Mac OS X.

  From Steven Knight:

  - Add an Execute() method for executing actions directly.

  - Support passing environment override keyword arguments to Command().

  - Fix use of $MSVS_IGNORE_IDE_PATHS, which was broken when we added
    support for $MSVS_USE_MFC_DIRS last release.

  - Make env.Append() and env.Prepend() act like the underlying Python
    behavior when the variable being appended to is a UserList object.

  - Fix a regression that prevented the Command() global function in
    0.95 from working with command-line strings as actions.

  - Fix checking out a file from a source code management system when
    the env.SourceCode() method was called with an individual file name
    or node, not a directory name or node.

  - Enhance the Task.make_ready() method to create a list of the
    out-of-date Nodes for the task for use by the wrapping interface.

  - Allow Scanners to pull the list of suffixes from the construction
    environment when the "skeys" keyword argument is a string containing
    a construction variable to be expanded.

  - Support new $CPPSUFFIXES, $DSUFFIXES $FORTRANSUFFIXES, and
    $IDLSUFFIXES.  construction variables that contain the default list
    of suffixes to be scanned by a given type of scanner, allowing these
    suffix lists to be easily added to or overridden.

  - Speed up Node creation when calling a Builder by comparing whether two
    Environments are the same object, not if their underlying dictionaries
    are equivalent.

  - Add a --debug=explain option that reports the reason(s) why SCons
    thinks it must rebuild something.

  - Add support for functions that return platform-independent Actions
    to Chmod(), Copy(), Delete(), Mkdir(), Move() and Touch() files
    and/or directories.  Like any other Actions, the returned Action
    object may be executed directly using the Execute() global function
    or env.Execute() environment method, or may be used as a Builder
    action or in an env.Command() action list.

  - Add support for the strfunction argument to all types of Actions:
    CommandAction, ListAction, and CommandGeneratorAction.

  - Speed up turning file system Nodes into strings by caching the
    values after we're finished reading the SConscript files.

  - Have ParseConfig() recognize and supporting adding the -Wa, -Wl,
    and -Wp, flags to ASFLAGS, LINKFLAGS and CPPFLAGS, respectively.

  - Change the .sconsign format and the checks for whether a Node is
    up-to-date to make dependency checks more efficient and correct.

  - Add wrapper Actions to SCons.Defaults for $ASCOM, $ASPPCOM, $LINKCOM,
    $SHLINKCOM, $ARCOM, $LEXCOM and $YACCCOM.  This makes it possible
    to replace the default print behavior with a custom strfunction()
    for each of these.

  - When a Node has been built, don't walk the whole tree back to delete
    the parents's implicit dependencies, let returning up the normal
    Taskmaster descent take care of it for us.

  - Add documented support for separate target_scanner and source_scanner
    arguments to Builder creation, which allows different scanners to
    be applied to source files

  - Don't re-install or (re-generate) .h files when a subsidiary #included
    .h file changes.  This eliminates incorrect circular dependencies
    with .h files generated from other source files.

  - Slim down the internal Sig.Calculator class by eliminating methods
    whose functionality is now covered by Node methods.

  - Document use of the target_factory and source_factory keyword
    arguments when creating Builder objects.  Enhance Dir Nodes so that
    they can be created with user-specified Builder objects.

  - Don't blow up with stack trace when the external $PATH environment
    variable isn't set.

  - Make Builder calls return lists all the time, even if there's only
    one target.  This keeps things consistent and easier to program to
    across platforms.

  - Add a Flatten() function to make it easier to deal with the Builders
    all returning lists of targets, not individual targets.

  - Performance optimizations in Node.FS.__doLookup().

  - Man page fixes:  formatting typos, misspellings, bad example.

  - User's Guide fixes: Fix the signatures of the various example
    *Options() calls.  Triple-quote properly a multi-line Split example.

  - User's Guide additions:  Chapter describing File and Directory
    Nodes.  Section describing declarative nature of SCons functions in
    SConscript files.  Better organization and clarification of points
    raised by Robert P. J. Day.  Chapter describing SConf (Autoconf-like)
    functionality.  Chapter describing how to install Python and
    SCons.  Chapter describing Java builds.

  From Chris Murray:

  - Add a .win32 attribute to force file names to expand with
    Windows backslash path separators.

  - Fix escaping file names on command lines when the expansion is
    concatenated with another string.

  - Add support for Fortran 90 and Fortran 95.  This adds $FORTRAN*
    variables that specify a default compiler, command-line, flags,
    etc. for all Fortran versions, plus separate $F90* and $F95*
    variables for when different compilers/flags/etc. must be specified
    for different Fortran versions.

  - Have individual tools that create libraries override the default
    $LIBPREFIX and $LIBSUFFIX values set by the platform.  This makes
    it easier to use Microsoft Visual Studio tools on a CygWin platform.

  From Gary Oberbrunner:

  - Add a --debug=presub option to print actions prior to substitution.

  - Add a warning upon use of the override keywords "targets" and
    "sources" when calling Builders.  These are usually mistakes which
    are otherwise silently (and confusingly) turned into construction
    variable overrides.

  - Try to find the ICL license file path name in the external environment
    and the registry before resorting to the hard-coded path name.

  - Add support for fetching command-line keyword=value arguments in
    order from an ARGLIST list.

  - Avoid stack traces when trying to read dangling symlinks.

  - Treat file "extensions" that only contain digits as part of the
    file basename.  This supports version numbers as part of shared
    library names, for example.

  - Avoid problems when there are null entries (None or '') in tool
    lists or CPPPATH.

  - Add an example and explanation of how to use "tools = ['default', ..."
    when creating a construction environment.

  - Add a section describing File and Directory Nodes and some of their
    attributes and methods.

  - Have ParseConfig() add a returned -pthread flag to both $CCFLAGS
    and $LINKFLAGS.

  - Fix some test portability issues on Mac OS X (darwin).

  From Simon Perkins:

  - Fix a bug introduced in building shared libraries under MinGW.

  From Kevin Quick:

  - Handling SCons exceptions according to Pythonic standards.

  - Fix test/chained-build.py on systems that execute within one second.

  - Fix tests on systems where 'ar' warns about archive creation.

  From Anthony Roach:

  - Fix use of the --implicit-cache option with timestamp signatures.

  - If Visual Studio is installed, assume the C/C++ compiler, the linker
    and the MIDL compiler that comes with it are available, too.

  - Better error messages when evaluating a construction variable
    expansion yields a Python syntax error.

  - Change the generation of PDB files when using Visual Studio from
    compile time to link time.

  From sam th:

  - Allow SConf.CheckLib() to search a list of libraries, like the
    Autoconf AC_SEARCH_LIBS macro.

  - Allow the env.WhereIs() method to take a "reject" argument to
    let it weed out specific path names.

  From Christoph Wiedemann:

  - Add new Moc() and Uic() Builders for more explicit control over
    Qt builds, plus new construction variables to control them:
    $QT_AUTOSCAN, $QT_DEBUG, $QT_MOCCXXPREFIX, $QT_MOCCXXSUFFIX,
    $QT_MOCHPREFIX, $QT_MOCHSUFFIX, $QT_UICDECLPREFIX, $QT_UICDECLSUFFIX,
    $QT_UICIMPLPREFIX, $QT_UICIMPLSUFFIX and $QT_UISUFFIX.

  - Add a new single_source keyword argument for Builders that enforces
    a single source file on calls to the Builder.



RELEASE 0.95 - Mon, 08 Mar 2004 06:43:20 -0600

  From Chad Austin:

  - Replace print statements with calls to sys.stdout.write() so output
    lines stay together when -j is used.

  - Add portability fixes for a number of tests.

  - Accomodate the fact that Cygwin's os.path.normcase() lies about
    the underlying system being case-sensitive.

  - Fix an incorrect _concat() call in the $RCINCFLAGS definition for
    the mingw Tool.

  - Fix a problem with the msvc tool with Python versions prior to 2.3.

  - Add support for a "toolpath" Tool() and Environment keyword that
    allows Tool modules to be found in specified local directories.

  - Work around Cygwin Python's silly fiction that it's using a
    case-sensitive file system.

  - More robust handling of data in VCComponents.dat.

  - If the "env" command is available, spawn commands with the more
    general "env -" instead of "env -i".

  From Kerim Borchaev:

  - Fix a typo in a msvc.py's registry lookup:  "VCComponents.dat", not
    "VSComponents.dat".

  From Chris Burghart:

  - Fix the ability to save/restore a PackageOption to a file.

  From Steve Christensen:

  - Update the MSVS .NET and MSVC 6.0/7.0 path detection.

  From David M. Cooke:

  - Make the Fortran scanner case-insensitive for the INCLUDE string.

  From Charles Crain:

  - If no version of MSVC is detected but the tool is specified,
    use the MSVC 6.0 paths by default.

  - Ignore any "6.1" version of MSVC found in the registry; this is a
    phony version number (created by later service packs?) and would
    throw off the logic if the user had any non-default paths configure.

  - Correctly detect if the user has independently configured the MSVC
    "include," "lib" or "path" in the registry and use the appropriate
    values.  Previously, SCons would only use the values if all three
    were set in the registry.

  - Make sure side-effect nodes are prepare()d before building their
    corresponding target.

  - Preserve the ability to call BuildDir() multiple times with the
    same target and source directory arguments.

  From Andy Friesen:

  - Add support for the Digital Mars "D" programming language.

  From Scott Lystig Fritchie:

  - Fix the ability to use a custom _concat() function in the
    construction environment when calling _stripixes().

  - Make the message about ignoring a missing SConscript file into a
    suppressable Warning, not a hard-coded sys.stderr.write().

  - If a builder can be called multiple times for a target (because
    the sources and overrides are identical, or it's a builder with the
    "multi" flag set), allow the builder to be called through multiple
    environments so long as the builders have the same signature for
    the environments in questions (that is, they're the same action).

  From Bob Halley:

  - When multiple targets are built by a single action, retrieve all
    of them from cache, not just the first target, and exec the build
    command if any of the targets isn't present in the cache.

  From Zephaniah Hull:

  - Fix command-line ARGUMENTS with multiple = in them.

  From Steven Knight:

  - Fix EnsureSConsVersion() so it checks against the SCons version,
    not the Python version, on Pythons with sys.version_info.

  - Don't swallow the AttributeError when someone uses an expansion like
    $TARGET.bak, so we can supply a more informative error message.

  - Fix an odd double-quote escape sequence in the man page.

  - Fix looking up a naked drive letter as a directory (Dir('C:')).

  - Support using File nodes in the LIBS construction variable.

  - Allow the LIBS construction variable to be a single string or File
    node, not a list, when only one library is needed.

  - Fix typos in the man page:  JAVACHDIR => JARCHDIR; add "for_signature"
    to the __call__() example in the "Variable Substitution" section.

  - Correct error message spellings of "non-existant" to "non-existent."

  - When scanning for libraries to link with, don't append $LIBPREFIXES
    or $LIBSUFFIXES values to the $LIBS values if they're already present.

  - Add a ZIPCOMPRESSION construction variable to control whether the
    internal Python action for the Zip Builder compresses the file or
    not.  The default value is zipfile.ZIP_DEFLATED, which generates
    a compressed file.

  - Refactor construction variable expansion to support recursive
    expansion of variables (e.g. CCFLAGS = "$CCFLAGS -g") without going
    into an infinite loop.  Support this in all construction variable
    overrides, as well as when copying Environments.

  - Fix calling Configure() from more than one subsidiary SConscript file.

  - Fix the env.Action() method so it returns the correct type of
    Action for its argument(s).

  - Fix specifying .class files as input to JavaH with the .class suffix
    when they weren't generated using the Java Builder.

  - Make the check for whether all of the objects going into a
    SharedLibrary() are shared work even if the object was built in a
    previous run.

  - Supply meaningful error messages, not stack traces, if we try to add
    a non-Node as a source, dependency, or ignored dependency of a Node.

  - Generate MSVS Project files that re-invoke SCons properly regardless
    of whether the file was built via scons.bat or scons.py.
    (Thanks to Niall Douglas for contributing code and testing.)

  - Fix TestCmd.py, runtest.py and specific tests to accomodate being
    run from directories whose paths include white space.

  - Provide a more useful error message if a construction variable
    expansion contains a syntax error during evaluation.

  - Fix transparent checkout of implicit dependency files from SCCS
    and RCS.

  - Added new --debug=count, --debug=memory and --debug=objects options.
    --debug=count and --debug=objects only print anything when run
    under Python 2.1 or later.

  - Deprecate the "overrides" keyword argument to Builder() creation
    in favor of using keyword argument values directly (like we do
    for builder execution and the like).

  - Always use the Builder overrides in substitutions, not just if
    there isn't a target-specific environment.

  - Add new "rsrcpath" and "rsrcdir" and attributes to $TARGET/$SOURCE,
    so Builder command lines can find things in Repository source
    directories when using BuildDir.

  - Fix the M4 Builder so that it chdirs to the Repository directory
    when the input file is in the source directory of a BuildDir.

  - Save memory at build time by allowing Nodes to delete their build
    environments after they've been built.

  - Add AppendUnique() and PrependUnique() Environment methods, which
    add values to construction variables like Append() and Prepend()
    do, but suppress any duplicate elements in the list.

  - Allow the 'qt' tool to still be used successfully from a copied
    Environment.  The include and library directories previously ended up
    having the same string re-appended to the end, yielding an incorrect
    path name.

  - Supply a more descriptive error message when the source for a target
    can't be found.

  - Initialize all *FLAGS variables with objects do the right thing with
    appending flags as strings or lists.

  - Make things like ${TARGET.dir} work in *PATH construction variables.

  - Allow a $MSVS_USE_MFC_DIRS construction variable to control whether
    ATL and MFC directories are included in the default INCLUDE and
    LIB paths.

  - Document the dbm_module argument to the SConsignFile() function.

  From Vincent Risi:

  - Add support for the bcc32, ilink32 and tlib Borland tools.

  From Anthony Roach:

  - Supply an error message if the user tries to configure a BuildDir
    for a directory that already has one.

  - Remove documentation of the still-unimplemented -e option.

  - Add -H help text listing the legal --debug values.

  - Don't choke if a construction variable is a non-string value.

  - Build Type Libraries in the target directory, not the source
    directory.

  - Add an appendix to the User's Guide showing how to accomplish
    various common tasks in Python.

  From Greg Spencer:

  - Add support for Microsoft Visual Studio 2003 (version 7.1).

  - Evaluate $MSVSPROJECTSUFFIX and $MSVSSOLUTIONSUFFIX when the Builder
    is invoked, not when the tool is initialized.

  From Christoph Wiedemann:

  - When compiling Qt, make sure the moc_*.cc files are compiled using
    the flags from the environment used to specify the target, not
    the environment that first has the Qt Builders attached.



RELEASE 0.94 - Fri, 07 Nov 2003 05:29:48 -0600

  From Hartmut Goebel:

  - Add several new types of canned functions to help create options:
    BoolOption(), EnumOption(), ListOption(), PackageOption(),
    PathOption().

  From Steven Knight:

  - Fix use of CPPDEFINES with C++ source files.

  - Fix env.Append() when the operand is an object with a __cmp__()
    method (like a Scanner instance).

  - Fix subclassing the Environment and Scanner classes.

  - Add BUILD_TARGETS, COMMAND_LINE_TARGETS and DEFAULT_TARGETS variables.

  From Steve Leblanc:

  - SGI fixes:  Fix C++ compilation, add a separate Tool/sgic++.py module.

  From Gary Oberbrunner:

  - Fix how the man page un-indents after examples in some browsers.

  From Vincent Risi:

  - Fix the C and C++ tool specifications for AIX.



RELEASE 0.93 - Thu, 23 Oct 2003 07:26:55 -0500

  From J.T. Conklin:

  - On POSIX, execute commands with the more modern os.spawnvpe()
    function, if it's available.

  - Scan .S, .spp and .SPP files for C preprocessor dependencies.

  - Refactor the Job.Parallel() class to use a thread pool without a
    condition variable.  This improves parallel build performance and
    handles keyboard interrupts properly when -j is used.

  From Charles Crain:

  - Add support for a JARCHDIR variable to control changing to a
    directory using the jar -C option.

  - Add support for detecting Java manifest files when using jar,
    and specifying them using the jar m flag.

  - Fix some Python 2.2 specific things in various tool modules.

  - Support directories as build sources, so that a rebuild of a target
    can be triggered if anything underneath the directory changes.

  - Have the scons.bat and scons.py files look for the SCons modules
    in site-packages as well.

  From Christian Engel:

  - Support more flexible inclusion of separate C and C++ compilers.

  - Use package management tools on AIX and Solaris to find where
    the comilers are installed, and what version they are.

  - Add support for CCVERSION and CXXVERSION variables for a number
    of C and C++ compilers.

  From Sergey Fogel:

  - Add test cases for the new capabilities to run bibtex and to rerun
    latex as needed.

  From Ralf W. Grosse-Kunstleve:

  - Accomodate anydbm modules that don't have a sync() method.

  - Allow SConsignFile() to take an argument specifying the DBM
    module to be used.

  From Stephen Kennedy:

  - Add support for a configurable global .sconsign.dbm file which
    can be used to avoid cluttering each directory with an individual
    .sconsign file.

  From John Johnson:

  - Fix (re-)scanning of dependencies in generated or installed
    header files.

  From Steven Knight:

  - The -Q option suppressed too many messages; fix it so that it only
    suppresses the Reading/Building messages.

  - Support #include when there's no space before the opening quote
    or angle bracket.

  - Accomodate alphanumeric version strings in EnsurePythonVersion().

  - Support arbitrary expansion of construction variables within
    file and directory arguments to Builder calls and Environment methods.

  - Add Environment-method versions of the following global functions:
    Action(), AddPostAction(), AddPreAction(), Alias(), Builder(),
    BuildDir(), CacheDir(), Clean(), Configure(), Default(),
    EnsurePythonVersion(), EnsureSConsVersion(), Environment(),
    Exit(), Export(), FindFile(), GetBuildPath(), GetOption(), Help(),
    Import(), Literal(), Local(), Platform(), Repository(), Scanner(),
    SConscriptChdir(), SConsignFile(), SetOption(), SourceSignatures(),
    Split(), TargetSignatures(), Tool(), Value().

  - Add the following global functions that correspond to the same-named
    Environment methods:  AlwaysBuild(), Command(), Depends(), Ignore(),
    Install(), InstallAs(), Precious(), SideEffect() and SourceCode().

  - Add the following global functions that correspond to the default
    Builder methods supported by SCons: CFile(), CXXFile(), DVI(), Jar(),
    Java(), JavaH(), Library(), M4(), MSVSProject(), Object(), PCH(),
    PDF(), PostScript(), Program(), RES(), RMIC(), SharedLibrary(),
    SharedObject(), StaticLibrary(), StaticObject(), Tar(), TypeLibrary()
    and Zip().

  - Rearrange the man page to show construction environment methods and
    global functions in the same list, and to explain the difference.

  - Alphabetize the explanations of the builder methods in the man page.

  - Rename the Environment.Environment class to Enviroment.Base.
    Allow the wrapping interface to extend an Environment by using its own
    subclass of Environment.Base and setting a new Environment.Environment
    variable as the calling entry point.

  - Deprecate the ParseConfig() global function in favor of a same-named
    construction environment method.

  - Allow the Environment.WhereIs() method to take explicit path and
    pathext arguments (like the underlying SCons.Util.WhereIs() function).

  - Remove the long-obsolete {Get,Set}CommandHandler() functions.

  - Enhance env.Append() to suppress null values when appropriate.

  - Fix ParseConfig() so it works regardless of initial construction
    variable values.

    Extend CheckHeader(), CheckCHeader(), CheckCXXHeader() and
    CheckLibWithHeader() to accept a list of header files that will be
    #included in the test.  The last one in the list is assumed to be
    the one being checked for.  (Prototype code contributed by Gerard
    Patel and Niall Douglas).

  - Supply a warning when -j is used and threading isn't built in to
    the current version of Python.

  - First release of the User's Guide (finally, and despite a lot
    of things still missing from it...).

  From Clark McGrew:

  - Generalize the action for .tex files so that it will decide whether
    a file is TeX or LaTeX, check the .aux output to decide if it should
    run bibtex, and check the .log output to re-run LaTeX if needed.

  From Bram Moolenaar:

  - Split the non-SCons-specific functionality from SConf.py to a new,
    re-usable Conftest.py module.

  From Gary Oberbrunner:

  - Allow a directory to be the target or source or dependency of a
    Depends(), Ignore(), Precious() or SideEffect() call.

  From Gerard Patel:

  - Use the %{_mandir} macro when building our RPM package.

  From Marko Rauhamaa:

  - Have the closing message say "...terminated because of errors" if
    there were any.

  From Anthony Roach:

  - On Win32 systems, only use "rm" to delete files if Cygwin is being
    used.   ("rm" doesn't understand Win32-format path names.)

  From Christoph Wiedemann:

  - Fix test/SWIG.py to find the Python include directory in all cases.

  - Fix a bug in detection of Qt installed on the local system.

  - Support returning Python 2.3 BooleanType values from Configure checks.

  - Provide an error message if someone mistakenly tries to call a
    Configure check from within a Builder function.

  - Support calling a Builder when a Configure context is still open.

  - Handle interrupts better by eliminating all try:-except: blocks
    which caught any and all exceptions, including KeyboardInterrupt.

  - Add a --duplicate= option to control how files are duplicated.



RELEASE 0.92 - Wed, 20 Aug 2003 03:45:28 -0500

  From Charles Crain and Gary Oberbrunner:

  - Fix Tool import problems with the Intel and PharLap linkers.

  From Steven Knight

  - Refactor the DictCmdGenerator class to be a Selector subclass.

  - Allow the DefaultEnvironment() function to take arguments and pass
    them to instantiation of the default construction environment.

  - Update the Debian package so it uses Python 2.2 and more closely
    resembles the currently official Debian packaging info.

  From Gerard Patel

  - When the yacc -d flag is used, take the .h file base name from the
    target .c file, not the source (matching what yacc does).



RELEASE 0.91 - Thu, 14 Aug 2003 13:00:44 -0500

  From Chad Austin:

  - Support specifying a list of tools when calling Environment.Copy().

  - Give a Value Nodes a timestamp of the system time when they're
    created, so they'll work when using timestamp-based signatures.

  - Add a DefaultEnvironment() function that only creates a default
    environment on-demand (for fetching source files, e.g.).

  - Portability fix for test/M4.py.

  From Steven Knight:

  - Tighten up the scons -H help output.

  - When the input yacc file ends in .yy and the -d flag is specified,
    recognize that a .hpp file (not a .h file) will be created.

  - Make builder prefixes work correctly when deducing a target
    from a source file name in another directory.

  - Documentation fixes: typo in the man page; explain up-front about
    not propagating the external environment.

  - Use "cvs co -d" instead of "cvs co -p >" when checking out something
    from CVS with a specified module name.  This avoids zero-length
    files when there is a checkout error.

  - Add an "sconsign" script to print the contents of .sconsign files.

  - Speed up maintaining the various lists of Node children by using
    dictionaries to avoid "x in list" searches.

  - Cache the computed list of Node children minus those being Ignored
    so it's only calculated once.

  - Fix use of the --cache-show option when building a Program()
    (or using any other arbitrary action) by making sure all Action
    instances have strfunction() methods.

  - Allow the source of Command() to be a directory.

  - Better error handling of things like raw TypeErrors in SConscripts.

  - When installing using "setup.py install --prefix=", suppress the
    distutils warning message about adding the (incorrect) library
    directory to your search path.

  - Correct the spelling of the "validater" option to "validator."
    Add a DeprecatedWarning when the old spelling is used.

  - Allow a Builder's emitter to be a dictionary that maps source file
    suffixes to emitter functions, using the suffix of the first file
    in the source list to pick the right one.

  - Refactor the creation of the Program, *Object and *Library Builders
    so that they're moved out of SCons.Defaults and created on demand.

  - Don't split SConscript file names on white space.

  - Document the SConscript function's "dirs" and "name" keywords.

  - Remove the internal (and superfluous) SCons.Util.argmunge() function.

  - Add /TP to the default CXXFLAGS for msvc, so it can compile all
    of the suffixes we use as C++ files.

  - Allow the "prefix" and "suffix" attributes of a Builder to be
    callable objects that return generated strings, or dictionaries
    that map a source file suffix to the right prefix/suffix.

  - Support a MAXLINELINELENGTH construction variable on Win32 systems
    to control when a temporary file is used for long command lines.

  - Make how we build .rpm packages not depend on the installation
    locations from the distutils being used.

  - When deducing a target Node, create it directly from the first
    source Node, not by trying to create the right string to pass to
    arg2nodes().

  - Add support for SWIG.

  From Bram Moolenaar:

  - Test portability fixes for FreeBSD.

  From Gary Oberbrunner:

  - Report the target being built in error messages when building
    multiple sources from different extensions, or when the target file
    extension can't be deduced, or when we don't have an action for a
    file suffix.

  - Provide helpful error messages when the arguments to env.Install()
    are incorrect.

  - Fix the value returned by the Node.prevsiginfo() method to conform
    to a previous change when checking whether a node is current.

  - Supply a stack trace if the Taskmaster catches an exception.

  - When using a temporary file for a long link line on Win32 systems,
    (also) print the command line that is being executed through the
    temporary file.

  - Initialize the LIB environment variable when using the Intel
    compiler (icl).

  - Documentation fixes:  better explain the AlwaysBuild() function.

  From Laurent Pelecq:

  - When the -debug=pdb option is specified, use pdb.Pdb().runcall() to
    call pdb directly, don't call Python recursively.

  From Ben Scott:

  - Add support for a platform-independent CPPDEFINES variable.

  From Christoph Wiedemann:

  - Have the g++ Tool actually use g++ in preference to c++.

  - Have the gcc Tool actually use gcc in preference to cc.

  - Add a gnutools.py test of the GNU tool chain.

  - Be smarter about linking: use $CC by default and $CXX only if we're
    linking with any C++ objects.

  - Avoid SCons hanging when a piped command has a lot of output to read.

  - Add QT support for preprocessing .ui files into .c files.



RELEASE 0.90 - Wed, 25 Jun 2003 14:24:52 -0500

  From Chad Austin:

  - Fix the _concat() documentation, and add a test for it.

  - Portability fixes for non-GNU versions of lex and yacc.

  From Matt Balvin:

  - Fix handling of library prefixes when the subdirectory matches
    the prefix.

  From Timothee Bessett:

  - Add an M4 Builder.

  From Charles Crain:

  - Use '.lnk' as the suffix on the temporary file for linking long
    command lines (necessary for the Phar Lap linkloc linker).

  - Save non-string Options values as their actual type.

  - Save Options string values that contain a single quote correctly.

  - Save any Options values that are changed from the default
    Environment values, not just ones changed on the command line or in
    an Options file.

  - Make closing the Options file descriptor exception-safe.

  From Steven Knight:

  - SCons now enforces (with an error) that construction variables
    must have the same form as valid Python identifiers.

  - Fix man page bugs: remove duplicate AddPostAction() description;
    document no_import_lib; mention that CPPFLAGS does not contain
    $_CPPINCFLAGS; mention that F77FLAGS does not contain $_F77INCFLAGS;
    mention that LINKFLAGS and SHLINKFLAGS contains neither $_LIBFLAGS
    nor $_LIBDIRFLAGS.

  - Eliminate a dependency on the distutils.fancy_getopt module by
    copying and pasting its wrap_text() function directly.

  - Make the Script.Options() subclass match the underlying base class
    implementation.

  - When reporting a target is up to date, quote the target like make
    (backquote-quote) instead of with double quotes.

  - Fix handling of ../* targets when using -U, -D or -u.

  From Steve Leblanc:

  - Don't update the .sconsign files when run with -n.

  From Gary Oberbrunner:

  - Add support for the Intel C Compiler (icl.exe).

  From Anthony Roach

  - Fix Import('*').

  From David Snopek

  - Fix use of SConf in paths with white space in them.

  - Add CheckFunc and CheckType functionality to SConf.

  - Fix use of SConf with Builders that return a list of nodes.

  From David Snopek and Christoph Wiedemann

  - Fix use of the SConf subsystem with SConscriptChdir().

  From Greg Spencer

  - Check for the existence of MS Visual Studio on disk before using it,
    to avoid getting fooled by leftover junk in the registry.

  - Add support for MSVC++ .NET.

  - Add support for MS Visual Studio project files (DSP, DSW,
    SLN and VCPROJ files).

  From Christoph Wiedemann

  - SConf now works correctly when the -n and -q options are used.



RELEASE 0.14 - Wed, 21 May 2003 05:16:32 -0500

  From Chad Austin:

  - Use .dll (not .so) for shared libraries on Cygwin; use -fPIC
    when compiling them.

  - Use 'rm' to remove files under Cygwin.

  - Add a PLATFORM variable to construction environments.

  - Remove the "platform" argument from tool specifications.

  - Propogate PYTHONPATH when running the regression tests so distutils
    can be found in non-standard locations.

  - Using MSVC long command-line linking when running Cygwin.

  - Portability fixes for a lot of tests.

  - Add a Value Node class for dependencies on in-core Python values.

  From Allen Bierbaum:

  - Pass an Environment to the Options validator method, and
    add an Options.Save() method.

  From Steve Christensen:

  - Add an optional sort function argument to the GenerateHelpText()
    Options function.

  - Evaluate the "varlist" variables when computing the signature of a
    function action.

  From Charles Crain:

  - Parse the source .java files for class names (including inner class
    names) to figure out the target .class files that will be created.

  - Make Java support work with Repositories and SConscriptChdir(0).

  - Pass Nodes, not strings, to Builder emitter functions.

  - Refactor command-line interpolation and signature calculation
    so we can use real Node attributes.

  From Steven Knight:

  - Add Java support (javac, javah, jar and rmic).

  - Propagate the external SYSTEMROOT environment variable into ENV on
    Win32 systems, so external commands that use sockets will work.

  - Add a .posix attribute to PathList expansions.

  - Check out CVS source files using POSIX path names (forward slashes
    as separators) even on Win32.

  - Add Node.clear() and Node.FS.Entry.clear() methods to wipe out a
    Node's state, allowing it to be re-evaluated by continuous
    integration build interfaces.

  - Change the name of the Set{Build,Content}SignatureType() functions
    to {Target,Source}Signatures().  Deprecate the old names but support
    them for backwards compatibility.

  - Add internal SCons.Node.FS.{Dir,File}.Entry() methods.

  - Interpolate the null string if an out-of-range subscript is used
    for a construction variable.

  - Fix the internal Link function so that it properly links or copies
    files in subsidiary BuildDir directories.

  - Refactor the internal representation of a single execution instance
    of an action to eliminate redundant signature calculations.

  - Eliminate redundant signature calculations for Nodes.

  - Optimize out calling hasattr() before accessing attributes.

  - Say "Cleaning targets" (not "Building...") when the -c option is
    used.

  From Damyan Pepper:

  - Quote the "Entering directory" message like Make.

  From Stefan Reichor:

  - Add support for using Ghostscript to convert Postscript to PDF files.

  From Anthony Roach:

  - Add a standalone "Alias" function (separate from an Environment).

  - Make Export() work for local variables.

  - Support passing a dictionary to Export().

  - Support Import('*') to import everything that's been Export()ed.

  - Fix an undefined exitvalmap on Win32 systems.

  - Support new SetOption() and GetOption() functions for setting
    various command-line options from with an SConscript file.

  - Deprecate the old SetJobs() and GetJobs() functions in favor of
    using the new generic {Set,Get}Option() functions.

  - Fix a number of tests that searched for a Fortran compiler using the
    external PATH instead of what SCons would use.

  - Fix the interaction of SideEffect() and BuildDir() so that (for
    example) PDB files get put correctly in a BuildDir().

  From David Snopek:

  - Contribute the "Autoscons" code for Autoconf-like checking for
    the existence of libraries, header files and the like.

  - Have the Tool() function add the tool name to the $TOOLS
    construction variable.

  From Greg Spencer:

  - Support the C preprocessor #import statement.

  - Allow the SharedLibrary() Builder on Win32 systems to be able to
    register a newly-built dll using regsvr32.

  - Add a Builder for Windows type library (.tlb) files from IDL files.

  - Add an IDL scanner.

  - Refactor the Fortran, C and IDL scanners to share common logic.

  - Add .srcpath and .srcdir attributes to $TARGET and $SOURCE.

  From Christoph Wiedemann:

  - Integrate David Snopek's "Autoscons" code as the new SConf
    configuration subsystem, including caching of values between
    runs (using normal SCons dependency mechanisms), tests, and
    documentation.



RELEASE 0.13 - Mon, 31 Mar 2003 20:22:00 -0600

  From Charles Crain:

  - Fix a bug when BuildDir(duplicate=0) is used and SConscript
    files are called from within other SConscript files.

  - Support (older) versions of Perforce which don't set the Windows
    registry.



RELEASE 0.12 - Thu, 27 Mar 2003 23:52:09 -0600

  From Charles Crain:

  - Added support for the Perforce source code management system.

  - Fix str(Node.FS) so that it returns a path relative to the calling
    SConscript file's directory, not the top-level directory.

  - Added support for a separate src_dir argument to SConscript()
    that allows explicit specification of where the source files
    for an SConscript file can be found.

  - Support more easily re-usable flavors of command generators by
    calling callable variables when strings are expanded.

  From Steven Knight:

  - Added an INSTALL construction variable that can be set to a function
    to control how the Install() and InstallAs() Builders install files.
    The default INSTALL function now copies, not links, files.

  - Remove deprecated features:  the "name" argument to Builder objects,
    and the Environment.Update() method.

  - Add an Environment.SourceCode() method to support fetching files
    from source code systems.  Add factory methods that create Builders
    to support BitKeeper, CVS, RCS, and SCCS.  Add support for fetching
    files from RCS or SCCS transparently (like GNU Make).

  - Make the internal to_String() function more efficient.

  - Make the error message the same as other build errors when there's a
    problem unlinking a target file in preparation for it being built.

  - Make TARGET, TARGETS, SOURCE and SOURCES reserved variable names and
    warn if the user tries to set them in a construction environment.

  - Add support for Tar and Zip files.

  - Better documentation of the different ways to export variables to a
    subsidiary SConscript file.  Fix documentation bugs in a tools
    example, places that still assumed SCons split strings on white
    space, and typos.

  - Support fetching arbitrary files from the TARGETS or SOURCES lists
    (e.g. ${SOURCES[2]}) when calculating the build signature of a
    command.

  - Don't silently swallow exceptions thrown by Scanners (or other
    exceptions while finding a node's dependent children).

  - Push files to CacheDir() before calling the superclass built()
    method (which may clear the build signature as part of clearing
    cached implicit dependencies, if the file has a source scanner).
    (Bug reported by Jeff Petkau.)

  - Raise an internal error if we attempt to push a file to CacheDir()
    with a build signature of None.

  - Add an explicit Exit() function for terminating early.

  - Change the documentation to correctly describe that the -f option
    doesn't change to the directory in which the specified file lives.

  - Support changing directories locally with SConscript directory
    path names relative to any SConstruct file specified with -f.
    This allows you to build in another directory by simply changing
    there and pointing at the SConstruct file in another directory.

  - Change the default SConscriptChdir() behavior to change to the
    SConscript directory while it's being read.

  - Fix an exception thrown when the -U option was used with no
    Default() target specified.

  - Fix -u so that it builds things in corresponding build directories
    when used in a source directory.

  From Lachlan O'Dea:

  - Add SharedObject() support to the masm tool.

  - Fix WhereIs() to return normalized paths.

  From Jeff Petkau:

  - Don't copy a built file to a CacheDir() if it's already there.

  - Avoid partial copies of built files in a CacheDir() by copying
    to a temporary file and renaming.

  From Anthony Roach:

  - Fix incorrect dependency-cycle errors when an Aliased source doesn't
    exist.



RELEASE 0.11 - Tue, 11 Feb 2003 05:24:33 -0600

  From Chad Austin:

  - Add support for IRIX and the SGI MIPSPro tool chain.

  - Support using the MSVC tool chain when running Cygwin Python.

  From Michael Cook:

  - Avoid losing signal bits in the exit status from a command,
    helping terminate builds on interrupt (CTRL+C).

  From Charles Crain:

  - Added new AddPreAction() and AddPostAction() functions that support
    taking additional actions before or after building specific targets.

  - Add support for the PharLap ETS tool chain.

  From Steven Knight:

  - Allow Python function Actions to specify a list of construction
    variables that should be included in the Action's signature.

  - Allow libraries in the LIBS variable to explicitly include the prefix
    and suffix, even when using the GNU linker.
    (Bug reported by Neal Becker.)

  - Use DOS-standard CR-LF line endings in the scons.bat file.
    (Bug reported by Gary Ruben.)

  - Doc changes:  Eliminate description of deprecated "name" keyword
    argument from Builder definition (reported by Gary Ruben).

  - Support using env.Append() on BUILDERS (and other dictionaries).
    (Bug reported by Bj=F6rn Bylander.)

  - Setting the BUILDERS construction variable now properly clears
    the previous Builder attributes from the construction Environment.
    (Bug reported by Bj=F6rn Bylander.)

  - Fix adding a prefix to a file when the target isn't specified.
    (Bug reported by Esa Ilari Vuokko.)

  - Clean up error messages from problems duplicating into read-only
    BuildDir directories or into read-only files.

  - Add a CommandAction.strfunction() method, and add an "env" argument
    to the FunctionAction.strfunction() method, so that all Action
    objects have strfunction() methods, and the functions for building
    and returning a string both take the same arguments.

  - Add support for new CacheDir() functionality to share derived files
    between builds, with related options --cache-disable, --cache-force,
    and --cache-show.

  - Change the default behavior when no targets are specified to build
    everything in the current directory and below (like Make).  This
    can be disabled by specifying Default(None) in an SConscript.

  - Revamp SCons installation to fix a case-sensitive installation
    on Win32 systems, and to add SCons-specific --standard-lib,
    --standalone-lib, and --version-lib options for easier user
    control of where the libraries get installed.

  - Fix the ability to directly import and use Platform and Tool modules
    that have been implicitly imported into an Environment().

  - Add support for allowing an embedding interface to annotate a node
    when it's created.

  - Extend the SConscript() function to accept build_dir and duplicate
    keyword arguments that function like a BuildDir() call.

  From Steve Leblanc:

  - Fix the output of -c -n when directories are involved, so it
    matches -c.

  From Anthony Roach:

  - Use a different shared object suffix (.os) when using gcc so shared
    and static objects can exist side-by-side in the same directory.

  - Allow the same object files on Win32 to be linked into either
    shared or static libraries.

  - Cache implicit cache values when using --implicit-cache.



RELEASE 0.10 - Thu, 16 Jan 2003 04:11:46 -0600

  From Derrick 'dman' Hudson:

  - Support Repositories on other file systems by symlinking or
    copying files when hard linking won't work.

  From Steven Knight:

  - Remove Python bytecode (*.pyc) files from the scons-local packages.

  - Have FunctionActions print a description of what they're doing
    (a representation of the Python call).

  - Fix the Install() method so that, like other actions, it prints
    what would have happened when the -n option is used.

  - Don't create duplicate source files in a BuildDir when the -n
    option is used.

  - Refactor the Scanner interface to eliminate unnecessary Scanner
    calls and make it easier to write efficient scanners.

  - Added a "recursive" flag to Scanner creation that specifies the
    Scanner should be invoked recursively on dependency files returned
    by the scanner.

  - Significant performance improvement from using a more efficient
    check, throughout the code, for whether a Node has a Builder.

  - Fix specifying only the source file to MultiStepBuilders such as
    the Program Builder.  (Bug reported by Dean Bair.)

  - Fix an exception when building from a file with the same basename as
    the subdirectory in which it lives.  (Bug reported by Gerard Patel.)

  - Fix automatic deduction of a target file name when there are
    multiple source files specified; the target is now deduced from just
    the first source file in the list.

  - Documentation fixes: better initial explanation of SConscript files;
    fix a misformatted "table" in the StaticObject explanation.

  From Steven Knight and Steve Leblanc:

  - Fix the -c option so it will remove symlinks.

  From Steve Leblanc:

  - Add a Clean() method to support removing user-specified targets
    when using the -c option.

  - Add a development script for running SCons through PyChecker.

  - Clean up things found by PyChecker (mostly unnecessary imports).

  - Add a script to use HappyDoc to create HTML class documentation.

  From Lachlan O'Dea:

  - Make the Environment.get() method return None by default.

  From Anthony Roach:

  - Add SetJobs() and GetJobs() methods to allow configuration of the
    number of default jobs (still overridden by -j).

  - Convert the .sconsign file format from ASCII to a pickled Python
    data structure.

  - Error message cleanups:  Made consistent the format of error
    messages (now all start with "scons: ***") and warning messages (now
    all start with "scons: warning:").  Caught more cases with the "Do
    not know how to build" error message.

  - Added support for the MinGW tool chain.

  - Added a --debug=includes option.



RELEASE 0.09 - Thu,  5 Dec 2002 04:48:25 -0600

  From Chad Austin:

  - Add a Prepend() method to Environments, to append values to
    the beginning of construction variables.

  From Matt Balvin:

  - Add long command-line support to the "lib" Tool (Microsoft library
    archiver), too.

  From Charles Crain:

  - Allow $$ in a string to be passed through as $.

  - Support file names with odd characters in them.

  - Add support for construction variable substition on scanner
    directories (in CPPPATH, F77PATH, LIBPATH, etc.).

  From Charles Crain and Steven Knight:

  - Add Repository() functionality, including the -Y option.

  From Steven Knight:

  - Fix auto-deduction of target names so that deduced targets end
    up in the same subdirectory as the source.

  - Don't remove source files specified on the command line!

  - Suport the Intel Fortran Compiler (ifl.exe).

  - Supply an error message if there are no command-line or
    Default() targets specified.

  - Fix the ASPPCOM values for the GNU assembler.
    (Bug reported by Brett Polivka.)

  - Fix an exception thrown when a Default() directory was specified
    when using the -U option.

  - Issue a warning when -c can't remove a target.

  - Eliminate unnecessary Scanner calls by checking for the
    existence of a file before scanning it.  (This adds a generic
    hook to check an arbitrary condition before scanning.)

  - Add explicit messages to tell when we're "Reading SConscript files
    ...," "done reading SConscript files," "Building targets," and
    "done building targets."  Add a -Q option to supress these.

  - Add separate $SHOBJPREFIX and $SHOBJSUFFIX construction variables
    (by default, the same as $OBJPREFIX and $OBJSUFFIX).

  - Add Make-like error messages when asked to build a source file,
    and before trying to build a file that doesn't have all its source
    files (including when an invalid drive letter is used on WIN32).

  - Add an scons-local-{version} package (in both .tar.gz and .zip
    flavors) to help people who want to ship SCons as a stand-alone
    build tool in their software packages.

  - Prevent SCons from unlinking files in certain situations when
    the -n option is used.

  - Change the name of Tool/lib.py to Tool/mslib.py.

  From Steven Knight and Anthony Roach:

  - Man page:  document the fact that Builder calls return Node objects.

  From Steve LeBlanc:

  - Refactor option processing to use our own version of Greg Ward's
    Optik module, modified to run under Python 1.5.2.

  - Add a ParseConfig() command to modify an environment based on
    parsing output from a *-config command.

  From Jeff Petkau:

  - Fix interpretation of '#/../foo' on Win32 systems.

  From Anthony Roach:

  - Fixed use of command lines with spaces in their arguments,
    and use of Nodes with spaces in their string representation.

  - Make access and modification times of files in a BuildDir match
    the source file, even when hard linking isn't available.

  - Make -U be case insensitive on Win32 systems.

  - Issue a warning and continue when finding a corrupt .sconsign file.

  - Fix using an alias as a dependency of a target so that if one of the
    alias' dependencies gets rebuilt, the resulting target will, too.

  - Fix differently ordered targets causing unnecessary rebuilds
    on case insensitive systems.

  - Use os.system() to execute external commands whenever the "env"
    utility is available, which is much faster than fork()/exec(),
    and fixes the -j option on several platforms.

  - Fix use of -j with multiple targets.

  - Add an Options() object for friendlier accomodation of command-
    line arguments.

  - Add support for Microsoft VC++ precompiled header (.pch) files,
    debugger (.pdb) files, and resource (.rc) files.

  - Don't compute the $_CPPINCFLAGS, $_F77INCFLAGS, $_LIBFLAGS and
    $_LIBDIRFLAGS variables each time a command is executed, define
    them so they're computed only as needed.  Add a new _concat
    function to the Environment that allows people to define their
    own similar variables.

  - Fix dependency scans when $LIBS is overridden.

  - Add EnsurePythonVersion() and EnsureSConsVersion() functions.

  - Fix the overly-verbose stack trace on ListBuilder build errors.

  - Add a SetContentSignatureType() function, allowing use of file
    timestamps instead of MD5 signatures.

  - Make -U and Default('source') fail gracefully.

  - Allow the File() and Dir() methods to take a path-name string as
    the starting directory, in addition to a Dir object.

  - Allow the command handler to be selected via the SPAWN, SHELL
    and ESCAPE construction variables.

  - Allow construction variables to be overridden when a Builder
    is called.

  From sam th:

  - Dynamically check for the existence of utilities with which to
    initialize Environments by default.



RELEASE 0.08 - Mon, 15 Jul 2002 12:08:51 -0500

  From Charles Crain:

  - Fixed a bug with relative CPPPATH dirs when using BuildDir().
    (Bug reported by Bob Summerwill.)

  - Added a warnings framework and a --warn option to enable or
    disable warnings.

  - Make the C scanner warn users if files referenced by #include
    directives cannot be found and --warn=dependency is specified.

  - The BUILDERS construction variable should now be a dictionary
    that maps builder names to actions.  Existing uses of lists,
    and the Builder name= keyword argument, generate warnings
    about use of deprecated features.

  - Removed the "shared" keyword argument from the Object and
    Library builders.

  - Added separated StaticObject, SharedObject, StaticLibrary and
    SharedLibrary builders.  Made Object and Library synonyms for
    StaticObject and StaticLibrary, respectively.

  - Add LIBS and LIBPATH dependencies for shared libraries.

  - Removed support for the prefix, suffix and src_suffix arguments
    to Builder() to be callable functions.

  - Fix handling file names with multiple dots.

  - Allow a build directory to be outside of the SConstruct tree.

  - Add a FindFile() function that searches for a file node with a
    specified name.

  - Add $CPPFLAGS to the shared-object command lines for g++ and gcc.

  From Charles Crain and Steven Knight:

  - Add a "tools=" keyword argument to Environment instantiation,
    and a separate Tools() method, for more flexible specification
    of tool-specific environment changes.

  From Steven Knight:

  - Add a "platform=" keyword argument to Environment instantiation,
    and a separate Platform() method, for more flexible specification
    of platform-specific environment changes.

  - Updated README instructions and setup.py code to catch an
    installation failure from not having distutils installed.

  - Add descriptions to the -H help text for -D, -u and -U so
    people can tell them apart.

  - Remove the old feature of automatically splitting strings
    of file names on white space.

  - Add a dependency Scanner for native Fortran "include" statements,
    using a new "F77PATH" construction variable.

  - Fix C #include scanning to detect file names with characters like
    '-' in them.

  - Add more specific version / build output to the -v option.

  - Add support for the GNU as, Microsoft masm, and nasm assemblers.

  - Allow the "target" argument to a Builder call to be omitted, in
    which case the target(s) are deduced from the source file(s) and the
    Builder's specified suffix.

  - Add a tar archive builder.

  - Add preliminary support for the OS/2 Platform, including the icc
    and ilink Tools.

  From Jeff Petkau:

  - Fix --implicit-cache if the scanner returns an empty list.

  From Anthony Roach:

  - Add a "multi" keyword argument to Builder creation that specifies
    it's okay to call the builder multiple times for a target.

  - Set a "multi" on Aliases so multiple calls will append to an Alias.

  - Fix emitter functions' use of path names when using BuildDir or
    in subdirectories.

  - Fix --implicit-cache causing redundant rebuilds when the header
    file list changed.

  - Fix --implicit-cache when a file has no implicit dependencies and
    its source is generated.

  - Make the drive letters on Windows always be the same case, so that
    changes in the case of drive letters don't cause a rebuild.

  - Fall back to importing the SCons.TimeStamp module if the SCons.MD5
    module can't be imported.

  - Fix interrupt handling to guarantee that a single interrupt will
    halt SCons both when using -j and not.

  - Fix .sconsign signature storage so that output files of one build
    can be safely used as input files to another build.

  - Added a --debug=time option to print SCons execution times.

  - Print an error message if a file can't be unlinked before being
    built, rather than just silently terminating the build.

  - Add a SideEffect() method that can be used to tell the build
    engine that a given file is created as a side effect of building
    a target.  A file can be specified as a side effect of more than
    one build comand, in which case the commands will not be executed
    simultaneously.

  - Significant performance gains from not using our own version of
    the inefficient stock os.path.splitext() method, caching source
    suffix computation, code cleanup in MultiStepBuilder.__call__(),
    and replicating some logic in scons_subst().

  - Add --implicit-deps-changed and --implicit-deps-unchanged options.

  - Add a GetLaunchDir() function.

  - Add a SetBuildSignatureType() function.

  From Zed Shaw:

  - Add an Append() method to Environments, to append values to
    construction variables.

  - Change the name of Update() to Replace().  Keep Update() as a
    deprecated synonym, at least for now.

  From Terrel Shumway:

  - Use a $PYTHON construction variable, initialized to sys.executable,
    when using Python to build parts of the SCons packages.

  - Use sys.prefix, not sys.exec_prefix, to find pdb.py.



RELEASE 0.07 - Thu,  2 May 2002 13:37:16 -0500

  From Chad Austin:

  - Changes to build SCons packages on IRIX (and other *NIces).

  - Don't create a directory Node when a file already exists there,
    and vice versa.

  - Add 'dirs' and 'names' keyword arguments to SConscript for
    easier specification of subsidiary SConscript files.

  From Charles Crain:

  - Internal cleanup of environment passing to function Actions.

  - Builders can now take arbitrary keyword arguments to create
    attributes to be passed to: command generator functions,
    FunctionAction functions, Builder emitter functions (below),
    and prefix/suffix generator functions (below).

  - Command generator functions can now return ANYTHING that can be
    converted into an Action (a function, a string, a CommandGenerator
    instance, even an ActionBase instance).

  - Actions now call get_contents() with the actual target and source
    nodes used for the build.

  - A new DictCmdGenerator class replaces CompositeBuilder to support
    more flexible Builder behavior internally.

  - Builders can now take an emitter= keyword argument.  An emitter
    is a function that takes target, source, and env argument, then
    return a 2-tuple of (new sources, new targets).  The emitter is
    called when the Builder is __call__'ed, allowing a user to modify
    source and target lists.

  - The prefix, suffix and src_suffix Builder arguments now take a
    callable as well a string.  The callable is passed the Environment
    and any extra Builder keyword arguments and is expected to return
    the appropriate prefix or suffix.

  - CommandActions can now be a string, a list of command + argument
    strings, or a list of commands (strings or lists).

  - Added shared library support.  The Object and Library Builders now
    take a "shared=1" keyword argument to specify that a shared object
    or shared library should be built.  It is an error to try to build
    static objects into a shared library or vice versa.

  - Win32 support for .def files has been added.  Added the Win32-specific
    construction variables $WIN32DEFPREFIX, $WIN32DEFSUFFIX,
    $WIN32DLLPREFIX and $WIN32IMPLIBPREFIX.  When building a .dll,
    the new construction variable $WIN32_INSERT_DEF, controls whether
    the appropriately-named .def file is inserted into the target
    list (if not already present).  A .lib file is always added to
    a Library build if not present in the list of targets.

  - ListBuilder now passes all targets to the action, not just the first.

  - Fix so that -c now deletes generated yacc .h files.

  - Builder actions and emitter functions can now be initialized, through
    construction variables, to things other than strings.

  - Make top-relative '#/dir' lookups work like '#dir'.

  - Fix for relative CPPPATH directories in subsidiary SConscript files
    (broken in 0.06).

  - Add a for_signature argument to command generators, so that
    generators that need to can return distinct values for the
    command signature and for executing the command.

  From Alex Jacques:

  - Create a better scons.bat file from a py2bat.py script on the Python
    mailing list two years ago (modeled after pl2bat.pl).

  From Steven Knight:

  - Fix so that -c -n does *not* remove the targets!

  - Man page:  Add a hierarchical libraries + Program example.

  - Support long MSVC linker command lines through a builder action
    that writes to a temporary file and uses the magic MSVC "link @file"
    argument syntax if the line is longer than 2K characters.

  - Fix F77 command-line options on Win32 (use /Fo instead of -o).

  - Use the same action to build from .c (lower case) and .C (upper
    case) files on case-insensitive systems like Win32.

  - Support building a PDF file directly from a TeX or LaTeX file
    using pdftex or pdflatex.

  - Add a -x option to runtest.py to specify the script being tested.
    A -X option indicates it's an executable, not a script to feed
    to the Python interpreter.

  - Add a Split() function (identical to SCons.Util.argmunge()) for use
    in the next release, when Builders will no longer automatically split
    strings on white space.

  From Steve Leblanc:

  - Add the SConscriptChdir() method.

  From Anthony Roach:

  - Fix --debug=tree when used with directory targets.

  - Significant internal restructuring of Scanners and Taskmaster.

  - Added new --debug=dtree option.

  - Fixes for --profile option.

  - Performance improvement in construction variable substitution.

  - Implemented caching of content signatures, plus added --max-drift
    option to control caching.

  - Implemented caching of dependency signatures, enabled by new
    --implicit-cache option.

  - Added abspath construction variable modifier.

  - Added $SOURCE variable as a synonym for $SOURCES[0].

  - Write out .sconsign files on error or interrupt so intermediate
    build results are saved.

  - Change the -U option to -D.  Make a new -U that builds just the
    targets from the local SConscript file.

  - Fixed use of sys.path so Python modules can be imported from
    the SConscript directory.

  - Fix for using Aliases with the -u, -U and -D options.

  - Fix so that Nodes can be passed to SConscript files.

  From Moshe Zadka:

  - Changes for official Debian packaging.



RELEASE 0.06 - Thu, 28 Mar 2002 01:24:29 -0600

  From Charles Crain:

  - Fix command generators to expand construction variables.

  - Make FunctionAction arguments be Nodes, not strings.

  From Stephen Kennedy:

  - Performance:  Use a dictionary, not a list, for a Node's parents.

  From Steven Knight:

  - Add .zip files to the packages we build.

  - Man page:  document LIBS, fix a typo, document ARGUMENTS.

  - Added RANLIB and RANLIBFLAGS construction variables.  Only use them
    in ARCOM if there's a "ranlib" program on the system.

  - Add a configurable CFILESUFFIX for the Builder of .l and .y files
    into C files.

  - Add a CXXFile Builder that turns .ll and .yy files into .cc files
    (configurable via a CXXFILESUFFIX construction variable).

  - Use the POSIX-standard lex -t flag, not the GNU-specific -o flag.
    (Bug reported by Russell Christensen.)

  - Fixed an exception when CPPPATH or LIBPATH is a null string.
    (Bug reported by Richard Kiss.)

  - Add a --profile=FILE option to make profiling SCons easier.

  - Modify the new DVI builder to create .dvi files from LaTeX (.ltx
    and .latex) files.

  - Add support for Aliases (phony targets).

  - Add a WhereIs() method for searching for path names to executables.

  - Add PDF and PostScript document builders.

  - Add support for compiling Fortran programs from a variety of
    suffixes (a la GNU Make):  .f, .F, .for, .FOR, .fpp and .FPP

  - Support a CPPFLAGS variable on all default commands that use the
    C preprocessor.

  From Steve Leblanc:

  - Add support for the -U option.

  - Allow CPPPATH, LIBPATH and LIBS to be specified as white-space
    separated strings.

  - Add a document builder to create .dvi files from TeX (.tex) files.

  From Anthony Roach:

  - Fix:  Construction variables with values of 0 were incorrectly
    interpolated as ''.

  - Support env['VAR'] to fetch construction variable values.

  - Man page:  document Precious().



RELEASE 0.05 - Thu, 21 Feb 2002 16:50:03 -0600

  From Chad Austin:

  - Set PROGSUFFIX to .exe under Cygwin.

  From Charles Crain:

  - Allow a library to specified as a command-line source file, not just
    in the LIBS construction variable.

  - Compensate for a bug in os.path.normpath() that returns '' for './'
    on WIN32.

  - More performance optimizations:  cache #include lines from files,
    eliminate unnecessary calls.

  - If a prefix or suffix contains white space, treat the resulting
    concatenation as separate arguments.

  - Fix irregularities in the way we fetch DevStudio information from
    the Windows registry, and in our registry error handling.

  From Steven Knight:

  - Flush stdout after print so it intermixes correctly with stderr
    when redirected.

  - Allow Scanners to return a list of strings, and document how to
    write your own Scanners.

  - Look up implicit (scanned) dependencies relative to the directory
    of file being scanned.

  - Make writing .sconsign files more robust by first trying to write
    to a temp file that gets renamed.

  - Create all of the directories for a list of targets before trying
    to build any of the targets.

  - WIN32 portability fixes in tests.

  - Allow the list of variables exported to an SConscript file to be
    a UserList, too.

  - Document the overlooked LIBPATH construction variable.
    (Bug reported by Eicke Godehardt.)

  - Fix so that Ignore() ignores indirect, implicit dependencies
    (included files), not just direct dependencies.

  - Put the man page in the Debian distribution.

  - Run HTML docs through tidy to clean up the HTML (for Konqueror).

  - Add preliminary support for Unicode strings.

  - Efficiency:  don't scan dependencies more than once during the
    walk of a tree.

  - Fix the -c option so it doesn't stop removing targets if one doesn't
    already exist.
    (Bug reported by Paul Connell.)

  - Fix the --debug=pdb option when run on Windows NT.
    (Bug reported by Paul Connell.)

  - Add support for the -q option.

  From Steve Leblanc:

  - Add support for the -u option.

  - Add .cc and .hh file suffixes to the C Scanner.

  From Anthony Roach:

  - Make the scons script return an error code on failures.

  - Add support for using code to generate a command to build a target.



RELEASE 0.04 - Wed, 30 Jan 2002 11:09:42 -0600

  From Charles Crain:

  - Significant performance improvements in the Node.FS and
    Scanner subsystems.

  - Fix signatures of binary files on Win32 systems.

  - Allow LIBS and LIBPATH to be strings, not just arrays.

  - Print a traceback if a Python-function builder throws an exception.

  From Steven Knight:

  - Fix using a directory as a Default(), and allow Default() to
    support white space in file names for strings in arrays.

  - Man page updates:  corrected some mistakes, documented various
    missing Environment methods, alphabetized the construction
    variables and other functions, defined begin and end macros for
    the example sections, regularized white space separation, fixed
    the use of Export() in the Multiple Variants example.

  - Function action fixes:  None is now a successful return value.
    Exceptions are now reported.  Document function actions.

  - Add 'Action' and 'Scanner' to the global keywords so SConscript
    files can use them too.

  - Removed the Wrapper class between Nodes and Walkers.

  - Add examples using Library, LIBS, and LIBPATH.

  - The C Scanner now always returns a sorted list of dependencies
    so order changes don't cause unnecessary rebuilds.

  - Strip $(-$) bracketed text from command lines.  Use this to
    surround $_INCDIRS and $_LIBDIRS so we don't rebuild in response
    to changes to -I or -L options.

  - Add the Ignore() method to ignore dependencies.

  - Provide an error message when a nonexistent target is specified
    on the command line.

  - Remove targets before building them, and add an Environment
    Precious() method to override that.

  - Eliminate redundant calls to the same builder when the target is a
    list of targets:  Add a ListBuilder class that wraps Builders to
    handle lists atomically.  Extend the Task class to support building
    and updating multiple targets in a single Task.  Simplify the
    interface between Task and Taskmaster.

  - Add a --debug=pdb option to re-run SCons under the Python debugger.

  - Only compute a build signature once for each node.

  - Changes to our sys.path[] manipulation to support installation into
    an arbitrary --prefix value.

  From Steve Leblanc:

  - Add var=value command-line arguments.



RELEASE 0.03 - Fri, 11 Jan 2002 01:09:30 -0600

  From Charles Crain:

  - Performance improvements in the Node.FS and Sig.Calculator classes.

  - Add the InstallAs() method.

  - Execute commands through an external interpreter (sh, cmd.exe, or
    command.com) to handle redirection metacharacters.

  - Allow the user to supply a command handler.

  From Steven Knight:

  - Search both /usr/lib and /usr/local/lib for scons directories by
    adding them both to sys.path, with whichever is in sys.prefix first.

  - Fix interpreting strings of multiple white-space separated file names
    as separate file names, allowing prefixes and suffixes to be appended
    to each individually.

  - Refactor to move CompositeBuilder initialization logic from the
    factory wrapper to the __init__() method, and allow a Builder to
    have both an action and a src_builder (or array of them).

  - Refactor BuilderBase.__call__() to separate Node creation/lookup
    from initialization of the Node's builder information.

  - Add a CFile Builder object that supports turning lex (.l) and
    yacc (.y) files into .c files.

  - Document: variable interpretation attributes; how to propogate
    the user's environment variables to executed commands; how to
    build variants in multiple BuildDirs.

  - Collect String, Dict, and List type-checking in common utility
    routines so we can accept User{String,Dict,List}s all over.

  - Put the Action factory and classes into their own module.

  - Use one CPlusPlusAction in the Object Builder's action dictionary,
    instead of letting it create multiple identical instances.

  - Document the Install() and InstallAs() methods.

  From Steve Leblanc:

  - Require that a Builder be given a name argument, supplying a
    useful error message when it isn't.

  From Anthony Roach:

  - Add a "duplicate" keyword argument to BuildDir() that can be set
    to prevent linking/copying source files into build directories.

  - Add a "--debug=tree" option to print an ASCII dependency tree.

  - Fetch the location of the Microsoft Visual C++ compiler(s) from
    the Registry, instead of hard-coding the location.

  - Made Scanner objects take Nodes, not path names.

  - Have the C Scanner cache the #include file names instead of
    (re-)scanning the file each time it's called.

  - Created a separate class for parent "nodes" of file system roots,
    eliminating the need for separate is-parent-null checks everywhere.

  - Removed defined __hash__() and __cmp() methods from FS.Entry, in
    favor of Python's more efficient built-in identity comparisons.



RELEASE 0.02 - Sun, 23 Dec 2001 19:05:09 -0600

  From Charles Crain:

  - Added the Install(), BuildDir(), and Export() methods.

  - Fix the -C option by delaying setting the top of the FS tree.

  - Avoid putting the directory path on the libraries in the LIBS
    construction variable.

  - Added a GetBuildPath() method to return the full path to the
    Node for a specified string.

  - Fixed variable substitution in CPPPATH and LIBPATH.

  From Steven Knight:

  - Fixed the version comment in the scons.bat (the UNIX geek used
    # instead of @rem).

  - Fix to setup.py so it doesn't require a sys.argv[1] argument.

  - Provide make-like warning message for "command not found" and
    similar errors.

  - Added an EXAMPLES section to the man page.

  - Make Default() targets properly relative to their SConscript
    file's subdirectory.

  From Anthony Roach:

  - Documented CXXFLAGS, CXXCOM, and CPPPATH.

  - Fixed SCONS_LIB_DIR to work as documented.

  - Made Default() accept Nodes as arguments.

  - Changed Export() to make it easier to use.

  - Added the Import() and Return() methods.



RELEASE 0.01 - Thu Dec 13 19:25:23 CST 2001

A brief overview of important functionality available in release 0.01:

  - C and C++ compilation on POSIX and Windows NT.

  - Automatic scanning of C/C++ source files for #include dependencies.

  - Support for building libraries; setting construction variables
    allows creation of shared libraries.

  - Library and C preprocessor search paths.

  - File changes detected using MD5 signatures.

  - User-definable Builder objects for building files.

  - User-definable Scanner objects for scanning for dependencies.

  - Parallel build (-j) support.

  - Dependency cycles detected.

  - Linux packages available in RPM and Debian format.

  - Windows installer available.



__COPYRIGHT__
__FILE__ __REVISION__ __DATE__ __DEVELOPER__<|MERGE_RESOLUTION|>--- conflicted
+++ resolved
@@ -6,13 +6,11 @@
 
 RELEASE  VERSION/DATE TO BE FILLED IN LATER
 
-<<<<<<< HEAD
+  From Russel Winder:
+    - Add support for f08 file extensions for Fortran 2008 code.
+
   From Anatoly Techtonik:
     - Show --config choices if no argument is specified (PR #202).
-=======
-  From Russel Winder:
-    - Add support for f08 file extensions for Fortran 2008 code.
->>>>>>> 4d45e513
 
   From Alexandre Feblot:
     - Fix for VersionedSharedLibrary under 'sunos' platform.
