

                 SCons - a software construction tool

                            Change Log


RELEASE 3.1.0.alpha.yyyymmdd - NEW DATE WILL BE INSERTED HERE

  From Matthew Marinets
    - Fixed an issue that caused the Java emitter to incorrectly parse arguments to constructors that 
      implemented a class.

  From Bernard Blackham:
   - Fixed handling of side-effects in task master (fixes #3013).

      
  From Ray Donnelly:
    - Fix the PATH created by scons.bat (and other .bat files) to provide a normalized
      PATH.  Some pythons in the 3.6 series are no longer able to handle paths which
      have ".." in them and end up crashing.  This is done by cd'ing into the directory
      we want to add to the path and then useing %CD% to give us the normalized directory
      See bug filed under Python 3.6: https://bugs.python.org/issue32457.
      Note: On Win32 PATH's which have not been normalized may cause undefined behavior
      by other executables being run by SCons (or any subprocesses of executables being run by SCons).
      Resolving this issue should eliminate that possibility going forward.

  From William Deegan:
    - Remove long deprecated SCons.Options code and tests.  This removes BoolOption,EnumOption,
      ListOption,PackageOption, and PathOption which have been replaced by *Variable() many years ago.
    - Fix issue # 3106 MSVC if using MSVC_BATCH and target dir had a space would fail due to quirk in
      MSVC's handling of escaped targetdirs when batch compiling.
    - Re-Enable parallel SCons (-j) when running via Pypy
    - Move SCons test framework files to testing/framework and remove all references to QMtest.  
      QMTest has not been used by SCons for some time now.
    - Updated logic for mingw and clang on win32 to search default tool install paths if not
      found in normal SCons PATH.  If the user specifies PATH or tool specific paths they
      will be used and the default paths below will be ignored.
      - Default path for clang/clangxx : C:\Program Files\LLVM\bin
      - Default path for mingw         : C:\MinGW\bin and/or  C:\mingw-w64\*\mingw64\bin
      - Key program to locate mingw    : mingw32-make (as the gcc with mingw prefix has no fixed name)
    - Fix GH Issue #3141 unicode string in a TryAction() with python 2.7 crashes.
    - Fixed issue causing stack trace when python Action function contains a unicode string when being
      run with Python 2.7

  From Andrew Featherstone
    - Removed unused --warn options from the man page and source code.

  From Philipp Maierhöfer
    - Added a __hash__ method to the class Scons.Subst.Literal. Required when substituting Literal
      objects when SCons runs with Python 3.
    - Added missing FORTRANMODDIRPREFIX to the gfortran tool.

  From Fredrik Medley:
    - Fix exception when printing of EnviromentError messages.
      Specifically, this fixes error reporting of the race condition when
      initializing the cache which error previously was hidden.

  From Daniel Moody:
    - Updated Jar builder to handle nodes and directories better
    - Updated Jar builder to flatten source list which could contain embedded lists
    - Removed some magic numbers from jar.py on behalf of Mats Wichmann (mats@linux.com)
    - Set the pickling protocal back to highest which was causing issues
      with variant dir tests. This will cause issues if reading sconsigns
      pickled with the previous lower protocal.
    - Updated swig to setup default paths for windows
    - Updated gettext tools to setup default paths for windows with Cygwin/MinGW setups
    - Add common location for default paths for cygwin and mingw in Platform modules
    - Updated YACC tool to work on windows with Cygwin/MinGW setups
    - Set the pickling protocal back to highest which was causing issues 
      with variant dir tests. This will cause issues if reading sconsigns
      pickled with the previous lower protocal.


  From William Deegan:
    - Updated logic for mingw and clang on win32 to search default tool install paths if not
      found in normal SCons PATH.  If the user specifies PATH or tool specific paths they
      will be used and the default paths below will be ignored.
      - Default path for clang/clangxx : C:\Program Files\LLVM\bin
      - Default path for mingw         : c:\MinGW\bin

  From Gary Oberbrunner:
    - Fix bug when Installing multiple subdirs outside the source tree
    - fix to_str to handle None without raising exception
    - Fix -jN for python 3.7

  From Jonathon Reinhart:
    - Replace all instances of `int main()` in C code with `int main(void)`.
      Specifically, this fixes the test cases use by Configure.CheckCC() which
      would fail when using -Wstrict-prototypes.

  From Richard West:
    - Add SConstruct.py, Sconstruct.py, sconstruct.py to the search path for the root SConstruct file.
      Allows easier debugging within Visual Studio
    - Change setup.py to change the install directory (via  pip, or setup.py install) from scons-#.#.#
      to scons (Yielding <pythondir>/lib/scons/SCons/ instead of <pythondir>/lib/scons/SCons-#.#.#/).
      This changes SCons to better comply with normal Python installation practices.

  From Mats Wichmann:
    - Recognize new java 9, 10 (as 9.0 and 10.0)
    - Updated manpage scons.xml to fix a nested list problem
    - Updated doc terminiology: use prepend instead of append as appropriate
    - xml validity fixes from SConstruct.py change
    - update wiki links to new github location
    - update bug links to new github location
<<<<<<< HEAD
    - Make it easier for SConscript() call to fail on missing script.
      It was possible to call SCons.Warnings.warningAsException
      (not documented as a user API) to make all warnings fail. Now
      SConscript can take an optional must_exist flag which if true fails
      if the script does not exist.  Not failing on missing script is
      now considered deprecated, and the first instance will print a
      deprecation message.  It is now also possible to flip the scons
      behavior (which still defaults to warn, not fail) by calling
      SCons.Script.set_missing_sconscript_error, which is also not a
      documented interface at the moment.

Begin adding support for SConscript() failing on missing script
=======
    - convert TestCmd.read to use with statement on open (quiets 17 py3 warnings)
    - quiet warning in UtilTests.py
    - fix tests specifying octal constants for Py3
>>>>>>> a2da653a
    
  From Hao Wu
    - typo in customized decider example in user guide 

  From Hao Wu
    - Replace usage of unittest.TestSuite with unittest.main() (fix #3113)




RELEASE 3.0.1 - Mon, 12 Nov 2017 15:31:33 -0700

  From Daniel Moody:
    - Jar can take multiple targets, and will make a duplicate jar from the sources for each target
    - Added some warnings in case the Jar builder makes an implicit target
    - Added Jar method and changed jar build to be more specific. Jar method will take in
      directories or classes as source. Added more tests to JAR to ensure the jar was 
      packaged with the correct compiled class files.
    - Added a No result test case to handle bug which seems unrelated to java in the 
      swig-dependencies.py test, more info here: http://scons.tigris.org/issues/show_bug.cgi?id=2907
    - Added a travis script to test on ubuntu trusty now that the project is on github
      so that Continuus Integration tests can be run automatically. It tests most case and considers 
      no result a pass as well. Improving this script can install more dependincies allowing for more 
      tests to be run.
    
  From Daniel Moody:
    - Updated the Jar Builder tool in Tool/__init__.py so that is doesn't force class files as
      sources, allowing directories to be passed, which was causing test/Java/JAR.py to fail.

  From William Deegan:
    - Fix issue where code in utility routine to_String_for_subst() had code whose result was never
      properly returned.  
      (Found by: James Rinkevich https://pairlist4.pair.net/pipermail/scons-users/2017-October/006358.html )
    - Fixed Variables.GenerateHelpText() to now use the sort parameter. Due to incorrect 2to3 fixer changes 
      8 years ago it was being used as a boolean parameter.  Now you can specify sort to be a callable, or boolean
      value. (True = normal sort). Manpage also updated.
    - Fixed Tool loading logic from exploding sys.path with many site_scons/site_tools prepended on py3.
    - Added additional output with time to process each SConscript file when using --debug=time.

  From Thomas Berg:
    - Fixed a regression in scons-3.0.0 where "from __future__ import print_function" was imposed
      on the scope where SConstruct is executed, breaking existing builds using PY 2.7.

  From William Deegan:
    - Fix broken subst logic where a string with "$$(abc)" was being treated as "$(abc) and the
      logic for removing the signature escapes was then failing because there was no closing "$)".
      This was introduced by a pull request to allow recursive variable evaluations to yield a string
      such as "$( $( some stuff $) $)".

  From Zachary Tessler:
    - Fix incorrect warning for repeated identical builder calls that use overrides

 
RELEASE 3.0.0 - Mon, 18 Sep 2017 08:32:04 -0700

NOTE: This is a major release.  You should expect that some targets may rebuild when upgrading.
Significant changes in some python action signatures. Also switching between PY 2.7 and PY 3.5, 3.6
will cause rebuilds.


  From William Blevins:
    - Updated D language scanner support to latest: 2.071.1. (PR #1924)
      https://dlang.org/spec/module.html accessed 11 August 2016
      - Enhancements:
        - Added support for selective imports: "import A : B, C;" -> A
        - Added support for renamed imports. "import B = A;" -> A
        - Supports valid combinations: "import A, B, CCC = C, DDD = D : EEE = FFF;" -> A, B, C, D
      - Notes:
        - May find new (previously missed) Dlang dependencies.
        - May cause rebuild after upgrade due to dependency changes.
    - Updated Fortran-related tests to pass under GCC 5/6.
    - Fixed SCons.Tool.Packaging.rpm.package source nondeterminism across builds.

  From William Deegan:
    - Removed deprecated tools CVS, Perforce, BitKeeper, RCS, SCCS, Subversion.
    - Removed deprecated module SCons.Sig
    - Added prioritized list of xsltproc tools to docbook. The order will now be as
      follows: xsltproc, saxon, saxon-xslt, xalan  (with first being highest priority, first
      tool found is used)
    - Fixed MSVSProject example code (http://scons.tigris.org/issues/show_bug.cgi?id=2979)
    - Defined MS SDK 10.0 and Changed VS 2015 to use SDK 10.0
    - Changes to Action Function and Action Class signiture creation.  NOTE: This will cause rebuilds
      for many builds when upgrading to SCons 3.0
    - Fixed Bug #3027 - "Cross Compiling issue: cannot override ranlib"
    - Fixed Bug #3020 - "Download link in user guide wrong. python setup.py install --version-lib broken"
    - Fixed Bug #2486 - Added SetOption('silent',True) - Previously this value was not allowed to be set.
    - Fixed Bug #3040 - Non-unicode character in CHANGES.txt
    - Fixed Bug #2622 - AlwaysBuild + MSVC regression.
    - Fixed Bug #3025 - (Credit to Florian : User flow86 on tigris) - Fix typo JAVACLASSSUFIX should have been
                        JAVACLASSSUFFIX


  From Ibrahim Esmat:
    - Added the capability to build Windows Store Compatible libraries that can be used
      with Universal Windows Platform (UWP) Apps and published to the store

  From Daniel Holth:
    - Add basic support for PyPy (by deleting __slots__ from Node with a
      metaclass on PyPy); wrap most-used open() calls in 'with' statements to
      avoid too many open files.
    - Add __main__.py for `python -m SCons` in case it is on PYTHONPATH.
    - Always use highest available pickle protocol for efficiency.
    - Remove unused command line fallback for the zip tool.

  From Gaurav Juvekar:
    - Fix issue #2832: Expand construction variables in 'chdir' argument of builders. (PR #463)
    - Fix issue #2910: Make --tree=all handle Unicode. (PR #427)
    - Fix issue #2788: Fix typo in documentation example for sconf. (PR #388)

  From Alexey Klimkin:
    - Use memoization to optimize PATH evaluation across all dependencies per
      node. (PR #345)
    - Use set() where it is applicable (PR #344)

  From M. Limber:
    - Fixed msvs.py for Visual Studio Express editions that would report
      "Error  : ValueError: invalid literal for float(): 10.0Exp".

  From Rick Lupton:
    - Update LaTeX scanner to understand \import and related commands

  From Steve Robinson:
    - Add support for Visual Studio 2017.  This support requires vswhere.exe a helper
      tool installed with newer installs of 2017. SCons expects it to be located at
      "C:\Program Files (x86)\Microsoft Visual Studio\Installer\vswhere.exe"
      It can be downloaded separately at     
      https://github.com/Microsoft/vswhere
 
  From Tom Tanner:
    - Allow nested $( ... $) sections

  From Paweł Tomulik:
    - Fixed the issue with LDMODULEVERSIONFLAGS reported by Tim Jenness
      (https://pairlist4.pair.net/pipermail/scons-users/2016-May/004893.html).
      An error was causing "-Wl,Bsymbolic" being added to linker's command-line
      even when there was no specified value in LDMODULEVERSION and thus no
      need for the flags to be specified.
    - Added LoadableModule to the list of global functions (DefaultEnvironment
      builders).

  From Manish Vachharajani:
    - Update debian rules, compat, and control to not use features
      deprecated or obsolete in later versions of debhelpers
    - Update python version to 2.7 in debian/control

  From Richard Viney:
    - Fixed PCHPDBFLAGS causing a deprecation warning on MSVC v8 and later when
      using PCHs and PDBs together.


  From Richard West:
    - Added nested / namespace tool support
    - Added a small fix to the python3 tool loader when loading a tool as a package
    - Added additional documentation to the user manual on using toolpaths with the environment
      This includes the use of sys.path to search for tools installed via pip or package managers
    - Added support for a PyPackageDir function for use with the toolpath

  From Russel Winder:
    - Reordered the default D tools from "dmd, gdc, ldc" to "dmd, ldc, gdc".
    - Add a ProgramAllAtOnce builder to the dmd, ldc, and gdc tools. (PR #448)
    - Remove a file name exception for very old Fedora LDC installation.
    - gdc can now handle building shared objects (tested for version 6.3.0).
    - Remove establishing the SharedLibrary builder in the dmd, ldc, and gdc
      tools, must now include the ar tool to get this builder as is required for
      other compiler tools.
    - Add clang and clang++ tools based on Paweł Tomulik's work.

RELEASE 2.5.1 - Mon, 03 Nov 2016 13:37:42 -0400

  From William Deegan:
    - Add scons-configure-cache.py to packaging. It was omitted

  From Alexey Klimkin:
    - Use memoization to optimize PATH evaluation across all dependencies per
      node. (PR #345)

RELEASE 2.5.0 - Mon, 09 Apr 2016 11:27:42 -0700

  From Dirk Baechle:
    - Removed a lot of compatibility methods and workarounds
      for Python versions < 2.7, in order to prepare the work
      towards a combined 2.7/3.x version. (PR #284)
      Also fixed the default arguments for the print_tree and
      render_tree methods. (PR #284, too)

  From William Blevins:
    - Added support for cross-language dependency scanning;
      SCons now respects scanner keys for implicit dependencies.
      - Notes for SCons users with heterogeneous systems.
        - May find new (previously missed) dependencies.
        - May cause rebuild after upgrade due to dependency changes.
        - May find new dependency errors (EG. cycles).
          - Discovered in some of the SCons QT tests.
    - Resolved missing cross-language dependencies for
      SWIG bindings (fixes #2264).
    - Corrected typo in User Guide for Scanner keyword. (PR #2959)
    - Install builder interacts with scanner found in SCANNERS differently.
      - Previous: Install builder recursively scanned implicit dependencies
        for scanners from SCANNER, but not for built-in (default) scanners.
      - Current: Install builder will not scan for implicit dependencies via
        either scanner source. This optimizes some Install builder behavior
        and brings orthogonality to Install builder scanning behavior.

  From William Deegan:
    - Add better messaging when two environments have
      different actions for the same target (Bug #2024)
    - Fix issue only with MSVC and Always build where targets
      marked AlwaysBuild wouldn't make it into CHANGED_SOURCES
      and thus yield an empty compile command line. (Bug #2622)
    - Fix posix platform escaping logic to properly handle paths
      with parens in them "()".  (Bug #2225)

  From Jakub Pola:
    - Intel Compiler 2016 (Linux/Mac) update for tool directories.

  From Adarsh Sanjeev:
    - Fix for issue #2494: Added string support for Chmod function.

  From Tom Tanner:
    - change cache to use 2 character subdirectories, rather than one character,
      so as not to give huge directories for large caches, a situation which
      causes issues for NFS.
      For existing caches, you will need to run the scons-configure-cache.py
      script to update them to the new format. You will get a warning every time
      you build until you co this.
    - Fix a bunch of unit tests on windows

RELEASE 2.4.1 - Mon, 07 Nov 2015 10:37:21 -0700

  From Arfrever Frehtes Taifersar Arahesis:
    - Fix for Bug # 2791 - Setup.py fails unnecessarily under Jython.

  From Dirk Baechle:
    - Fixed license of SVG titlepage files in the context of Debian
      packaging, such that they allow for commercial use too (#2985).

  From William Blevins:
    - InstallVersionedLib now available in the DefaultEnvironment context.
    - Improves orthogonality of use cases between different Install functions.

  From Carnë Draug:
    - Added new configure check, CheckProg, to check for
      existence of a program.

  From Andrew Featherstone:
    - Fix for issue #2840 - Fix for two environments specifying same target with different
      actions not throwing hard error. Instead SCons was incorrectly issuing a warning
      and continuing.

  From Hiroaki Itoh :
    - Add support `Microsoft Visual C++ Compiler for Python 2.7'
      Compiler can be obtained at: https://www.microsoft.com/en-us/download/details.aspx?id=44266

  From Florian Miedniak:
    - Fixed tigris issue #3011: Glob() excludes didn't work when used with VariantDir(duplicate=0)

  From William Roberts:
    - Fix bug 2831 and allow Help() text to be appended to AddOption() help.

  From Paweł Tomulik:
    - Reimplemented versioning for shared libraries, with the following effects
    - Fixed tigris issues #3001, #3006.
    - Fixed several other issues not reported to tigris, including:
      issues with versioned libraries in subdirectories with tricky names,
      issues with versioned libraries and variant directories,
      issue with soname not being injected to library when using D linkers,
    - Switched to direct symlinks instead of daisy-chained ones -- soname and
      development symlinks point directly to the versioned shared library now),
      for rationale see:
      https://www.debian.org/doc/debian-policy/ch-sharedlibs.html
      https://fedoraproject.org/wiki/Packaging:Guidelines#Devel_Packages
      https://bitbucket.org/scons/scons/pull-requests/247/new-versioned-libraries-gnulink-cyglink/diff#comment-10063929
    - New construction variables to allow override default behavior: SONAME,
      SHLIBVERSIONFLAGS, _SHLIBVERSIONFLAGS, SHLIBNOVERSIONSYMLINKS,
      LDMODULEVERSION, LDMODULEVERSIONFLAGS, _LDMODULEVERSIONFLAGS,
      LDMODULENOVERSIONSYMLINKS.
    - Changed logic used to configure the versioning machinery from
      platform-centric to linker-oriented.
    - The SHLIBVERSION/LDMODULEVERSION variables are no longer validated by
      SCons (more freedom to users).
    - InstallVersionedLib() doesn't use SHLIBVERSION anymore.
    - Enchanced docs for the library versioning stuff.
    - New tests for versioned libraries.
    - Library versioning is currently implemented for the following linker
      tools: 'cyglink', 'gnulink', 'sunlink'.
    - Fix to swig tool - pick-up 'swig', 'swig3.0' and 'swig2.0' (in order).
    - Fix to swig tool - respect env['SWIG'] provided by user.



RELEASE 2.4.0 - Mon, 21 Sep 2015 08:56:00 -0700

  From Dirk Baechle:
    - Switched several core classes to use "slots", to
      reduce the overall memory consumption in large
      projects (fixes #2180, #2178, #2198)
    - Memoizer counting uses decorators now, instead of
      the old metaclasses approach.

  From Andrew Featherstone
    - Fixed typo in SWIGPATH description

RELEASE 2.3.6 - Mon, 31 Jul 2015 14:35:03 -0700

  From Rob Smith:
    - Added support for Visual Studio 2015

RELEASE 2.3.5 - Mon, 17 Jun 2015 21:07:32 -0700

  From Stephen Pollard:
    - Documentation fixes for libraries.xml and
      builders-writing.xml (#2989 and #2990)

  From William Deegan:
    - Extended docs for InstallVersionedLib/SharedLibrary,
      and added SKIP_WIN_PACKAGES argument to build script
      bootstrap.py (PR #230, #3002).

  From William Blevins:
    - Fixed symlink support (PR #227, #2395).
    - Updated debug-count test case (PR #229).

  From Alexey Klimkin:
    - Fixed incomplete LIBS flattening and substitution in
      Program scanner(PR #205, #2954).

  From Dirk Baechle:
    - Added new method rentry_exists_on_disk to Node.FS (PR #193).

  From Russel Winder:
    - Fixed several D tests under the different OS.
    - Add support for f08 file extensions for Fortran 2008 code.

  From Anatoly Techtonik:
    - Show --config choices if no argument is specified (PR #202).
    - Fixed build crash when XML toolchain isn't installed, and
      activated compression for ZIP archives.

  From Alexandre Feblot:
    - Fix for VersionedSharedLibrary under 'sunos' platform.
    - Fixed dll link with precompiled headers on MSVC 2012
    - Added an 'exclude' parameter to Glob()

  From Laurent Marchelli:
    - Support for multiple cmdargs (one per variant) in VS project files.
    - Various improvements for TempFileMunge class.
    - Added an implementation for Visual Studio users files (PR #209).

  From Dan Pidcock:
    - Added support for the 'PlatformToolset' tag in VS project files (#2978).

  From James McCoy:
    - Added support for '-isystem' to ParseFlags.

RELEASE 2.3.4 - Mon, 27 Sep 2014 12:50:35 -0400

  From Bernhard Walle and Dirk Baechle:
    - Fixed the interactive mode, in connection with
      Configure contexts (#2971).

  From Anatoly Techtonik:
    - Fix EnsureSConsVersion warning when running packaged version

  From Russel Winder:
    - Fix D tools for building shared libraries

RELEASE 2.3.3 - Sun, 24 Aug 2014 21:08:33 -0400

  From Roland Stark:
    - Fixed false line length calculation in the TempFileMunge class (#2970).

  From Gary Oberbrunner:
    - Improve SWIG detection

  From Russel Winder:
    - Fix regression on Windows in D language update

  From Neal Becker and Stefan Zimmermann:
    - Python 3 port and compatibility

  From Anatoly Techtonik:
    - Do not fail on EnsureSConsVersion when running from checkout

  From Kendrick Boyd and Rob Managan:
    - Fixed the newglossary action to work with VariantDir (LaTeX).

  From Manuel Francisco Naranjo:
    - Added a default for the BUILDERS environment variable,
      to prevent not defined exception on a Clone().

  From Andrew Featherstone:
    - Added description of CheckTypeSize method (#1991).
    - Fixed handling of CPPDEFINE var in Append()
      for several list-dict combinations (#2900).

  From William Blevins:
    - Added test for Java derived-source dependency tree generation.
    - Added Copy Action symlink soft-copy support (#2395).
    - Various contributions to the documentation (UserGuide).

RELEASE 2.3.2

  From Dirk Baechle:
    - Update XML doc editor configuration
    - Fix: Allow varlist to be specified as list of strings for Actions (#2754)

  From veon on bitbucket:
    - Fixed handling of nested ifs in CPP scanner PreProcessor class.

  From Shane Gannon:
    - Support for Visual Studio 2013 (12.0)

  From Michael Haubenwallner:
    - Respect user's CC/CXX values; don't always overwrite in generate()
    - Delegate linker Tool.exists() to CC/CXX Tool.exists().

  From Rob Managan:
    - Updated the TeX builder to support use of the -synctex=1
      option and the files it creates.
    - Updated the TeX builder to correctly clean auxiliary files when
      the biblatex package is used.

  From Gary Oberbrunner:
    - get default RPM architecture more robustly when building RPMs

  From Amir Szekely:
    - Fixed NoClean() for multi-target builders (#2353).

  From Paweł Tomulik:
    - Fix SConf tests that write output

  From Russel Winder:
    - Revamp of the D language support. Tools for DMD, GDC and LDC provided
      and integrated with the C and C++ linking. NOTE: This is only tested
      with D v2. Support for D v1 is now deprecated.

  From Anatoly Techtonik:
    - Several improvements for running scons.py from source:
      * engine files form source directory take priority over all other
        importable versions
      * message about scons.py running from source is removed to fix tests
        that were failing because of this extra line in the output
      * error message when SCons import fails now lists lookup paths
    - Remove support for QMTest harness from runtest.py
    - Remove RPM and m4 from default tools on Windows
    - BitKeeper, CVS, Perforce, RCS, SCCS are deprecated from default
      tools and will be removed in future SCons versions to speed up
      SCons initialization (it will still be possible to use these tools
      explicitly)

  From Sye van der Veen:
    - Support for Visual Studio 12.0Exp, and fixes for earlier MSVS
      versions.


RELEASE 2.3.1

  From Andrew Featherstone:
    - Added support for EPUB output format to the DocBook tool.

  From Tom Tanner:
    - Stop leaking file handles to subprocesses by switching to using subprocess
      always.
    - Allow multiple options to be specified with --debug=a,b,c
    - Add support for a readonly cache (--cache-readonly)
    - Always print stats if requested
    - Generally try harder to print out a message on build errors
    - Adds a switch to warn on missing targets
    - Add Pseudo command to mark targets which should not exist after
      they are built.

  From Bogdan Tenea:
    - Check for 8.3 filenames on cygwin as well as win32 to make variant_dir work properly.

  From Alexandre Feblot:
    - Make sure SharedLibrary depends on all dependent libs (by depending on SHLINKCOM)

  From Stefan Sperling:
    - Fixed the setup of linker flags for a versioned SharedLibrary
      under OpenBSD (#2916).

  From Antonio Cavallo:
    - Improve error if Visual Studio bat file not found.

  From Manuel Francisco Naranjo:
    - Allow Subst.Literal string objects to be compared with each other,
      so they work better in AddUnique() and Remove().

  From David Rothenberger:
    - Added cyglink linker that uses Cygwin naming conventions for
      shared libraries and automatically generates import libraries.

  From Dirk Baechle:
    - Update bootstrap.py so it can be used from any dir, to run
      SCons from a source (non-installed) dir.
    - Count statistics of instances are now collected only when
      the --debug=count command-line option is used (#2922).
    - Added release_target_info() to File nodes, which helps to
      reduce memory consumption in clean builds and update runs
      of large projects.
    - Fixed the handling of long options in the command-line
      parsing (#2929).
    - Fixed misspelled variable in intelc.py (#2928).

  From Gary Oberbrunner:
    - Test harness: fail_test() can now print a message to help debugging.

  From Anatoly Techtonik:
    - Require rpmbuild when building SCons package.
    - Print full stack on certain errors, for debugging.
    - Improve documentation for Textfile builder.

  From William Deegan:
    - VS2012 & VS2010 Resolve initialization issues by adding path to reg.exe
      in shell used to run batch files.
    - MSVC Support fixed defaulting TARGET_ARCH to HOST_ARCH. It should be
      None if not explicitly set.
    - MSVC Fixed issue where if more than one Architectures compilers are
      detected, it would take the last one found, and not the first.

  From Philipp Kraus:
    - Added optional ZIPROOT to Zip tool.

  From Dirk Baechle:
    - Replaced old SGML-based documentation toolchain with a more modern
      approach, that also requires less external dependencies (programs and
      Python packages). Added a customized Docbook XSD for strict validation of
      all input XML files.

  From Luca Falavigna:
    - Fixed spelling errors in MAN pages (#2897).

  From Michael McDougall:
    - Fixed description of ignore_case for EnumVariable in the
      MAN page (#2774).

RELEASE 2.3.0 - Mon, 02 Mar 2013 13:22:29 -0400

  From Anatoly Techtonik:
    - Added ability to run scripts/scons.py directly from source checkout
    - Hide deprecated --debug={dtree,stree,tree} from --help output
    - Error messages from option parser now include hints about valid choices
    - Cleaned up some Python 1.5 and pre-2.3 code, so don't expect SCons
      to run on anything less than Python 2.4 anymore
    - Several fixes for runtest.py:
      * exit with an error if no tests were found
      * removed --noqmtest option - this behavior is by default
      * replaced `-o FILE --xml` combination with `--xml FILE`
      * changed `-o, --output FILE` option to capture stdout/stderr output
        from runtest.py
    - Remove os_spawnv_fix.diff patch required to enable parallel builds
      support prior to Python 2.2

  From Juan Lang:
    - Fix WiX Tool to use .wixobj rather than .wxiobj for compiler output
    - Support building with WiX releases after 2.0

  From Alexey Klimkin:
    - Fix nested LIBPATH expansion by flattening sequences in subst_path.

  From eyan on Bitbucket:
    - Print target name with command execution time with --debug=time

  From Thomas Berg and Evgeny Podjachev:
    - Fix subprocess spawning on Windows.  Work around a Windows
      bug that can crash python occasionally when using -jN. (#2449)

  From Dirk Baechle:
    - Updated test framework to support dir and file fixtures and
      added ability to test external (out-of-tree) tools (#2862).
      See doc in QMTest/test-framework.rst.
    - Fixed several errors in the test suite (Java paths, MSVS version
      detection, Tool import), additionally
      * provided MinGW command-line support for the CXX, AS and
        Fortran tests,
      * refactored the detection of the gcc version and the according
        Fortran startup library,
      * provided a new module rpmutils.py, wrapping the RPM naming rules
        for target files and further hardware-dependent info (compatibility,
        compiler flags, ...),
      * added new test methods must_exist_one_of() and
        must_not_exist_any_of() and
      * removed Aegis support from runtest.py. (#2872)

  From Gary Oberbrunner:
    - Add -jN support to runtest.py to run tests in parallel
    - Add MSVC10 and MSVC11 support to get_output low-level bat script runner.
    - Fix MSVS solution generation for VS11, and fixed tests.

  From Rob Managan:
    - Updated the TeX builder to support the \newglossary command
      in LaTeX's glossaries package and the files it creates.
    - Improve support for new versions of biblatex in the TeX builder
      so biber is called automatically if biblatex requires it.
    - Add SHLIBVERSION as an option that tells SharedLibrary to build
      a versioned shared library and create the required symlinks.
      Add builder InstallVersionedLib to create the required symlinks
      installing a versioned shared library.

RELEASE 2.2.0 - Mon, 05 Aug 2012 15:37:48 +0000

  From dubcanada on Bitbucket:
    - Fix 32-bit Visual Express C++ on 64-bit Windows (generate 32-bit code)

  From Paweł Tomulik:
    - Added gettext toolset
    - Fixed FindSourceFiles to find final sources (leaf nodes).

  From Greg Ward:
    - Allow Node objects in Java path (#2825)

  From Joshua Hughes:
    - Make Windows not redefine builtin file as un-inheritable (#2857)
    - Fix WINDOWS_INSERT_DEF on MinGW (Windows) (#2856)

  From smallbub on Bitbucket:
    - Fix LINKCOMSTR, SHLINKCOMSTR, and LDMODULECOMSTR on Windows (#2833).

  From Mortoray:
    - Make -s (silent mode) be silent about entering subdirs (#2976).
    - Fix cloning of builders when cloning environment (#2821).

  From Gary Oberbrunner:
    - Show valid Visual Studio architectures in error message
       when user passes invalid arch.

  From Alexey Petruchik:
    - Support for Microsoft Visual Studio 11 (both using it
      and generating MSVS11 solution files).

  From Alexey Klimkin:
    - Fixed the Taskmaster, curing spurious build failures in
      multi-threaded runs (#2720).

  From Dirk Baechle:
    - Improved documentation of command-line variables (#2809).
    - Fixed scons-doc.py to properly convert main XML files (#2812).

  From Rob Managan:
    - Updated the TeX builder to support LaTeX's multibib package.
    - Updated the TeX builder to support LaTeX's biblatex package.
    - Added support for using biber instead of bibtex by setting
      env['BIBTEX'] = 'biber'

  From Arve Knudsen:
    - Test for FORTRANPPFILESUFFIXES (#2129).


RELEASE 2.1.0 - Mon, 09 Sep 2011 20:54:57 -0700

  From Anton Lazarev:
    - Fix Windows resource compiler scanner to accept DOS line endings.

  From Matthias:
    - Update MSVS documents to remove note indicating that only one
      project is currently supported per solution file.

  From Grzegorz Bizoń:
    - Fix long compile lines in batch mode by using TEMPFILE
    - Fix MSVC_BATCH=False (was treating it as true)

  From Justin Gullingsrud:
    - support -std=c++0x and related CXXFLAGS in pkgconfig (ParseFlags)

  From Vincent Beffara:
    - Support -dylib_file in pkgconfig (ParseFlags)

  From Gary Oberbrunner and Sohail Somani:
    - new construction variable WINDOWS_EMBED_MANIFEST to automatically
      embed manifests in Windows EXEs and DLLs.

  From Gary Oberbrunner:
    - Fix Visual Studio project generation when CPPPATH contains Dir nodes
    - Ensure Visual Studio project is regenerated when CPPPATH or CPPDEFINES change
    - Fix unicode error when using non-ASCII filenames with Copy or Install
    - Put RPATH in LINKCOM rather than LINKFLAGS so resetting
      LINKFLAGS doesn't kill RPATH
    - Fix precompiled headers on Windows when variant dir name has spaces.
    - Adding None to an Action no longer fails (just returns original action)
    - New --debug=prepare option to show each target as it's being
      prepared, whether or not anything needs to be done for it.
    - New debug option --debug=duplicate to print a line for each
      unlink/relink (or copy) of a variant file from its source file.
    - Improve error message for EnumVariables to show legal values.
    - Fix Intel compiler to sort versions >9 correctly (esp. on Linux)
    - Fix Install() when the source and target are directories and the
      target directory exists.

  From David Garcia Garzon:
    - Fix Delete to be able to delete broken symlinks and dir
      symlinks.

  From Imran Fanaswala and Robert Lehr:
    - Handle .output file generated by bison/yacc properly. Cleaning it
      when necessary.

  From Antoine Dechaume:
    - Handle SWIG file where there is whitespace after the module name
      properly. Previously the generated files would include
      the whitespace.

  From Dmitry R.:
    - Handle Environment in case __semi_deepcopy is None

  From Benoit Belley:

    - Much improved support for Windows UNC paths (\\SERVERNAME).

  From Jean-Baptiste Lab:

    - Fix problems with appending CPPDEFINES that contain
      dictionaries, and related issues with Parse/MergeFlags and
      CPPDEFINES.

  From Allen Weeks:

    - Fix for an issue with implicit-cache with multiple targets
      when dependencies are removed on disk.

  From Evgeny Podjachev and Alexey Petruchick:

    - Support generation of Microsoft Visual Studio 2008 (9.0)
      and 2010 (10.0) project and solution files.

  From Ken Deeter:

    - Fix a problem when FS Entries which are actually Dirs have builders.

  From Luca Falavigna:

    - Support Fortran 03

  From Gary Oberbrunner:

    - Print the path to the SCons package in scons --version

  From Jean-Franï¿½ois Colson:

    - Improve Microsoft Visual Studio Solution generation, and fix
      various errors in the generated solutions especially when using
      MSVS_SCC_PROVIDER, and when generating multiple projects.  The
      construction variable MSVS_SCC_PROJECT_BASE_PATH, which never
      worked properly, is removed.  Users can use the new variable
      MSVS_SCC_CONNECTION_ROOT instead if desired.

  From Anatoly Techtonik:

    - Use subprocess in bootstrap.py instead of os.execve to avoid
      losing output control on Windows (http://bugs.python.org/issue9148)

    - Revert patch for adding SCons to App Paths, because standard cmd
      shell doesn't search there. This is confusing, because `scons` can
      be executed from explorer, but fail to start from console.

    - Fix broken installation with easy_install on Windows (issue #2051)
      SCons traditionally installed in a way that allowed to run multiple
      versions side by side. This custom logic was incompatible with
      easy_install way of doing things.

    - Use epydoc module for generating API docs in HTML if command line
      utility is not found in PATH. Actual for Windows.

  From Alexander Goomenyuk:

    - Add .sx to assembly source scanner list so .sx files
      get their header file dependencies detected.

  From Arve Knudsen:

    - Set module metadata when loading site_scons/site_init.py
      so it is treated as a proper module; __doc__, __file__ and
      __name__ now refer to the site_init.py file.

  From Russel Winder:

    - Users Guide updates explaining that Tools can be packages as
      well as python modules.

  From Gary Oberbrunner:

    - New systemwide and per-user site_scons dirs.

  From Dirk Baechle:

    - XML fixes in User's Guide.
    - Fixed the detection of 'jar' and 'rmic' during
      the initialization of the respective Tools (#2730).
    - Improved docs for custom Decider functions and
      custom Scanner objects (#2711, #2713).
    - Corrected SWIG module names for generated *.i files (#2707).

  From Joe Zuntz:

    - Fixed a case-sensitivity problem with Fortran modules.

  From Bauke Conijn:

    - Added Users Guide example for auto-generated source code

  From Steven Knight:

    - Fix explicit dependencies (Depends()) on Nodes that don't have
      attached Builders.

    - Fix use of the global Alias() function with command actions.

  From Matt Hughes:

    - Fix the ability to append to default $*FLAGS values (which are
      implemented as CLVar instances) in a copied construction environment
      without affecting the original construction environment's value.

  From Rob Managan:

    - Updated the TeX command strings to include a /D on Windows in
      case the new directory is on a different drive letter.

    - Fixed the LaTeX scanner so dependencies are found in commands that
      are broken across lines with a comment or have embedded spaces.

    - The TeX builders should now work with tex files that are generated
      by another program. Thanks to Hans-Martin von Gaudecker for
      isolating the cause of this bug.

    - Added support for INDEXSTYLE environment variable so makeindex can
      find style files.

    - Added support for the bibunits package so we call bibtex on all
      the bu*.aux files.

    - Add support of finding path information on OSX for TeX applications
      MacPorts and Fink paths need to be added by the user

  From Russel Winder:

    - Add support for DMD version 2 (the phobos2 library).

  From William Deegan:

    - Add initial support for VS/VC 2010 (express and non-express versions)
    - Remove warning for not finding MS VC/VS install.
      "scons: warning: No version of Visual Studio compiler found
        - C/C++ compilers most likely not set correctly"
    - Add support for Linux 3.0


RELEASE 2.0.1 - Mon, 15 Aug 2010 15:46:32 -0700

  From Dirk Baechle:

    - Fix XML in documentation.

  From Joe Zuntz:

    - Fixed a case-sensitivity problem with Fortran modules.

  From Bauke Conijn:

    - Added Users Guide example for auto-generated source code

  From Steven Knight:

    - Fix explicit dependencies (Depends()) on Nodes that don't have
      attached Builders.

  From Matt Hughes:

    - Fix the ability to append to default $*FLAGS values (which are
      implemented as CLVar instances) in a copied construction environment
      without affecting the original construction environment's value.

  From Rob Managan:

    - Updated the TeX command strings to include a /D on Windows in
      case the new directory is on a different drive letter.

    - Fixed the LaTeX scanner so dependencies are found in commands that
      are broken across lines with a comment or have embedded spaces.


RELEASE 2.0.0.final.0 - Mon, 14 Jun 2010 22:01:37 -0700

  From Dirk Baechle:

    - Fix XML in documentation.

  From Steven Knight:

    - Provide forward compatibility for the 'profile' module.

    - Provide forward compatibility for the 'pickle' module.

    - Provide forward compatibility for the 'io' module.

    - Provide forward compatibility for the 'queue' module.

    - Provide forward compatibility for the 'collections' module.

    - Provide forward compatibility for the 'builtins' module.

    - Provide forward compatibility for 'sys.intern()'.

    - Convert to os.walk() from of os.path.walk().

    - Remove compatibility logic no longer needed.

    - Add a '-3' option to runtest to print 3.x incompatibility warnings.

    - Convert old-style classes into new-style classes.

    - Fix "Ignoring corrupt sconsign entry" warnings when building
      in a tree with a pre-2.0 .sconsign file.

    - Fix propagation from environment of VS*COMNTOOLS to resolve issues
      initializing MSVC/MSVS/SDK issues.

    - Handle detecting Visual C++ on Python verions with upper-case
      platform architectures like 'AMD64'.

  From W. Trevor King:

    - Revisions to README.

  From Greg Noel:

    - Apply numerous Python fixers to update code to more modern idioms.
      Find where fixers should be applied to code in test strings and
      apply the fixers there, too.

    - Write a fixer to convert string functions to string methods.

    - Modify the 'dict' fixer to be less conservative.

    - Modify the 'apply' fixer to handle more cases.

    - Create a modified 'types' fixer that converts types to 2.x
      equivalents rather than 3.x equivalents.

    - Write a 'division' fixer to highlight uses of the old-style
      division operator.  Correct usage where needed.

    - Add forward compatibility for the new 'memoryview' function
      (which replaces the 'buffer' function).

    - Add forward compatibility for the 'winreg' module.

    - Remove no-longer-needed 'platform' module.

    - Run tests with the '-3' option to Python 2.6 and clear up
      various reported incompatibilities.

    - Comb out code paths specialized to Pythons older than 2.4.

    - Update deprecation warnings; most now become mandatory.

    - Start deprecation cycle for BuildDir() and build_dir.

    - Start deprecation cycle for SourceCode() and related factories

    - Fixed a problem with is_Dict() not identifying some objects derived
      from UserDict.

  From Jim Randall:

    - Document the AllowSubstExceptions() function in the User's Guide.

  From William Deegan:

    - Migrate MSVC/MSVS/SDK improvements from 1.3 branch.


RELEASE 1.3.0 - Tue, 23 Mar 2010 21:44:19 -0400

  From Steven Knight:

    - Update man page and documentation.

  From William Deegan (plus minor patch from Gary Oberbrunner):

    - Support Visual Studio 8.0 Express

RELEASE 1.2.0.d20100306 - Sat, 06 Mar 2010 16:18:33 -0800

  From Luca Falavigna:

    - Fix typos in the man page.

  From Gottfried Ganssauge:

    - Support execution when SCons is installed via easy_install.

  From Steven Knight:

    - Make the messages for Configure checks of compilers consistent.

    - Issue an error message if a BUILDERS entry is not a Builder
      object or a callable wrapper.

  From Rob Managan:

    - Update tex builder to handle the case where a \input{foo}
      command tries to work with a directory named foo instead of the
      file foo.tex. The builder now ignores a directory and continues
      searching to find the correct file. Thanks to Lennart Sauerbeck
      for the test case and initial patch

      Also allow the \include of files in subdirectories when variantDir
      is used with duplicate=0. Previously latex would crash since
      the directory in which the .aux file is written was not created.
      Thanks to Stefan Hepp for finding this and part of the solution.

  From James Teh:
    - Patches to fix some issues using MS SDK V7.0

  From William Deegan:
    - Lots of testing and minor patches to handle mixed MS VC and SDK
      installations, as well as having only the SDK installed.


RELEASE 1.2.0.d20100117 - Sun, 17 Jan 2010 14:26:59 -0800

  From Jim Randall:
    - Fixed temp filename race condition on Windows with long cmd lines.

  From David Cournapeau:
    - Fixed tryRun when sconf directory is in a variant dir.
    - Do not add -fPIC for ifort tool on non-posix platforms (darwin and
      windows).
    - Fix bug 2294 (spurious CheckCC failures).
    - Fix scons bootstrap process on windows 64 (wrong wininst name)

  From William Deegan:
    - Final merge from vs_revamp branch to main

    - Added definition and usage of HOST_OS, HOST_ARCH, TARGET_OS,
      TARGET_ARCH, currently only defined/used by Visual Studio
      Compilers. This will be rolled out to other platforms/tools
      in the future.

    - Add check for python >= 3.0.0 and exit gracefully.
      For 1.3 python >= 1.5.2 and < 3.0.0 are supported

    - Fix bug 1944 - Handle non-existent .i file in swig emitter, previously
      it would crash with an IOError exception. Now it will try to make an
      educated guess on the module name based on the filename.

  From Lukas Erlinghagen:

    - Have AddOption() remove variables from the list of
      seen-but-unknown variables (which are reported later).

    - An option name and aliases can now be specified as a tuple.

  From Hartmut Goebel:

    - Textfile builder.

  From Jared Grubb:

    - use "is/is not" in comparisons with None instead of "==" or "!=".

  From Jim Hunziker:

    - Avoid adding -gphobos to a command line multiple times
      when initializing use of the DMD compiler.

  From Jason Kenney:

    - Sugguested HOST/TARGET OS/ARCH separation.

  From Steven Knight:

    - Fix the -n option when used with VariantDir(duplicate=1)
      and the variant directory doesn't already exist.

    - Fix scanning of Unicode files for both UTF-16 endian flavors.

    - Fix a TypeError on #include of file names with Unicode characters.

    - Fix an exception if a null command-line argument is passed in.

    - Evaluate Requires() prerequisites before a Node's direct children
      (sources and dependencies).

  From Greg Noel:

    - Remove redundant __metaclass__ initializations in Environment.py.

    - Correct the documentation of text returned by sconf.Result().

    - Document that filenames with '.' as the first character are
      ignored by Glob() by default (matching UNIX glob semantics).

    - Fix SWIG testing infrastructure to work on Mac OS X.

    - Restructure a test that occasionally hung so that the test would
      detect when it was stuck and fail instead.

    - Substfile builder.

  From Gary Oberbrunner:

    - When reporting a target that SCons doesn't know how to make,
      specify whether it's a File, Dir, etc.

  From Ben Webb:

    - Fix use of $SWIGOUTDIR when generating Python wrappers.

    - Add $SWIGDIRECTORSUFFIX and $SWIGVERSION construction variables.

  From Rob Managan:

    - Add -recorder flag to Latex commands and updated internals to
      use the output to find files TeX creates. This allows the MiKTeX
      installations to find the created files

    - Notify user of Latex errors that would get buried in the
      Latex output

    - Remove LATEXSUFFIXES from environments that don't initialize Tex.

    - Add support for the glossaries package for glossaries and acronyms

    - Fix problem that pdftex, latex, and pdflatex tools by themselves did
      not create the actions for bibtex, makeindex,... by creating them
      and other environment settings in one routine called by all four
      tex tools.

    - Fix problem with filenames of sideeffects when the user changes
      the name of the output file from the latex default

    - Add scanning of files included in Latex by means of \lstinputlisting{}
      Patch from Stefan Hepp.

    - Change command line for epstopdf to use --outfile= instead of -o
      since this works on all platforms.
      Patch from Stefan Hepp.

    - Change scanner to properly search for included file from the
      directory of the main file instead of the file it is included from.
      Also update the emitter to add the .aux file associated with
      \include{filename} commands. This makes sure the required directories
      if any are created for variantdir cases.
      Half of the patch from Stefan Hepp.

RELEASE 1.2.0.d20090223 - Mon, 23 Feb 2009 08:41:06 -0800

  From Stanislav Baranov:

    - Make suffix-matching for scanners case-insensitive on Windows.

  From David Cournapeau:

    - Change the way SCons finds versions of Visual C/C++ and Visual
      Studio to find and use the Microsoft v*vars.bat files.

  From Robert P. J. Day:

    - User's Guide updates.

  From Dan Eaton:

    - Fix generation of Visual Studio 8 project files on x64 platforms.

  From Allan Erskine:

    - Set IncludeSearchPath and PreprocessorDefinitions in generated
      Visual Studio 8 project files, to help IntelliSense work.

  From Mateusz Gruca:

    - Fix deletion of broken symlinks by the --clean option.

  From Steven Knight:

    - Fix the error message when use of a non-existent drive on Windows
      is detected.

    - Add sources for files whose targets don't exist in $CHANGED_SOURCES.

    - Detect implicit dependencies on commands even when the command is
      quoted.

    - Fix interaction of $CHANGED_SOURCES with the --config=force option.

    - Fix finding #include files when the string contains escaped
      backslashes like "C:\\some\\include.h".

    - Pass $CCFLAGS to Visual C/C++ precompiled header compilation.

    - Remove unnecessary nested $( $) around $_LIBDIRFLAGS on link lines
      for the Microsoft linker, the OS/2 ilink linker and the Phar Lap
      linkloc linker.

    - Spell the Windows environment variables consistently "SystemDrive"
      and "SystemRoot" instead of "SYSTEMDRIVE" and "SYSTEMROOT".



RELEASE 1.2.0.d20090113 - Tue, 13 Jan 2009 02:50:30 -0800

  From Stanislav Baranov, Ted Johnson and Steven Knight:

    - Add support for batch compilation of Visual Studio C/C++ source
      files, controlled by a new $MSVC_BATCH construction variable.

  From Steven Knight:

    - Print the message, "scons: Build interrupted." on error output,
      not standard output.

    - Add a --warn=future-deprecated option for advance warnings about
      deprecated features that still have warnings hidden by default.

    - Fix use of $SOURCE and $SOURCES attributes when there are no
      sources specified in the Builder call.

    - Add support for new $CHANGED_SOURCES, $CHANGED_TARGETS,
      $UNCHANGED_SOURCES and $UNCHANGED_TARGETS variables.

    - Add general support for batch builds through new batch_key= and
      targets= keywords to Action object creation.

  From Arve Knudsen:

    - Make linker tools differentiate properly between SharedLibrary
      and LoadableModule.

    - Document TestCommon.shobj_prefix variable.

    - Support $SWIGOUTDIR values with spaces.

  From Rob Managan:

    - Don't automatically try to build .pdf graphics files for
      .eps files in \includegraphics{} calls in TeX/LaTeX files
      when building with the PDF builder (and thus using pdflatex).

  From Gary Oberbrunner:

    - Allow AppendENVPath() and PrependENVPath() to interpret '#'
      for paths relative to the top-level SConstruct directory.

    - Use the Borland ilink -e option to specify the output file name.

    - Document that the msvc Tool module uses $PCH, $PCHSTOP and $PDB.

    - Allow WINDOWS_INSERT_DEF=0 to disable --output-def when linking
      under MinGW.

  From Zia Sobhani:

    - Fix typos in the User's Guide.

  From Greg Spencer:

    - Support implicit dependency scanning of files encoded in utf-8
      and utf-16.

  From Roberto de Vecchi:

    - Remove $CCFLAGS from the the default definitions of $CXXFLAGS for
      Visual C/C++ and MIPSpro C++ on SGI so, they match other tools
      and avoid flag duplication on C++ command lines.

  From Ben Webb:

    - Handle quoted module names in SWIG source files.

    - Emit *_wrap.h when SWIG generates header file for directors

  From Matthew Wesley:

    - Copy file attributes so we identify, and can link a shared library
      from, shared object files in a Repository.



RELEASE 1.2.0 - Sat, 20 Dec 2008 22:47:29 -0800

  From Steven Knight:

    - Don't fail if can't import a _subprocess module on Windows.

    - Add warnings for use of the deprecated Options object.



RELEASE 1.1.0.d20081207 - Sun, 07 Dec 2008 19:17:23 -0800

  From Benoit Belley:

    - Improve the robustness of GetBuildFailures() by refactoring
      SCons exception handling (especially BuildError exceptions).

    - Have the --taskmastertrace= option print information about
      individual Task methods, not just the Taskmaster control flow.

    - Eliminate some spurious dependency cycles by being more aggressive
      about pruning pending children from the Taskmaster walk.

    - Suppress mistaken reports of a dependency cycle when a child
      left on the pending list is a single Node in EXECUTED state.

  From David Cournapeau:

    - Fix $FORTRANMODDIRPREFIX for the ifort (Intel Fortran) tool.

  From Brad Fitzpatrick:

    - Don't pre-generate an exception message (which will likely be
      ignored anyway) when an EntryProxy re-raises an AttributeError.

  From Jared Grubb:

    - Clean up coding style and white space in Node/FS.py.

    - Fix a typo in the documentation for $_CPPDEFFLAGS.

    - Issue 2401: Fix usage of comparisons with None.

  From Ludwig Hï¿½hne:

    - Handle Java inner classes declared within a method.

  From Steven Knight:

    - Fix label placement by the "scons-time.py func" subcommand
      when a profile value was close to (or equal to) 0.0.

    - Fix env.Append() and env.Prepend()'s ability to add a string to
      list-like variables like $CCFLAGS under Python 2.6.

    - Other Python2.6 portability:  don't use "as" (a Python 2.6 keyword).
      Don't use the deprecated Exception.message attribute.

    - Support using the -f option to search for a different top-level
      file name when walking up with the -D, -U or -u options.

    - Fix use of VariantDir when the -n option is used and doesn't,
      therefore, actually create the variant directory.

    - Fix a stack trace from the --debug=includes option when passed a
      static or shared library as an argument.

    - Speed up the internal find_file() function (used for searching
      CPPPATH, LIBPATH, etc.).

    - Add support for using the Python "in" keyword on construction
      environments (for example, if "CPPPATH" in env: ...).

    - Fix use of Glob() when a repository or source directory contains
      an in-memory Node without a corresponding on-disk file or directory.

    - Add a warning about future reservation of $CHANGED_SOURCES,
      $CHANGED_TARGETS, $UNCHANGED_SOURCES and $UNCHANGED_TARGETS.

    - Enable by default the existing warnings about setting the resource
      $SOURCE, $SOURCES, $TARGET and $TARGETS variable.

  From Rob Managan:

    - Scan for TeX files in the paths specified in the $TEXINPUTS
      construction variable and the $TEXINPUTS environment variable.

    - Configure the PDF() and PostScript() Builders as single_source so
      they know each source file generates a separate target file.

    - Add $EPSTOPDF, $EPSTOPDFFLAGS and $EPSTOPDFCOM

    - Add .tex as a valid extension for the PDF() builder.

    - Add regular expressions to find \input, \include and
      \includegraphics.

    - Support generating a .pdf file from a .eps source.

    - Recursive scan included input TeX files.

    - Handle requiring searched-for TeX input graphics files to have
      extensions (to avoid trying to build a .eps from itself, e.g.).

  From Greg Noel:

    - Make the Action() function handle positional parameters consistently.

    - Clarify use of Configure.CheckType().

    - Make the File.{Dir,Entry,File}() methods create their entries
      relative to the calling File's directory, not the SConscript
      directory.

    - Use the Python os.devnull variable to discard error output when
      looking for the $CC or $CXX version.

    - Mention LoadableModule() in the SharedLibrary() documentation.

  From Gary Oberbrunner:

    - Update the User's Guide to clarify use of the site_scons/
      directory and the site_init.py module.

    - Make env.AppendUnique() and env.PrependUnique remove duplicates
      within a passed-in list being added, too.

  From Randall Spangler:

    - Fix Glob() so an on-disk file or directory beginning with '#'
      doesn't throw an exception.



RELEASE 1.1.0 - Thu, 09 Oct 2008 08:33:47 -0700

  From Chris AtLee

    - Use the specified environment when checking for the GCC compiler
      version.

  From Ian P. Cardenas:

    - Fix Glob() polluting LIBPATH by returning copy of list

  From David Cournapeau:

    - Add CheckCC, CheckCXX, CheckSHCC and CheckSHCXX tests to
      configuration contexts.

    - Have the --profile= argument use the much faster cProfile module
      (if it's available in the running Python version).

    - Reorder MSVC compilation arguments so the /Fo is first.

  From Bill Deegan:

    - Add scanning Windows resource (.rc) files for implicit dependencies.

  From John Gozde:

    - When scanning for a #include file, don't use a directory that
      has the same name as the file.

  From Ralf W. Grosse-Kunstleve

    - Suppress error output when checking for the GCC compiler version.

  From Jared Grubb:

    - Fix VariantDir duplication of #included files in subdirectories.

  From Ludwig Hï¿½hne:

    - Reduce memory usage when a directory is used as a dependency of
      another Node (such as an Alias) by returning a concatenation
      of the children's signatures + names, not the children's contents,
      as the directory contents.

    - Raise AttributeError, not KeyError, when a Builder can't be found.

    - Invalidate cached Node information (such as the contenst returned
      by the get_contents() method) when calling actions with Execute().

    - Avoid object reference cycles from frame objects.

    - Reduce memory usage from Null Executor objects.

    - Compute MD5 checksums of large files without reading the entire
      file contents into memory.  Add a new --md5-chunksize option to
      control the size of each chunk read into memory.

  From Steven Knight:

    - Fix the ability of the add_src_builder() method to add a new
      source builder to any other builder.

    - Avoid an infinite loop on non-Windows systems trying to find the
      SCons library directory if the Python library directory does not
      begin with the string "python".

    - Search for the SCons library directory in "scons-local" (with
      no version number) after "scons-local-{VERSION}".

  From Rob Managan:

    - Fix the user's ability to interrupt the TeX build chain.

    - Fix the TeX builder's allowing the user to specify the target name,
      instead of always using its default output name based on the source.

    - Iterate building TeX output files until all warning are gone
      and the auxiliary files stop changing, or until we reach the
      (configurable) maximum number of retries.

    - Add TeX scanner support for:  glossaries, nomenclatures, lists of
      figures, lists of tables, hyperref and beamer.

    - Use the $BIBINPUTS, $BSTINPUTS, $TEXINPUTS and $TEXPICTS construction
      variables as search paths for the relevant types of input file.

    - Fix building TeX with VariantDir(duplicate=0) in effect.

    - Fix the LaTeX scanner to search for graphics on the TEXINPUTS path.

    - Have the PDFLaTeX scanner search for .gif files as well.

  From Greg Noel:

    - Fix typos and format bugs in the man page.

    - Add a first draft of a wrapper module for Python's subprocess
      module.

    - Refactor use of the SCons.compat module so other modules don't
      have to import it individually.

    - Add .sx as a suffix for assembly language files that use the
      C preprocessor.

  From Gary Oberbrunner:

    - Make Glob() sort the returned list of Files or Nodes
      to prevent spurious rebuilds.

    - Add a delete_existing keyword argument to the AppendENVPath()
      and PrependENVPath() Environment methods.

    - Add ability to use "$SOURCE" when specifying a target to a builder

  From Damyan Pepper:

    - Add a test case to verify that SConsignFile() files can be
      created in previously non-existent subdirectories.

  From Jim Randall:

    - Make the subdirectory in which the SConsignFile() file will
      live, if the subdirectory doesn't already exist.

  From Ali Tofigh:

    - Add a test to verify duplication of files in VariantDir subdirectories.



RELEASE 1.0.1 - Sat, 06 Sep 2008 07:29:34 -0700

  From Greg Noel:

    - Add a FindFile() section to the User's Guide.

    - Fix the FindFile() documentation in the man page.

    - Fix formatting errors in the Package() description in the man page.

    - Escape parentheses that appear within variable names when spawning
      command lines using os.system().



RELEASE 1.0.0 - XXX

  From Jared Grubb:

    - Clear the Node state when turning a generic Entry into a Dir.

  From Ludwig Hï¿½hne:

    - Fix sporadic output-order failures in test/GetBuildFailures/parallel.py.

    - Document the ParseDepends() function in the User's Guide.

  From khomenko:

    - Create a separate description and long_description for RPM packages.

  From Steven Knight:

    - Document the GetLaunchDir() function in the User's Guide.

    - Have the env.Execute() method print an error message if the
      executed command fails.

    - Add a script for creating a standard SCons development system on
      Ubuntu Hardy.  Rewrite subsidiary scripts for install Python and
      SCons versions in Python (from shell).

  From Greg Noel:

    - Handle yacc/bison on newer Mac OS X versions creating file.hpp,
      not file.cpp.h.

    - In RPCGEN tests, ignore stderr messages from older versions of
      rpcgen on some versions of Mac OS X.

    - Fix typos in man page descriptions of Tag() and Package(), and in
      the scons-time man page.

    - Fix documentation of SConf.CheckLibWithHeader and other SConf methods.

    - Update documentation of SConscript(variant_dir) usage.

    - Fix SWIG tests for (some versions of) Mac OS X.

  From Jonas Olsson:

    - Print the warning about -j on Windows being potentially unreliable if
      the pywin32 extensions are unavailable or lack file handle operations.

  From Jim Randall:

    - Fix the env.WhereIs() method to expand construction variables.

  From Rogier Schouten:

    - Enable building of shared libraries with the Bordand ilink32 linker.



RELEASE 1.0.0 - Sat, 09 Aug 2008 12:19:44 -0700

  From Luca Falavigna:

    - Fix SCons man page indentation under Debian's man page macros.

  From Steven Knight:

    - Clarify the man page description of the SConscript(src_dir) argument.

    - User's Guide updates:

       -  Document the BUILD_TARGETS, COMMAND_LINE_TARGETS and
          DEFAULT_TARGETS variables.

       -  Document the AddOption(), GetOption() and SetOption() functions.

       -  Document the Requires() function; convert to the Variables
          object, its UnknownOptions() method, and its associated
          BoolVariable(), EnumVariable(), ListVariable(), PackageVariable()
          and PathVariable() functions.

       -  Document the Progress() function.

       -  Reorganize the chapter and sections describing the different
          types of environments and how they interact.  Document the
          SetDefault() method.  Document the PrependENVPath() and
          AppendENVPath() functions.

       -  Reorganize the command-line arguments chapter.  Document the
          ARGLIST variable.

       -  Collect some miscellaneous sections into a chapter about
          configuring build output.

    - Man page updates:

       -  Document suggested use of the Visual C/C++ /FC option to fix
          the ability to double-click on file names in compilation error
          messages.

       -  Document the need to use Clean() for any SideEffect() files that
          must be explicitly removed when their targets are removed.

       -  Explicitly document use of Node lists as input to Dependency().

  From Greg Noel:

    - Document MergeFlags(), ParseConfig(), ParseFlags() and SideEffect()
      in the User's Guide.

  From Gary Oberbrunner:

    - Document use of the GetBuildFailures() function in the User's Guide.

  From Adam Simpkins:

    - Add man page text clarifying the behavior of AddPreAction() and
      AddPostAction() when called with multiple targets.

  From Alexey Zezukin:

    - Fix incorrectly swapped man page descriptions of the --warn= options
      for duplicate-environment and missing-sconscript.



RELEASE 0.98.5 - Sat, 07 Jun 2008 08:20:35 -0700

  From Benoit Belley:

  - Fix the Intel C++ compiler ABI specification for EMT64 processors.

  From David Cournapeau:

  - Issue a (suppressable) warning, not an error, when trying to link
    C++ and Fortran object files into the same executable.

  From Steven Knight:

  - Update the scons.bat file so that it returns the real exit status
    from SCons, even though it uses setlocal + endlocal.

  - Fix the --interactive post-build messages so it doesn't get stuck
    mistakenly reporting failures after any individual build fails.

  - Fix calling File() as a File object method in some circumstances.

  - Fix setup.py installation on Mac OS X so SCons gets installed
    under /usr/lcoal by default, not in the Mac OS X Python framework.



RELEASE 0.98.4 - Sat, 17 May 2008 22:14:46 -0700

  From Benoit Belley:

  - Fix calculation of signatures for Python function actions with
    closures in Python versions before 2.5.

  From David Cournapeau:

  - Fix the initialization of $SHF77FLAGS so it includes $F77FLAGS.

  From Jonas Olsson:

  - Fix a syntax error in the Intel C compiler support on Windows.

  From Steven Knight:

  - Change how we represent Python Value Nodes when printing and when
    stored in .sconsign files (to avoid blowing out memory by storing
    huge strings in .sconsign files after multiple runs using Configure
    contexts cause the Value strings to be re-escaped each time).

  - Fix a regression in not executing configuration checks after failure
    of any configuration check that used the same compiler or other tool.

  - Handle multiple destinations in Visual Studio 8 settings for the
    analogues to the INCLUDE, LIBRARY and PATH variables.

  From Greg Noel:

  - Update man page text for VariantDir().



RELEASE 0.98.3 - Tue, 29 Apr 2008 22:40:12 -0700

  From Greg Noel:

  - Fix use of $CXXFLAGS when building C++ shared object files.

  From Steven Knight:

  - Fix a regression when a Builder's source_scanner doesn't select
    a more specific scanner for the suffix of a specified source file.

  - Fix the Options object backwards compatibility so people can still
    "import SCons.Options.{Bool,Enum,List,Package,Path}Option" submodules.

  - Fix searching for implicit dependencies when an Entry Node shows up
    in the search path list.

  From Stefano:

  - Fix expansion of $FORTRANMODDIR in the default Fortran command line(s)
    when it's set to something like ${TARGET.dir}.



RELEASE 0.98.2 - Sun, 20 Apr 2008 23:38:56 -0700

  From Steven Knight:

  - Fix a bug in Fortran suffix computation that would cause SCons to
    run out of memory on Windows systems.

  - Fix being able to specify --interactive mode command lines with
    \ (backslash) path name separators on Windows.

  From Gary Oberbrunner:

  - Document Glob() in the User's Guide.



RELEASE 0.98.1 - Fri, 18 Apr 2008 19:11:58 -0700

  From Benoit Belley:

  - Speed up the SCons.Util.to_string*() functions.

  - Optimize various Node intialization and calculations.

  - Optimize Executor scanning code.

  - Optimize Taskmaster execution, including dependency-cycle checking.

  - Fix the --debug=stree option so it prints its tree once, not twice.

  From Johan Boulï¿½:

  - Fix the ability to use LoadableModule() under MinGW.

  From David Cournapeau:

  - Various missing Fortran-related construction variables have been added.

  - SCons now uses the program specified in the $FORTRAN construction
    variable to link Fortran object files.

  - Fortran compilers on Linux (Intel, g77 and gfortran) now add the -fPIC
    option by default when compilling shared objects.

  - New 'sunf77', 'sunf90' and 'sunf95' Tool modules have been added to
    support Sun Fortran compilers.  On Solaris, the Sun Fortran compilers
    are used in preference to other compilers by default.

  - Fortran support now uses gfortran in preference to g77.

  - Fortran file suffixes are now configurable through the
    $F77FILESUFFIXES, $F90FILESUFFIXES, $F95FILESUFFIXES and
    $FORTRANFILESUFFIXES variables.

  From Steven Knight:

  - Make the -d, -e, -w and --no-print-directory options "Ignored for
    compatibility."  (We're not going to implement them.)

  - Fix a serious inefficiency in how SCons checks for whether any source
    files are missing when a Builder call creates many targets from many
    input source files.

  - In Java projects, make the target .class files depend only on the
    specific source .java files where the individual classes are defined.

  - Don't store duplicate source file entries  in the .sconsign file so
    we don't endlessly rebuild the target(s) for no reason.

  - Add a Variables object as the first step towards deprecating the
    Options object name.  Similarly, add BoolVariable(), EnumVariable(),
    ListVariable(), PackageVariable() and PathVariable() functions
    as first steps towards replacing BoolOption(), EnumOption(),
    ListOption(), PackageOption() and PathOption().

  - Change the options= keyword argument to the Environment() function
    to variables=, to avoid confusion with SCons command-line options.
    Continue supporting the options= keyword for backwards compatibility.

  - When $SWIGFLAGS contains the -python flag, expect the generated .py
    file to be in the same (sub)directory as the target.

  - When compiling C++ files, allow $CCFLAGS settings to show up on the
    command line even when $CXXFLAGS has been redefined.

  - Fix --interactive with -u/-U/-D when a VariantDir() is used.

  From Anatoly Techtonik:

  - Have the scons.bat file add the script execution directory to its
    local %PATH% on Windows, so the Python executable can be found.

  From Mike Wake:

  - Fix passing variable names as a list to the Return() function.

  From Matthew Wesley:

  - Add support for the GDC 'D' language compiler.



RELEASE 0.98 - Sun, 30 Mar 2008 23:33:05 -0700

  From Benoit Belley:

  - Fix the --keep-going flag so it builds all possible targets even when
    a later top-level target depends on a child that failed its build.

  - Fix being able to use $PDB and $WINDWOWS_INSERT_MANIFEST together.

  - Don't crash if un-installing the Intel C compiler leaves left-over,
    dangling entries in the Windows registry.

  - Improve support for non-standard library prefixes and suffixes by
    stripping all prefixes/suffixes from file name string as appropriate.

  - Reduce the default stack size for -j worker threads to 256 Kbytes.
    Provide user control over this value by adding --stack-size and
    --warn=stack-size options, and a SetOption('stack_size') function.

  - Fix a crash on Linux systems when trying to use the Intel C compiler
    and no /opt/intel_cc_* directories are found.

  - Improve using Python functions as actions by incorporating into
    a FunctionAction's signature:
      - literal values referenced by the byte code.
      - values of default arguments
      - code of nested functions
      - values of variables captured by closures
      - names of referenced global variables and functions

  - Fix the closing message when --clean and --keep-going are both
    used and no errors occur.

  - Add support for the Intel C compiler on Mac OS X.

  - Speed up reading SConscript files by about 20% (for some
    configurations) by:  1) optimizing the SCons.Util.is_*() and
    SCons.Util.flatten() functions; 2) avoiding unnecessary os.stat()
    calls by using a File's .suffix attribute directly instead of
    stringifying it.

  From JÃ©rÃ´me Berger:

  - Have the D language scanner search for .di files as well as .d files.

  - Add a find_include_names() method to the Scanner.Classic class to
    abstract out how included names can be generated by subclasses.

  - Allow the D language scanner to detect multiple modules imported by
    a single statement.

  From Konstantin Bozhikov:

  - Support expansion of construction variables that contain or refer
    to lists of other variables or Nodes within expansions like $CPPPATH.

  - Change variable substitution (the env.subst() method) so that an
    input sequence (list or tuple) is preserved as a list in the output.

  From David Cournapeau:

  - Add a CheckDeclaration() call to configure contexts.

  - Improve the CheckTypeSize() code.

  - Add a Define() call to configure contexts, to add arbitrary #define
    lines to a generated configure header file.

  - Add a "gfortran" Tool module for the GNU F95/F2003 compiler.

  - Avoid use of -rpath with the Mac OS X linker.

  - Add comment lines to the generated config.h file to describe what
    the various #define/#undef lines are doing.

  From Steven Knight:

  - Support the ability to subclass the new-style "str" class as input
    to Builders.

  - Improve the performance of our type-checking by using isinstance()
    with new-style classes.

  - Fix #include (and other $*PATH variables searches) of files with
    absolute path names.  Don't die if they don't exist (due to being
    #ifdef'ed out or the like).

  - Fix --interactive mode when Default(None) is used.

  - Fix --debug=memoizer to work around a bug in base Python 2.2 metaclass
    initialization (by just not allowing Memoization in Python versions
    that have the bug).

  - Have the "scons-time time" subcommand handle empty log files, and
    log files that contain no results specified by the --which option.

  - Fix the max Y of vertical bars drawn by "scons-time --fmt=gnuplot".

  - On Mac OS X, account for the fact that the header file generated
    from a C++ file will be named (e.g.) file.cpp.h, not file.hpp.

  - Fix floating-point numbers confusing the Java parser about
    generated .class file names in some configurations.

  - Document (nearly) all the values you can now fetch with GetOption().

  - Fix use of file names containing strings of multiple spaces when
    using ActionFactory instances like the Copy() or Move() function.

  - Fix a 0.97 regression when using a variable expansion (like
    $OBJSUFFIX) in a source file name to a builder with attached source
    builders that match suffix (like Program()+Object()).

  - Have the Java parser recognize generics (surrounded by angle brackets)
    so they don't interfere with identifying anonymous inner classes.

  - Avoid an infinite loop when trying to use saved copies of the
    env.Install() or env.InstallAs() after replacing the method
    attributes.

  - Improve the performance of setting construction variables.

  - When cloning a construction environment, avoid over-writing an
    attribute for an added method if the user explicitly replaced it.

  - Add a warning about deprecated support for Python 1.5, 2.0 and 2.1.

  - Fix being able to SetOption('warn', ...) in SConscript files.

  - Add a warning about env.Copy() being deprecated.

  - Add warnings about the --debug={dtree,stree,tree} options
    being deprecated.

  - Add VariantDir() as the first step towards deprecating BuildDir().
    Add the keyword argument "variant_dir" as the replacement for
    "build_dir".

  - Add warnings about the {Target,Source}Signatures() methods and
    functions being deprecated.

  From Rob Managan:

  - Enhance TeX and LaTeX support to work with BuildDir(duplicate=0).

  - Re-run LaTeX when it issues a package warning that it must be re-run.

  From Leanid Nazdrynau:

  - Have the Copy() action factory preserve file modes and times
    when copying individual files.

  From Jan Nijtmans:

  - If $JARCHDIR isn't set explicitly, use the .java_classdir attribute
    that was set when the Java() Builder built the .class files.

  From Greg Noel:

  - Document the Dir(), File() and Entry() methods of Dir and File Nodes.

  - Add the parse_flags option when creating Environments

  From Gary Oberbrunner:

  - Make File(), Dir() and Entry() return a list of Nodes when passed
    a list of names, instead of trying to make a string from the name
    list and making a Node from that string.

  - Fix the ability to build an Alias in --interactive mode.

  - Fix the ability to hash the contents of actions for nested Python
    functions on Python versions where the inability to pickle them
    returns a TypeError (instead of the documented PicklingError).

  From Jonas Olsson:

  - Fix use of the Intel C compiler when the top compiler directory,
    but not the compiler version, is specified.

  - Handle Intel C compiler network license files (port@system).

  From Jim Randall:

  - Fix how Python Value Nodes are printed in --debug=explain output.

  From Adam Simpkins:

  - Add a --interactive option that starts a session for building (or
    cleaning) targets without re-reading the SConscript files every time.

  - Fix use of readline command-line editing in --interactive mode.

  - Have the --interactive mode "build" command with no arguments
    build the specified Default() targets.

  - Fix the Chmod(), Delete(), Mkdir() and Touch() Action factories to
    take a list (of Nodes or strings) as arguments.

  From Vaclav Smilauer:

  - Fix saving and restoring an Options value of 'all' on Python
    versions where all() is a builtin function.

  From Daniel Svensson:

  - Code correction in SCons.Util.is_List().

  From Ben Webb:

  - Support the SWIG %module statement with following modifiers in
    parenthese (e.g., '%module(directors="1")').



RELEASE 0.97.0d20071212 - Wed, 12 Dec 2007 09:29:32 -0600

  From Benoit Belley:

  - Fix occasional spurious rebuilds and inefficiency when using
    --implicit-cache and Builders that produce multiple targets.

  - Allow SCons to not have to know about the builders of generated
    files when BuildDir(duplicate=0) is used, potentially allowing some
    SConscript files to be ignored for smaller builds.

  From David Cournapeau:

  - Add a CheckTypeSize() call to configure contexts.

  From Ken Deeter:

  - Make the "contents" of Alias Nodes a concatenation of the children's
    content signatures (MD5 checksums), not a concatenation of the
    children's contents, to avoid using large amounts of memory during
    signature calculation.

  From Malte Helmert:

  - Fix a lot of typos in the man page and User's Guide.

  From Geoffrey Irving:

  - Speed up conversion of paths in .sconsign files to File or Dir Nodes.

  From Steven Knight:

  - Add an Options.UnknownOptions() method that returns any settings
    (from the command line, or whatever dictionary was passed in)
    that aren't known to the Options object.

  - Add a Glob() function.

  - When removing targets with the -c option, use the absolute path (to
    avoid problems interpreting BuildDir() when the top-level directory
    is the source directory).

  - Fix problems with Install() and InstallAs() when called through a
    clone (of a clone, ...) of a cloned construction environment.

  - When executing a file containing Options() settings, add the file's
    directory to sys.path (so modules can be imported from there) and
    explicity set __name__ to the name of the file so the statement's
    in the file can deduce the location if they need to.

  - Fix an O(n^2) performance problem when adding sources to a target
    through calls to a multi Builder (including Aliases).

  - Redefine the $WINDOWSPROGMANIFESTSUFFIX and
    $WINDOWSSHLIBMANIFESTSUFFIX variables so they pick up changes to
    the underlying $SHLIBSUFFIX and $PROGSUFFIX variables.

  - Add a GetBuildFailures() function that can be called from functions
    registered with the Python atexit module to print summary information
    about any failures encountered while building.

  - Return a NodeList object, not a Python list, when a single_source
    Builder like Object() is called with more than one file.

  - When searching for implicit dependency files in the directories
    in a $*PATH list, don't create Dir Nodes for directories that
    don't actually exist on-disk.

  - Add a Requires() function to allow the specification of order-only
    prerequisites, which will be updated before specified "downstream"
    targets but which don't actually cause the target to be rebuilt.

  - Restore the FS.{Dir,File,Entry}.rel_path() method.

  - Make the default behavior of {Source,Target}Signatures('timestamp')
    be equivalent to 'timestamp-match', not 'timestamp-newer'.

  - Fix use of CacheDir with Decider('timestamp-newer') by updating
    the modification time when copying files from the cache.

  - Fix random issues with parallel (-j) builds on Windows when Python
    holds open file handles (especially for SCons temporary files,
    or targets built by Python function actions) across process creation.

  From Maxim Kartashev:

  - Fix test scripts when run on Solaris.

  From Gary Oberbrunner:

  - Fix Glob() when a pattern is in an explicitly-named subdirectory.

  From Philipp Scholl:

  - Fix setting up targets if multiple Package builders are specified
    at once.



RELEASE 0.97.0d20070918 - Tue, 18 Sep 2007 10:51:27 -0500

  From Steven Knight:

  - Fix the wix Tool module to handle null entries in $PATH variables.

  - Move the documentation of Install() and InstallAs() from the list
    of functions to the list of Builders (now that they're implemented
    as such).

  - Allow env.CacheDir() to be set per construction environment.  The
    global CacheDir() function now sets an overridable global default.

  - Add an env.Decider() method and a Node.Decider() method that allow
    flexible specification of an arbitrary function to decide if a given
    dependency has changed since the last time a target was built.

  - Don't execute Configure actions (while reading SConscript files)
    when cleaning (-c) or getting help (-h or -H).

  - Add to each target an implicit dependency on the external command(s)
    used to build the target, as found by searching env['ENV']['PATH']
    for the first argument on each executed command line.

  - Add support for a $IMPLICIT_COMMAND_DEPENDENCIES construction
    variabe that can be used to disable the automatic implicit
    dependency on executed commands.

  - Add an "ensure_suffix" keyword to Builder() definitions that, when
    true, will add the configured suffix to the targets even if it looks
    like they already have a different suffix.

  - Add a Progress() function that allows for calling a function or string
    (or list of strings) to display progress while walking the DAG.

  - Allow ParseConfig(), MergeFlags() and ParseFlags() to handle output
    from a *config command with quoted path names that contain spaces.

  - Make the Return() function stop processing the SConscript file and
    return immediately.  Add a "stop=" keyword argument that can be set
    to False to preserve the old behavior.

  - Fix use of exitstatfunc on an Action.

  - Introduce all man page function examples with "Example:" or "Examples:".

  - When a file gets added to a directory, make sure the directory gets
    re-scanned for the new implicit dependency.

  - Fix handling a file that's specified multiple times in a target
    list so that it doesn't cause dependent Nodes to "disappear" from
    the dependency graph walk.

  From Carsten Koch:

  - Avoid race conditions with same-named files and directory creation
    when pushing copies of files to CacheDir().

  From Tzvetan Mikov:

  - Handle $ in Java class names.

  From Gary Oberbrunner:

  - Add support for the Intel C compiler on Windows64.

  - On SGI IRIX, have $SHCXX use $CXX by default (like other platforms).

  From Sohail Somani:

  - When Cloning a construction environment, set any variables before
    applying tools (so the tool module can access the configured settings)
    and re-set them after (so they end up matching what the user set).

  From Matthias Troffaes:

  - Make sure extra auxiliary files generated by some LaTeX packages
    and not ending in .aux also get deleted by scons -c.

  From Greg Ward:

  - Add a $JAVABOOTCLASSPATH variable for directories to be passed to the
    javac -bootclasspath option.

  From Christoph Wiedemann:

  - Add implicit dependencies on the commands used to build a target.




RELEASE 0.97.0d20070809 - Fri, 10 Aug 2007 10:51:27 -0500

  From Lars Albertsson:

  - Don't error if a #include line happens to match a directory
    somewhere on a path (like $CPPPATH, $FORTRANPATH, etc.).

  From Mark Bertoglio:

  - Fix listing multiple projects in Visual Studio 7.[01] solution files,
    including generating individual project GUIDs instead of re-using
    the solution GUID.

  From Jean Brouwers:

  - Add /opt/SUNWspro/bin to the default execution PATH on Solaris.

  From Allan Erskine:

  - Only expect the Microsoft IDL compiler to emit *_p.c and *_data.c
    files if the /proxy and /dlldata switches are used (respectively).

  From Steven Knight:

  - Have --debug=explain report if a target is being rebuilt because
    AlwaysBuild() is specified (instead of "unknown reasons").

  - Support {Get,Set}Option('help') to make it easier for SConscript
    files to tell if a help option (-h, --help, etc.) has been specified.

  - Support {Get,Set}Option('random') so random-dependency interaction
    with CacheDir() is controllable from SConscript files.

  - Add a new AddOption() function to support user-defined command-
    line flags (like --prefix=, --force, etc.).

  - Replace modified Optik version with new optparse compatibility module
    for command line processing in Scripts/SConsOptions.py

  - Push and retrieve built symlinks to/from a CacheDir() as actual
    symlinks, not by copying the file contents.

  - Fix how the Action module handles stringifying the shared library
    generator in the Tool/mingw.py module.

  - When generating a config.h file, print "#define HAVE_{FEATURE} 1"
    instad of just "#define HAVE_{FEATURE}", for more compatibility
    with Autoconf-style projects.

  - Fix expansion of $TARGET, $TARGETS, $SOURCE and $SOURCES keywords in
    Visual C/C++ PDB file names.

  - Fix locating Visual C/C++ PDB files in build directories.

  - Support an env.AddMethod() method and an AddMethod() global function
    for adding a new method, respectively, to a construction environment
    or an arbitrary object (such as a class).

  - Fix the --debug=time option when the -j option is specified and all
    files are up to date.

  - Add a $SWIGOUTDIR variable to allow setting the swig -outdir option,
    and use it to identify files created by the swig -java option.

  - Add a $SWIGPATH variable that specifies the path to be searched
    for included SWIG files, Also add related $SWIGINCPREFIX and
    $SWIGINCSUFFIX variables that specify the prefix and suffix to
    be be added to each $SWIGPATH directory when expanded on the SWIG
    command line.

  - More efficient copying of construction environments (mostly borrowed
    from copy.deepcopy() in the standard Python library).

  - When printing --tree=prune output, don't print [brackets] around
    source files, only do so for built targets with children.

  - Fix interpretation of Builder source arguments when the Builder has
    a src_suffix *and* a source_builder and the argument has no suffix.

  - Fix use of expansions like ${TARGET.dir} or ${SOURCE.dir} in the
    following construction variables:  $FORTRANMODDIR, $JARCHDIR,
    $JARFLAGS, $LEXFLAGS, $SWIGFLAGS, $SWIGOUTDIR and $YACCFLAGS.

  - Fix dependencies on Java files generated by SWIG so they can be
    detected and built in one pass.

  - Fix SWIG when used with a BuildDir().

  From Leanid Nazdrynau:

  - When applying Tool modules after a construction environment has
    already been created, don't overwrite existing $CFILESUFFIX and
    $CXXFILESUFFIX value.

  - Support passing the Java() builder a list of explicit .java files
    (not only a list of directories to be scanned for .java files).

  - Support passing .java files to the Jar() and JavaH() builders, which
    then use the builder underlying the Java() builder to turn them into
    .class files.  (That is, the Jar()-Java() chain of builders become
    multi-step, like the Program()-Object()-CFile() builders.)

  - Support passing SWIG .i files to the Java builders (Java(),
    Jar(), JavaH()), to cause intermediate .java files to be created
    automatically.

  - Add $JAVACLASSPATH and $JAVASOURCEPATH variables, that get added to
    the javac "-classpath" and "-sourcepath" options.  (Note that SCons
    does *not* currently search these paths for implicit dependencies.)

  - Commonize initialization of Java-related builders.

  From Jan Nijtmans:

  - Find Java anonymous classes when the next token after the name is
    an open parenthesis.

  From Gary Oberbrunner:

  - Fix a code example in the man page.

  From Tilo Prutz:

  - Add support for the file names that Java 1.5 (and 1.6) generates for
    nested anonymous inner classes, which are different from Java 1.4.

  From Adam Simpkins:

  - Allow worker threads to terminate gracefully when all jobs are
    finished.

  From Sohail Somani:

  - Add LaTeX scanner support for finding dependencies specified with
    the \usepackage{} directive.



RELEASE 0.97 - Thu, 17 May 2007 08:59:41 -0500

  From Steven Knight:

  - Fix a bug that would make parallel builds stop in their tracks if
    Nodes that depended on lists that contained some Nodes built together
    caused the reference count to drop below 0 if the Nodes were visited
    and commands finished in the wrong order.

  - Make sure the DirEntryScanner doesn't choke if it's handed something
    that's not a directory (Node.FS.Dir) Node.



RELEASE 0.96.96 - Thu, 12 Apr 2007 12:36:25 -0500

  NOTE:  This is (Yet) a(nother) pre-release of 0.97 for testing purposes.

  From Joe Bloggs:

  - Man page fix:  remove cut-and-paste sentence in NoCache() description.

  From Dmitry Grigorenko and Gary Oberbrunner:

  - Use the Intel C++ compiler, not $CC, to link C++ source.

  From Helmut Grohne:

  - Fix the man page example of propagating a user's external environment.

  From Steven Knight:

  - Back out (most of) the Windows registry installer patch, which
    seems to not work on some versions of Windows.

  - Don't treat Java ".class" attributes as defining an inner class.

  - Fix detecting an erroneous Java anonymous class when the first
    non-skipped token after a "new" keyword is a closing brace.

  - Fix a regression when a CPPDEFINES list contains a tuple, the second
    item of which (the option value) is a construction variable expansion
    (e.g. $VALUE) and the value of the variable isn't a string.

  - Improve the error message if an IOError (like trying to read a
    directory as a file) occurs while deciding if a node is up-to-date.

  - Fix "maximum recursion" / "unhashable type" errors in $CPPPATH
    PathList expansion if a subsidiary expansion yields a stringable,
    non-Node object.

  - Generate API documentation from the docstrings (using epydoc).

  - Fix use of --debug=presub with Actions for out-of-the-box Builders.

  - Fix handling nested lists within $CPPPATH, $LIBPATH, etc.

  - Fix a "builders_used" AttributeError that real-world Qt initialization
    triggered in the refactored suffix handling for Builders.

  - Make the reported --debug=time timings meaningful when used with -j.
    Better documentation of what the times mean.

  - User Guide updates: --random, AlwaysBuild(), --tree=,
    --debug=findlibs, --debug=presub, --debug=stacktrace,
    --taskmastertrace.

  - Document (in both man page and User's Guide) that --implicit-cache
    ignores changes in $CPPPATH, $LIBPATH, etc.

  From Jean-Baptiste Lab:

  - Remove hard-coded dependency on Python 2.2 from Debian packaging files.

  From Jeff Mahovsky:

  - Handle spaces in the build target name in Visual Studio project files.

  From Rob Managan:

  - Re-run LaTeX after BibTeX has been re-run in response to a changed
    .bib file.

  From Joel B. Mohler:

  - Make additional TeX auxiliary files (.toc, .idx and .bbl files)
    Precious so their removal doesn't affect whether the necessary
    sections are included in output PDF or PostScript files.

  From Gary Oberbrunner:

  - Fix the ability to import modules in the site_scons directory from
    a subdirectory.

  From Adam Simpkins:

  - Make sure parallel (-j) builds all targets even if they show up
    multiple times in the child list (as a source and a dependency).

  From Matthias Troffaes:

  - Don't re-run TeX if the triggering strings (\makeindex, \bibliography
    \tableofcontents) are commented out.

  From Richard Viney:

  - Fix use of custom include and lib paths with Visual Studio 8.

  - Select the default .NET Framework SDK Dir based on the version of
    Visual Studio being used.



RELEASE 0.96.95 - Mon, 12 Feb 2007 20:25:16 -0600

  From Anatoly Techtonik:

  - Add the scons.org URL and a package description to the setup.py
    arguments.

  - Have the Windows installer add a registry entry for scons.bat in the
    "App Paths" key, so scons.bat can be executed without adding the
    directory to the %PATH%.  (Python itself works this way.)

  From Anonymous:

  - Fix looking for default paths in Visual Studio 8.0 (and later).

  - Add -lm to the list of default D libraries for linking.

  From Matt Doar:

  - Provide a more complete write-your-own-Scanner example in the man page.

  From Ralf W. Grosse-Kunstleve:

  - Contributed upstream Python change to our copied subprocess.py module
    for more efficient standard input processing.

  From Steven Knight:

  - Fix the Node.FS.Base.rel_path() method when the two nodes are on
    different drive letters.  (This caused an infinite loop when
    trying to write .sconsign files.)

  - Fully support Scanners that use a dictionary to map file suffixes
    to other scanners.

  - Support delayed evaluation of the $SPAWN variable to allow selection
    of a function via ${} string expansions.

  - Add --srcdir as a synonym for -Y/--repository.

  - Document limitations of #include "file.h" with Repository().

  - Fix use of a toolpath under the source directory of a BuildDir().

  - Fix env.Install() with a file name portion that begins with '#'.

  - Fix ParseConfig()'s handling of multiple options in a string that's
    replaced a *FLAGS construction variable.

  - Have the C++ tools initialize common C compilation variables ($CCFLAGS,
    $SHCCFLAGS and $_CCCOMCOM) even if the 'cc' Tool isn't loaded.

  From Leanid Nazdrynau:

  - Fix detection of Java anonymous classes if a newline precedes the
    opening brace.

  From Gary Oberbrunner:

  - Document use of ${} to execute arbitrary Python code.

  - Add support for:
    1) automatically adding a site_scons subdirectory (in the top-level
       SConstruct directory) to sys.path (PYTHONPATH);
    2) automatically importing site_scons/site_init.py;
    3) automatically adding site_scons/site_tools to the toolpath.

  From John Pye:

  - Change ParseConfig() to preserve white space in arguments passed in
    as a list.

  From a smith:

  - Fix adding explicitly-named Java inner class files (and any
    other file names that may contain a '$') to Jar files.

  From David Vitek:

  - Add a NoCache() function to mark targets as unsuitable for propagating
    to (or retrieving from) a CacheDir().

  From Ben Webb:

  - If the swig -noproxy option is used, it won't generate a .py file,
    so don't emit it as a target that we expect to be built.



RELEASE 0.96.94 - Sun, 07 Jan 2007 18:36:20 -0600

  NOTE:  This is a pre-release of 0.97 for testing purposes.

  From Anonymous:

  - Allow arbitrary white space after a SWIG %module declaration.

  From Paul:

  - When compiling resources under MinGW, make sure there's a space
    between the --include-dir option and its argument.

  From Jay Kint:

  - Alleviate long command line issues on Windows by executing command
    lines directly via os.spawnv() if the command line doesn't need
    shell interpretation (has no pipes, redirection, etc.).

  From Walter Franzini:

  - Exclude additional Debian packaging files from the copyright check.

  From Fawad Halim:

  - Handle the conflict between the impending Python 2.6 'as' keyword
    and our Tool/as.py module name.

  From Steven Knight:

  - Speed up the Node.FS.Dir.rel_path() method used to generate path names
    that get put into the .sconsign* file(s).

  - Optimize Node.FS.Base.get_suffix() by computing the suffix once, up
    front, when we set the Node's name.  (Duh...)

  - Reduce the Memoizer's responsibilities to simply counting hits and
    misses when the --debug=memoizer option is used, not to actually
    handling the key calculation and memoization itself.  This speeds
    up some configurations significantly, and should cause no functional
    differences.

  - Add a new scons-time script with subcommands for generating
    consistent timing output from SCons configurations, extracting
    various information from those timings, and displaying them in
    different formats.

  - Reduce some unnecessary stat() calls from on-disk entry type checks.

  - Fix SideEffect() when used with -j, which was badly broken in 0.96.93.

  - Propagate TypeError exceptions when evaluating construction variable
    expansions up the stack, so users can see what's going on.

  - When disambiguating a Node.FS.Entry into a Dir or File, don't look
    in the on-disk source directory until we've confirmed there's no
    on-disk entry locally and there *is* one in the srcdir.  This avoids
    creating a phantom Node that can interfere with dependencies on
    directory contents.

  - Add an AllowSubstExceptions() function that gives the SConscript
    files control over what exceptions cause a string to expand to ''
    vs. terminating processing with an error.

  - Allow the f90.py and f95.py Tool modules to compile earlier source
    source files of earlier Fortran version.

  - Fix storing signatures of files retrieved from CacheDir() so they're
    correctly identified as up-to-date next invocation.

  - Make sure lists of computed source suffixes cached by Builder objects
    don't persist across changes to the list of source Builders (so the
    addition of suffixes like .ui by the qt.py Tool module take effect).

  - Enhance the bootstrap.py script to allow it to be used to execute
    SCons more easily from a checked-out source tree.

  From Ben Leslie:

  - Fix post-Memoizer value caching misspellings in Node.FS._doLookup().

  From Rob Managan, Dmitry Mikhin and Joel B. Mohler:

  - Handle TeX/LaTeX files in subdirectories by changing directory
    before invoking TeX/LaTeX.

  - Scan LaTeX files for \bibliography lines.

  - Support multiple file names in a "\bibliography{file1,file2}" string.

  - Handle TeX warnings about undefined citations.

  - Support re-running LaTeX if necessary due to a Table of Contents.

  From Dmitry Mikhin:

  - Return LaTeX if "Rerun to get citations correct" shows up on the next
    line after the "Warning:" string.

  From Gary Oberbrunner:

  - Add #include lines to fix portability issues in two tests.

  - Eliminate some unnecessary os.path.normpath() calls.

  - Add a $CFLAGS variable for C-specific options, leaving $CCFLAGS
    for options common to C and C++.

  From Tom Parker:

  - Have the error message print the missing file that Qt can't find.

  From John Pye:

  - Fix env.MergeFlags() appending to construction variable value of None.

  From Steve Robbins:

  - Fix the "sconsign" script when the .sconsign.dblite file is explicitly
    specified on the command line (and not intuited from the old way of
    calling it with just ".sconsign").

  From Jose Pablo Ezequiel "Pupeno" Fernandez Silva:

  - Give the 'lex' tool knowledge of the additional target files produced
    by the flex "--header-file=" and "--tables-file=" options.

  - Give the 'yacc' tool knowledge of the additional target files produced
    by the bison "-g", "--defines=" and "--graph=" options.

  - Generate intermediate files with Objective C file suffixes (.m) when
    the lex and yacc source files have appropriate suffixes (.lm and .ym).

  From Sohail Somain:

  - Have the mslink.py Tool only look for a 'link' executable on Windows
    systems.

  From Vaclav Smilauer:

  - Add support for a "srcdir" keyword argument when calling a Builder,
    which will add a srcdir prefix to all non-relative string sources.

  From Jonathan Ultis:

  - Allow Options converters to take the construction environment as
    an optional argument.



RELEASE 0.96.93 - Mon, 06 Nov 2006 00:44:11 -0600

  NOTE:  This is a pre-release of 0.97 for testing purposes.

  From Anonymous:

  - Allow Python Value Nodes to be Builder targets.

  From Matthias:

  - Only filter Visual Studio common filename prefixes on complete
    directory names.

  From Chad Austin:

  - Fix the build of the SCons documentation on systems that don't
    have "python" in the $PATH.

  From Ken Boortz:

  - Enhance ParseConfig() to recognize options that begin with '+'.

  From John Calcote, Elliot Murphy:

  - Document ways to override the CCPDBFLAGS variable to use the
    Microsoft linker's /Zi option instead of the default /Z7.

  From Christopher Drexler:

  - Make SCons aware bibtex must be called if any \include files
    cause creation of a bibliography.

  - Make SCons aware that "\bilbiography" in TeX source files means
    that related .bbl and .blg bibliography files will be created.
    (NOTE:  This still needs to search for the string in \include files.)

  From David Gruener:

  - Fix inconsistent handling of Action strfunction arguments.

  - Preserve white space in display Action strfunction strings.

  From James Y. Knight and Gerard Patel:

  - Support creation of shared object files from assembly language.

  From Steven Knight:

  - Speed up the Taskmaster significantly by avoiding unnecessary
    re-scans of Nodes to find out if there's work to be done, having it
    track the currently-executed top-level target directly and not
    through its presence on the target list, and eliminating some other
    minor list(s), method(s) and manipulation.

  - Fix the expansion of $TARGET and $SOURCE in the expansion of
    $INSTALLSTR displayed for non-environment calls to InstallAs().

  - Fix the ability to have an Alias() call refer to a directory
    name that's not identified as a directory until later.

  - Enhance runtest.py with an option to use QMTest as the harness.
    This will become the default behavior as we add more functionality
    to the QMTest side.

  - Let linking on mingw use the default function that chooses $CC (gcc)
    or $CXX (g++) depending on whether there are any C++ source files.

  - Work around a bug in early versions of the Python 2.4 profile module
    that caused the --profile= option to fail.

  - Only call Options validators and converters once when initializing a
    construction environment.

  - Fix the ability of env.Append() and env.Prepend(), in all known Python
    versions, to handle different input value types when the construction
    variable being updated is a dictionary.

  - Add a --cache-debug option for information about what files it's
    looking for in a CacheDir().

  - Document the difference in construction variable expansion between
    {Action,Builder}() and env.{Action,Builder}().

  - Change the name of env.Copy() to env.Clone(), keeping the old name
    around for backwards compatibility (with the intention of eventually
    phasing it out to avoid confusion with the Copy() Action factory).

  From Arve Knudsen:

  - Support cleaning and scanning SWIG-generated files.

  From Carsten Koch:

  - Allow selection of Visual Studio version by setting $MSVS_VERSION
    after construction environment initialization.

  From Jean-Baptiste Lab:

  - Try using zipimport if we can't import Tool or Platform modules
    using the normal "imp" module.  This allows SCons to be packaged
    using py2exe's all-in-one-zip-file approach.

  From Ben Liblit:

  - Do not re-scan files if the scanner returns no implicit dependencies.

  From Sanjoy Mahajan:

  - Change use of $SOURCES to $SOURCE in all TeX-related Tool modules.

  From Joel B. Mohler:

  - Make SCons aware that "\makeindex" in TeX source files means that
    related .ilg, .ind and .idx index files will be created.
    (NOTE:  This still needs to search for the string in \include files.)

  - Prevent scanning the TeX .aux file for additional files from
    trying to remove it twice when the -c option is used.

  From Leanid Nazdrynau:

  - Give the MSVC RES (resource) Builder a src_builder list and a .rc
    src_suffix so other builders can generate .rc files.

  From Matthew A. Nicholson:

  - Enhance Install() and InstallAs() to handle directory trees as sources.

  From Jan Nijtmans:

  - Don't use the -fPIC flag when using gcc on Windows (e.g. MinGW).

  From Greg Noel:

  - Add an env.ParseFlags() method that provides separate logic for
    parsing GNU tool chain flags into a dictionary.

  - Add an env.MergeFlags() method to apply an arbitrary dictionary
    of flags to a construction environment's variables.

  From Gary Oberbrunner:

  - Fix parsing tripartite Intel C compiler version numbers on Linux.

  - Extend the ParseConfig() function to recognize -arch and
    -isysroot options.

  - Have the error message list the known suffixes when a Builder call
    can't build a source file with an unknown suffix.

  From Karol Pietrzak:

  - Avoid recursive calls to main() in the program snippet used by the
    SConf subsystem to test linking against libraries.  This changes the
    default behavior of CheckLib() and CheckLibWithHeader() to print
    "Checking for C library foo..." instead of "Checking for main()
    in C library foo...".

  From John Pye:

  - Throw an exception if a command called by ParseConfig() or
    ParseFlags() returns an error.

  From Stefan Seefeld:

  - Initial infrastructure for running SCons tests under QMTest.

  From Sohail Somani:

  - Fix tests that fail due to gcc warnings.

  From Dobes Vandermeer:

  - In stack traces, print the full paths of SConscript files.

  From Atul Varma:

  - Fix detection of Visual C++ Express Edition.

  From Dobes Vandermeer:

  - Let the src_dir option to the SConscript() function affect all the
    the source file paths, instead of treating all source files paths
    as relative to the SConscript directory itself.

  From Nicolas Vigier:

  - Fix finding Fortran modules in build directories.

  - Fix use of BuildDir() when the source file in the source directory
    is a symlink with a relative path.

  From Edward Wang:

  - Fix the Memoizer when the SCons Python modules are executed from
    .pyo files at different locations from where they were compiled.

  From Johan Zander:

  - Fix missing os.path.join() when constructing the $FRAMEWORKSDKDIR/bin.



RELEASE 0.96.92 - Mon, 10 Apr 2006 21:08:22 -0400

  NOTE:  This was a pre-release of 0.97 for testing purposes.

  From Anonymous:

  - Fix the intelc.py Tool module to not throw an exception if the
    only installed version is something other than ia32.

  - Set $CCVERSION when using gcc.

  From Matthias:

  - Support generating project and solution files for Microsoft
    Visual Studio version 8.

  - Support generating more than one project file for a Microsoft
    Visual Studio solution file.

  - Add support for a support "runfile" parameter to Microsoft
    Visual Studio project file creation.

  - Put the project GUID, not the solution GUID, in the right spot
    in the solution file.

  From Erling Andersen:

  - Fix interpretation of Node.FS objects wrapped in Proxy instances,
    allowing expansion of things like ${File(TARGET)} in command lines.

  From Stanislav Baranov:

  - Add a separate MSVSSolution() Builder, with support for the
    following new construction variables: $MSVSBUILDCOM, $MSVSCLEANCOM,
    $MSVSENCODING, $MSVSREBUILDCOM, $MSVSSCONS, $MSVSSCONSCOM,
    $MSVSSCONSFLAGS, $MSVSSCONSCRIPT and $MSVSSOLUTIONCOM.

  From Ralph W. Grosse-Kunstleve and Patrick Mezard:

  - Remove unneceesary (and incorrect) SCons.Util strings on some function
    calls in SCons.Util.

  From Bob Halley:

  - Fix C/C++ compiler selection on AIX to not always use the external $CC
    environment variable.

  From August HÃ¶randl:

  - Add a scanner for \include and \import files, with support for
    searching a directory list in $TEXINPUTS (imported from the external
    environment).

  - Support $MAKEINDEX, $MAKEINDEXCOM, $MAKEINDEXCOMSTR and
    $MAKEINDEXFLAGS for generating indices from .idx files.

  From Steven Johnson:

  - Add a NoClean() Environment method and function to override removal
    of targets during a -c clean, including documentation and tests.

  From Steven Knight:

  - Check for whether files exist on disk by listing the directory
    contents, not calling os.path.exists() file by file.  This is
    somewhat more efficient in general, and may be significantly
    more efficient on Windows.

  - Minor speedups in the internal is_Dict(), is_List() and is_String()
    functions.

  - Fix a signature refactoring bug that caused Qt header files to
    get re-generated every time.

  - Don't fail when writing signatures if the .sconsign.dblite file is
    owned by a different user (e.g. root) from a previous run.

  - When deleting variables from stacked OverrideEnvironments, don't
    throw a KeyError if we were able to delte the variable from any
    Environment in the stack.

  - Get rid of the last indentation tabs in the SCons source files and
    add -tt to the Python invocations in the packaging build and the
    tests so they don't creep back in.

  - In Visual Studio project files, put quotes around the -C directory
    so everything works even if the path has spaces in it.

  - The Intel Fortran compiler uses -object:$TARGET, not "-o $TARGET",
    when building object files on Windows.  Have the the ifort Tool
    modify the default command lines appropriately.

  - Document the --debug=explain option in the man page.  (How did we
    miss this?)

  - Add a $LATEXRETRIES variable to allow configuration of the number of
    times LaTex can be re-called to try to resolve undefined references.

  - Change the order of the arguments to Configure.Checklib() to match
    the documentation.

  - Handle signature calculation properly when the Python function used
    for a FunctionAction is an object method.

  - On Windows, assume that absolute path names without a drive letter
    refer to the drive on which the SConstruct file lives.

  - Add /usr/ccs/bin to the end of the the default external execution
    PATH on Solaris.

  - Add $PKGCHK and $PKGINFO variables for use on Solaris when searching
    for the SunPRO C++ compiler.  Make the default value for $PKGCHK
    be /usr/sbin/pgkchk (since /usr/sbin isn't usually on the external
    execution $PATH).

  - Fix a man page example of overriding variables when calling
    SharedLibrary() to also set the $LIBSUFFIXES variable.

  - Add a --taskmastertrace=FILE option to give some insight on how
    the taskmaster decides what Node to build next.

  - Changed the names of the old $WIN32DEFPREFIX, $WIN32DEFSUFFIX,
    $WIN32DLLPREFIX and $WIN32IMPLIBPREFIX construction variables to
    new $WINDOWSDEFPREFIX, $WINDOWSDEFSUFFIX, $WINDOWSDLLPREFIX and
    $WINDOWSIMPLIBPREFIX construction variables.  The old names are now
    deprecated, but preserved for backwards compatibility.

  - Fix (?) a runtest.py hang on Windows when the --xml option is used.

  - Change the message when an error occurs trying to interact with the
    file system to report the target(s) in square brackets (as before) and
    the actual file or directory that encountered the error afterwards.

  From Chen Lee:

  - Add x64 support for Microsoft Visual Studio 8.

  From Baptiste Lepilleur:

  - Support the --debug=memory option on Windows when the Python version
    has the win32process and win32api modules.

  - Add support for Visual Studio 2005 Pro.

  - Fix portability issues in various tests: test/Case.py,
    Test/Java/{JAR,JARCHDIR,JARFLAGS,JAVAC,JAVACFLAGS,JAVAH,RMIC}.py,
    test/MSVS/vs-{6.0,7.0,7.1,8.0}-exec.py,
    test/Repository/{Java,JavaH,RMIC}.py,
    test/QT/{generated-ui,installed,up-to-date,warnings}.py,
    test/ZIP/ZIP.py.

  - Ignore pkgchk errors on Solaris when searching for the C++ compiler.

  - Speed up the SCons/EnvironmentTests.py unit tests.

  - Add a --verbose= option to runtest.py to print executed commands
    and their output at various levels.

  From Christian Maaser:

  - Add support for Visual Studio Express Editions.

  - Add support for Visual Studio 8 *.manifest files, includng
    new $WINDOWS_INSERT_MANIFEST, $WINDOWSPROGMANIFESTSUFFIX,
    $WINDOWSPROGMANIFESTPREFIX, $WINDOWSPROGMANIFESTSUFFIX,
    $WINDOWSSHLIBMANIFESTPREFIX and $WINDOWSSHLIBMANIFESTSUFFIX
    construction variables.

  From Adam MacBeth:

  - Fix detection of additional Java inner classes following use of a
    "new" keyword inside an inner class.

  From Sanjoy Mahajan:

  - Correct TeX-related command lines to just $SOURCE, not $SOURCES

  From Patrick Mezard:

  - Execute build commands for a command-line target if any of the
    files built along with the target is out of date or non-existent,
    not just if the command-line target itself is out of date.

  - Fix the -n option when used with -c to print all of the targets
    that will be removed for a multi-target Builder call.

  - If there's no file in the source directory, make sure there isn't
    one in the build directory, too, to avoid dangling files left
    over from previous runs when a source file is removed.

  - Allow AppendUnique() and PrependUnique() to append strings (and
    other atomic objects) to lists.

  From Joel B. Mohler:

  - Extend latex.py, pdflatex.py, pdftex.py and tex.py so that building
    from both TeX and LaTeX files uses the same logic to call $BIBTEX
    when it's necessary, to call $MAKEINDEX when it's necessary, and to
    call $TEX or $LATEX multiple times to handle undefined references.

  - Add an emitter to the various TeX builders so that the generated
    .aux and .log files also get deleted by the -c option.

  From Leanid Nazdrynau:

  - Fix the Qt UIC scanner to work with generated .ui files (by using
    the FindFile() function instead of checking by-hand for the file).

  From Jan Nieuwenhuizen:

  - Fix a problem with interpreting quoted argument lists on command lines.

  From Greg Noel:

  - Add /sw/bin to the default execution PATH on Mac OS X.

  From Kian Win Ong:

  - When building a .jar file and there is a $JARCHDIR, put the -C
    in front of each .class file on the command line.

  - Recognize the Java 1.5 enum keyword.

  From Asfand Yar Qazi:

  - Add /opt/bin to the default execution PATH on all POSIX platforms
    (between /usr/local/bin and /bin).

  From Jon Rafkind:

  - Fix the use of Configure() contexts from nested subsidiary
    SConscript files.

  From Christoph Schulz:

  - Add support for $CONFIGUREDIR and $CONFIGURELOG variables to control
    the directory and logs for configuration tests.

  - Add support for a $INSTALLSTR variable.

  - Add support for $RANLIBCOM and $RANLIBCOMSTR variables (which fixes
    a bug when setting $ARCOMSTR).

  From Amir Szekely:

  - Add use of $CPPDEFINES to $RCCOM (resource file compilation) on MinGW.

  From Erick Tryzelaar:

  - Fix the error message when trying to report that a given option is
    not gettable/settable from an SConscript file.

  From Dobes Vandermeer:

  - Add support for SCC and other settings in Microsoft Visual
    Studio project and solution files:  $MSVS_PROJECT_BASE_PATH,
    $MSVS_PROJECT_GUID, $MSVS_SCC_AUX_PATH, $MSVS_SCC_LOCAL_PATH,
    $MSVS_SCC_PROJECT_NAME, $MSVS_SCC_PROVIDER,

  - Add support for using a $SCONS_HOME variable (imported from the
    external environment, or settable internally) to put a shortened
    SCons execution line in the Visual Studio project file.

  From David J. Van Maren:

  - Only filter common prefixes from source files names in Visual Studio
    project files if the prefix is a complete (sub)directory name.

  From Thad Ward:

  - If $MSVSVERSIONS is already set, don't overwrite it with
    information from the registry.



RELEASE 0.96.91 - Thu, 08 Sep 2005 07:18:23 -0400

  NOTE:  This was a pre-release of 0.97 for testing purposes.

  From Chad Austin:

  - Have the environment store the toolpath and re-use it to find Tools
    modules during later Copy() or Tool() calls (unless overridden).

  - Normalize the directory path names in SConsignFile() database
    files so the same signature file can interoperate on Windows and
    non-Windows systems.

  - Make --debug=stacktrace print a stacktrace when a UserError is thrown.

  - Remove an old, erroneous cut-and-paste comment in Scanner/Dir.py.

  From Stanislav Baranov:

  - Make it possible to support with custom Alias (sub-)classes.

  - Allow Builders to take empty source lists when called.

  - Allow access to both TARGET and SOURCE in $*PATH expansions.

  - Allow SConscript files to modify BUILD_TARGETS.

  From Timothee Besset:

  - Add support for Objective C/C++ .m and .mm file suffixes (for
    Mac OS X).

  From Charles Crain

  - Fix the PharLap linkloc.py module to use target+source arguments
    when calling env.subst().

  From Bjorn Eriksson:

  - Fix an incorrect Command() keyword argument in the man page.

  - Add a $TEMPFILEPREFIX variable to control the prefix or flag used
    to pass a long-command-line-execution tempfile to a command.

  From Steven Knight:

  - Enhanced the SCons setup.py script to install man pages on
    UNIX/Linux systems.

  - Add support for an Options.FormatOptionHelpText() method that can
    be overridden to customize the format of Options help text.

  - Add a global name for the Entry class (which had already been
    documented).

  - Fix re-scanning of generated source files for implicit dependencies
    when the -j option is used.

  - Fix a dependency problem that caused $LIBS scans to not be added
    to all of the targets in a multiple-target builder call, which
    could cause out-of-order builds when the -j option is used.

  - Store the paths of source files and dependencies in the .sconsign*
    file(s) relative to the target's directory, not relative to the
    top-level SConstruct directory.  This starts to make it possible to
    subdivide the dependency tree arbitrarily by putting an SConstruct
    file in every directory and using content signatures.

  - Add support for $YACCHFILESUFFIX and $YACCHXXFILESUFFIX variables
    that accomodate parser generators that write header files to a
    different suffix than the hard-coded .hpp when the -d option is used.

  - The default behavior is now to store signature information in a
    single .sconsign.dblite file in the top-level SConstruct directory.
    The old behavior of a separate .sconsign file in each directory can
    be specified by calling SConsignFile(None).

  - Remove line number byte codes within the signature calculation
    of Python function actions, so that changing the location of an
    otherwise unmodified Python function doesn't cause rebuilds.

  - Fix AddPreAction() and AddPostAction() when an action has more than
    one target file:  attach the actions to the Executor, not the Node.

  - Allow the source directory of a BuildDir / build_dir to be outside
    of the top-level SConstruct directory tree.

  - Add a --debug=nomemoizer option that disables the Memoizer for clearer
    looks at the counts and profiles of the underlying function calls,
    not the Memoizer wrappers.

  - Print various --debug= stats even if we exit early (e.g. using -h).

  - Really only use the cached content signature value if the file
    is older than --max-drift, not just if --max-drift is set.

  - Remove support for conversion from old (pre 0.96) .sconsign formats.

  - Add support for a --diskcheck option to enable or disable various
    on-disk checks:  that File and Dir nodes match on-disk entries;
    whether an RCS file exists for a missing source file; whether an
    SCCS file exists for a missing source file.

  - Add a --raw argument to the sconsign script, so it can print a
    raw representation of each entry's NodeInfo dictionary.

  - Add the 'f90' and 'f95' tools to the list of Fortran compilers
    searched for by default.

  - Add the +Z option by default when compiling shared objects on
    HP-UX.

  From Chen Lee:

  - Handle Visual Studio project and solution files in Unicode.

  From Sanjoy Mahajan:

  - Fix a bad use of Copy() in an example in the man page, and a
    bad regular expression example in the man page and User's Guide.

  From Shannon Mann:

  - Have the Visual Studio project file(s) echo "Starting SCons" before
    executing SCons, mainly to work around a quote-stripping bug in
    (some versions of?) the Windows cmd command executor.

  From Georg Mischler:

  - Remove the space after the -o option when invoking the Borland
    BCC compiler; some versions apparently require that the file name
    argument be concatenated with the option.

  From Leanid Nazdrynau:

  - Fix the Java parser's handling of backslashes in strings.

  From Greg Noel:

  - Add construction variables to support frameworks on Mac OS X:
    $FRAMEWORKS, $FRAMEWORKPREFIX, $FRAMEWORKPATH, $FRAMEWORKPATHPREFIX.

  - Re-order link lines so the -o option always comes right after the
    command name.

  From Gary Oberbrunner:

  - Add support for Intel C++ beta 9.0 (both 32 and 64 bit versions).

  - Document the new $FRAMEWORK* variables for Mac OS X.

  From Karol Pietrzak:

  - Add $RPATH (-R) support to the Sun linker Tool (sunlink).

  - Add a description of env.subst() to the man page.

  From Chris Prince:

  - Look in the right directory, not always the local directory, for a
    same-named file or directory conflict on disk.

  - On Windows, preserve the external environment's %SYSTEMDRIVE%
    variable, too.

  From Craig Scott:

  - Have the Fortran module emitter look for Fortan modules to be created
    relative to $FORTRANMODDIR, not the top-level directory.

  - When saving Options to a file, run default values through the
    converter before comparing them with the set values.  This correctly
    suppresses Boolean Option values from getting written to the saved
    file when they're one of the many synonyms for a default True or
    False value.

  - Fix the Fortran Scanner's ability to handle a module being used
    in the same file in which it is defined.

  From Steve-o:

  - Add the -KPIC option by default when compiling shared objects on
    Solaris.

  - Change the default suffix for Solaris objects to .o, to conform to
    Sun WorkShop's expectations.  Change the profix to so_ so they can
    still be differentiated from static objects in the same directory.

  From Amir Szekely:

  - When calling the resource compiler on MinGW, add --include-dir and
    the source directory so it finds the source file.

  - Update EnsureSConsVersion() to support revision numbers.

  From Greg Ward:

  - Fix a misplaced line in the man page.



RELEASE 0.96.90 - Tue, 15 Feb 2005 21:21:12 +0000

  NOTE:  This was a pre-release of 0.97 for testing purposes.

  From Anonymous:

  - Fix Java parsing to avoid erroneously identifying a new array
    of class instances as an anonymous inner class.

  - Fix a typo in the man page description of PathIsDirCreate.

  From Chad Austin:

  - Allow Help() to be called multiple times, appending to the help
    text each call.

  - Allow Tools found on a toolpath to import Python modules from
    their local directory.

  From Steve Christensen:

  - Handle exceptions from Python functions as build actions.

  - Add a set of canned PathOption validators:  PathExists (the default),
    PathIsFile, PathIsDir and PathIsDirCreate.

  From Matthew Doar:

  - Add support for .lex and .yacc file suffixes for Lex and Yacc files.

  From Eric Frias:

  - Huge performance improvement:  wrap the tuples representing an
    include path in an object, so that the time it takes to hash the
    path doesn't grow porportionally to the length of the path.

  From Gottfried Ganssauge:

  - Fix SCons on SuSE/AMD-64 Linux by having the wrapper script also
    check for the build engine in the parent directory of the Python
    library directory (/usr/lib64 instead of /usr/lib).

  From Stephen Kennedy:

  - Speed up writing the .sconsign file at the end of a run by only
    calling sync() once at the end, not after every entry.

  From Steven Knight:

  - When compiling with Microsoft Visual Studio, don't include the ATL and
    MFC directories in the default INCLUDE and LIB environment variables.

  - Remove the following deprecated features:  the ParseConfig()
    global function (deprecated in 0.93); the misspelled "validater"
    keyword to the Options.Add() method (deprecated in 0.91); the
    SetBuildSignatureType(), SetContentSignatureType(), SetJobs() and
    GetJobs() global functions (deprecated in 0.14).

  - Fix problems with corrupting the .sconsign.dblite file when
    interrupting builds by writing to a temporary file and renaming,
    not writing the file directly.

  - Fix a 0.96 regression where when running with -k, targets built from
    walking dependencies later on the command line would not realize
    that a dependency had failed an earlier build attempt, and would
    try to rebuild the dependent targets.

  - Change the final messages when using -k and errors occur from
    "{building,cleaning} terminated because of errors" to "done
    {building,cleaning} targets (errors occurred during {build,clean})."

  - Allow Configure.CheckFunc() to take an optional header argument
    (already supported by Conftest.py) to specify text at the top of
    the compiled test file.

  - Fix the --debug=explain output when a Python function action changed
    so it prints a meaningful string, not the binary representation of
    the function contents.

  - Allow a ListOption's default value(s) to be a Python list of specified
    values, not just a string containing a comma-separated list of names.

  - Add a ParseDepends() function that will parse up a list of explicit
    dependencies from a "make depend" style file.

  - Support the ability to change directory when executing an Action
    through "chdir" keyword arguments to Action and Builder creation
    and calls.

  - Fix handling of Action ojects (and other callables that don't match
    our calling arguments) in construction variable expansions.

  - On Win32, install scons.bat in the Python directory when installing
    from setup.py.  (The bdist_wininst installer was already doing this.)

  - Fix env.SConscript() when called with a list of SConscipt files.
    (The SConscript() global function already worked properly.)

  - Add a missing newline to the end of the --debug=explain "unknown
    reasons" message.

  - Enhance ParseConfig() to work properly for spaces in between the -I,
    -L and -l options and their arguments.

  - Packaging build fix:  Rebuild the files that are use to report the
    --version of SCons whenever the development version number changes.

  - Fix the ability to specify a target_factory of Dir() to a Builder,
    which the default create-a-directory Builder was interfering with.

  - Mark a directory as built if it's created as part of the preparation
    for another target, to avoid trying to build it again when it comes
    up in the target list.

  - Allow a function with the right calling signature to be put directly
    in an Environment's BUILDERS dictionary, making for easier creation
    and use of wrappers (pseudo-Builders) that call other Builders.

  - On Python 2.x, wrap lists of Nodes returned by Builders in a UserList
    object that adds a method that makes str() object return a string
    with all of the Nodes expanded to their path names.  (Builders under
    Python 1.5.2 still return lists to avoid TypeErrors when trying
    to extend() list, so Python 1.5.2 doesn't get pretty-printing of Node
    lists, but everything should still function.)

  - Allow Aliases to have actions that will be executed whenever
    any of the expanded Alias targets are out of date.

  - Fix expansion of env.Command() overrides within target and
    source file names.

  - Support easier customization of what's displayed by various default
    actions by adding lots of new construction variables: $ARCOMSTR,
    $ASCOMSTR, $ASPPCOMSTR, $BIBTEXCOMSTR, $BITKEEPERCOMSTR, $CCCOMSTR,
    $CVSCOMSTR, $CXXCOMSTR, $DCOMSTR, $DVIPDFCOMSTR, $F77COMSTR,
    $F90COMSTR, $F95COMSTR, $FORTRANCOMSTR, $GSCOMSTR, $JARCOMSTR,
    $JAVACCOMSTR, $JAVAHCOMSTR, $LATEXCOMSTR, $LEXCOMSTR, $LINKCOMSTR,
    $M4COMSTR, $MIDLCOMSTR, $P4COMSTR, $PCHCOMSTR, $PDFLATEXCOMSTR,
    $PDFTEXCOMSTR, $PSCOMSTR, $QT_MOCFROMCXXCOMSTR, $QT_MOCFROMHCOMSTR,
    $QT_UICCOMSTR, $RCCOMSTR, $REGSVRCOMSTR, $RCS_COCOMSTR, $RMICCOMSTR,
    $SCCSCOMSTR, $SHCCCOMSTR, $SHCXXCOMSTR, $SHF77COMSTR, $SHF90COMSTR,
    $SHF95COMSTR, $SHFORTRANCOMSTR, $SHLINKCOMSTR, $SWIGCOMSTR,
    $TARCOMSTR, $TEXCOMSTR, $YACCCOMSTR and $ZIPCOMSTR.

  - Add an optional "map" keyword argument to ListOption() that takes a
    dictionary to map user-specified values to legal values from the list
    (like EnumOption() already doee).

  - Add specific exceptions to try:-except: blocks without any listed,
    so that they won't catch and mask keyboard interrupts.

  - Make --debug={tree,dtree,stree} print something even when there's
    a build failure.

  - Fix how Scanners sort the found dependencies so that it doesn't
    matter whether the dependency file is in a Repository or not.
    This may cause recompilations upon upgrade to this version.

  - Make AlwaysBuild() work with Alias and Python value Nodes (making
    it much simpler to support aliases like "clean" that just invoke
    an arbitrary action).

  - Have env.ParseConfig() use AppendUnique() by default to suppress
    duplicate entries from multiple calls.  Add a "unique" keyword
    argument to allow the old behavior to be specified.

  - Allow the library modules imported by an SConscript file to get at
    all of the normally-available global functions and variables by saying
    "from SCons.Script import *".

  - Add a --debug=memoizer option to print Memoizer hit/mass statistics.

  - Allow more than one --debug= option to be set at a time.

  - Change --debug=count to report object counts before and after
    reading SConscript files and before and after building targets.

  - Change --debug=memory output to line up the numbers and to better
    match (more or less) the headers on the --debug=count columns.

  - Speed things up when there are lists of targets and/or sources by
    getting rid of some N^2 walks of the lists involved.

  - Cache evaluation of LazyActions so we don't create a new object
    for each invocation.

  - When scanning, don't create Nodes for include files that don't
    actually exist on disk.

  - Make supported global variables CScanner, DScanner, ProgramScanner and
    SourceFileScanner.  Make SourceFileScanner.add_scanner() a supported
    part of the public interface.  Keep the old SCons.Defaults.*Scan names
    around for a while longer since some people were already using them.

  - By default, don't scan directories for on-disk files.  Add a
    DirScanner global scanner that can be used in Builders or Command()
    calls that want source directory trees scanned for on-disk changes.
    Have the Tar() and Zip() Builders use the new DirScanner to preserve
    the behavior of rebuilding a .tar or .zip file if any file or
    directory under a source tree changes.  Add Command() support for
    a source_scanner keyword argument to Command() that can be set to
    DirScanner to get this behavior.

  - Documentation changes:  Explain that $CXXFLAGS contains $CCFLAGS
    by default.  Fix a bad target_factory example in the man page.
    Add appendices to the User's Guide to cover the available Tools,
    Builders and construction variables.  Comment out the build of
    the old Python 10 paper, which doesn't build on all systems and
    is old enough at this point that it probably isn't worth the
    effort to make it do so.

  From Wayne Lee:

  - Avoid "maximum recursion limit" errors when removing $(-$) pairs
    from long command lines.

  From Clive Levinson:

  - Make ParseConfig() recognize and add -mno-cygwin to $LINKFLAGS and
    $CCFLAGS, and -mwindows to $LINKFLAGS.

  From Michael McCracken:

  - Add a new "applelink" tool to handle the things like Frameworks and
    bundles that Apple has added to gcc for linking.

  - Use more appropriate default search lists of linkers, compilers and
    and other tools for the 'darwin' platform.

  - Add a LoadableModule Builder that builds a bundle on Mac OS X (Darwin)
    and a shared library on other systems.

  - Improve SWIG tests for use on Mac OS X (Darwin).

  From Elliot Murphy:

  - Enhance the tests to guarantee persistence of ListOption
    values in saved options files.

  - Supply the help text when -h is used with the -u, -U or -D options.

  From Christian Neeb:

  - Fix the Java parser's handling of string definitions to avoid ignoring
    subsequent code.

  From Han-Wen Nienhuys:

  - Optimize variable expansion by:  using the re.sub() method (when
    possible); not using "eval" for variables for which we can fetch the
    value directory; avoiding slowing substitution logic when there's no
    '$' in the string.

  From Gary Oberbrunner:

  - Add an Environment.Dump() method to print the contents of a
    construction environment.

  - Allow $LIBS (and similar variables) to contain explicit File Nodes.

  - Change ParseConfig to add the found library names directly to the
    $LIBS variable, instead of returning them.

  - Add ParseConfig() support for the -framework GNU linker option.

  - Add a PRINT_CMD_LINE_FUNC construction variable to allow people
    to filter (or log) command-line output.

  - Print an internal Python stack trace in response to an otherwise
    unexplained error when --debug=stacktrace is specified.

  - Add a --debug=findlibs option to print what's happening when
    the scanner is searching for libraries.

  - Allow Tool specifications to be passed a dictionary of keyword
    arguments.

  - Support an Options default value of None, in which case the variable
    will not be added to the construction environment unless it's set
    explicitly by the user or from an Options file.

  - Avoid copying __builtin__ values into a construction environment's
    dictionary when evaluating construction variables.

  - Add a new cross-platform intelc.py Tool that can detect and
    configure the Intel C++ v8 compiler on both Windows, where it's
    named icl, and Linux, where it's named icc.  It also checks that
    the directory specified in the Windows registry exists, and sets a
    new $INTEL_C_COMPILER_VERSION construction variable to identify the
    version being used.  (Niall Douglas contributed an early prototype
    of parts of this module.)

  - Fix the private Conftest._Have() function so it doesn't change
    non-alphanumeric characters to underscores.

  - Supply a better error message when a construction variable expansion
    has an unknown attribute.

  - Documentation changes:  Update the man page to describe use of
    filenames or Nodes in $LIBS.

  From Chris Pawling:

  - Have the linkloc tool use $MSVS_VERSION to select the Microsoft
    Visual Studio version to use.

  From Kevin Quick:

  - Fix the Builder name returned from ListBuilders and other instances
    of subclasses of the BuilderBase class.

  - Add Builders and construction variables to support rpcgen:
    RPCGenClient(), RPCGenHeader(), RPCGenService(), RPCGenXDR(),
    $RPCGEN, $RPCGENFLAGS, $RPCGENCLIENTFLAGS, $RPCGENHEADERFLAGS,
    $RPCGENSERVICEFLAGS, $RPCGENXDRFLAGS.

  - Update the man page to document that prefix and suffix Builder
    keyword arguments can be strings, callables or dictionaries.

  - Provide more info in the error message when a user tries to build
    a target multiple ways.

  - Fix Delete() when a file doesn't exist and must_exist=1.  (We were
    unintentionally dependent on a bug in versions of the Python shutil.py
    module prior to Python 2.3, which would generate an exception for
    a nonexistent file even when ignore_errors was set.)

  - Only replace a Node's builder with a non-null source builder.

  - Fix a stack trace when a suffix selection dictionary is passed
    an empty source file list.

  - Allow optional names to be attached to Builders, for default
    Builders that don't get attached to construction environments.

  - Fix problems with Parallel Task Exception handling.

  - Build targets in an associated BuildDir even if there are targets
    or subdirectories locally in the source directory.

  - If a FunctionAction has a callable class as its underlying Python
    function, use its strfunction() method (if any) to display the
    action.

  - Fix handling when BuildDir() exists but is unwriteable.  Add
    "Stop." to those error messages for consistency.

  - Catch incidents of bad builder creation (without an action) and
    supply meaningful error messages.

  - Fix handling of src_suffix values that aren't extensions (don't
    begin with a '.').

  - Don't retrieve files from a CacheDir, but report what would happen,
    when the -n option is used.

  - Use the source_scanner from the target Node, not the source node
    itself.

  - Internal Scanners fixes:  Make sure Scanners are only passed Nodes.
    Fix how a Scanner.Selector called its base class initialization.
    Make comparisons of Scanner objects more robust.  Add a name to
    an internal default ObjSourceScanner.

  - Add a deprecated warning for use of the old "scanner" keyword argument
    to Builder creation.

  - Improve the --debug=explain message when the build action changes.

  - Test enhancements in SourceCode.py, option-n.py, midl.py.  Better
    Command() and Scanner test coverage.  Improved test infrastructure
    for -c output.

  - Refactor the interface between Action and Executor objects to treat
    Actions atomically.

  - The --debug=presub option will now report the pre-substitution
    each action seprately, instead of reporting the entire list before
    executing the actions one by one.

  - The --debug=explain option explaining a changed action will now
    (more correctly) show pre-substitution action strings, instead of
    the commands with substituted file names.

  - A Node (file) will now be rebuilt if its PreAction or PostAction
    actions change.

  - Python Function actions now have their calling signature (target,
    source, env) reported correctly when displayed.

  - Fix BuildDir()/build_dir handling when the build_dir is underneath
    the source directory and trying to use entries from the build_dir
    as sources for other targets in the build-dir.

  - Fix hard-coding of JDK path names in various Java tests.

  - Handle Python stack traces consistently (stop at the SConscript stack
    frame, by default) even if the Python source code isn't available.

  - Improve the performance of the --debug={tree,dtree} options.

  - Add --debug=objects logging of creation of OverrideWarner,
    EnvironmentCopy and EnvironmentOverride objects.

  - Fix command-line expansion of Python Value Nodes.

  - Internal cleanups:  Remove an unnecessary scan argument.  Associate
    Scanners only with Builders, not nodes.  Apply overrides once when
    a Builder is called, not in multiple places.  Cache results from the
    Node.FS.get_suffix() and Node.get_build_env() methods.  Use the Python
    md5 modules' hexdigest() method, if there is one.  Have Taskmaster
    call get_stat() once for each Node and re-use the value instead of
    calling it each time it needs the value.  Have Node.depends_on()
    re-use the list from the children() method instead of calling it
    multiple times.

  - Use the correct scanner if the same source file is used for targets in
    two different environments with the same path but different scanners.

  - Collect logic for caching values in memory in a Memoizer class,
    which cleans up a lot of special-case code in various methods and
    caches additional values to speed up most configurations.

  - Add a PathAccept validator to the list of new canned PathOption
    validators.

  From Jeff Squyres:

  - Documentation changes:  Use $CPPDEFINES instead of $CCFLAGS in man
    page examples.

  From Levi Stephen:

  - Allow $JARCHDIR to be expanded to other construction variables.

  From Christoph Wiedemann:

  - Add an Environment.SetDefault() method that only sets values if
    they aren't already set.

  - Have the qt.py Tool not override variables already set by the user.

  - Add separate $QT_BINPATH, $QT_CPPPATH and $QT_LIBPATH variables
    so these can be set individually, instead of being hard-wired
    relative to $QTDIR.

  - The %TEMP% and %TMP% external environment variables are now propagated
    automatically to the command execution environment on Windows systems.

  - A new --config= command-line option allows explicit control of
    of when the Configure() tests are run:  --config=force forces all
    checks to be run, --config=cache uses all previously cached values,
    --config=auto (the default) runs tests only when dependency analysis
    determines it's necessary.

  - The Configure() subsystem can now write a config.h file with values
    like HAVE_STDIO_H, HAVE_LIBM, etc.

  - The Configure() subsystem now executes its checks silently when the
    -Q option is specified.

  - The Configure() subsystem now reports if a test result is being
    taken from cache, and prints the standard output and error output
    of tests even when cached.

  - Configure() test results are now reported as "yes" or "no" instead of
    "ok" or "failed."

  - Fixed traceback printing when calling the env.Configure() method
    instead of the Configure() global function.

  - The Configure() subsystem now caches build failures in a .sconsign
    file in the subdirectory, not a .cache file.  This may cause
    tests to be re-executed the first time after you install 0.97.

  - Additional significant internal cleanups in the Configure() subsystem
    and its tests.

  - Have the Qt Builder make uic-generated files dependent on the .ui.h
    file, if one exists.

  - Add a test to make sure that SCons source code does not contain
    try:-except: blocks that catch all errors, which potentially catch
    and mask keyboard interrupts.

  - Fix us of TargetSignatures('content') with the SConf subsystem.

  From Russell Yanofsky:

  - Add support for the Metrowerks Codewarrior compiler and linker
    (mwcc and mwld).



RELEASE 0.96.1 - Mon, 23 Aug 2004 12:55:50 +0000

  From Craig Bachelor:

  - Handle white space in the executable Python path name within in MSVS
    project files by quoting the path.

  - Correct the format of a GUID string in a solution (.dsw) file so
    MSVS can correctly "build enable" a project.

  From Steven Knight:

  - Add a must_exist flag to Delete() to let the user control whether
    it's an error if the specified entry doesn't exist.  The default
    behavior is now to silently do nothing if it doesn't exist.

  - Package up the new Platform/darwin.py, mistakenly left out of 0.96.

  - Make the scons.bat REM statements into @REM so they aren't printed.

  - Make the SCons packaging SConscript files platform independent.

  From Anthony Roach:

  - Fix scanning of pre-compiled header (.pch) files for #includes,
    broken in 0.96.



RELEASE 0.96 - Wed, 18 Aug 2004 13:36:40 +0000

  From Chad Austin:

  - Make the CacheDir() directory if it doesn't already exist.

  - Allow construction variable substitutions in $LIBS specifications.

  - Allow the emitter argument to a Builder() to be or expand to a list
    of emitter functions, which will be called in sequence.

  - Suppress null values in construction variables like $LIBS that use
    the internal _concat() function.

  - Remove .dll files from the construction variables searched for
    libraries that can be fed to Win32 compilers.

  From Chad Austin and Christoph Wiedemann:

  - Add support for a $RPATH variable to supply a list of directories
    to search for shared libraries when linking a program.  Used by
    the GNU and IRIX linkers (gnulink and sgilink).

  From Charles Crain:

  - Restore the ability to do construction variable substitutions in all
    kinds of *PATH variables, even when the substitution returns a Node
    or other object.

  From Tom Epperly:

  - Allow the Java() Builder to take more than one source directory.

  From Ralf W. Grosse-Kunstleve:

  - Have SConsignFile() use, by default, a custom "dblite.py" that we can
    control and guarantee to work on all Python versions (or nearly so).

  From Jonathan Gurley:

  - Add support for the newer "ifort" versions of the Intel Fortran
    Compiler for Linux.

  From Bob Halley:

  - Make the new *FLAGS variable type work with copied Environments.

  From Chris Hoeppler:

  - Initialize the name of a Scanner.Classic scanner correctly.

  From James Juhasz:

  - Add support for the .dylib shared library suffix and the -dynamiclib
    linker option on Mac OS X.

  From Steven Knight:

  - Add an Execute() method for executing actions directly.

  - Support passing environment override keyword arguments to Command().

  - Fix use of $MSVS_IGNORE_IDE_PATHS, which was broken when we added
    support for $MSVS_USE_MFC_DIRS last release.

  - Make env.Append() and env.Prepend() act like the underlying Python
    behavior when the variable being appended to is a UserList object.

  - Fix a regression that prevented the Command() global function in
    0.95 from working with command-line strings as actions.

  - Fix checking out a file from a source code management system when
    the env.SourceCode() method was called with an individual file name
    or node, not a directory name or node.

  - Enhance the Task.make_ready() method to create a list of the
    out-of-date Nodes for the task for use by the wrapping interface.

  - Allow Scanners to pull the list of suffixes from the construction
    environment when the "skeys" keyword argument is a string containing
    a construction variable to be expanded.

  - Support new $CPPSUFFIXES, $DSUFFIXES $FORTRANSUFFIXES, and
    $IDLSUFFIXES.  construction variables that contain the default list
    of suffixes to be scanned by a given type of scanner, allowing these
    suffix lists to be easily added to or overridden.

  - Speed up Node creation when calling a Builder by comparing whether two
    Environments are the same object, not if their underlying dictionaries
    are equivalent.

  - Add a --debug=explain option that reports the reason(s) why SCons
    thinks it must rebuild something.

  - Add support for functions that return platform-independent Actions
    to Chmod(), Copy(), Delete(), Mkdir(), Move() and Touch() files
    and/or directories.  Like any other Actions, the returned Action
    object may be executed directly using the Execute() global function
    or env.Execute() environment method, or may be used as a Builder
    action or in an env.Command() action list.

  - Add support for the strfunction argument to all types of Actions:
    CommandAction, ListAction, and CommandGeneratorAction.

  - Speed up turning file system Nodes into strings by caching the
    values after we're finished reading the SConscript files.

  - Have ParseConfig() recognize and supporting adding the -Wa, -Wl,
    and -Wp, flags to ASFLAGS, LINKFLAGS and CPPFLAGS, respectively.

  - Change the .sconsign format and the checks for whether a Node is
    up-to-date to make dependency checks more efficient and correct.

  - Add wrapper Actions to SCons.Defaults for $ASCOM, $ASPPCOM, $LINKCOM,
    $SHLINKCOM, $ARCOM, $LEXCOM and $YACCCOM.  This makes it possible
    to replace the default print behavior with a custom strfunction()
    for each of these.

  - When a Node has been built, don't walk the whole tree back to delete
    the parents's implicit dependencies, let returning up the normal
    Taskmaster descent take care of it for us.

  - Add documented support for separate target_scanner and source_scanner
    arguments to Builder creation, which allows different scanners to
    be applied to source files

  - Don't re-install or (re-generate) .h files when a subsidiary #included
    .h file changes.  This eliminates incorrect circular dependencies
    with .h files generated from other source files.

  - Slim down the internal Sig.Calculator class by eliminating methods
    whose functionality is now covered by Node methods.

  - Document use of the target_factory and source_factory keyword
    arguments when creating Builder objects.  Enhance Dir Nodes so that
    they can be created with user-specified Builder objects.

  - Don't blow up with stack trace when the external $PATH environment
    variable isn't set.

  - Make Builder calls return lists all the time, even if there's only
    one target.  This keeps things consistent and easier to program to
    across platforms.

  - Add a Flatten() function to make it easier to deal with the Builders
    all returning lists of targets, not individual targets.

  - Performance optimizations in Node.FS.__doLookup().

  - Man page fixes:  formatting typos, misspellings, bad example.

  - User's Guide fixes: Fix the signatures of the various example
    *Options() calls.  Triple-quote properly a multi-line Split example.

  - User's Guide additions:  Chapter describing File and Directory
    Nodes.  Section describing declarative nature of SCons functions in
    SConscript files.  Better organization and clarification of points
    raised by Robert P. J. Day.  Chapter describing SConf (Autoconf-like)
    functionality.  Chapter describing how to install Python and
    SCons.  Chapter describing Java builds.

  From Chris Murray:

  - Add a .win32 attribute to force file names to expand with
    Windows backslash path separators.

  - Fix escaping file names on command lines when the expansion is
    concatenated with another string.

  - Add support for Fortran 90 and Fortran 95.  This adds $FORTRAN*
    variables that specify a default compiler, command-line, flags,
    etc. for all Fortran versions, plus separate $F90* and $F95*
    variables for when different compilers/flags/etc. must be specified
    for different Fortran versions.

  - Have individual tools that create libraries override the default
    $LIBPREFIX and $LIBSUFFIX values set by the platform.  This makes
    it easier to use Microsoft Visual Studio tools on a CygWin platform.

  From Gary Oberbrunner:

  - Add a --debug=presub option to print actions prior to substitution.

  - Add a warning upon use of the override keywords "targets" and
    "sources" when calling Builders.  These are usually mistakes which
    are otherwise silently (and confusingly) turned into construction
    variable overrides.

  - Try to find the ICL license file path name in the external environment
    and the registry before resorting to the hard-coded path name.

  - Add support for fetching command-line keyword=value arguments in
    order from an ARGLIST list.

  - Avoid stack traces when trying to read dangling symlinks.

  - Treat file "extensions" that only contain digits as part of the
    file basename.  This supports version numbers as part of shared
    library names, for example.

  - Avoid problems when there are null entries (None or '') in tool
    lists or CPPPATH.

  - Add an example and explanation of how to use "tools = ['default', ..."
    when creating a construction environment.

  - Add a section describing File and Directory Nodes and some of their
    attributes and methods.

  - Have ParseConfig() add a returned -pthread flag to both $CCFLAGS
    and $LINKFLAGS.

  - Fix some test portability issues on Mac OS X (darwin).

  From Simon Perkins:

  - Fix a bug introduced in building shared libraries under MinGW.

  From Kevin Quick:

  - Handling SCons exceptions according to Pythonic standards.

  - Fix test/chained-build.py on systems that execute within one second.

  - Fix tests on systems where 'ar' warns about archive creation.

  From Anthony Roach:

  - Fix use of the --implicit-cache option with timestamp signatures.

  - If Visual Studio is installed, assume the C/C++ compiler, the linker
    and the MIDL compiler that comes with it are available, too.

  - Better error messages when evaluating a construction variable
    expansion yields a Python syntax error.

  - Change the generation of PDB files when using Visual Studio from
    compile time to link time.

  From sam th:

  - Allow SConf.CheckLib() to search a list of libraries, like the
    Autoconf AC_SEARCH_LIBS macro.

  - Allow the env.WhereIs() method to take a "reject" argument to
    let it weed out specific path names.

  From Christoph Wiedemann:

  - Add new Moc() and Uic() Builders for more explicit control over
    Qt builds, plus new construction variables to control them:
    $QT_AUTOSCAN, $QT_DEBUG, $QT_MOCCXXPREFIX, $QT_MOCCXXSUFFIX,
    $QT_MOCHPREFIX, $QT_MOCHSUFFIX, $QT_UICDECLPREFIX, $QT_UICDECLSUFFIX,
    $QT_UICIMPLPREFIX, $QT_UICIMPLSUFFIX and $QT_UISUFFIX.

  - Add a new single_source keyword argument for Builders that enforces
    a single source file on calls to the Builder.



RELEASE 0.95 - Mon, 08 Mar 2004 06:43:20 -0600

  From Chad Austin:

  - Replace print statements with calls to sys.stdout.write() so output
    lines stay together when -j is used.

  - Add portability fixes for a number of tests.

  - Accomodate the fact that Cygwin's os.path.normcase() lies about
    the underlying system being case-sensitive.

  - Fix an incorrect _concat() call in the $RCINCFLAGS definition for
    the mingw Tool.

  - Fix a problem with the msvc tool with Python versions prior to 2.3.

  - Add support for a "toolpath" Tool() and Environment keyword that
    allows Tool modules to be found in specified local directories.

  - Work around Cygwin Python's silly fiction that it's using a
    case-sensitive file system.

  - More robust handling of data in VCComponents.dat.

  - If the "env" command is available, spawn commands with the more
    general "env -" instead of "env -i".

  From Kerim Borchaev:

  - Fix a typo in a msvc.py's registry lookup:  "VCComponents.dat", not
    "VSComponents.dat".

  From Chris Burghart:

  - Fix the ability to save/restore a PackageOption to a file.

  From Steve Christensen:

  - Update the MSVS .NET and MSVC 6.0/7.0 path detection.

  From David M. Cooke:

  - Make the Fortran scanner case-insensitive for the INCLUDE string.

  From Charles Crain:

  - If no version of MSVC is detected but the tool is specified,
    use the MSVC 6.0 paths by default.

  - Ignore any "6.1" version of MSVC found in the registry; this is a
    phony version number (created by later service packs?) and would
    throw off the logic if the user had any non-default paths configure.

  - Correctly detect if the user has independently configured the MSVC
    "include," "lib" or "path" in the registry and use the appropriate
    values.  Previously, SCons would only use the values if all three
    were set in the registry.

  - Make sure side-effect nodes are prepare()d before building their
    corresponding target.

  - Preserve the ability to call BuildDir() multiple times with the
    same target and source directory arguments.

  From Andy Friesen:

  - Add support for the Digital Mars "D" programming language.

  From Scott Lystig Fritchie:

  - Fix the ability to use a custom _concat() function in the
    construction environment when calling _stripixes().

  - Make the message about ignoring a missing SConscript file into a
    suppressable Warning, not a hard-coded sys.stderr.write().

  - If a builder can be called multiple times for a target (because
    the sources and overrides are identical, or it's a builder with the
    "multi" flag set), allow the builder to be called through multiple
    environments so long as the builders have the same signature for
    the environments in questions (that is, they're the same action).

  From Bob Halley:

  - When multiple targets are built by a single action, retrieve all
    of them from cache, not just the first target, and exec the build
    command if any of the targets isn't present in the cache.

  From Zephaniah Hull:

  - Fix command-line ARGUMENTS with multiple = in them.

  From Steven Knight:

  - Fix EnsureSConsVersion() so it checks against the SCons version,
    not the Python version, on Pythons with sys.version_info.

  - Don't swallow the AttributeError when someone uses an expansion like
    $TARGET.bak, so we can supply a more informative error message.

  - Fix an odd double-quote escape sequence in the man page.

  - Fix looking up a naked drive letter as a directory (Dir('C:')).

  - Support using File nodes in the LIBS construction variable.

  - Allow the LIBS construction variable to be a single string or File
    node, not a list, when only one library is needed.

  - Fix typos in the man page:  JAVACHDIR => JARCHDIR; add "for_signature"
    to the __call__() example in the "Variable Substitution" section.

  - Correct error message spellings of "non-existant" to "non-existent."

  - When scanning for libraries to link with, don't append $LIBPREFIXES
    or $LIBSUFFIXES values to the $LIBS values if they're already present.

  - Add a ZIPCOMPRESSION construction variable to control whether the
    internal Python action for the Zip Builder compresses the file or
    not.  The default value is zipfile.ZIP_DEFLATED, which generates
    a compressed file.

  - Refactor construction variable expansion to support recursive
    expansion of variables (e.g. CCFLAGS = "$CCFLAGS -g") without going
    into an infinite loop.  Support this in all construction variable
    overrides, as well as when copying Environments.

  - Fix calling Configure() from more than one subsidiary SConscript file.

  - Fix the env.Action() method so it returns the correct type of
    Action for its argument(s).

  - Fix specifying .class files as input to JavaH with the .class suffix
    when they weren't generated using the Java Builder.

  - Make the check for whether all of the objects going into a
    SharedLibrary() are shared work even if the object was built in a
    previous run.

  - Supply meaningful error messages, not stack traces, if we try to add
    a non-Node as a source, dependency, or ignored dependency of a Node.

  - Generate MSVS Project files that re-invoke SCons properly regardless
    of whether the file was built via scons.bat or scons.py.
    (Thanks to Niall Douglas for contributing code and testing.)

  - Fix TestCmd.py, runtest.py and specific tests to accomodate being
    run from directories whose paths include white space.

  - Provide a more useful error message if a construction variable
    expansion contains a syntax error during evaluation.

  - Fix transparent checkout of implicit dependency files from SCCS
    and RCS.

  - Added new --debug=count, --debug=memory and --debug=objects options.
    --debug=count and --debug=objects only print anything when run
    under Python 2.1 or later.

  - Deprecate the "overrides" keyword argument to Builder() creation
    in favor of using keyword argument values directly (like we do
    for builder execution and the like).

  - Always use the Builder overrides in substitutions, not just if
    there isn't a target-specific environment.

  - Add new "rsrcpath" and "rsrcdir" and attributes to $TARGET/$SOURCE,
    so Builder command lines can find things in Repository source
    directories when using BuildDir.

  - Fix the M4 Builder so that it chdirs to the Repository directory
    when the input file is in the source directory of a BuildDir.

  - Save memory at build time by allowing Nodes to delete their build
    environments after they've been built.

  - Add AppendUnique() and PrependUnique() Environment methods, which
    add values to construction variables like Append() and Prepend()
    do, but suppress any duplicate elements in the list.

  - Allow the 'qt' tool to still be used successfully from a copied
    Environment.  The include and library directories previously ended up
    having the same string re-appended to the end, yielding an incorrect
    path name.

  - Supply a more descriptive error message when the source for a target
    can't be found.

  - Initialize all *FLAGS variables with objects do the right thing with
    appending flags as strings or lists.

  - Make things like ${TARGET.dir} work in *PATH construction variables.

  - Allow a $MSVS_USE_MFC_DIRS construction variable to control whether
    ATL and MFC directories are included in the default INCLUDE and
    LIB paths.

  - Document the dbm_module argument to the SConsignFile() function.

  From Vincent Risi:

  - Add support for the bcc32, ilink32 and tlib Borland tools.

  From Anthony Roach:

  - Supply an error message if the user tries to configure a BuildDir
    for a directory that already has one.

  - Remove documentation of the still-unimplemented -e option.

  - Add -H help text listing the legal --debug values.

  - Don't choke if a construction variable is a non-string value.

  - Build Type Libraries in the target directory, not the source
    directory.

  - Add an appendix to the User's Guide showing how to accomplish
    various common tasks in Python.

  From Greg Spencer:

  - Add support for Microsoft Visual Studio 2003 (version 7.1).

  - Evaluate $MSVSPROJECTSUFFIX and $MSVSSOLUTIONSUFFIX when the Builder
    is invoked, not when the tool is initialized.

  From Christoph Wiedemann:

  - When compiling Qt, make sure the moc_*.cc files are compiled using
    the flags from the environment used to specify the target, not
    the environment that first has the Qt Builders attached.



RELEASE 0.94 - Fri, 07 Nov 2003 05:29:48 -0600

  From Hartmut Goebel:

  - Add several new types of canned functions to help create options:
    BoolOption(), EnumOption(), ListOption(), PackageOption(),
    PathOption().

  From Steven Knight:

  - Fix use of CPPDEFINES with C++ source files.

  - Fix env.Append() when the operand is an object with a __cmp__()
    method (like a Scanner instance).

  - Fix subclassing the Environment and Scanner classes.

  - Add BUILD_TARGETS, COMMAND_LINE_TARGETS and DEFAULT_TARGETS variables.

  From Steve Leblanc:

  - SGI fixes:  Fix C++ compilation, add a separate Tool/sgic++.py module.

  From Gary Oberbrunner:

  - Fix how the man page un-indents after examples in some browsers.

  From Vincent Risi:

  - Fix the C and C++ tool specifications for AIX.



RELEASE 0.93 - Thu, 23 Oct 2003 07:26:55 -0500

  From J.T. Conklin:

  - On POSIX, execute commands with the more modern os.spawnvpe()
    function, if it's available.

  - Scan .S, .spp and .SPP files for C preprocessor dependencies.

  - Refactor the Job.Parallel() class to use a thread pool without a
    condition variable.  This improves parallel build performance and
    handles keyboard interrupts properly when -j is used.

  From Charles Crain:

  - Add support for a JARCHDIR variable to control changing to a
    directory using the jar -C option.

  - Add support for detecting Java manifest files when using jar,
    and specifying them using the jar m flag.

  - Fix some Python 2.2 specific things in various tool modules.

  - Support directories as build sources, so that a rebuild of a target
    can be triggered if anything underneath the directory changes.

  - Have the scons.bat and scons.py files look for the SCons modules
    in site-packages as well.

  From Christian Engel:

  - Support more flexible inclusion of separate C and C++ compilers.

  - Use package management tools on AIX and Solaris to find where
    the comilers are installed, and what version they are.

  - Add support for CCVERSION and CXXVERSION variables for a number
    of C and C++ compilers.

  From Sergey Fogel:

  - Add test cases for the new capabilities to run bibtex and to rerun
    latex as needed.

  From Ralf W. Grosse-Kunstleve:

  - Accomodate anydbm modules that don't have a sync() method.

  - Allow SConsignFile() to take an argument specifying the DBM
    module to be used.

  From Stephen Kennedy:

  - Add support for a configurable global .sconsign.dbm file which
    can be used to avoid cluttering each directory with an individual
    .sconsign file.

  From John Johnson:

  - Fix (re-)scanning of dependencies in generated or installed
    header files.

  From Steven Knight:

  - The -Q option suppressed too many messages; fix it so that it only
    suppresses the Reading/Building messages.

  - Support #include when there's no space before the opening quote
    or angle bracket.

  - Accomodate alphanumeric version strings in EnsurePythonVersion().

  - Support arbitrary expansion of construction variables within
    file and directory arguments to Builder calls and Environment methods.

  - Add Environment-method versions of the following global functions:
    Action(), AddPostAction(), AddPreAction(), Alias(), Builder(),
    BuildDir(), CacheDir(), Clean(), Configure(), Default(),
    EnsurePythonVersion(), EnsureSConsVersion(), Environment(),
    Exit(), Export(), FindFile(), GetBuildPath(), GetOption(), Help(),
    Import(), Literal(), Local(), Platform(), Repository(), Scanner(),
    SConscriptChdir(), SConsignFile(), SetOption(), SourceSignatures(),
    Split(), TargetSignatures(), Tool(), Value().

  - Add the following global functions that correspond to the same-named
    Environment methods:  AlwaysBuild(), Command(), Depends(), Ignore(),
    Install(), InstallAs(), Precious(), SideEffect() and SourceCode().

  - Add the following global functions that correspond to the default
    Builder methods supported by SCons: CFile(), CXXFile(), DVI(), Jar(),
    Java(), JavaH(), Library(), M4(), MSVSProject(), Object(), PCH(),
    PDF(), PostScript(), Program(), RES(), RMIC(), SharedLibrary(),
    SharedObject(), StaticLibrary(), StaticObject(), Tar(), TypeLibrary()
    and Zip().

  - Rearrange the man page to show construction environment methods and
    global functions in the same list, and to explain the difference.

  - Alphabetize the explanations of the builder methods in the man page.

  - Rename the Environment.Environment class to Enviroment.Base.
    Allow the wrapping interface to extend an Environment by using its own
    subclass of Environment.Base and setting a new Environment.Environment
    variable as the calling entry point.

  - Deprecate the ParseConfig() global function in favor of a same-named
    construction environment method.

  - Allow the Environment.WhereIs() method to take explicit path and
    pathext arguments (like the underlying SCons.Util.WhereIs() function).

  - Remove the long-obsolete {Get,Set}CommandHandler() functions.

  - Enhance env.Append() to suppress null values when appropriate.

  - Fix ParseConfig() so it works regardless of initial construction
    variable values.

    Extend CheckHeader(), CheckCHeader(), CheckCXXHeader() and
    CheckLibWithHeader() to accept a list of header files that will be
    #included in the test.  The last one in the list is assumed to be
    the one being checked for.  (Prototype code contributed by Gerard
    Patel and Niall Douglas).

  - Supply a warning when -j is used and threading isn't built in to
    the current version of Python.

  - First release of the User's Guide (finally, and despite a lot
    of things still missing from it...).

  From Clark McGrew:

  - Generalize the action for .tex files so that it will decide whether
    a file is TeX or LaTeX, check the .aux output to decide if it should
    run bibtex, and check the .log output to re-run LaTeX if needed.

  From Bram Moolenaar:

  - Split the non-SCons-specific functionality from SConf.py to a new,
    re-usable Conftest.py module.

  From Gary Oberbrunner:

  - Allow a directory to be the target or source or dependency of a
    Depends(), Ignore(), Precious() or SideEffect() call.

  From Gerard Patel:

  - Use the %{_mandir} macro when building our RPM package.

  From Marko Rauhamaa:

  - Have the closing message say "...terminated because of errors" if
    there were any.

  From Anthony Roach:

  - On Win32 systems, only use "rm" to delete files if Cygwin is being
    used.   ("rm" doesn't understand Win32-format path names.)

  From Christoph Wiedemann:

  - Fix test/SWIG.py to find the Python include directory in all cases.

  - Fix a bug in detection of Qt installed on the local system.

  - Support returning Python 2.3 BooleanType values from Configure checks.

  - Provide an error message if someone mistakenly tries to call a
    Configure check from within a Builder function.

  - Support calling a Builder when a Configure context is still open.

  - Handle interrupts better by eliminating all try:-except: blocks
    which caught any and all exceptions, including KeyboardInterrupt.

  - Add a --duplicate= option to control how files are duplicated.



RELEASE 0.92 - Wed, 20 Aug 2003 03:45:28 -0500

  From Charles Crain and Gary Oberbrunner:

  - Fix Tool import problems with the Intel and PharLap linkers.

  From Steven Knight

  - Refactor the DictCmdGenerator class to be a Selector subclass.

  - Allow the DefaultEnvironment() function to take arguments and pass
    them to instantiation of the default construction environment.

  - Update the Debian package so it uses Python 2.2 and more closely
    resembles the currently official Debian packaging info.

  From Gerard Patel

  - When the yacc -d flag is used, take the .h file base name from the
    target .c file, not the source (matching what yacc does).



RELEASE 0.91 - Thu, 14 Aug 2003 13:00:44 -0500

  From Chad Austin:

  - Support specifying a list of tools when calling Environment.Copy().

  - Give a Value Nodes a timestamp of the system time when they're
    created, so they'll work when using timestamp-based signatures.

  - Add a DefaultEnvironment() function that only creates a default
    environment on-demand (for fetching source files, e.g.).

  - Portability fix for test/M4.py.

  From Steven Knight:

  - Tighten up the scons -H help output.

  - When the input yacc file ends in .yy and the -d flag is specified,
    recognize that a .hpp file (not a .h file) will be created.

  - Make builder prefixes work correctly when deducing a target
    from a source file name in another directory.

  - Documentation fixes: typo in the man page; explain up-front about
    not propagating the external environment.

  - Use "cvs co -d" instead of "cvs co -p >" when checking out something
    from CVS with a specified module name.  This avoids zero-length
    files when there is a checkout error.

  - Add an "sconsign" script to print the contents of .sconsign files.

  - Speed up maintaining the various lists of Node children by using
    dictionaries to avoid "x in list" searches.

  - Cache the computed list of Node children minus those being Ignored
    so it's only calculated once.

  - Fix use of the --cache-show option when building a Program()
    (or using any other arbitrary action) by making sure all Action
    instances have strfunction() methods.

  - Allow the source of Command() to be a directory.

  - Better error handling of things like raw TypeErrors in SConscripts.

  - When installing using "setup.py install --prefix=", suppress the
    distutils warning message about adding the (incorrect) library
    directory to your search path.

  - Correct the spelling of the "validater" option to "validator."
    Add a DeprecatedWarning when the old spelling is used.

  - Allow a Builder's emitter to be a dictionary that maps source file
    suffixes to emitter functions, using the suffix of the first file
    in the source list to pick the right one.

  - Refactor the creation of the Program, *Object and *Library Builders
    so that they're moved out of SCons.Defaults and created on demand.

  - Don't split SConscript file names on white space.

  - Document the SConscript function's "dirs" and "name" keywords.

  - Remove the internal (and superfluous) SCons.Util.argmunge() function.

  - Add /TP to the default CXXFLAGS for msvc, so it can compile all
    of the suffixes we use as C++ files.

  - Allow the "prefix" and "suffix" attributes of a Builder to be
    callable objects that return generated strings, or dictionaries
    that map a source file suffix to the right prefix/suffix.

  - Support a MAXLINELINELENGTH construction variable on Win32 systems
    to control when a temporary file is used for long command lines.

  - Make how we build .rpm packages not depend on the installation
    locations from the distutils being used.

  - When deducing a target Node, create it directly from the first
    source Node, not by trying to create the right string to pass to
    arg2nodes().

  - Add support for SWIG.

  From Bram Moolenaar:

  - Test portability fixes for FreeBSD.

  From Gary Oberbrunner:

  - Report the target being built in error messages when building
    multiple sources from different extensions, or when the target file
    extension can't be deduced, or when we don't have an action for a
    file suffix.

  - Provide helpful error messages when the arguments to env.Install()
    are incorrect.

  - Fix the value returned by the Node.prevsiginfo() method to conform
    to a previous change when checking whether a node is current.

  - Supply a stack trace if the Taskmaster catches an exception.

  - When using a temporary file for a long link line on Win32 systems,
    (also) print the command line that is being executed through the
    temporary file.

  - Initialize the LIB environment variable when using the Intel
    compiler (icl).

  - Documentation fixes:  better explain the AlwaysBuild() function.

  From Laurent Pelecq:

  - When the -debug=pdb option is specified, use pdb.Pdb().runcall() to
    call pdb directly, don't call Python recursively.

  From Ben Scott:

  - Add support for a platform-independent CPPDEFINES variable.

  From Christoph Wiedemann:

  - Have the g++ Tool actually use g++ in preference to c++.

  - Have the gcc Tool actually use gcc in preference to cc.

  - Add a gnutools.py test of the GNU tool chain.

  - Be smarter about linking: use $CC by default and $CXX only if we're
    linking with any C++ objects.

  - Avoid SCons hanging when a piped command has a lot of output to read.

  - Add QT support for preprocessing .ui files into .c files.



RELEASE 0.90 - Wed, 25 Jun 2003 14:24:52 -0500

  From Chad Austin:

  - Fix the _concat() documentation, and add a test for it.

  - Portability fixes for non-GNU versions of lex and yacc.

  From Matt Balvin:

  - Fix handling of library prefixes when the subdirectory matches
    the prefix.

  From Timothee Bessett:

  - Add an M4 Builder.

  From Charles Crain:

  - Use '.lnk' as the suffix on the temporary file for linking long
    command lines (necessary for the Phar Lap linkloc linker).

  - Save non-string Options values as their actual type.

  - Save Options string values that contain a single quote correctly.

  - Save any Options values that are changed from the default
    Environment values, not just ones changed on the command line or in
    an Options file.

  - Make closing the Options file descriptor exception-safe.

  From Steven Knight:

  - SCons now enforces (with an error) that construction variables
    must have the same form as valid Python identifiers.

  - Fix man page bugs: remove duplicate AddPostAction() description;
    document no_import_lib; mention that CPPFLAGS does not contain
    $_CPPINCFLAGS; mention that F77FLAGS does not contain $_F77INCFLAGS;
    mention that LINKFLAGS and SHLINKFLAGS contains neither $_LIBFLAGS
    nor $_LIBDIRFLAGS.

  - Eliminate a dependency on the distutils.fancy_getopt module by
    copying and pasting its wrap_text() function directly.

  - Make the Script.Options() subclass match the underlying base class
    implementation.

  - When reporting a target is up to date, quote the target like make
    (backquote-quote) instead of with double quotes.

  - Fix handling of ../* targets when using -U, -D or -u.

  From Steve Leblanc:

  - Don't update the .sconsign files when run with -n.

  From Gary Oberbrunner:

  - Add support for the Intel C Compiler (icl.exe).

  From Anthony Roach

  - Fix Import('*').

  From David Snopek

  - Fix use of SConf in paths with white space in them.

  - Add CheckFunc and CheckType functionality to SConf.

  - Fix use of SConf with Builders that return a list of nodes.

  From David Snopek and Christoph Wiedemann

  - Fix use of the SConf subsystem with SConscriptChdir().

  From Greg Spencer

  - Check for the existence of MS Visual Studio on disk before using it,
    to avoid getting fooled by leftover junk in the registry.

  - Add support for MSVC++ .NET.

  - Add support for MS Visual Studio project files (DSP, DSW,
    SLN and VCPROJ files).

  From Christoph Wiedemann

  - SConf now works correctly when the -n and -q options are used.



RELEASE 0.14 - Wed, 21 May 2003 05:16:32 -0500

  From Chad Austin:

  - Use .dll (not .so) for shared libraries on Cygwin; use -fPIC
    when compiling them.

  - Use 'rm' to remove files under Cygwin.

  - Add a PLATFORM variable to construction environments.

  - Remove the "platform" argument from tool specifications.

  - Propogate PYTHONPATH when running the regression tests so distutils
    can be found in non-standard locations.

  - Using MSVC long command-line linking when running Cygwin.

  - Portability fixes for a lot of tests.

  - Add a Value Node class for dependencies on in-core Python values.

  From Allen Bierbaum:

  - Pass an Environment to the Options validator method, and
    add an Options.Save() method.

  From Steve Christensen:

  - Add an optional sort function argument to the GenerateHelpText()
    Options function.

  - Evaluate the "varlist" variables when computing the signature of a
    function action.

  From Charles Crain:

  - Parse the source .java files for class names (including inner class
    names) to figure out the target .class files that will be created.

  - Make Java support work with Repositories and SConscriptChdir(0).

  - Pass Nodes, not strings, to Builder emitter functions.

  - Refactor command-line interpolation and signature calculation
    so we can use real Node attributes.

  From Steven Knight:

  - Add Java support (javac, javah, jar and rmic).

  - Propagate the external SYSTEMROOT environment variable into ENV on
    Win32 systems, so external commands that use sockets will work.

  - Add a .posix attribute to PathList expansions.

  - Check out CVS source files using POSIX path names (forward slashes
    as separators) even on Win32.

  - Add Node.clear() and Node.FS.Entry.clear() methods to wipe out a
    Node's state, allowing it to be re-evaluated by continuous
    integration build interfaces.

  - Change the name of the Set{Build,Content}SignatureType() functions
    to {Target,Source}Signatures().  Deprecate the old names but support
    them for backwards compatibility.

  - Add internal SCons.Node.FS.{Dir,File}.Entry() methods.

  - Interpolate the null string if an out-of-range subscript is used
    for a construction variable.

  - Fix the internal Link function so that it properly links or copies
    files in subsidiary BuildDir directories.

  - Refactor the internal representation of a single execution instance
    of an action to eliminate redundant signature calculations.

  - Eliminate redundant signature calculations for Nodes.

  - Optimize out calling hasattr() before accessing attributes.

  - Say "Cleaning targets" (not "Building...") when the -c option is
    used.

  From Damyan Pepper:

  - Quote the "Entering directory" message like Make.

  From Stefan Reichor:

  - Add support for using Ghostscript to convert Postscript to PDF files.

  From Anthony Roach:

  - Add a standalone "Alias" function (separate from an Environment).

  - Make Export() work for local variables.

  - Support passing a dictionary to Export().

  - Support Import('*') to import everything that's been Export()ed.

  - Fix an undefined exitvalmap on Win32 systems.

  - Support new SetOption() and GetOption() functions for setting
    various command-line options from with an SConscript file.

  - Deprecate the old SetJobs() and GetJobs() functions in favor of
    using the new generic {Set,Get}Option() functions.

  - Fix a number of tests that searched for a Fortran compiler using the
    external PATH instead of what SCons would use.

  - Fix the interaction of SideEffect() and BuildDir() so that (for
    example) PDB files get put correctly in a BuildDir().

  From David Snopek:

  - Contribute the "Autoscons" code for Autoconf-like checking for
    the existence of libraries, header files and the like.

  - Have the Tool() function add the tool name to the $TOOLS
    construction variable.

  From Greg Spencer:

  - Support the C preprocessor #import statement.

  - Allow the SharedLibrary() Builder on Win32 systems to be able to
    register a newly-built dll using regsvr32.

  - Add a Builder for Windows type library (.tlb) files from IDL files.

  - Add an IDL scanner.

  - Refactor the Fortran, C and IDL scanners to share common logic.

  - Add .srcpath and .srcdir attributes to $TARGET and $SOURCE.

  From Christoph Wiedemann:

  - Integrate David Snopek's "Autoscons" code as the new SConf
    configuration subsystem, including caching of values between
    runs (using normal SCons dependency mechanisms), tests, and
    documentation.



RELEASE 0.13 - Mon, 31 Mar 2003 20:22:00 -0600

  From Charles Crain:

  - Fix a bug when BuildDir(duplicate=0) is used and SConscript
    files are called from within other SConscript files.

  - Support (older) versions of Perforce which don't set the Windows
    registry.



RELEASE 0.12 - Thu, 27 Mar 2003 23:52:09 -0600

  From Charles Crain:

  - Added support for the Perforce source code management system.

  - Fix str(Node.FS) so that it returns a path relative to the calling
    SConscript file's directory, not the top-level directory.

  - Added support for a separate src_dir argument to SConscript()
    that allows explicit specification of where the source files
    for an SConscript file can be found.

  - Support more easily re-usable flavors of command generators by
    calling callable variables when strings are expanded.

  From Steven Knight:

  - Added an INSTALL construction variable that can be set to a function
    to control how the Install() and InstallAs() Builders install files.
    The default INSTALL function now copies, not links, files.

  - Remove deprecated features:  the "name" argument to Builder objects,
    and the Environment.Update() method.

  - Add an Environment.SourceCode() method to support fetching files
    from source code systems.  Add factory methods that create Builders
    to support BitKeeper, CVS, RCS, and SCCS.  Add support for fetching
    files from RCS or SCCS transparently (like GNU Make).

  - Make the internal to_String() function more efficient.

  - Make the error message the same as other build errors when there's a
    problem unlinking a target file in preparation for it being built.

  - Make TARGET, TARGETS, SOURCE and SOURCES reserved variable names and
    warn if the user tries to set them in a construction environment.

  - Add support for Tar and Zip files.

  - Better documentation of the different ways to export variables to a
    subsidiary SConscript file.  Fix documentation bugs in a tools
    example, places that still assumed SCons split strings on white
    space, and typos.

  - Support fetching arbitrary files from the TARGETS or SOURCES lists
    (e.g. ${SOURCES[2]}) when calculating the build signature of a
    command.

  - Don't silently swallow exceptions thrown by Scanners (or other
    exceptions while finding a node's dependent children).

  - Push files to CacheDir() before calling the superclass built()
    method (which may clear the build signature as part of clearing
    cached implicit dependencies, if the file has a source scanner).
    (Bug reported by Jeff Petkau.)

  - Raise an internal error if we attempt to push a file to CacheDir()
    with a build signature of None.

  - Add an explicit Exit() function for terminating early.

  - Change the documentation to correctly describe that the -f option
    doesn't change to the directory in which the specified file lives.

  - Support changing directories locally with SConscript directory
    path names relative to any SConstruct file specified with -f.
    This allows you to build in another directory by simply changing
    there and pointing at the SConstruct file in another directory.

  - Change the default SConscriptChdir() behavior to change to the
    SConscript directory while it's being read.

  - Fix an exception thrown when the -U option was used with no
    Default() target specified.

  - Fix -u so that it builds things in corresponding build directories
    when used in a source directory.

  From Lachlan O'Dea:

  - Add SharedObject() support to the masm tool.

  - Fix WhereIs() to return normalized paths.

  From Jeff Petkau:

  - Don't copy a built file to a CacheDir() if it's already there.

  - Avoid partial copies of built files in a CacheDir() by copying
    to a temporary file and renaming.

  From Anthony Roach:

  - Fix incorrect dependency-cycle errors when an Aliased source doesn't
    exist.



RELEASE 0.11 - Tue, 11 Feb 2003 05:24:33 -0600

  From Chad Austin:

  - Add support for IRIX and the SGI MIPSPro tool chain.

  - Support using the MSVC tool chain when running Cygwin Python.

  From Michael Cook:

  - Avoid losing signal bits in the exit status from a command,
    helping terminate builds on interrupt (CTRL+C).

  From Charles Crain:

  - Added new AddPreAction() and AddPostAction() functions that support
    taking additional actions before or after building specific targets.

  - Add support for the PharLap ETS tool chain.

  From Steven Knight:

  - Allow Python function Actions to specify a list of construction
    variables that should be included in the Action's signature.

  - Allow libraries in the LIBS variable to explicitly include the prefix
    and suffix, even when using the GNU linker.
    (Bug reported by Neal Becker.)

  - Use DOS-standard CR-LF line endings in the scons.bat file.
    (Bug reported by Gary Ruben.)

  - Doc changes:  Eliminate description of deprecated "name" keyword
    argument from Builder definition (reported by Gary Ruben).

  - Support using env.Append() on BUILDERS (and other dictionaries).
    (Bug reported by Bj=F6rn Bylander.)

  - Setting the BUILDERS construction variable now properly clears
    the previous Builder attributes from the construction Environment.
    (Bug reported by Bj=F6rn Bylander.)

  - Fix adding a prefix to a file when the target isn't specified.
    (Bug reported by Esa Ilari Vuokko.)

  - Clean up error messages from problems duplicating into read-only
    BuildDir directories or into read-only files.

  - Add a CommandAction.strfunction() method, and add an "env" argument
    to the FunctionAction.strfunction() method, so that all Action
    objects have strfunction() methods, and the functions for building
    and returning a string both take the same arguments.

  - Add support for new CacheDir() functionality to share derived files
    between builds, with related options --cache-disable, --cache-force,
    and --cache-show.

  - Change the default behavior when no targets are specified to build
    everything in the current directory and below (like Make).  This
    can be disabled by specifying Default(None) in an SConscript.

  - Revamp SCons installation to fix a case-sensitive installation
    on Win32 systems, and to add SCons-specific --standard-lib,
    --standalone-lib, and --version-lib options for easier user
    control of where the libraries get installed.

  - Fix the ability to directly import and use Platform and Tool modules
    that have been implicitly imported into an Environment().

  - Add support for allowing an embedding interface to annotate a node
    when it's created.

  - Extend the SConscript() function to accept build_dir and duplicate
    keyword arguments that function like a BuildDir() call.

  From Steve Leblanc:

  - Fix the output of -c -n when directories are involved, so it
    matches -c.

  From Anthony Roach:

  - Use a different shared object suffix (.os) when using gcc so shared
    and static objects can exist side-by-side in the same directory.

  - Allow the same object files on Win32 to be linked into either
    shared or static libraries.

  - Cache implicit cache values when using --implicit-cache.



RELEASE 0.10 - Thu, 16 Jan 2003 04:11:46 -0600

  From Derrick 'dman' Hudson:

  - Support Repositories on other file systems by symlinking or
    copying files when hard linking won't work.

  From Steven Knight:

  - Remove Python bytecode (*.pyc) files from the scons-local packages.

  - Have FunctionActions print a description of what they're doing
    (a representation of the Python call).

  - Fix the Install() method so that, like other actions, it prints
    what would have happened when the -n option is used.

  - Don't create duplicate source files in a BuildDir when the -n
    option is used.

  - Refactor the Scanner interface to eliminate unnecessary Scanner
    calls and make it easier to write efficient scanners.

  - Added a "recursive" flag to Scanner creation that specifies the
    Scanner should be invoked recursively on dependency files returned
    by the scanner.

  - Significant performance improvement from using a more efficient
    check, throughout the code, for whether a Node has a Builder.

  - Fix specifying only the source file to MultiStepBuilders such as
    the Program Builder.  (Bug reported by Dean Bair.)

  - Fix an exception when building from a file with the same basename as
    the subdirectory in which it lives.  (Bug reported by Gerard Patel.)

  - Fix automatic deduction of a target file name when there are
    multiple source files specified; the target is now deduced from just
    the first source file in the list.

  - Documentation fixes: better initial explanation of SConscript files;
    fix a misformatted "table" in the StaticObject explanation.

  From Steven Knight and Steve Leblanc:

  - Fix the -c option so it will remove symlinks.

  From Steve Leblanc:

  - Add a Clean() method to support removing user-specified targets
    when using the -c option.

  - Add a development script for running SCons through PyChecker.

  - Clean up things found by PyChecker (mostly unnecessary imports).

  - Add a script to use HappyDoc to create HTML class documentation.

  From Lachlan O'Dea:

  - Make the Environment.get() method return None by default.

  From Anthony Roach:

  - Add SetJobs() and GetJobs() methods to allow configuration of the
    number of default jobs (still overridden by -j).

  - Convert the .sconsign file format from ASCII to a pickled Python
    data structure.

  - Error message cleanups:  Made consistent the format of error
    messages (now all start with "scons: ***") and warning messages (now
    all start with "scons: warning:").  Caught more cases with the "Do
    not know how to build" error message.

  - Added support for the MinGW tool chain.

  - Added a --debug=includes option.



RELEASE 0.09 - Thu,  5 Dec 2002 04:48:25 -0600

  From Chad Austin:

  - Add a Prepend() method to Environments, to append values to
    the beginning of construction variables.

  From Matt Balvin:

  - Add long command-line support to the "lib" Tool (Microsoft library
    archiver), too.

  From Charles Crain:

  - Allow $$ in a string to be passed through as $.

  - Support file names with odd characters in them.

  - Add support for construction variable substition on scanner
    directories (in CPPPATH, F77PATH, LIBPATH, etc.).

  From Charles Crain and Steven Knight:

  - Add Repository() functionality, including the -Y option.

  From Steven Knight:

  - Fix auto-deduction of target names so that deduced targets end
    up in the same subdirectory as the source.

  - Don't remove source files specified on the command line!

  - Suport the Intel Fortran Compiler (ifl.exe).

  - Supply an error message if there are no command-line or
    Default() targets specified.

  - Fix the ASPPCOM values for the GNU assembler.
    (Bug reported by Brett Polivka.)

  - Fix an exception thrown when a Default() directory was specified
    when using the -U option.

  - Issue a warning when -c can't remove a target.

  - Eliminate unnecessary Scanner calls by checking for the
    existence of a file before scanning it.  (This adds a generic
    hook to check an arbitrary condition before scanning.)

  - Add explicit messages to tell when we're "Reading SConscript files
    ...," "done reading SConscript files," "Building targets," and
    "done building targets."  Add a -Q option to supress these.

  - Add separate $SHOBJPREFIX and $SHOBJSUFFIX construction variables
    (by default, the same as $OBJPREFIX and $OBJSUFFIX).

  - Add Make-like error messages when asked to build a source file,
    and before trying to build a file that doesn't have all its source
    files (including when an invalid drive letter is used on WIN32).

  - Add an scons-local-{version} package (in both .tar.gz and .zip
    flavors) to help people who want to ship SCons as a stand-alone
    build tool in their software packages.

  - Prevent SCons from unlinking files in certain situations when
    the -n option is used.

  - Change the name of Tool/lib.py to Tool/mslib.py.

  From Steven Knight and Anthony Roach:

  - Man page:  document the fact that Builder calls return Node objects.

  From Steve LeBlanc:

  - Refactor option processing to use our own version of Greg Ward's
    Optik module, modified to run under Python 1.5.2.

  - Add a ParseConfig() command to modify an environment based on
    parsing output from a *-config command.

  From Jeff Petkau:

  - Fix interpretation of '#/../foo' on Win32 systems.

  From Anthony Roach:

  - Fixed use of command lines with spaces in their arguments,
    and use of Nodes with spaces in their string representation.

  - Make access and modification times of files in a BuildDir match
    the source file, even when hard linking isn't available.

  - Make -U be case insensitive on Win32 systems.

  - Issue a warning and continue when finding a corrupt .sconsign file.

  - Fix using an alias as a dependency of a target so that if one of the
    alias' dependencies gets rebuilt, the resulting target will, too.

  - Fix differently ordered targets causing unnecessary rebuilds
    on case insensitive systems.

  - Use os.system() to execute external commands whenever the "env"
    utility is available, which is much faster than fork()/exec(),
    and fixes the -j option on several platforms.

  - Fix use of -j with multiple targets.

  - Add an Options() object for friendlier accomodation of command-
    line arguments.

  - Add support for Microsoft VC++ precompiled header (.pch) files,
    debugger (.pdb) files, and resource (.rc) files.

  - Don't compute the $_CPPINCFLAGS, $_F77INCFLAGS, $_LIBFLAGS and
    $_LIBDIRFLAGS variables each time a command is executed, define
    them so they're computed only as needed.  Add a new _concat
    function to the Environment that allows people to define their
    own similar variables.

  - Fix dependency scans when $LIBS is overridden.

  - Add EnsurePythonVersion() and EnsureSConsVersion() functions.

  - Fix the overly-verbose stack trace on ListBuilder build errors.

  - Add a SetContentSignatureType() function, allowing use of file
    timestamps instead of MD5 signatures.

  - Make -U and Default('source') fail gracefully.

  - Allow the File() and Dir() methods to take a path-name string as
    the starting directory, in addition to a Dir object.

  - Allow the command handler to be selected via the SPAWN, SHELL
    and ESCAPE construction variables.

  - Allow construction variables to be overridden when a Builder
    is called.

  From sam th:

  - Dynamically check for the existence of utilities with which to
    initialize Environments by default.



RELEASE 0.08 - Mon, 15 Jul 2002 12:08:51 -0500

  From Charles Crain:

  - Fixed a bug with relative CPPPATH dirs when using BuildDir().
    (Bug reported by Bob Summerwill.)

  - Added a warnings framework and a --warn option to enable or
    disable warnings.

  - Make the C scanner warn users if files referenced by #include
    directives cannot be found and --warn=dependency is specified.

  - The BUILDERS construction variable should now be a dictionary
    that maps builder names to actions.  Existing uses of lists,
    and the Builder name= keyword argument, generate warnings
    about use of deprecated features.

  - Removed the "shared" keyword argument from the Object and
    Library builders.

  - Added separated StaticObject, SharedObject, StaticLibrary and
    SharedLibrary builders.  Made Object and Library synonyms for
    StaticObject and StaticLibrary, respectively.

  - Add LIBS and LIBPATH dependencies for shared libraries.

  - Removed support for the prefix, suffix and src_suffix arguments
    to Builder() to be callable functions.

  - Fix handling file names with multiple dots.

  - Allow a build directory to be outside of the SConstruct tree.

  - Add a FindFile() function that searches for a file node with a
    specified name.

  - Add $CPPFLAGS to the shared-object command lines for g++ and gcc.

  From Charles Crain and Steven Knight:

  - Add a "tools=" keyword argument to Environment instantiation,
    and a separate Tools() method, for more flexible specification
    of tool-specific environment changes.

  From Steven Knight:

  - Add a "platform=" keyword argument to Environment instantiation,
    and a separate Platform() method, for more flexible specification
    of platform-specific environment changes.

  - Updated README instructions and setup.py code to catch an
    installation failure from not having distutils installed.

  - Add descriptions to the -H help text for -D, -u and -U so
    people can tell them apart.

  - Remove the old feature of automatically splitting strings
    of file names on white space.

  - Add a dependency Scanner for native Fortran "include" statements,
    using a new "F77PATH" construction variable.

  - Fix C #include scanning to detect file names with characters like
    '-' in them.

  - Add more specific version / build output to the -v option.

  - Add support for the GNU as, Microsoft masm, and nasm assemblers.

  - Allow the "target" argument to a Builder call to be omitted, in
    which case the target(s) are deduced from the source file(s) and the
    Builder's specified suffix.

  - Add a tar archive builder.

  - Add preliminary support for the OS/2 Platform, including the icc
    and ilink Tools.

  From Jeff Petkau:

  - Fix --implicit-cache if the scanner returns an empty list.

  From Anthony Roach:

  - Add a "multi" keyword argument to Builder creation that specifies
    it's okay to call the builder multiple times for a target.

  - Set a "multi" on Aliases so multiple calls will append to an Alias.

  - Fix emitter functions' use of path names when using BuildDir or
    in subdirectories.

  - Fix --implicit-cache causing redundant rebuilds when the header
    file list changed.

  - Fix --implicit-cache when a file has no implicit dependencies and
    its source is generated.

  - Make the drive letters on Windows always be the same case, so that
    changes in the case of drive letters don't cause a rebuild.

  - Fall back to importing the SCons.TimeStamp module if the SCons.MD5
    module can't be imported.

  - Fix interrupt handling to guarantee that a single interrupt will
    halt SCons both when using -j and not.

  - Fix .sconsign signature storage so that output files of one build
    can be safely used as input files to another build.

  - Added a --debug=time option to print SCons execution times.

  - Print an error message if a file can't be unlinked before being
    built, rather than just silently terminating the build.

  - Add a SideEffect() method that can be used to tell the build
    engine that a given file is created as a side effect of building
    a target.  A file can be specified as a side effect of more than
    one build comand, in which case the commands will not be executed
    simultaneously.

  - Significant performance gains from not using our own version of
    the inefficient stock os.path.splitext() method, caching source
    suffix computation, code cleanup in MultiStepBuilder.__call__(),
    and replicating some logic in scons_subst().

  - Add --implicit-deps-changed and --implicit-deps-unchanged options.

  - Add a GetLaunchDir() function.

  - Add a SetBuildSignatureType() function.

  From Zed Shaw:

  - Add an Append() method to Environments, to append values to
    construction variables.

  - Change the name of Update() to Replace().  Keep Update() as a
    deprecated synonym, at least for now.

  From Terrel Shumway:

  - Use a $PYTHON construction variable, initialized to sys.executable,
    when using Python to build parts of the SCons packages.

  - Use sys.prefix, not sys.exec_prefix, to find pdb.py.



RELEASE 0.07 - Thu,  2 May 2002 13:37:16 -0500

  From Chad Austin:

  - Changes to build SCons packages on IRIX (and other *NIces).

  - Don't create a directory Node when a file already exists there,
    and vice versa.

  - Add 'dirs' and 'names' keyword arguments to SConscript for
    easier specification of subsidiary SConscript files.

  From Charles Crain:

  - Internal cleanup of environment passing to function Actions.

  - Builders can now take arbitrary keyword arguments to create
    attributes to be passed to: command generator functions,
    FunctionAction functions, Builder emitter functions (below),
    and prefix/suffix generator functions (below).

  - Command generator functions can now return ANYTHING that can be
    converted into an Action (a function, a string, a CommandGenerator
    instance, even an ActionBase instance).

  - Actions now call get_contents() with the actual target and source
    nodes used for the build.

  - A new DictCmdGenerator class replaces CompositeBuilder to support
    more flexible Builder behavior internally.

  - Builders can now take an emitter= keyword argument.  An emitter
    is a function that takes target, source, and env argument, then
    return a 2-tuple of (new sources, new targets).  The emitter is
    called when the Builder is __call__'ed, allowing a user to modify
    source and target lists.

  - The prefix, suffix and src_suffix Builder arguments now take a
    callable as well a string.  The callable is passed the Environment
    and any extra Builder keyword arguments and is expected to return
    the appropriate prefix or suffix.

  - CommandActions can now be a string, a list of command + argument
    strings, or a list of commands (strings or lists).

  - Added shared library support.  The Object and Library Builders now
    take a "shared=1" keyword argument to specify that a shared object
    or shared library should be built.  It is an error to try to build
    static objects into a shared library or vice versa.

  - Win32 support for .def files has been added.  Added the Win32-specific
    construction variables $WIN32DEFPREFIX, $WIN32DEFSUFFIX,
    $WIN32DLLPREFIX and $WIN32IMPLIBPREFIX.  When building a .dll,
    the new construction variable $WIN32_INSERT_DEF, controls whether
    the appropriately-named .def file is inserted into the target
    list (if not already present).  A .lib file is always added to
    a Library build if not present in the list of targets.

  - ListBuilder now passes all targets to the action, not just the first.

  - Fix so that -c now deletes generated yacc .h files.

  - Builder actions and emitter functions can now be initialized, through
    construction variables, to things other than strings.

  - Make top-relative '#/dir' lookups work like '#dir'.

  - Fix for relative CPPPATH directories in subsidiary SConscript files
    (broken in 0.06).

  - Add a for_signature argument to command generators, so that
    generators that need to can return distinct values for the
    command signature and for executing the command.

  From Alex Jacques:

  - Create a better scons.bat file from a py2bat.py script on the Python
    mailing list two years ago (modeled after pl2bat.pl).

  From Steven Knight:

  - Fix so that -c -n does *not* remove the targets!

  - Man page:  Add a hierarchical libraries + Program example.

  - Support long MSVC linker command lines through a builder action
    that writes to a temporary file and uses the magic MSVC "link @file"
    argument syntax if the line is longer than 2K characters.

  - Fix F77 command-line options on Win32 (use /Fo instead of -o).

  - Use the same action to build from .c (lower case) and .C (upper
    case) files on case-insensitive systems like Win32.

  - Support building a PDF file directly from a TeX or LaTeX file
    using pdftex or pdflatex.

  - Add a -x option to runtest.py to specify the script being tested.
    A -X option indicates it's an executable, not a script to feed
    to the Python interpreter.

  - Add a Split() function (identical to SCons.Util.argmunge()) for use
    in the next release, when Builders will no longer automatically split
    strings on white space.

  From Steve Leblanc:

  - Add the SConscriptChdir() method.

  From Anthony Roach:

  - Fix --debug=tree when used with directory targets.

  - Significant internal restructuring of Scanners and Taskmaster.

  - Added new --debug=dtree option.

  - Fixes for --profile option.

  - Performance improvement in construction variable substitution.

  - Implemented caching of content signatures, plus added --max-drift
    option to control caching.

  - Implemented caching of dependency signatures, enabled by new
    --implicit-cache option.

  - Added abspath construction variable modifier.

  - Added $SOURCE variable as a synonym for $SOURCES[0].

  - Write out .sconsign files on error or interrupt so intermediate
    build results are saved.

  - Change the -U option to -D.  Make a new -U that builds just the
    targets from the local SConscript file.

  - Fixed use of sys.path so Python modules can be imported from
    the SConscript directory.

  - Fix for using Aliases with the -u, -U and -D options.

  - Fix so that Nodes can be passed to SConscript files.

  From Moshe Zadka:

  - Changes for official Debian packaging.



RELEASE 0.06 - Thu, 28 Mar 2002 01:24:29 -0600

  From Charles Crain:

  - Fix command generators to expand construction variables.

  - Make FunctionAction arguments be Nodes, not strings.

  From Stephen Kennedy:

  - Performance:  Use a dictionary, not a list, for a Node's parents.

  From Steven Knight:

  - Add .zip files to the packages we build.

  - Man page:  document LIBS, fix a typo, document ARGUMENTS.

  - Added RANLIB and RANLIBFLAGS construction variables.  Only use them
    in ARCOM if there's a "ranlib" program on the system.

  - Add a configurable CFILESUFFIX for the Builder of .l and .y files
    into C files.

  - Add a CXXFile Builder that turns .ll and .yy files into .cc files
    (configurable via a CXXFILESUFFIX construction variable).

  - Use the POSIX-standard lex -t flag, not the GNU-specific -o flag.
    (Bug reported by Russell Christensen.)

  - Fixed an exception when CPPPATH or LIBPATH is a null string.
    (Bug reported by Richard Kiss.)

  - Add a --profile=FILE option to make profiling SCons easier.

  - Modify the new DVI builder to create .dvi files from LaTeX (.ltx
    and .latex) files.

  - Add support for Aliases (phony targets).

  - Add a WhereIs() method for searching for path names to executables.

  - Add PDF and PostScript document builders.

  - Add support for compiling Fortran programs from a variety of
    suffixes (a la GNU Make):  .f, .F, .for, .FOR, .fpp and .FPP

  - Support a CPPFLAGS variable on all default commands that use the
    C preprocessor.

  From Steve Leblanc:

  - Add support for the -U option.

  - Allow CPPPATH, LIBPATH and LIBS to be specified as white-space
    separated strings.

  - Add a document builder to create .dvi files from TeX (.tex) files.

  From Anthony Roach:

  - Fix:  Construction variables with values of 0 were incorrectly
    interpolated as ''.

  - Support env['VAR'] to fetch construction variable values.

  - Man page:  document Precious().



RELEASE 0.05 - Thu, 21 Feb 2002 16:50:03 -0600

  From Chad Austin:

  - Set PROGSUFFIX to .exe under Cygwin.

  From Charles Crain:

  - Allow a library to specified as a command-line source file, not just
    in the LIBS construction variable.

  - Compensate for a bug in os.path.normpath() that returns '' for './'
    on WIN32.

  - More performance optimizations:  cache #include lines from files,
    eliminate unnecessary calls.

  - If a prefix or suffix contains white space, treat the resulting
    concatenation as separate arguments.

  - Fix irregularities in the way we fetch DevStudio information from
    the Windows registry, and in our registry error handling.

  From Steven Knight:

  - Flush stdout after print so it intermixes correctly with stderr
    when redirected.

  - Allow Scanners to return a list of strings, and document how to
    write your own Scanners.

  - Look up implicit (scanned) dependencies relative to the directory
    of file being scanned.

  - Make writing .sconsign files more robust by first trying to write
    to a temp file that gets renamed.

  - Create all of the directories for a list of targets before trying
    to build any of the targets.

  - WIN32 portability fixes in tests.

  - Allow the list of variables exported to an SConscript file to be
    a UserList, too.

  - Document the overlooked LIBPATH construction variable.
    (Bug reported by Eicke Godehardt.)

  - Fix so that Ignore() ignores indirect, implicit dependencies
    (included files), not just direct dependencies.

  - Put the man page in the Debian distribution.

  - Run HTML docs through tidy to clean up the HTML (for Konqueror).

  - Add preliminary support for Unicode strings.

  - Efficiency:  don't scan dependencies more than once during the
    walk of a tree.

  - Fix the -c option so it doesn't stop removing targets if one doesn't
    already exist.
    (Bug reported by Paul Connell.)

  - Fix the --debug=pdb option when run on Windows NT.
    (Bug reported by Paul Connell.)

  - Add support for the -q option.

  From Steve Leblanc:

  - Add support for the -u option.

  - Add .cc and .hh file suffixes to the C Scanner.

  From Anthony Roach:

  - Make the scons script return an error code on failures.

  - Add support for using code to generate a command to build a target.



RELEASE 0.04 - Wed, 30 Jan 2002 11:09:42 -0600

  From Charles Crain:

  - Significant performance improvements in the Node.FS and
    Scanner subsystems.

  - Fix signatures of binary files on Win32 systems.

  - Allow LIBS and LIBPATH to be strings, not just arrays.

  - Print a traceback if a Python-function builder throws an exception.

  From Steven Knight:

  - Fix using a directory as a Default(), and allow Default() to
    support white space in file names for strings in arrays.

  - Man page updates:  corrected some mistakes, documented various
    missing Environment methods, alphabetized the construction
    variables and other functions, defined begin and end macros for
    the example sections, regularized white space separation, fixed
    the use of Export() in the Multiple Variants example.

  - Function action fixes:  None is now a successful return value.
    Exceptions are now reported.  Document function actions.

  - Add 'Action' and 'Scanner' to the global keywords so SConscript
    files can use them too.

  - Removed the Wrapper class between Nodes and Walkers.

  - Add examples using Library, LIBS, and LIBPATH.

  - The C Scanner now always returns a sorted list of dependencies
    so order changes don't cause unnecessary rebuilds.

  - Strip $(-$) bracketed text from command lines.  Use this to
    surround $_INCDIRS and $_LIBDIRS so we don't rebuild in response
    to changes to -I or -L options.

  - Add the Ignore() method to ignore dependencies.

  - Provide an error message when a nonexistent target is specified
    on the command line.

  - Remove targets before building them, and add an Environment
    Precious() method to override that.

  - Eliminate redundant calls to the same builder when the target is a
    list of targets:  Add a ListBuilder class that wraps Builders to
    handle lists atomically.  Extend the Task class to support building
    and updating multiple targets in a single Task.  Simplify the
    interface between Task and Taskmaster.

  - Add a --debug=pdb option to re-run SCons under the Python debugger.

  - Only compute a build signature once for each node.

  - Changes to our sys.path[] manipulation to support installation into
    an arbitrary --prefix value.

  From Steve Leblanc:

  - Add var=value command-line arguments.



RELEASE 0.03 - Fri, 11 Jan 2002 01:09:30 -0600

  From Charles Crain:

  - Performance improvements in the Node.FS and Sig.Calculator classes.

  - Add the InstallAs() method.

  - Execute commands through an external interpreter (sh, cmd.exe, or
    command.com) to handle redirection metacharacters.

  - Allow the user to supply a command handler.

  From Steven Knight:

  - Search both /usr/lib and /usr/local/lib for scons directories by
    adding them both to sys.path, with whichever is in sys.prefix first.

  - Fix interpreting strings of multiple white-space separated file names
    as separate file names, allowing prefixes and suffixes to be appended
    to each individually.

  - Refactor to move CompositeBuilder initialization logic from the
    factory wrapper to the __init__() method, and allow a Builder to
    have both an action and a src_builder (or array of them).

  - Refactor BuilderBase.__call__() to separate Node creation/lookup
    from initialization of the Node's builder information.

  - Add a CFile Builder object that supports turning lex (.l) and
    yacc (.y) files into .c files.

  - Document: variable interpretation attributes; how to propogate
    the user's environment variables to executed commands; how to
    build variants in multiple BuildDirs.

  - Collect String, Dict, and List type-checking in common utility
    routines so we can accept User{String,Dict,List}s all over.

  - Put the Action factory and classes into their own module.

  - Use one CPlusPlusAction in the Object Builder's action dictionary,
    instead of letting it create multiple identical instances.

  - Document the Install() and InstallAs() methods.

  From Steve Leblanc:

  - Require that a Builder be given a name argument, supplying a
    useful error message when it isn't.

  From Anthony Roach:

  - Add a "duplicate" keyword argument to BuildDir() that can be set
    to prevent linking/copying source files into build directories.

  - Add a "--debug=tree" option to print an ASCII dependency tree.

  - Fetch the location of the Microsoft Visual C++ compiler(s) from
    the Registry, instead of hard-coding the location.

  - Made Scanner objects take Nodes, not path names.

  - Have the C Scanner cache the #include file names instead of
    (re-)scanning the file each time it's called.

  - Created a separate class for parent "nodes" of file system roots,
    eliminating the need for separate is-parent-null checks everywhere.

  - Removed defined __hash__() and __cmp() methods from FS.Entry, in
    favor of Python's more efficient built-in identity comparisons.



RELEASE 0.02 - Sun, 23 Dec 2001 19:05:09 -0600

  From Charles Crain:

  - Added the Install(), BuildDir(), and Export() methods.

  - Fix the -C option by delaying setting the top of the FS tree.

  - Avoid putting the directory path on the libraries in the LIBS
    construction variable.

  - Added a GetBuildPath() method to return the full path to the
    Node for a specified string.

  - Fixed variable substitution in CPPPATH and LIBPATH.

  From Steven Knight:

  - Fixed the version comment in the scons.bat (the UNIX geek used
    # instead of @rem).

  - Fix to setup.py so it doesn't require a sys.argv[1] argument.

  - Provide make-like warning message for "command not found" and
    similar errors.

  - Added an EXAMPLES section to the man page.

  - Make Default() targets properly relative to their SConscript
    file's subdirectory.

  From Anthony Roach:

  - Documented CXXFLAGS, CXXCOM, and CPPPATH.

  - Fixed SCONS_LIB_DIR to work as documented.

  - Made Default() accept Nodes as arguments.

  - Changed Export() to make it easier to use.

  - Added the Import() and Return() methods.



RELEASE 0.01 - Thu Dec 13 19:25:23 CST 2001

A brief overview of important functionality available in release 0.01:

  - C and C++ compilation on POSIX and Windows NT.

  - Automatic scanning of C/C++ source files for #include dependencies.

  - Support for building libraries; setting construction variables
    allows creation of shared libraries.

  - Library and C preprocessor search paths.

  - File changes detected using MD5 signatures.

  - User-definable Builder objects for building files.

  - User-definable Scanner objects for scanning for dependencies.

  - Parallel build (-j) support.

  - Dependency cycles detected.

  - Linux packages available in RPM and Debian format.

  - Windows installer available.



__COPYRIGHT__
__FILE__ __REVISION__ __DATE__ __DEVELOPER__<|MERGE_RESOLUTION|>--- conflicted
+++ resolved
@@ -103,7 +103,6 @@
     - xml validity fixes from SConstruct.py change
     - update wiki links to new github location
     - update bug links to new github location
-<<<<<<< HEAD
     - Make it easier for SConscript() call to fail on missing script.
       It was possible to call SCons.Warnings.warningAsException
       (not documented as a user API) to make all warnings fail. Now
@@ -114,13 +113,9 @@
       behavior (which still defaults to warn, not fail) by calling
       SCons.Script.set_missing_sconscript_error, which is also not a
       documented interface at the moment.
-
-Begin adding support for SConscript() failing on missing script
-=======
     - convert TestCmd.read to use with statement on open (quiets 17 py3 warnings)
     - quiet warning in UtilTests.py
     - fix tests specifying octal constants for Py3
->>>>>>> a2da653a
     
   From Hao Wu
     - typo in customized decider example in user guide 
