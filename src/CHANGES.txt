

                 SCons - a software construction tool

                            Change Log

<<<<<<< HEAD
RELEASE  VERSION/DATE TO BE FILLED IN LATER

  From John Doe:

    - Whatever John Doe did.


RELEASE 2.4.0 - Mon, 21 Sep 2015 08:56:00 -0700
=======
RELEASE 2.4.0 - Mon, 21 Sep 2015 09:07:51 -0700
>>>>>>> 07efb42b

  From Dirk Baechle:
    - Switched several core classes to use "slots", to
      reduce the overall memory consumption in large
      projects (fixes #2180, #2178, #2198)
    - Memoizer counting uses decorators now, instead of
      the old metaclasses approach.

  From Andrew Featherstone
    - Fixed typo in SWIGPATH description

RELEASE 2.3.6 - Mon, 31 Jul 2015 14:35:03 -0700

  From Rob Smith:
    - Added support for Visual Studio 2015

RELEASE 2.3.5 - Mon, 17 Jun 2015 21:07:32 -0700

  From Stephen Pollard:
    - Documentation fixes for libraries.xml and
      builders-writing.xml (#2989 and #2990)

  From William Deegan:
    - Extended docs for InstallVersionedLib/SharedLibrary,
      and added SKIP_WIN_PACKAGES argument to build script
      bootstrap.py (PR #230, #3002).

  From William Blevins:
    - Fixed symlink support (PR #227, #2395).
    - Updated debug-count test case (PR #229).

  From Alexey Klimkin:
    - Fixed incomplete LIBS flattening and substitution in
      Program scanner(PR #205, #2954).

  From Dirk Baechle:
    - Added new method rentry_exists_on_disk to Node.FS (PR #193).

  From Russel Winder:
    - Fixed several D tests under the different OS.
    - Add support for f08 file extensions for Fortran 2008 code.

  From Anatoly Techtonik:
    - Show --config choices if no argument is specified (PR #202).
    - Fixed build crash when XML toolchain isn't installed, and
      activated compression for ZIP archives.

  From Alexandre Feblot:
    - Fix for VersionedSharedLibrary under 'sunos' platform.
    - Fixed dll link with precompiled headers on MSVC 2012
    - Added an 'exclude' parameter to Glob()

  From Laurent Marchelli:
    - Support for multiple cmdargs (one per variant) in VS project files.
    - Various improvements for TempFileMunge class.
    - Added an implementation for Visual Studio users files (PR #209).

  From Dan Pidcock:
    - Added support for the 'PlatformToolset' tag in VS project files (#2978).

  From James McCoy:
    - Added support for '-isystem' to ParseFlags.

RELEASE 2.3.4 - Mon, 27 Sep 2014 12:50:35 -0400

  From Bernhard Walle and Dirk Baechle:
    - Fixed the interactive mode, in connection with
      Configure contexts (#2971).

  From Anatoly Techtonik:
    - Fix EnsureSConsVersion warning when running packaged version

  From Russel Winder:
    - Fix D tools for building shared libraries

RELEASE 2.3.3 - Sun, 24 Aug 2014 21:08:33 -0400

  From Roland Stark:
    - Fixed false line length calculation in the TempFileMunge class (#2970).

  From Gary Oberbrunner:
    - Improve SWIG detection

  From Russel Winder:
    - Fix regression on Windows in D language update

  From Anatoly Techtonik:
    - Do not fail on EnsureSConsVersion when running from checkout

  From Kendrick Boyd and Rob Managan:
    - Fixed the newglossary action to work with VariantDir (LaTeX).

  From Manuel Francisco Naranjo:
    - Added a default for the BUILDERS environment variable,
      to prevent not defined exception on a Clone().

  From Andrew Featherstone:
    - Added description of CheckTypeSize method (#1991).
    - Fixed handling of CPPDEFINE var in Append()
      for several list-dict combinations (#2900).

  From William Blevins:
    - Added test for Java derived-source dependency tree generation.
    - Added Copy Action symlink soft-copy support (#2395).
    - Various contributions to the documentation (UserGuide).

RELEASE 2.3.2

  From veon on bitbucket:
    - Fixed handling of nested ifs in CPP scanner PreProcessor class.

  From Michael Haubenwallner:
    - Respect user's CC/CXX values; don't always overwrite in generate()
    - Delegate linker Tool.exists() to CC/CXX Tool.exists().

  From Amir Szekely:
    - Fixed NoClean() for multi-target builders (#2353).

  From Russel Winder:
    - Revamp of the D language support. Tools for DMD, GDC and LDC provided
      and integrated with the C and C++ linking. NOTE: This is only tested
      with D v2. Support for D v1 is now deprecated.

  From Paweł Tomulik:
    - Fix SConf tests that write output

  From Gary Oberbrunner:
    - get default RPM architecture more robustly when building RPMs

  From Shane Gannon:
    - Support for Visual Studio 2013 (12.0)

  From Sye van der Veen:
    - Support for Visual Studio 12.0Exp, and fixes for earlier MSVS
      versions.

  From Anatoly Techtonik:
    - Several improvements for running scons.py from source:
      * engine files form source directory take priority over all other
        importable versions
      * message about scons.py running from source is removed to fix tests
        that were failing because of this extra line in the output
      * error message when SCons import fails now lists lookup paths
    - Remove support for QMTest harness from runtest.py
    - Remove RPM and m4 from default tools on Windows
    - BitKeeper, CVS, Perforce, RCS, SCCS are deprecated from default
      tools and will be removed in future SCons versions to speed up
      SCons initialization (it will still be possible to use these tools
      explicitly)

  From Dirk Baechle:
    - Update XML doc editor configuration
    - Fix: Allow varlist to be specified as list of strings for Actions (#2754)

  From Rob Managan:
    - Updated the TeX builder to support use of the -synctex=1
      option and the files it creates.
    - Updated the TeX builder to correctly clean auxiliary files when
      the biblatex package is used.

RELEASE 2.3.1

  From Andrew Featherstone:
    - Added support for EPUB output format to the DocBook tool.

  From Tom Tanner:
    - Stop leaking file handles to subprocesses by switching to using subprocess
      always.
    - Allow multiple options to be specified with --debug=a,b,c
    - Add support for a readonly cache (--cache-readonly)
    - Always print stats if requested
    - Generally try harder to print out a message on build errors
    - Adds a switch to warn on missing targets
    - Add Pseudo command to mark targets which should not exist after
      they are built.

  From Bogdan Tenea:
    - Check for 8.3 filenames on cygwin as well as win32 to make variant_dir work properly.

  From Alexandre Feblot:
    - Make sure SharedLibrary depends on all dependent libs (by depending on SHLINKCOM)

  From Stefan Sperling:
    - Fixed the setup of linker flags for a versioned SharedLibrary
      under OpenBSD (#2916).

  From Antonio Cavallo:
    - Improve error if Visual Studio bat file not found.

  From Manuel Francisco Naranjo:
    - Allow Subst.Literal string objects to be compared with each other,
      so they work better in AddUnique() and Remove().

  From David Rothenberger:
    - Added cyglink linker that uses Cygwin naming conventions for
      shared libraries and automatically generates import libraries.

  From Dirk Baechle:
    - Update bootstrap.py so it can be used from any dir, to run
      SCons from a source (non-installed) dir.
    - Count statistics of instances are now collected only when
      the --debug=count command-line option is used (#2922).
    - Added release_target_info() to File nodes, which helps to
      reduce memory consumption in clean builds and update runs
      of large projects.
    - Fixed the handling of long options in the command-line
      parsing (#2929).
    - Fixed misspelled variable in intelc.py (#2928).

  From Gary Oberbrunner:
    - Test harness: fail_test() can now print a message to help debugging.

  From Anatoly Techtonik:
    - Require rpmbuild when building SCons package.
    - Print full stack on certain errors, for debugging.
    - Improve documentation for Textfile builder.

  From William Deegan:
    - VS2012 & VS2010 Resolve initialization issues by adding path to reg.exe
      in shell used to run batch files.
    - MSVC Support fixed defaulting TARGET_ARCH to HOST_ARCH. It should be
      None if not explicitly set.
    - MSVC Fixed issue where if more than one Architectures compilers are
      detected, it would take the last one found, and not the first.

  From Philipp Kraus:
    - Added optional ZIPROOT to Zip tool.

  From Dirk Baechle:
    - Replaced old SGML-based documentation toolchain with a more modern
      approach, that also requires less external dependencies (programs and
      Python packages). Added a customized Docbook XSD for strict validation of
      all input XML files.

  From Luca Falavigna:
    - Fixed spelling errors in MAN pages (#2897).

  From Michael McDougall:
    - Fixed description of ignore_case for EnumVariable in the
      MAN page (#2774).

RELEASE 2.3.0 - Mon, 02 Mar 2013 13:22:29 -0400

  From Anatoly Techtonik:
    - Added ability to run scripts/scons.py directly from source checkout
    - Hide deprecated --debug={dtree,stree,tree} from --help output
    - Error messages from option parser now include hints about valid choices
    - Cleaned up some Python 1.5 and pre-2.3 code, so don't expect SCons
      to run on anything less than Python 2.4 anymore
    - Several fixes for runtest.py:
      * exit with an error if no tests were found
      * removed --noqmtest option - this behavior is by default
      * replaced `-o FILE --xml` combination with `--xml FILE`
      * changed `-o, --output FILE` option to capture stdout/stderr output
        from runtest.py
    - Remove os_spawnv_fix.diff patch required to enable parallel builds
      support prior to Python 2.2

  From Juan Lang:
    - Fix WiX Tool to use .wixobj rather than .wxiobj for compiler output
    - Support building with WiX releases after 2.0

  From Alexey Klimkin:
    - Fix nested LIBPATH expansion by flattening sequences in subst_path.

  From eyan on Bitbucket:
    - Print target name with command execution time with --debug=time

  From Thomas Berg and Evgeny Podjachev:
    - Fix subprocess spawning on Windows.  Work around a Windows
      bug that can crash python occasionally when using -jN. (#2449)

  From Dirk Baechle:
    - Updated test framework to support dir and file fixtures and
      added ability to test external (out-of-tree) tools (#2862).
      See doc in QMTest/test-framework.rst.
    - Fixed several errors in the test suite (Java paths, MSVS version
      detection, Tool import), additionally
      * provided MinGW command-line support for the CXX, AS and
        Fortran tests,
      * refactored the detection of the gcc version and the according
        Fortran startup library,
      * provided a new module rpmutils.py, wrapping the RPM naming rules
        for target files and further hardware-dependent info (compatibility,
        compiler flags, ...),
      * added new test methods must_exist_one_of() and
        must_not_exist_any_of() and
      * removed Aegis support from runtest.py. (#2872)

  From Gary Oberbrunner:
    - Add -jN support to runtest.py to run tests in parallel
    - Add MSVC10 and MSVC11 support to get_output low-level bat script runner.
    - Fix MSVS solution generation for VS11, and fixed tests.

  From Rob Managan:
    - Updated the TeX builder to support the \newglossary command
      in LaTeX's glossaries package and the files it creates.
    - Improve support for new versions of biblatex in the TeX builder
      so biber is called automatically if biblatex requires it.
    - Add SHLIBVERSION as an option that tells SharedLibrary to build
      a versioned shared library and create the required symlinks.
      Add builder InstallVersionedLib to create the required symlinks
      installing a versioned shared library.

RELEASE 2.2.0 - Mon, 05 Aug 2012 15:37:48 +0000

  From dubcanada on Bitbucket:
    - Fix 32-bit Visual Express C++ on 64-bit Windows (generate 32-bit code)

  From Paweł Tomulik:
    - Added gettext toolset
    - Fixed FindSourceFiles to find final sources (leaf nodes).

  From Greg Ward:
    - Allow Node objects in Java path (#2825)

  From Joshua Hughes:
    - Make Windows not redefine builtin file as un-inheritable (#2857)
    - Fix WINDOWS_INSERT_DEF on MinGW (Windows) (#2856)

  From smallbub on Bitbucket:
    - Fix LINKCOMSTR, SHLINKCOMSTR, and LDMODULECOMSTR on Windows (#2833).

  From Mortoray:
    - Make -s (silent mode) be silent about entering subdirs (#2976).
    - Fix cloning of builders when cloning environment (#2821).

  From Gary Oberbrunner:
    - Show valid Visual Studio architectures in error message
       when user passes invalid arch.

  From Alexey Petruchik:
    - Support for Microsoft Visual Studio 11 (both using it
      and generating MSVS11 solution files).

  From Alexey Klimkin:
    - Fixed the Taskmaster, curing spurious build failures in
      multi-threaded runs (#2720).

  From Dirk Baechle:
    - Improved documentation of command-line variables (#2809).
    - Fixed scons-doc.py to properly convert main XML files (#2812).

  From Rob Managan:
    - Updated the TeX builder to support LaTeX's multibib package.
    - Updated the TeX builder to support LaTeX's biblatex package.
    - Added support for using biber instead of bibtex by setting
      env['BIBTEX'] = 'biber'

  From Arve Knudsen:
    - Test for FORTRANPPFILESUFFIXES (#2129).


RELEASE 2.1.0 - Mon, 09 Sep 2011 20:54:57 -0700

  From Anton Lazarev:
    - Fix Windows resource compiler scanner to accept DOS line endings.

  From Matthias:
    - Update MSVS documents to remove note indicating that only one
      project is currently supported per solution file.

  From Grzegorz Bizoń:
    - Fix long compile lines in batch mode by using TEMPFILE
    - Fix MSVC_BATCH=False (was treating it as true)

  From Justin Gullingsrud:
    - support -std=c++0x and related CXXFLAGS in pkgconfig (ParseFlags)

  From Vincent Beffara:
    - Support -dylib_file in pkgconfig (ParseFlags)

  From Gary Oberbrunner and Sohail Somani:
    - new construction variable WINDOWS_EMBED_MANIFEST to automatically
      embed manifests in Windows EXEs and DLLs.

  From Gary Oberbrunner:
    - Fix Visual Studio project generation when CPPPATH contains Dir nodes
    - Ensure Visual Studio project is regenerated when CPPPATH or CPPDEFINES change
    - Fix unicode error when using non-ASCII filenames with Copy or Install
    - Put RPATH in LINKCOM rather than LINKFLAGS so resetting
      LINKFLAGS doesn't kill RPATH
    - Fix precompiled headers on Windows when variant dir name has spaces.
    - Adding None to an Action no longer fails (just returns original action)
    - New --debug=prepare option to show each target as it's being
      prepared, whether or not anything needs to be done for it.
    - New debug option --debug=duplicate to print a line for each
      unlink/relink (or copy) of a variant file from its source file.
    - Improve error message for EnumVariables to show legal values.
    - Fix Intel compiler to sort versions >9 correctly (esp. on Linux)
    - Fix Install() when the source and target are directories and the
      target directory exists.

  From David Garcia Garzon:
    - Fix Delete to be able to delete broken symlinks and dir
      symlinks.

  From Imran Fanaswala and Robert Lehr:
    - Handle .output file generated by bison/yacc properly. Cleaning it
      when necessary.

  From Antoine Dechaume:
    - Handle SWIG file where there is whitespace after the module name
      properly. Previously the generated files would include
      the whitespace.

  From Dmitry R.:
    - Handle Environment in case __semi_deepcopy is None

  From Benoit Belley:

    - Much improved support for Windows UNC paths (\\SERVERNAME).

  From Jean-Baptiste Lab:

    - Fix problems with appending CPPDEFINES that contain
      dictionaries, and related issues with Parse/MergeFlags and
      CPPDEFINES.

  From Allen Weeks:

    - Fix for an issue with implicit-cache with multiple targets
      when dependencies are removed on disk.

  From Evgeny Podjachev and Alexey Petruchick:

    - Support generation of Microsoft Visual Studio 2008 (9.0)
      and 2010 (10.0) project and solution files.

  From Ken Deeter:

    - Fix a problem when FS Entries which are actually Dirs have builders.

  From Luca Falavigna:

    - Support Fortran 03

  From Gary Oberbrunner:

    - Print the path to the SCons package in scons --version

  From Jean-Franï¿½ois Colson:

    - Improve Microsoft Visual Studio Solution generation, and fix
      various errors in the generated solutions especially when using
      MSVS_SCC_PROVIDER, and when generating multiple projects.  The
      construction variable MSVS_SCC_PROJECT_BASE_PATH, which never
      worked properly, is removed.  Users can use the new variable
      MSVS_SCC_CONNECTION_ROOT instead if desired.

  From Anatoly Techtonik:

    - Use subprocess in bootstrap.py instead of os.execve to avoid
      losing output control on Windows (http://bugs.python.org/issue9148)

    - Revert patch for adding SCons to App Paths, because standard cmd
      shell doesn't search there. This is confusing, because `scons` can
      be executed from explorer, but fail to start from console.

    - Fix broken installation with easy_install on Windows (issue #2051)
      SCons traditionally installed in a way that allowed to run multiple
      versions side by side. This custom logic was incompatible with
      easy_install way of doing things.

    - Use epydoc module for generating API docs in HTML if command line
      utility is not found in PATH. Actual for Windows.

  From Alexander Goomenyuk:

    - Add .sx to assembly source scanner list so .sx files
      get their header file dependencies detected.

  From Arve Knudsen:

    - Set module metadata when loading site_scons/site_init.py
      so it is treated as a proper module; __doc__, __file__ and
      __name__ now refer to the site_init.py file.

  From Russel Winder:

    - Users Guide updates explaining that Tools can be packages as
      well as python modules.

  From Gary Oberbrunner:

    - New systemwide and per-user site_scons dirs.

  From Dirk Baechle:

    - XML fixes in User's Guide.
    - Fixed the detection of 'jar' and 'rmic' during
      the initialization of the respective Tools (#2730).
    - Improved docs for custom Decider functions and
      custom Scanner objects (#2711, #2713).
    - Corrected SWIG module names for generated *.i files (#2707).

  From Joe Zuntz:

    - Fixed a case-sensitivity problem with Fortran modules.

  From Bauke Conijn:

    - Added Users Guide example for auto-generated source code

  From Steven Knight:

    - Fix explicit dependencies (Depends()) on Nodes that don't have
      attached Builders.

    - Fix use of the global Alias() function with command actions.

  From Matt Hughes:

    - Fix the ability to append to default $*FLAGS values (which are
      implemented as CLVar instances) in a copied construction environment
      without affecting the original construction environment's value.

  From Rob Managan:

    - Updated the TeX command strings to include a /D on Windows in
      case the new directory is on a different drive letter.

    - Fixed the LaTeX scanner so dependencies are found in commands that
      are broken across lines with a comment or have embedded spaces.

    - The TeX builders should now work with tex files that are generated
      by another program. Thanks to Hans-Martin von Gaudecker for
      isolating the cause of this bug.

    - Added support for INDEXSTYLE environment variable so makeindex can
      find style files.

    - Added support for the bibunits package so we call bibtex on all
      the bu*.aux files.

    - Add support of finding path information on OSX for TeX applications
      MacPorts and Fink paths need to be added by the user

  From Russel Winder:

    - Add support for DMD version 2 (the phobos2 library).

  From William Deegan:

    - Add initial support for VS/VC 2010 (express and non-express versions)
    - Remove warning for not finding MS VC/VS install.
      "scons: warning: No version of Visual Studio compiler found
        - C/C++ compilers most likely not set correctly"
    - Add support for Linux 3.0


RELEASE 2.0.1 - Mon, 15 Aug 2010 15:46:32 -0700

  From Dirk Baechle:

    - Fix XML in documentation.

  From Joe Zuntz:

    - Fixed a case-sensitivity problem with Fortran modules.

  From Bauke Conijn:

    - Added Users Guide example for auto-generated source code

  From Steven Knight:

    - Fix explicit dependencies (Depends()) on Nodes that don't have
      attached Builders.

  From Matt Hughes:

    - Fix the ability to append to default $*FLAGS values (which are
      implemented as CLVar instances) in a copied construction environment
      without affecting the original construction environment's value.

  From Rob Managan:

    - Updated the TeX command strings to include a /D on Windows in
      case the new directory is on a different drive letter.

    - Fixed the LaTeX scanner so dependencies are found in commands that
      are broken across lines with a comment or have embedded spaces.


RELEASE 2.0.0.final.0 - Mon, 14 Jun 2010 22:01:37 -0700

  From Dirk Baechle:

    - Fix XML in documentation.

  From Steven Knight:

    - Provide forward compatibility for the 'profile' module.

    - Provide forward compatibility for the 'pickle' module.

    - Provide forward compatibility for the 'io' module.

    - Provide forward compatibility for the 'queue' module.

    - Provide forward compatibility for the 'collections' module.

    - Provide forward compatibility for the 'builtins' module.

    - Provide forward compatibility for 'sys.intern()'.

    - Convert to os.walk() from of os.path.walk().

    - Remove compatibility logic no longer needed.

    - Add a '-3' option to runtest to print 3.x incompatibility warnings.

    - Convert old-style classes into new-style classes.

    - Fix "Ignoring corrupt sconsign entry" warnings when building
      in a tree with a pre-2.0 .sconsign file.

    - Fix propagation from environment of VS*COMNTOOLS to resolve issues
      initializing MSVC/MSVS/SDK issues.

    - Handle detecting Visual C++ on Python verions with upper-case
      platform architectures like 'AMD64'.

  From W. Trevor King:

    - Revisions to README.

  From Greg Noel:

    - Apply numerous Python fixers to update code to more modern idioms.
      Find where fixers should be applied to code in test strings and
      apply the fixers there, too.

    - Write a fixer to convert string functions to string methods.

    - Modify the 'dict' fixer to be less conservative.

    - Modify the 'apply' fixer to handle more cases.

    - Create a modified 'types' fixer that converts types to 2.x
      equivalents rather than 3.x equivalents.

    - Write a 'division' fixer to highlight uses of the old-style
      division operator.  Correct usage where needed.

    - Add forward compatibility for the new 'memoryview' function
      (which replaces the 'buffer' function).

    - Add forward compatibility for the 'winreg' module.

    - Remove no-longer-needed 'platform' module.

    - Run tests with the '-3' option to Python 2.6 and clear up
      various reported incompatibilities.

    - Comb out code paths specialized to Pythons older than 2.4.

    - Update deprecation warnings; most now become mandatory.

    - Start deprecation cycle for BuildDir() and build_dir.

    - Start deprecation cycle for SourceCode() and related factories

    - Fixed a problem with is_Dict() not identifying some objects derived
      from UserDict.

  From Jim Randall:

    - Document the AllowSubstExceptions() function in the User's Guide.

  From William Deegan:

    - Migrate MSVC/MSVS/SDK improvements from 1.3 branch.


RELEASE 1.3.0 - Tue, 23 Mar 2010 21:44:19 -0400

  From Steven Knight:

    - Update man page and documentation.

  From William Deegan (plus minor patch from Gary Oberbrunner):

    - Support Visual Studio 8.0 Express

RELEASE 1.2.0.d20100306 - Sat, 06 Mar 2010 16:18:33 -0800

  From Luca Falavigna:

    - Fix typos in the man page.

  From Gottfried Ganssauge:

    - Support execution when SCons is installed via easy_install.

  From Steven Knight:

    - Make the messages for Configure checks of compilers consistent.

    - Issue an error message if a BUILDERS entry is not a Builder
      object or a callable wrapper.

  From Rob Managan:

    - Update tex builder to handle the case where a \input{foo}
      command tries to work with a directory named foo instead of the
      file foo.tex. The builder now ignores a directory and continues
      searching to find the correct file. Thanks to Lennart Sauerbeck
      for the test case and initial patch

      Also allow the \include of files in subdirectories when variantDir
      is used with duplicate=0. Previously latex would crash since
      the directory in which the .aux file is written was not created.
      Thanks to Stefan Hepp for finding this and part of the solution.

  From James Teh:
    - Patches to fix some issues using MS SDK V7.0

  From William Deegan:
    - Lots of testing and minor patches to handle mixed MS VC and SDK
      installations, as well as having only the SDK installed.


RELEASE 1.2.0.d20100117 - Sun, 17 Jan 2010 14:26:59 -0800

  From Jim Randall:
    - Fixed temp filename race condition on Windows with long cmd lines.

  From David Cournapeau:
    - Fixed tryRun when sconf directory is in a variant dir.
    - Do not add -fPIC for ifort tool on non-posix platforms (darwin and
      windows).
    - Fix bug 2294 (spurious CheckCC failures).
    - Fix scons bootstrap process on windows 64 (wrong wininst name)

  From William Deegan:
    - Final merge from vs_revamp branch to main

    - Added definition and usage of HOST_OS, HOST_ARCH, TARGET_OS,
      TARGET_ARCH, currently only defined/used by Visual Studio
      Compilers. This will be rolled out to other platforms/tools
      in the future.

    - Add check for python >= 3.0.0 and exit gracefully.
      For 1.3 python >= 1.5.2 and < 3.0.0 are supported

    - Fix bug 1944 - Handle non-existent .i file in swig emitter, previously
      it would crash with an IOError exception. Now it will try to make an
      educated guess on the module name based on the filename.

  From Lukas Erlinghagen:

    - Have AddOption() remove variables from the list of
      seen-but-unknown variables (which are reported later).

    - An option name and aliases can now be specified as a tuple.

  From Hartmut Goebel:

    - Textfile builder.

  From Jared Grubb:

    - use "is/is not" in comparisons with None instead of "==" or "!=".

  From Jim Hunziker:

    - Avoid adding -gphobos to a command line multiple times
      when initializing use of the DMD compiler.

  From Jason Kenney:

    - Sugguested HOST/TARGET OS/ARCH separation.

  From Steven Knight:

    - Fix the -n option when used with VariantDir(duplicate=1)
      and the variant directory doesn't already exist.

    - Fix scanning of Unicode files for both UTF-16 endian flavors.

    - Fix a TypeError on #include of file names with Unicode characters.

    - Fix an exception if a null command-line argument is passed in.

    - Evaluate Requires() prerequisites before a Node's direct children
      (sources and dependencies).

  From Greg Noel:

    - Remove redundant __metaclass__ initializations in Environment.py.

    - Correct the documentation of text returned by sconf.Result().

    - Document that filenames with '.' as the first character are
      ignored by Glob() by default (matching UNIX glob semantics).

    - Fix SWIG testing infrastructure to work on Mac OS X.

    - Restructure a test that occasionally hung so that the test would
      detect when it was stuck and fail instead.

    - Substfile builder.

  From Gary Oberbrunner:

    - When reporting a target that SCons doesn't know how to make,
      specify whether it's a File, Dir, etc.

  From Ben Webb:

    - Fix use of $SWIGOUTDIR when generating Python wrappers.

    - Add $SWIGDIRECTORSUFFIX and $SWIGVERSION construction variables.

  From Rob Managan:

    - Add -recorder flag to Latex commands and updated internals to
      use the output to find files TeX creates. This allows the MiKTeX
      installations to find the created files

    - Notify user of Latex errors that would get buried in the
      Latex output

    - Remove LATEXSUFFIXES from environments that don't initialize Tex.

    - Add support for the glossaries package for glossaries and acronyms

    - Fix problem that pdftex, latex, and pdflatex tools by themselves did
      not create the actions for bibtex, makeindex,... by creating them
      and other environment settings in one routine called by all four
      tex tools.

    - Fix problem with filenames of sideeffects when the user changes
      the name of the output file from the latex default

    - Add scanning of files included in Latex by means of \lstinputlisting{}
      Patch from Stefan Hepp.

    - Change command line for epstopdf to use --outfile= instead of -o
      since this works on all platforms.
      Patch from Stefan Hepp.

    - Change scanner to properly search for included file from the
      directory of the main file instead of the file it is included from.
      Also update the emitter to add the .aux file associated with
      \include{filename} commands. This makes sure the required directories
      if any are created for variantdir cases.
      Half of the patch from Stefan Hepp.

RELEASE 1.2.0.d20090223 - Mon, 23 Feb 2009 08:41:06 -0800

  From Stanislav Baranov:

    - Make suffix-matching for scanners case-insensitive on Windows.

  From David Cournapeau:

    - Change the way SCons finds versions of Visual C/C++ and Visual
      Studio to find and use the Microsoft v*vars.bat files.

  From Robert P. J. Day:

    - User's Guide updates.

  From Dan Eaton:

    - Fix generation of Visual Studio 8 project files on x64 platforms.

  From Allan Erskine:

    - Set IncludeSearchPath and PreprocessorDefinitions in generated
      Visual Studio 8 project files, to help IntelliSense work.

  From Mateusz Gruca:

    - Fix deletion of broken symlinks by the --clean option.

  From Steven Knight:

    - Fix the error message when use of a non-existent drive on Windows
      is detected.

    - Add sources for files whose targets don't exist in $CHANGED_SOURCES.

    - Detect implicit dependencies on commands even when the command is
      quoted.

    - Fix interaction of $CHANGED_SOURCES with the --config=force option.

    - Fix finding #include files when the string contains escaped
      backslashes like "C:\\some\\include.h".

    - Pass $CCFLAGS to Visual C/C++ precompiled header compilation.

    - Remove unnecessary nested $( $) around $_LIBDIRFLAGS on link lines
      for the Microsoft linker, the OS/2 ilink linker and the Phar Lap
      linkloc linker.

    - Spell the Windows environment variables consistently "SystemDrive"
      and "SystemRoot" instead of "SYSTEMDRIVE" and "SYSTEMROOT".



RELEASE 1.2.0.d20090113 - Tue, 13 Jan 2009 02:50:30 -0800

  From Stanislav Baranov, Ted Johnson and Steven Knight:

    - Add support for batch compilation of Visual Studio C/C++ source
      files, controlled by a new $MSVC_BATCH construction variable.

  From Steven Knight:

    - Print the message, "scons: Build interrupted." on error output,
      not standard output.

    - Add a --warn=future-deprecated option for advance warnings about
      deprecated features that still have warnings hidden by default.

    - Fix use of $SOURCE and $SOURCES attributes when there are no
      sources specified in the Builder call.

    - Add support for new $CHANGED_SOURCES, $CHANGED_TARGETS,
      $UNCHANGED_SOURCES and $UNCHANGED_TARGETS variables.

    - Add general support for batch builds through new batch_key= and
      targets= keywords to Action object creation.

  From Arve Knudsen:

    - Make linker tools differentiate properly between SharedLibrary
      and LoadableModule.

    - Document TestCommon.shobj_prefix variable.

    - Support $SWIGOUTDIR values with spaces.

  From Rob Managan:

    - Don't automatically try to build .pdf graphics files for
      .eps files in \includegraphics{} calls in TeX/LaTeX files
      when building with the PDF builder (and thus using pdflatex).

  From Gary Oberbrunner:

    - Allow AppendENVPath() and PrependENVPath() to interpret '#'
      for paths relative to the top-level SConstruct directory.

    - Use the Borland ilink -e option to specify the output file name.

    - Document that the msvc Tool module uses $PCH, $PCHSTOP and $PDB.

    - Allow WINDOWS_INSERT_DEF=0 to disable --output-def when linking
      under MinGW.

  From Zia Sobhani:

    - Fix typos in the User's Guide.

  From Greg Spencer:

    - Support implicit dependency scanning of files encoded in utf-8
      and utf-16.

  From Roberto de Vecchi:

    - Remove $CCFLAGS from the the default definitions of $CXXFLAGS for
      Visual C/C++ and MIPSpro C++ on SGI so, they match other tools
      and avoid flag duplication on C++ command lines.

  From Ben Webb:

    - Handle quoted module names in SWIG source files.

    - Emit *_wrap.h when SWIG generates header file for directors

  From Matthew Wesley:

    - Copy file attributes so we identify, and can link a shared library
      from, shared object files in a Repository.



RELEASE 1.2.0 - Sat, 20 Dec 2008 22:47:29 -0800

  From Steven Knight:

    - Don't fail if can't import a _subprocess module on Windows.

    - Add warnings for use of the deprecated Options object.



RELEASE 1.1.0.d20081207 - Sun, 07 Dec 2008 19:17:23 -0800

  From Benoit Belley:

    - Improve the robustness of GetBuildFailures() by refactoring
      SCons exception handling (especially BuildError exceptions).

    - Have the --taskmastertrace= option print information about
      individual Task methods, not just the Taskmaster control flow.

    - Eliminate some spurious dependency cycles by being more aggressive
      about pruning pending children from the Taskmaster walk.

    - Suppress mistaken reports of a dependency cycle when a child
      left on the pending list is a single Node in EXECUTED state.

  From David Cournapeau:

    - Fix $FORTRANMODDIRPREFIX for the ifort (Intel Fortran) tool.

  From Brad Fitzpatrick:

    - Don't pre-generate an exception message (which will likely be
      ignored anyway) when an EntryProxy re-raises an AttributeError.

  From Jared Grubb:

    - Clean up coding style and white space in Node/FS.py.

    - Fix a typo in the documentation for $_CPPDEFFLAGS.

    - Issue 2401: Fix usage of comparisons with None.

  From Ludwig Hï¿½hne:

    - Handle Java inner classes declared within a method.

  From Steven Knight:

    - Fix label placement by the "scons-time.py func" subcommand
      when a profile value was close to (or equal to) 0.0.

    - Fix env.Append() and env.Prepend()'s ability to add a string to
      list-like variables like $CCFLAGS under Python 2.6.

    - Other Python2.6 portability:  don't use "as" (a Python 2.6 keyword).
      Don't use the deprecated Exception.message attribute.

    - Support using the -f option to search for a different top-level
      file name when walking up with the -D, -U or -u options.

    - Fix use of VariantDir when the -n option is used and doesn't,
      therefore, actually create the variant directory.

    - Fix a stack trace from the --debug=includes option when passed a
      static or shared library as an argument.

    - Speed up the internal find_file() function (used for searching
      CPPPATH, LIBPATH, etc.).

    - Add support for using the Python "in" keyword on construction
      environments (for example, if "CPPPATH" in env: ...).

    - Fix use of Glob() when a repository or source directory contains
      an in-memory Node without a corresponding on-disk file or directory.

    - Add a warning about future reservation of $CHANGED_SOURCES,
      $CHANGED_TARGETS, $UNCHANGED_SOURCES and $UNCHANGED_TARGETS.

    - Enable by default the existing warnings about setting the resource
      $SOURCE, $SOURCES, $TARGET and $TARGETS variable.

  From Rob Managan:

    - Scan for TeX files in the paths specified in the $TEXINPUTS
      construction variable and the $TEXINPUTS environment variable.

    - Configure the PDF() and PostScript() Builders as single_source so
      they know each source file generates a separate target file.

    - Add $EPSTOPDF, $EPSTOPDFFLAGS and $EPSTOPDFCOM

    - Add .tex as a valid extension for the PDF() builder.

    - Add regular expressions to find \input, \include and
      \includegraphics.

    - Support generating a .pdf file from a .eps source.

    - Recursive scan included input TeX files.

    - Handle requiring searched-for TeX input graphics files to have
      extensions (to avoid trying to build a .eps from itself, e.g.).

  From Greg Noel:

    - Make the Action() function handle positional parameters consistently.

    - Clarify use of Configure.CheckType().

    - Make the File.{Dir,Entry,File}() methods create their entries
      relative to the calling File's directory, not the SConscript
      directory.

    - Use the Python os.devnull variable to discard error output when
      looking for the $CC or $CXX version.

    - Mention LoadableModule() in the SharedLibrary() documentation.

  From Gary Oberbrunner:

    - Update the User's Guide to clarify use of the site_scons/
      directory and the site_init.py module.

    - Make env.AppendUnique() and env.PrependUnique remove duplicates
      within a passed-in list being added, too.

  From Randall Spangler:

    - Fix Glob() so an on-disk file or directory beginning with '#'
      doesn't throw an exception.



RELEASE 1.1.0 - Thu, 09 Oct 2008 08:33:47 -0700

  From Chris AtLee

    - Use the specified environment when checking for the GCC compiler
      version.

  From Ian P. Cardenas:

    - Fix Glob() polluting LIBPATH by returning copy of list

  From David Cournapeau:

    - Add CheckCC, CheckCXX, CheckSHCC and CheckSHCXX tests to
      configuration contexts.

    - Have the --profile= argument use the much faster cProfile module
      (if it's available in the running Python version).

    - Reorder MSVC compilation arguments so the /Fo is first.

  From Bill Deegan:

    - Add scanning Windows resource (.rc) files for implicit dependencies.

  From John Gozde:

    - When scanning for a #include file, don't use a directory that
      has the same name as the file.

  From Ralf W. Grosse-Kunstleve

    - Suppress error output when checking for the GCC compiler version.

  From Jared Grubb:

    - Fix VariantDir duplication of #included files in subdirectories.

  From Ludwig Hï¿½hne:

    - Reduce memory usage when a directory is used as a dependency of
      another Node (such as an Alias) by returning a concatenation
      of the children's signatures + names, not the children's contents,
      as the directory contents.

    - Raise AttributeError, not KeyError, when a Builder can't be found.

    - Invalidate cached Node information (such as the contenst returned
      by the get_contents() method) when calling actions with Execute().

    - Avoid object reference cycles from frame objects.

    - Reduce memory usage from Null Executor objects.

    - Compute MD5 checksums of large files without reading the entire
      file contents into memory.  Add a new --md5-chunksize option to
      control the size of each chunk read into memory.

  From Steven Knight:

    - Fix the ability of the add_src_builder() method to add a new
      source builder to any other builder.

    - Avoid an infinite loop on non-Windows systems trying to find the
      SCons library directory if the Python library directory does not
      begin with the string "python".

    - Search for the SCons library directory in "scons-local" (with
      no version number) after "scons-local-{VERSION}".

  From Rob Managan:

    - Fix the user's ability to interrupt the TeX build chain.

    - Fix the TeX builder's allowing the user to specify the target name,
      instead of always using its default output name based on the source.

    - Iterate building TeX output files until all warning are gone
      and the auxiliary files stop changing, or until we reach the
      (configurable) maximum number of retries.

    - Add TeX scanner support for:  glossaries, nomenclatures, lists of
      figures, lists of tables, hyperref and beamer.

    - Use the $BIBINPUTS, $BSTINPUTS, $TEXINPUTS and $TEXPICTS construction
      variables as search paths for the relevant types of input file.

    - Fix building TeX with VariantDir(duplicate=0) in effect.

    - Fix the LaTeX scanner to search for graphics on the TEXINPUTS path.

    - Have the PDFLaTeX scanner search for .gif files as well.

  From Greg Noel:

    - Fix typos and format bugs in the man page.

    - Add a first draft of a wrapper module for Python's subprocess
      module.

    - Refactor use of the SCons.compat module so other modules don't
      have to import it individually.

    - Add .sx as a suffix for assembly language files that use the
      C preprocessor.

  From Gary Oberbrunner:

    - Make Glob() sort the returned list of Files or Nodes
      to prevent spurious rebuilds.

    - Add a delete_existing keyword argument to the AppendENVPath()
      and PrependENVPath() Environment methods.

    - Add ability to use "$SOURCE" when specifying a target to a builder

  From Damyan Pepper:

    - Add a test case to verify that SConsignFile() files can be
      created in previously non-existent subdirectories.

  From Jim Randall:

    - Make the subdirectory in which the SConsignFile() file will
      live, if the subdirectory doesn't already exist.

  From Ali Tofigh:

    - Add a test to verify duplication of files in VariantDir subdirectories.



RELEASE 1.0.1 - Sat, 06 Sep 2008 07:29:34 -0700

  From Greg Noel:

    - Add a FindFile() section to the User's Guide.

    - Fix the FindFile() documentation in the man page.

    - Fix formatting errors in the Package() description in the man page.

    - Escape parentheses that appear within variable names when spawning
      command lines using os.system().



RELEASE 1.0.0 - XXX

  From Jared Grubb:

    - Clear the Node state when turning a generic Entry into a Dir.

  From Ludwig Hï¿½hne:

    - Fix sporadic output-order failures in test/GetBuildFailures/parallel.py.

    - Document the ParseDepends() function in the User's Guide.

  From khomenko:

    - Create a separate description and long_description for RPM packages.

  From Steven Knight:

    - Document the GetLaunchDir() function in the User's Guide.

    - Have the env.Execute() method print an error message if the
      executed command fails.

    - Add a script for creating a standard SCons development system on
      Ubuntu Hardy.  Rewrite subsidiary scripts for install Python and
      SCons versions in Python (from shell).

  From Greg Noel:

    - Handle yacc/bison on newer Mac OS X versions creating file.hpp,
      not file.cpp.h.

    - In RPCGEN tests, ignore stderr messages from older versions of
      rpcgen on some versions of Mac OS X.

    - Fix typos in man page descriptions of Tag() and Package(), and in
      the scons-time man page.

    - Fix documentation of SConf.CheckLibWithHeader and other SConf methods.

    - Update documentation of SConscript(variant_dir) usage.

    - Fix SWIG tests for (some versions of) Mac OS X.

  From Jonas Olsson:

    - Print the warning about -j on Windows being potentially unreliable if
      the pywin32 extensions are unavailable or lack file handle operations.

  From Jim Randall:

    - Fix the env.WhereIs() method to expand construction variables.

  From Rogier Schouten:

    - Enable building of shared libraries with the Bordand ilink32 linker.



RELEASE 1.0.0 - Sat, 09 Aug 2008 12:19:44 -0700

  From Luca Falavigna:

    - Fix SCons man page indentation under Debian's man page macros.

  From Steven Knight:

    - Clarify the man page description of the SConscript(src_dir) argument.

    - User's Guide updates:

       -  Document the BUILD_TARGETS, COMMAND_LINE_TARGETS and
          DEFAULT_TARGETS variables.

       -  Document the AddOption(), GetOption() and SetOption() functions.

       -  Document the Requires() function; convert to the Variables
          object, its UnknownOptions() method, and its associated
          BoolVariable(), EnumVariable(), ListVariable(), PackageVariable()
          and PathVariable() functions.

       -  Document the Progress() function.

       -  Reorganize the chapter and sections describing the different
          types of environments and how they interact.  Document the
          SetDefault() method.  Document the PrependENVPath() and
          AppendENVPath() functions.

       -  Reorganize the command-line arguments chapter.  Document the
          ARGLIST variable.

       -  Collect some miscellaneous sections into a chapter about
          configuring build output.

    - Man page updates:

       -  Document suggested use of the Visual C/C++ /FC option to fix
          the ability to double-click on file names in compilation error
          messages.

       -  Document the need to use Clean() for any SideEffect() files that
          must be explicitly removed when their targets are removed.

       -  Explicitly document use of Node lists as input to Dependency().

  From Greg Noel:

    - Document MergeFlags(), ParseConfig(), ParseFlags() and SideEffect()
      in the User's Guide.

  From Gary Oberbrunner:

    - Document use of the GetBuildFailures() function in the User's Guide.

  From Adam Simpkins:

    - Add man page text clarifying the behavior of AddPreAction() and
      AddPostAction() when called with multiple targets.

  From Alexey Zezukin:

    - Fix incorrectly swapped man page descriptions of the --warn= options
      for duplicate-environment and missing-sconscript.



RELEASE 0.98.5 - Sat, 07 Jun 2008 08:20:35 -0700

  From Benoit Belley:

  - Fix the Intel C++ compiler ABI specification for EMT64 processors.

  From David Cournapeau:

  - Issue a (suppressable) warning, not an error, when trying to link
    C++ and Fortran object files into the same executable.

  From Steven Knight:

  - Update the scons.bat file so that it returns the real exit status
    from SCons, even though it uses setlocal + endlocal.

  - Fix the --interactive post-build messages so it doesn't get stuck
    mistakenly reporting failures after any individual build fails.

  - Fix calling File() as a File object method in some circumstances.

  - Fix setup.py installation on Mac OS X so SCons gets installed
    under /usr/lcoal by default, not in the Mac OS X Python framework.



RELEASE 0.98.4 - Sat, 17 May 2008 22:14:46 -0700

  From Benoit Belley:

  - Fix calculation of signatures for Python function actions with
    closures in Python versions before 2.5.

  From David Cournapeau:

  - Fix the initialization of $SHF77FLAGS so it includes $F77FLAGS.

  From Jonas Olsson:

  - Fix a syntax error in the Intel C compiler support on Windows.

  From Steven Knight:

  - Change how we represent Python Value Nodes when printing and when
    stored in .sconsign files (to avoid blowing out memory by storing
    huge strings in .sconsign files after multiple runs using Configure
    contexts cause the Value strings to be re-escaped each time).

  - Fix a regression in not executing configuration checks after failure
    of any configuration check that used the same compiler or other tool.

  - Handle multiple destinations in Visual Studio 8 settings for the
    analogues to the INCLUDE, LIBRARY and PATH variables.

  From Greg Noel:

  - Update man page text for VariantDir().



RELEASE 0.98.3 - Tue, 29 Apr 2008 22:40:12 -0700

  From Greg Noel:

  - Fix use of $CXXFLAGS when building C++ shared object files.

  From Steven Knight:

  - Fix a regression when a Builder's source_scanner doesn't select
    a more specific scanner for the suffix of a specified source file.

  - Fix the Options object backwards compatibility so people can still
    "import SCons.Options.{Bool,Enum,List,Package,Path}Option" submodules.

  - Fix searching for implicit dependencies when an Entry Node shows up
    in the search path list.

  From Stefano:

  - Fix expansion of $FORTRANMODDIR in the default Fortran command line(s)
    when it's set to something like ${TARGET.dir}.



RELEASE 0.98.2 - Sun, 20 Apr 2008 23:38:56 -0700

  From Steven Knight:

  - Fix a bug in Fortran suffix computation that would cause SCons to
    run out of memory on Windows systems.

  - Fix being able to specify --interactive mode command lines with
    \ (backslash) path name separators on Windows.

  From Gary Oberbrunner:

  - Document Glob() in the User's Guide.



RELEASE 0.98.1 - Fri, 18 Apr 2008 19:11:58 -0700

  From Benoit Belley:

  - Speed up the SCons.Util.to_string*() functions.

  - Optimize various Node intialization and calculations.

  - Optimize Executor scanning code.

  - Optimize Taskmaster execution, including dependency-cycle checking.

  - Fix the --debug=stree option so it prints its tree once, not twice.

  From Johan Boulï¿½:

  - Fix the ability to use LoadableModule() under MinGW.

  From David Cournapeau:

  - Various missing Fortran-related construction variables have been added.

  - SCons now uses the program specified in the $FORTRAN construction
    variable to link Fortran object files.

  - Fortran compilers on Linux (Intel, g77 and gfortran) now add the -fPIC
    option by default when compilling shared objects.

  - New 'sunf77', 'sunf90' and 'sunf95' Tool modules have been added to
    support Sun Fortran compilers.  On Solaris, the Sun Fortran compilers
    are used in preference to other compilers by default.

  - Fortran support now uses gfortran in preference to g77.

  - Fortran file suffixes are now configurable through the
    $F77FILESUFFIXES, $F90FILESUFFIXES, $F95FILESUFFIXES and
    $FORTRANFILESUFFIXES variables.

  From Steven Knight:

  - Make the -d, -e, -w and --no-print-directory options "Ignored for
    compatibility."  (We're not going to implement them.)

  - Fix a serious inefficiency in how SCons checks for whether any source
    files are missing when a Builder call creates many targets from many
    input source files.

  - In Java projects, make the target .class files depend only on the
    specific source .java files where the individual classes are defined.

  - Don't store duplicate source file entries  in the .sconsign file so
    we don't endlessly rebuild the target(s) for no reason.

  - Add a Variables object as the first step towards deprecating the
    Options object name.  Similarly, add BoolVariable(), EnumVariable(),
    ListVariable(), PackageVariable() and PathVariable() functions
    as first steps towards replacing BoolOption(), EnumOption(),
    ListOption(), PackageOption() and PathOption().

  - Change the options= keyword argument to the Environment() function
    to variables=, to avoid confusion with SCons command-line options.
    Continue supporting the options= keyword for backwards compatibility.

  - When $SWIGFLAGS contains the -python flag, expect the generated .py
    file to be in the same (sub)directory as the target.

  - When compiling C++ files, allow $CCFLAGS settings to show up on the
    command line even when $CXXFLAGS has been redefined.

  - Fix --interactive with -u/-U/-D when a VariantDir() is used.

  From Anatoly Techtonik:

  - Have the scons.bat file add the script execution directory to its
    local %PATH% on Windows, so the Python executable can be found.

  From Mike Wake:

  - Fix passing variable names as a list to the Return() function.

  From Matthew Wesley:

  - Add support for the GDC 'D' language compiler.



RELEASE 0.98 - Sun, 30 Mar 2008 23:33:05 -0700

  From Benoit Belley:

  - Fix the --keep-going flag so it builds all possible targets even when
    a later top-level target depends on a child that failed its build.

  - Fix being able to use $PDB and $WINDWOWS_INSERT_MANIFEST together.

  - Don't crash if un-installing the Intel C compiler leaves left-over,
    dangling entries in the Windows registry.

  - Improve support for non-standard library prefixes and suffixes by
    stripping all prefixes/suffixes from file name string as appropriate.

  - Reduce the default stack size for -j worker threads to 256 Kbytes.
    Provide user control over this value by adding --stack-size and
    --warn=stack-size options, and a SetOption('stack_size') function.

  - Fix a crash on Linux systems when trying to use the Intel C compiler
    and no /opt/intel_cc_* directories are found.

  - Improve using Python functions as actions by incorporating into
    a FunctionAction's signature:
      - literal values referenced by the byte code.
      - values of default arguments
      - code of nested functions
      - values of variables captured by closures
      - names of referenced global variables and functions

  - Fix the closing message when --clean and --keep-going are both
    used and no errors occur.

  - Add support for the Intel C compiler on Mac OS X.

  - Speed up reading SConscript files by about 20% (for some
    configurations) by:  1) optimizing the SCons.Util.is_*() and
    SCons.Util.flatten() functions; 2) avoiding unnecessary os.stat()
    calls by using a File's .suffix attribute directly instead of
    stringifying it.

  From JÃ©rÃ´me Berger:

  - Have the D language scanner search for .di files as well as .d files.

  - Add a find_include_names() method to the Scanner.Classic class to
    abstract out how included names can be generated by subclasses.

  - Allow the D language scanner to detect multiple modules imported by
    a single statement.

  From Konstantin Bozhikov:

  - Support expansion of construction variables that contain or refer
    to lists of other variables or Nodes within expansions like $CPPPATH.

  - Change variable substitution (the env.subst() method) so that an
    input sequence (list or tuple) is preserved as a list in the output.

  From David Cournapeau:

  - Add a CheckDeclaration() call to configure contexts.

  - Improve the CheckTypeSize() code.

  - Add a Define() call to configure contexts, to add arbitrary #define
    lines to a generated configure header file.

  - Add a "gfortran" Tool module for the GNU F95/F2003 compiler.

  - Avoid use of -rpath with the Mac OS X linker.

  - Add comment lines to the generated config.h file to describe what
    the various #define/#undef lines are doing.

  From Steven Knight:

  - Support the ability to subclass the new-style "str" class as input
    to Builders.

  - Improve the performance of our type-checking by using isinstance()
    with new-style classes.

  - Fix #include (and other $*PATH variables searches) of files with
    absolute path names.  Don't die if they don't exist (due to being
    #ifdef'ed out or the like).

  - Fix --interactive mode when Default(None) is used.

  - Fix --debug=memoizer to work around a bug in base Python 2.2 metaclass
    initialization (by just not allowing Memoization in Python versions
    that have the bug).

  - Have the "scons-time time" subcommand handle empty log files, and
    log files that contain no results specified by the --which option.

  - Fix the max Y of vertical bars drawn by "scons-time --fmt=gnuplot".

  - On Mac OS X, account for the fact that the header file generated
    from a C++ file will be named (e.g.) file.cpp.h, not file.hpp.

  - Fix floating-point numbers confusing the Java parser about
    generated .class file names in some configurations.

  - Document (nearly) all the values you can now fetch with GetOption().

  - Fix use of file names containing strings of multiple spaces when
    using ActionFactory instances like the Copy() or Move() function.

  - Fix a 0.97 regression when using a variable expansion (like
    $OBJSUFFIX) in a source file name to a builder with attached source
    builders that match suffix (like Program()+Object()).

  - Have the Java parser recognize generics (surrounded by angle brackets)
    so they don't interfere with identifying anonymous inner classes.

  - Avoid an infinite loop when trying to use saved copies of the
    env.Install() or env.InstallAs() after replacing the method
    attributes.

  - Improve the performance of setting construction variables.

  - When cloning a construction environment, avoid over-writing an
    attribute for an added method if the user explicitly replaced it.

  - Add a warning about deprecated support for Python 1.5, 2.0 and 2.1.

  - Fix being able to SetOption('warn', ...) in SConscript files.

  - Add a warning about env.Copy() being deprecated.

  - Add warnings about the --debug={dtree,stree,tree} options
    being deprecated.

  - Add VariantDir() as the first step towards deprecating BuildDir().
    Add the keyword argument "variant_dir" as the replacement for
    "build_dir".

  - Add warnings about the {Target,Source}Signatures() methods and
    functions being deprecated.

  From Rob Managan:

  - Enhance TeX and LaTeX support to work with BuildDir(duplicate=0).

  - Re-run LaTeX when it issues a package warning that it must be re-run.

  From Leanid Nazdrynau:

  - Have the Copy() action factory preserve file modes and times
    when copying individual files.

  From Jan Nijtmans:

  - If $JARCHDIR isn't set explicitly, use the .java_classdir attribute
    that was set when the Java() Builder built the .class files.

  From Greg Noel:

  - Document the Dir(), File() and Entry() methods of Dir and File Nodes.

  - Add the parse_flags option when creating Environments

  From Gary Oberbrunner:

  - Make File(), Dir() and Entry() return a list of Nodes when passed
    a list of names, instead of trying to make a string from the name
    list and making a Node from that string.

  - Fix the ability to build an Alias in --interactive mode.

  - Fix the ability to hash the contents of actions for nested Python
    functions on Python versions where the inability to pickle them
    returns a TypeError (instead of the documented PicklingError).

  From Jonas Olsson:

  - Fix use of the Intel C compiler when the top compiler directory,
    but not the compiler version, is specified.

  - Handle Intel C compiler network license files (port@system).

  From Jim Randall:

  - Fix how Python Value Nodes are printed in --debug=explain output.

  From Adam Simpkins:

  - Add a --interactive option that starts a session for building (or
    cleaning) targets without re-reading the SConscript files every time.

  - Fix use of readline command-line editing in --interactive mode.

  - Have the --interactive mode "build" command with no arguments
    build the specified Default() targets.

  - Fix the Chmod(), Delete(), Mkdir() and Touch() Action factories to
    take a list (of Nodes or strings) as arguments.

  From Vaclav Smilauer:

  - Fix saving and restoring an Options value of 'all' on Python
    versions where all() is a builtin function.

  From Daniel Svensson:

  - Code correction in SCons.Util.is_List().

  From Ben Webb:

  - Support the SWIG %module statement with following modifiers in
    parenthese (e.g., '%module(directors="1")').



RELEASE 0.97.0d20071212 - Wed, 12 Dec 2007 09:29:32 -0600

  From Benoit Belley:

  - Fix occasional spurious rebuilds and inefficiency when using
    --implicit-cache and Builders that produce multiple targets.

  - Allow SCons to not have to know about the builders of generated
    files when BuildDir(duplicate=0) is used, potentially allowing some
    SConscript files to be ignored for smaller builds.

  From David Cournapeau:

  - Add a CheckTypeSize() call to configure contexts.

  From Ken Deeter:

  - Make the "contents" of Alias Nodes a concatenation of the children's
    content signatures (MD5 checksums), not a concatenation of the
    children's contents, to avoid using large amounts of memory during
    signature calculation.

  From Malte Helmert:

  - Fix a lot of typos in the man page and User's Guide.

  From Geoffrey Irving:

  - Speed up conversion of paths in .sconsign files to File or Dir Nodes.

  From Steven Knight:

  - Add an Options.UnknownOptions() method that returns any settings
    (from the command line, or whatever dictionary was passed in)
    that aren't known to the Options object.

  - Add a Glob() function.

  - When removing targets with the -c option, use the absolute path (to
    avoid problems interpreting BuildDir() when the top-level directory
    is the source directory).

  - Fix problems with Install() and InstallAs() when called through a
    clone (of a clone, ...) of a cloned construction environment.

  - When executing a file containing Options() settings, add the file's
    directory to sys.path (so modules can be imported from there) and
    explicity set __name__ to the name of the file so the statement's
    in the file can deduce the location if they need to.

  - Fix an O(n^2) performance problem when adding sources to a target
    through calls to a multi Builder (including Aliases).

  - Redefine the $WINDOWSPROGMANIFESTSUFFIX and
    $WINDOWSSHLIBMANIFESTSUFFIX variables so they pick up changes to
    the underlying $SHLIBSUFFIX and $PROGSUFFIX variables.

  - Add a GetBuildFailures() function that can be called from functions
    registered with the Python atexit module to print summary information
    about any failures encountered while building.

  - Return a NodeList object, not a Python list, when a single_source
    Builder like Object() is called with more than one file.

  - When searching for implicit dependency files in the directories
    in a $*PATH list, don't create Dir Nodes for directories that
    don't actually exist on-disk.

  - Add a Requires() function to allow the specification of order-only
    prerequisites, which will be updated before specified "downstream"
    targets but which don't actually cause the target to be rebuilt.

  - Restore the FS.{Dir,File,Entry}.rel_path() method.

  - Make the default behavior of {Source,Target}Signatures('timestamp')
    be equivalent to 'timestamp-match', not 'timestamp-newer'.

  - Fix use of CacheDir with Decider('timestamp-newer') by updating
    the modification time when copying files from the cache.

  - Fix random issues with parallel (-j) builds on Windows when Python
    holds open file handles (especially for SCons temporary files,
    or targets built by Python function actions) across process creation.

  From Maxim Kartashev:

  - Fix test scripts when run on Solaris.

  From Gary Oberbrunner:

  - Fix Glob() when a pattern is in an explicitly-named subdirectory.

  From Philipp Scholl:

  - Fix setting up targets if multiple Package builders are specified
    at once.



RELEASE 0.97.0d20070918 - Tue, 18 Sep 2007 10:51:27 -0500

  From Steven Knight:

  - Fix the wix Tool module to handle null entries in $PATH variables.

  - Move the documentation of Install() and InstallAs() from the list
    of functions to the list of Builders (now that they're implemented
    as such).

  - Allow env.CacheDir() to be set per construction environment.  The
    global CacheDir() function now sets an overridable global default.

  - Add an env.Decider() method and a Node.Decider() method that allow
    flexible specification of an arbitrary function to decide if a given
    dependency has changed since the last time a target was built.

  - Don't execute Configure actions (while reading SConscript files)
    when cleaning (-c) or getting help (-h or -H).

  - Add to each target an implicit dependency on the external command(s)
    used to build the target, as found by searching env['ENV']['PATH']
    for the first argument on each executed command line.

  - Add support for a $IMPLICIT_COMMAND_DEPENDENCIES construction
    variabe that can be used to disable the automatic implicit
    dependency on executed commands.

  - Add an "ensure_suffix" keyword to Builder() definitions that, when
    true, will add the configured suffix to the targets even if it looks
    like they already have a different suffix.

  - Add a Progress() function that allows for calling a function or string
    (or list of strings) to display progress while walking the DAG.

  - Allow ParseConfig(), MergeFlags() and ParseFlags() to handle output
    from a *config command with quoted path names that contain spaces.

  - Make the Return() function stop processing the SConscript file and
    return immediately.  Add a "stop=" keyword argument that can be set
    to False to preserve the old behavior.

  - Fix use of exitstatfunc on an Action.

  - Introduce all man page function examples with "Example:" or "Examples:".

  - When a file gets added to a directory, make sure the directory gets
    re-scanned for the new implicit dependency.

  - Fix handling a file that's specified multiple times in a target
    list so that it doesn't cause dependent Nodes to "disappear" from
    the dependency graph walk.

  From Carsten Koch:

  - Avoid race conditions with same-named files and directory creation
    when pushing copies of files to CacheDir().

  From Tzvetan Mikov:

  - Handle $ in Java class names.

  From Gary Oberbrunner:

  - Add support for the Intel C compiler on Windows64.

  - On SGI IRIX, have $SHCXX use $CXX by default (like other platforms).

  From Sohail Somani:

  - When Cloning a construction environment, set any variables before
    applying tools (so the tool module can access the configured settings)
    and re-set them after (so they end up matching what the user set).

  From Matthias Troffaes:

  - Make sure extra auxiliary files generated by some LaTeX packages
    and not ending in .aux also get deleted by scons -c.

  From Greg Ward:

  - Add a $JAVABOOTCLASSPATH variable for directories to be passed to the
    javac -bootclasspath option.

  From Christoph Wiedemann:

  - Add implicit dependencies on the commands used to build a target.




RELEASE 0.97.0d20070809 - Fri, 10 Aug 2007 10:51:27 -0500

  From Lars Albertsson:

  - Don't error if a #include line happens to match a directory
    somewhere on a path (like $CPPPATH, $FORTRANPATH, etc.).

  From Mark Bertoglio:

  - Fix listing multiple projects in Visual Studio 7.[01] solution files,
    including generating individual project GUIDs instead of re-using
    the solution GUID.

  From Jean Brouwers:

  - Add /opt/SUNWspro/bin to the default execution PATH on Solaris.

  From Allan Erskine:

  - Only expect the Microsoft IDL compiler to emit *_p.c and *_data.c
    files if the /proxy and /dlldata switches are used (respectively).

  From Steven Knight:

  - Have --debug=explain report if a target is being rebuilt because
    AlwaysBuild() is specified (instead of "unknown reasons").

  - Support {Get,Set}Option('help') to make it easier for SConscript
    files to tell if a help option (-h, --help, etc.) has been specified.

  - Support {Get,Set}Option('random') so random-dependency interaction
    with CacheDir() is controllable from SConscript files.

  - Add a new AddOption() function to support user-defined command-
    line flags (like --prefix=, --force, etc.).

  - Replace modified Optik version with new optparse compatibility module
    for command line processing in Scripts/SConsOptions.py

  - Push and retrieve built symlinks to/from a CacheDir() as actual
    symlinks, not by copying the file contents.

  - Fix how the Action module handles stringifying the shared library
    generator in the Tool/mingw.py module.

  - When generating a config.h file, print "#define HAVE_{FEATURE} 1"
    instad of just "#define HAVE_{FEATURE}", for more compatibility
    with Autoconf-style projects.

  - Fix expansion of $TARGET, $TARGETS, $SOURCE and $SOURCES keywords in
    Visual C/C++ PDB file names.

  - Fix locating Visual C/C++ PDB files in build directories.

  - Support an env.AddMethod() method and an AddMethod() global function
    for adding a new method, respectively, to a construction environment
    or an arbitrary object (such as a class).

  - Fix the --debug=time option when the -j option is specified and all
    files are up to date.

  - Add a $SWIGOUTDIR variable to allow setting the swig -outdir option,
    and use it to identify files created by the swig -java option.

  - Add a $SWIGPATH variable that specifies the path to be searched
    for included SWIG files, Also add related $SWIGINCPREFIX and
    $SWIGINCSUFFIX variables that specify the prefix and suffix to
    be be added to each $SWIGPATH directory when expanded on the SWIG
    command line.

  - More efficient copying of construction environments (mostly borrowed
    from copy.deepcopy() in the standard Python library).

  - When printing --tree=prune output, don't print [brackets] around
    source files, only do so for built targets with children.

  - Fix interpretation of Builder source arguments when the Builder has
    a src_suffix *and* a source_builder and the argument has no suffix.

  - Fix use of expansions like ${TARGET.dir} or ${SOURCE.dir} in the
    following construction variables:  $FORTRANMODDIR, $JARCHDIR,
    $JARFLAGS, $LEXFLAGS, $SWIGFLAGS, $SWIGOUTDIR and $YACCFLAGS.

  - Fix dependencies on Java files generated by SWIG so they can be
    detected and built in one pass.

  - Fix SWIG when used with a BuildDir().

  From Leanid Nazdrynau:

  - When applying Tool modules after a construction environment has
    already been created, don't overwrite existing $CFILESUFFIX and
    $CXXFILESUFFIX value.

  - Support passing the Java() builder a list of explicit .java files
    (not only a list of directories to be scanned for .java files).

  - Support passing .java files to the Jar() and JavaH() builders, which
    then use the builder underlying the Java() builder to turn them into
    .class files.  (That is, the Jar()-Java() chain of builders become
    multi-step, like the Program()-Object()-CFile() builders.)

  - Support passing SWIG .i files to the Java builders (Java(),
    Jar(), JavaH()), to cause intermediate .java files to be created
    automatically.

  - Add $JAVACLASSPATH and $JAVASOURCEPATH variables, that get added to
    the javac "-classpath" and "-sourcepath" options.  (Note that SCons
    does *not* currently search these paths for implicit dependencies.)

  - Commonize initialization of Java-related builders.

  From Jan Nijtmans:

  - Find Java anonymous classes when the next token after the name is
    an open parenthesis.

  From Gary Oberbrunner:

  - Fix a code example in the man page.

  From Tilo Prutz:

  - Add support for the file names that Java 1.5 (and 1.6) generates for
    nested anonymous inner classes, which are different from Java 1.4.

  From Adam Simpkins:

  - Allow worker threads to terminate gracefully when all jobs are
    finished.

  From Sohail Somani:

  - Add LaTeX scanner support for finding dependencies specified with
    the \usepackage{} directive.



RELEASE 0.97 - Thu, 17 May 2007 08:59:41 -0500

  From Steven Knight:

  - Fix a bug that would make parallel builds stop in their tracks if
    Nodes that depended on lists that contained some Nodes built together
    caused the reference count to drop below 0 if the Nodes were visited
    and commands finished in the wrong order.

  - Make sure the DirEntryScanner doesn't choke if it's handed something
    that's not a directory (Node.FS.Dir) Node.



RELEASE 0.96.96 - Thu, 12 Apr 2007 12:36:25 -0500

  NOTE:  This is (Yet) a(nother) pre-release of 0.97 for testing purposes.

  From Joe Bloggs:

  - Man page fix:  remove cut-and-paste sentence in NoCache() description.

  From Dmitry Grigorenko and Gary Oberbrunner:

  - Use the Intel C++ compiler, not $CC, to link C++ source.

  From Helmut Grohne:

  - Fix the man page example of propagating a user's external environment.

  From Steven Knight:

  - Back out (most of) the Windows registry installer patch, which
    seems to not work on some versions of Windows.

  - Don't treat Java ".class" attributes as defining an inner class.

  - Fix detecting an erroneous Java anonymous class when the first
    non-skipped token after a "new" keyword is a closing brace.

  - Fix a regression when a CPPDEFINES list contains a tuple, the second
    item of which (the option value) is a construction variable expansion
    (e.g. $VALUE) and the value of the variable isn't a string.

  - Improve the error message if an IOError (like trying to read a
    directory as a file) occurs while deciding if a node is up-to-date.

  - Fix "maximum recursion" / "unhashable type" errors in $CPPPATH
    PathList expansion if a subsidiary expansion yields a stringable,
    non-Node object.

  - Generate API documentation from the docstrings (using epydoc).

  - Fix use of --debug=presub with Actions for out-of-the-box Builders.

  - Fix handling nested lists within $CPPPATH, $LIBPATH, etc.

  - Fix a "builders_used" AttributeError that real-world Qt initialization
    triggered in the refactored suffix handling for Builders.

  - Make the reported --debug=time timings meaningful when used with -j.
    Better documentation of what the times mean.

  - User Guide updates: --random, AlwaysBuild(), --tree=,
    --debug=findlibs, --debug=presub, --debug=stacktrace,
    --taskmastertrace.

  - Document (in both man page and User's Guide) that --implicit-cache
    ignores changes in $CPPPATH, $LIBPATH, etc.

  From Jean-Baptiste Lab:

  - Remove hard-coded dependency on Python 2.2 from Debian packaging files.

  From Jeff Mahovsky:

  - Handle spaces in the build target name in Visual Studio project files.

  From Rob Managan:

  - Re-run LaTeX after BibTeX has been re-run in response to a changed
    .bib file.

  From Joel B. Mohler:

  - Make additional TeX auxiliary files (.toc, .idx and .bbl files)
    Precious so their removal doesn't affect whether the necessary
    sections are included in output PDF or PostScript files.

  From Gary Oberbrunner:

  - Fix the ability to import modules in the site_scons directory from
    a subdirectory.

  From Adam Simpkins:

  - Make sure parallel (-j) builds all targets even if they show up
    multiple times in the child list (as a source and a dependency).

  From Matthias Troffaes:

  - Don't re-run TeX if the triggering strings (\makeindex, \bibliography
    \tableofcontents) are commented out.

  From Richard Viney:

  - Fix use of custom include and lib paths with Visual Studio 8.

  - Select the default .NET Framework SDK Dir based on the version of
    Visual Studio being used.



RELEASE 0.96.95 - Mon, 12 Feb 2007 20:25:16 -0600

  From Anatoly Techtonik:

  - Add the scons.org URL and a package description to the setup.py
    arguments.

  - Have the Windows installer add a registry entry for scons.bat in the
    "App Paths" key, so scons.bat can be executed without adding the
    directory to the %PATH%.  (Python itself works this way.)

  From Anonymous:

  - Fix looking for default paths in Visual Studio 8.0 (and later).

  - Add -lm to the list of default D libraries for linking.

  From Matt Doar:

  - Provide a more complete write-your-own-Scanner example in the man page.

  From Ralf W. Grosse-Kunstleve:

  - Contributed upstream Python change to our copied subprocess.py module
    for more efficient standard input processing.

  From Steven Knight:

  - Fix the Node.FS.Base.rel_path() method when the two nodes are on
    different drive letters.  (This caused an infinite loop when
    trying to write .sconsign files.)

  - Fully support Scanners that use a dictionary to map file suffixes
    to other scanners.

  - Support delayed evaluation of the $SPAWN variable to allow selection
    of a function via ${} string expansions.

  - Add --srcdir as a synonym for -Y/--repository.

  - Document limitations of #include "file.h" with Repository().

  - Fix use of a toolpath under the source directory of a BuildDir().

  - Fix env.Install() with a file name portion that begins with '#'.

  - Fix ParseConfig()'s handling of multiple options in a string that's
    replaced a *FLAGS construction variable.

  - Have the C++ tools initialize common C compilation variables ($CCFLAGS,
    $SHCCFLAGS and $_CCCOMCOM) even if the 'cc' Tool isn't loaded.

  From Leanid Nazdrynau:

  - Fix detection of Java anonymous classes if a newline precedes the
    opening brace.

  From Gary Oberbrunner:

  - Document use of ${} to execute arbitrary Python code.

  - Add support for:
    1) automatically adding a site_scons subdirectory (in the top-level
       SConstruct directory) to sys.path (PYTHONPATH);
    2) automatically importing site_scons/site_init.py;
    3) automatically adding site_scons/site_tools to the toolpath.

  From John Pye:

  - Change ParseConfig() to preserve white space in arguments passed in
    as a list.

  From a smith:

  - Fix adding explicitly-named Java inner class files (and any
    other file names that may contain a '$') to Jar files.

  From David Vitek:

  - Add a NoCache() function to mark targets as unsuitable for propagating
    to (or retrieving from) a CacheDir().

  From Ben Webb:

  - If the swig -noproxy option is used, it won't generate a .py file,
    so don't emit it as a target that we expect to be built.



RELEASE 0.96.94 - Sun, 07 Jan 2007 18:36:20 -0600

  NOTE:  This is a pre-release of 0.97 for testing purposes.

  From Anonymous:

  - Allow arbitrary white space after a SWIG %module declaration.

  From Paul:

  - When compiling resources under MinGW, make sure there's a space
    between the --include-dir option and its argument.

  From Jay Kint:

  - Alleviate long command line issues on Windows by executing command
    lines directly via os.spawnv() if the command line doesn't need
    shell interpretation (has no pipes, redirection, etc.).

  From Walter Franzini:

  - Exclude additional Debian packaging files from the copyright check.

  From Fawad Halim:

  - Handle the conflict between the impending Python 2.6 'as' keyword
    and our Tool/as.py module name.

  From Steven Knight:

  - Speed up the Node.FS.Dir.rel_path() method used to generate path names
    that get put into the .sconsign* file(s).

  - Optimize Node.FS.Base.get_suffix() by computing the suffix once, up
    front, when we set the Node's name.  (Duh...)

  - Reduce the Memoizer's responsibilities to simply counting hits and
    misses when the --debug=memoizer option is used, not to actually
    handling the key calculation and memoization itself.  This speeds
    up some configurations significantly, and should cause no functional
    differences.

  - Add a new scons-time script with subcommands for generating
    consistent timing output from SCons configurations, extracting
    various information from those timings, and displaying them in
    different formats.

  - Reduce some unnecessary stat() calls from on-disk entry type checks.

  - Fix SideEffect() when used with -j, which was badly broken in 0.96.93.

  - Propagate TypeError exceptions when evaluating construction variable
    expansions up the stack, so users can see what's going on.

  - When disambiguating a Node.FS.Entry into a Dir or File, don't look
    in the on-disk source directory until we've confirmed there's no
    on-disk entry locally and there *is* one in the srcdir.  This avoids
    creating a phantom Node that can interfere with dependencies on
    directory contents.

  - Add an AllowSubstExceptions() function that gives the SConscript
    files control over what exceptions cause a string to expand to ''
    vs. terminating processing with an error.

  - Allow the f90.py and f95.py Tool modules to compile earlier source
    source files of earlier Fortran version.

  - Fix storing signatures of files retrieved from CacheDir() so they're
    correctly identified as up-to-date next invocation.

  - Make sure lists of computed source suffixes cached by Builder objects
    don't persist across changes to the list of source Builders (so the
    addition of suffixes like .ui by the qt.py Tool module take effect).

  - Enhance the bootstrap.py script to allow it to be used to execute
    SCons more easily from a checked-out source tree.

  From Ben Leslie:

  - Fix post-Memoizer value caching misspellings in Node.FS._doLookup().

  From Rob Managan, Dmitry Mikhin and Joel B. Mohler:

  - Handle TeX/LaTeX files in subdirectories by changing directory
    before invoking TeX/LaTeX.

  - Scan LaTeX files for \bibliography lines.

  - Support multiple file names in a "\bibliography{file1,file2}" string.

  - Handle TeX warnings about undefined citations.

  - Support re-running LaTeX if necessary due to a Table of Contents.

  From Dmitry Mikhin:

  - Return LaTeX if "Rerun to get citations correct" shows up on the next
    line after the "Warning:" string.

  From Gary Oberbrunner:

  - Add #include lines to fix portability issues in two tests.

  - Eliminate some unnecessary os.path.normpath() calls.

  - Add a $CFLAGS variable for C-specific options, leaving $CCFLAGS
    for options common to C and C++.

  From Tom Parker:

  - Have the error message print the missing file that Qt can't find.

  From John Pye:

  - Fix env.MergeFlags() appending to construction variable value of None.

  From Steve Robbins:

  - Fix the "sconsign" script when the .sconsign.dblite file is explicitly
    specified on the command line (and not intuited from the old way of
    calling it with just ".sconsign").

  From Jose Pablo Ezequiel "Pupeno" Fernandez Silva:

  - Give the 'lex' tool knowledge of the additional target files produced
    by the flex "--header-file=" and "--tables-file=" options.

  - Give the 'yacc' tool knowledge of the additional target files produced
    by the bison "-g", "--defines=" and "--graph=" options.

  - Generate intermediate files with Objective C file suffixes (.m) when
    the lex and yacc source files have appropriate suffixes (.lm and .ym).

  From Sohail Somain:

  - Have the mslink.py Tool only look for a 'link' executable on Windows
    systems.

  From Vaclav Smilauer:

  - Add support for a "srcdir" keyword argument when calling a Builder,
    which will add a srcdir prefix to all non-relative string sources.

  From Jonathan Ultis:

  - Allow Options converters to take the construction environment as
    an optional argument.



RELEASE 0.96.93 - Mon, 06 Nov 2006 00:44:11 -0600

  NOTE:  This is a pre-release of 0.97 for testing purposes.

  From Anonymous:

  - Allow Python Value Nodes to be Builder targets.

  From Matthias:

  - Only filter Visual Studio common filename prefixes on complete
    directory names.

  From Chad Austin:

  - Fix the build of the SCons documentation on systems that don't
    have "python" in the $PATH.

  From Ken Boortz:

  - Enhance ParseConfig() to recognize options that begin with '+'.

  From John Calcote, Elliot Murphy:

  - Document ways to override the CCPDBFLAGS variable to use the
    Microsoft linker's /Zi option instead of the default /Z7.

  From Christopher Drexler:

  - Make SCons aware bibtex must be called if any \include files
    cause creation of a bibliography.

  - Make SCons aware that "\bilbiography" in TeX source files means
    that related .bbl and .blg bibliography files will be created.
    (NOTE:  This still needs to search for the string in \include files.)

  From David Gruener:

  - Fix inconsistent handling of Action strfunction arguments.

  - Preserve white space in display Action strfunction strings.

  From James Y. Knight and Gerard Patel:

  - Support creation of shared object files from assembly language.

  From Steven Knight:

  - Speed up the Taskmaster significantly by avoiding unnecessary
    re-scans of Nodes to find out if there's work to be done, having it
    track the currently-executed top-level target directly and not
    through its presence on the target list, and eliminating some other
    minor list(s), method(s) and manipulation.

  - Fix the expansion of $TARGET and $SOURCE in the expansion of
    $INSTALLSTR displayed for non-environment calls to InstallAs().

  - Fix the ability to have an Alias() call refer to a directory
    name that's not identified as a directory until later.

  - Enhance runtest.py with an option to use QMTest as the harness.
    This will become the default behavior as we add more functionality
    to the QMTest side.

  - Let linking on mingw use the default function that chooses $CC (gcc)
    or $CXX (g++) depending on whether there are any C++ source files.

  - Work around a bug in early versions of the Python 2.4 profile module
    that caused the --profile= option to fail.

  - Only call Options validators and converters once when initializing a
    construction environment.

  - Fix the ability of env.Append() and env.Prepend(), in all known Python
    versions, to handle different input value types when the construction
    variable being updated is a dictionary.

  - Add a --cache-debug option for information about what files it's
    looking for in a CacheDir().

  - Document the difference in construction variable expansion between
    {Action,Builder}() and env.{Action,Builder}().

  - Change the name of env.Copy() to env.Clone(), keeping the old name
    around for backwards compatibility (with the intention of eventually
    phasing it out to avoid confusion with the Copy() Action factory).

  From Arve Knudsen:

  - Support cleaning and scanning SWIG-generated files.

  From Carsten Koch:

  - Allow selection of Visual Studio version by setting $MSVS_VERSION
    after construction environment initialization.

  From Jean-Baptiste Lab:

  - Try using zipimport if we can't import Tool or Platform modules
    using the normal "imp" module.  This allows SCons to be packaged
    using py2exe's all-in-one-zip-file approach.

  From Ben Liblit:

  - Do not re-scan files if the scanner returns no implicit dependencies.

  From Sanjoy Mahajan:

  - Change use of $SOURCES to $SOURCE in all TeX-related Tool modules.

  From Joel B. Mohler:

  - Make SCons aware that "\makeindex" in TeX source files means that
    related .ilg, .ind and .idx index files will be created.
    (NOTE:  This still needs to search for the string in \include files.)

  - Prevent scanning the TeX .aux file for additional files from
    trying to remove it twice when the -c option is used.

  From Leanid Nazdrynau:

  - Give the MSVC RES (resource) Builder a src_builder list and a .rc
    src_suffix so other builders can generate .rc files.

  From Matthew A. Nicholson:

  - Enhance Install() and InstallAs() to handle directory trees as sources.

  From Jan Nijtmans:

  - Don't use the -fPIC flag when using gcc on Windows (e.g. MinGW).

  From Greg Noel:

  - Add an env.ParseFlags() method that provides separate logic for
    parsing GNU tool chain flags into a dictionary.

  - Add an env.MergeFlags() method to apply an arbitrary dictionary
    of flags to a construction environment's variables.

  From Gary Oberbrunner:

  - Fix parsing tripartite Intel C compiler version numbers on Linux.

  - Extend the ParseConfig() function to recognize -arch and
    -isysroot options.

  - Have the error message list the known suffixes when a Builder call
    can't build a source file with an unknown suffix.

  From Karol Pietrzak:

  - Avoid recursive calls to main() in the program snippet used by the
    SConf subsystem to test linking against libraries.  This changes the
    default behavior of CheckLib() and CheckLibWithHeader() to print
    "Checking for C library foo..." instead of "Checking for main()
    in C library foo...".

  From John Pye:

  - Throw an exception if a command called by ParseConfig() or
    ParseFlags() returns an error.

  From Stefan Seefeld:

  - Initial infrastructure for running SCons tests under QMTest.

  From Sohail Somani:

  - Fix tests that fail due to gcc warnings.

  From Dobes Vandermeer:

  - In stack traces, print the full paths of SConscript files.

  From Atul Varma:

  - Fix detection of Visual C++ Express Edition.

  From Dobes Vandermeer:

  - Let the src_dir option to the SConscript() function affect all the
    the source file paths, instead of treating all source files paths
    as relative to the SConscript directory itself.

  From Nicolas Vigier:

  - Fix finding Fortran modules in build directories.

  - Fix use of BuildDir() when the source file in the source directory
    is a symlink with a relative path.

  From Edward Wang:

  - Fix the Memoizer when the SCons Python modules are executed from
    .pyo files at different locations from where they were compiled.

  From Johan Zander:

  - Fix missing os.path.join() when constructing the $FRAMEWORKSDKDIR/bin.



RELEASE 0.96.92 - Mon, 10 Apr 2006 21:08:22 -0400

  NOTE:  This was a pre-release of 0.97 for testing purposes.

  From Anonymous:

  - Fix the intelc.py Tool module to not throw an exception if the
    only installed version is something other than ia32.

  - Set $CCVERSION when using gcc.

  From Matthias:

  - Support generating project and solution files for Microsoft
    Visual Studio version 8.

  - Support generating more than one project file for a Microsoft
    Visual Studio solution file.

  - Add support for a support "runfile" parameter to Microsoft
    Visual Studio project file creation.

  - Put the project GUID, not the solution GUID, in the right spot
    in the solution file.

  From Erling Andersen:

  - Fix interpretation of Node.FS objects wrapped in Proxy instances,
    allowing expansion of things like ${File(TARGET)} in command lines.

  From Stanislav Baranov:

  - Add a separate MSVSSolution() Builder, with support for the
    following new construction variables: $MSVSBUILDCOM, $MSVSCLEANCOM,
    $MSVSENCODING, $MSVSREBUILDCOM, $MSVSSCONS, $MSVSSCONSCOM,
    $MSVSSCONSFLAGS, $MSVSSCONSCRIPT and $MSVSSOLUTIONCOM.

  From Ralph W. Grosse-Kunstleve and Patrick Mezard:

  - Remove unneceesary (and incorrect) SCons.Util strings on some function
    calls in SCons.Util.

  From Bob Halley:

  - Fix C/C++ compiler selection on AIX to not always use the external $CC
    environment variable.

  From August HÃ¶randl:

  - Add a scanner for \include and \import files, with support for
    searching a directory list in $TEXINPUTS (imported from the external
    environment).

  - Support $MAKEINDEX, $MAKEINDEXCOM, $MAKEINDEXCOMSTR and
    $MAKEINDEXFLAGS for generating indices from .idx files.

  From Steven Johnson:

  - Add a NoClean() Environment method and function to override removal
    of targets during a -c clean, including documentation and tests.

  From Steven Knight:

  - Check for whether files exist on disk by listing the directory
    contents, not calling os.path.exists() file by file.  This is
    somewhat more efficient in general, and may be significantly
    more efficient on Windows.

  - Minor speedups in the internal is_Dict(), is_List() and is_String()
    functions.

  - Fix a signature refactoring bug that caused Qt header files to
    get re-generated every time.

  - Don't fail when writing signatures if the .sconsign.dblite file is
    owned by a different user (e.g. root) from a previous run.

  - When deleting variables from stacked OverrideEnvironments, don't
    throw a KeyError if we were able to delte the variable from any
    Environment in the stack.

  - Get rid of the last indentation tabs in the SCons source files and
    add -tt to the Python invocations in the packaging build and the
    tests so they don't creep back in.

  - In Visual Studio project files, put quotes around the -C directory
    so everything works even if the path has spaces in it.

  - The Intel Fortran compiler uses -object:$TARGET, not "-o $TARGET",
    when building object files on Windows.  Have the the ifort Tool
    modify the default command lines appropriately.

  - Document the --debug=explain option in the man page.  (How did we
    miss this?)

  - Add a $LATEXRETRIES variable to allow configuration of the number of
    times LaTex can be re-called to try to resolve undefined references.

  - Change the order of the arguments to Configure.Checklib() to match
    the documentation.

  - Handle signature calculation properly when the Python function used
    for a FunctionAction is an object method.

  - On Windows, assume that absolute path names without a drive letter
    refer to the drive on which the SConstruct file lives.

  - Add /usr/ccs/bin to the end of the the default external execution
    PATH on Solaris.

  - Add $PKGCHK and $PKGINFO variables for use on Solaris when searching
    for the SunPRO C++ compiler.  Make the default value for $PKGCHK
    be /usr/sbin/pgkchk (since /usr/sbin isn't usually on the external
    execution $PATH).

  - Fix a man page example of overriding variables when calling
    SharedLibrary() to also set the $LIBSUFFIXES variable.

  - Add a --taskmastertrace=FILE option to give some insight on how
    the taskmaster decides what Node to build next.

  - Changed the names of the old $WIN32DEFPREFIX, $WIN32DEFSUFFIX,
    $WIN32DLLPREFIX and $WIN32IMPLIBPREFIX construction variables to
    new $WINDOWSDEFPREFIX, $WINDOWSDEFSUFFIX, $WINDOWSDLLPREFIX and
    $WINDOWSIMPLIBPREFIX construction variables.  The old names are now
    deprecated, but preserved for backwards compatibility.

  - Fix (?) a runtest.py hang on Windows when the --xml option is used.

  - Change the message when an error occurs trying to interact with the
    file system to report the target(s) in square brackets (as before) and
    the actual file or directory that encountered the error afterwards.

  From Chen Lee:

  - Add x64 support for Microsoft Visual Studio 8.

  From Baptiste Lepilleur:

  - Support the --debug=memory option on Windows when the Python version
    has the win32process and win32api modules.

  - Add support for Visual Studio 2005 Pro.

  - Fix portability issues in various tests: test/Case.py,
    Test/Java/{JAR,JARCHDIR,JARFLAGS,JAVAC,JAVACFLAGS,JAVAH,RMIC}.py,
    test/MSVS/vs-{6.0,7.0,7.1,8.0}-exec.py,
    test/Repository/{Java,JavaH,RMIC}.py,
    test/QT/{generated-ui,installed,up-to-date,warnings}.py,
    test/ZIP/ZIP.py.

  - Ignore pkgchk errors on Solaris when searching for the C++ compiler.

  - Speed up the SCons/EnvironmentTests.py unit tests.

  - Add a --verbose= option to runtest.py to print executed commands
    and their output at various levels.

  From Christian Maaser:

  - Add support for Visual Studio Express Editions.

  - Add support for Visual Studio 8 *.manifest files, includng
    new $WINDOWS_INSERT_MANIFEST, $WINDOWSPROGMANIFESTSUFFIX,
    $WINDOWSPROGMANIFESTPREFIX, $WINDOWSPROGMANIFESTSUFFIX,
    $WINDOWSSHLIBMANIFESTPREFIX and $WINDOWSSHLIBMANIFESTSUFFIX
    construction variables.

  From Adam MacBeth:

  - Fix detection of additional Java inner classes following use of a
    "new" keyword inside an inner class.

  From Sanjoy Mahajan:

  - Correct TeX-related command lines to just $SOURCE, not $SOURCES

  From Patrick Mezard:

  - Execute build commands for a command-line target if any of the
    files built along with the target is out of date or non-existent,
    not just if the command-line target itself is out of date.

  - Fix the -n option when used with -c to print all of the targets
    that will be removed for a multi-target Builder call.

  - If there's no file in the source directory, make sure there isn't
    one in the build directory, too, to avoid dangling files left
    over from previous runs when a source file is removed.

  - Allow AppendUnique() and PrependUnique() to append strings (and
    other atomic objects) to lists.

  From Joel B. Mohler:

  - Extend latex.py, pdflatex.py, pdftex.py and tex.py so that building
    from both TeX and LaTeX files uses the same logic to call $BIBTEX
    when it's necessary, to call $MAKEINDEX when it's necessary, and to
    call $TEX or $LATEX multiple times to handle undefined references.

  - Add an emitter to the various TeX builders so that the generated
    .aux and .log files also get deleted by the -c option.

  From Leanid Nazdrynau:

  - Fix the Qt UIC scanner to work with generated .ui files (by using
    the FindFile() function instead of checking by-hand for the file).

  From Jan Nieuwenhuizen:

  - Fix a problem with interpreting quoted argument lists on command lines.

  From Greg Noel:

  - Add /sw/bin to the default execution PATH on Mac OS X.

  From Kian Win Ong:

  - When building a .jar file and there is a $JARCHDIR, put the -C
    in front of each .class file on the command line.

  - Recognize the Java 1.5 enum keyword.

  From Asfand Yar Qazi:

  - Add /opt/bin to the default execution PATH on all POSIX platforms
    (between /usr/local/bin and /bin).

  From Jon Rafkind:

  - Fix the use of Configure() contexts from nested subsidiary
    SConscript files.

  From Christoph Schulz:

  - Add support for $CONFIGUREDIR and $CONFIGURELOG variables to control
    the directory and logs for configuration tests.

  - Add support for a $INSTALLSTR variable.

  - Add support for $RANLIBCOM and $RANLIBCOMSTR variables (which fixes
    a bug when setting $ARCOMSTR).

  From Amir Szekely:

  - Add use of $CPPDEFINES to $RCCOM (resource file compilation) on MinGW.

  From Erick Tryzelaar:

  - Fix the error message when trying to report that a given option is
    not gettable/settable from an SConscript file.

  From Dobes Vandermeer:

  - Add support for SCC and other settings in Microsoft Visual
    Studio project and solution files:  $MSVS_PROJECT_BASE_PATH,
    $MSVS_PROJECT_GUID, $MSVS_SCC_AUX_PATH, $MSVS_SCC_LOCAL_PATH,
    $MSVS_SCC_PROJECT_NAME, $MSVS_SCC_PROVIDER,

  - Add support for using a $SCONS_HOME variable (imported from the
    external environment, or settable internally) to put a shortened
    SCons execution line in the Visual Studio project file.

  From David J. Van Maren:

  - Only filter common prefixes from source files names in Visual Studio
    project files if the prefix is a complete (sub)directory name.

  From Thad Ward:

  - If $MSVSVERSIONS is already set, don't overwrite it with
    information from the registry.



RELEASE 0.96.91 - Thu, 08 Sep 2005 07:18:23 -0400

  NOTE:  This was a pre-release of 0.97 for testing purposes.

  From Chad Austin:

  - Have the environment store the toolpath and re-use it to find Tools
    modules during later Copy() or Tool() calls (unless overridden).

  - Normalize the directory path names in SConsignFile() database
    files so the same signature file can interoperate on Windows and
    non-Windows systems.

  - Make --debug=stacktrace print a stacktrace when a UserError is thrown.

  - Remove an old, erroneous cut-and-paste comment in Scanner/Dir.py.

  From Stanislav Baranov:

  - Make it possible to support with custom Alias (sub-)classes.

  - Allow Builders to take empty source lists when called.

  - Allow access to both TARGET and SOURCE in $*PATH expansions.

  - Allow SConscript files to modify BUILD_TARGETS.

  From Timothee Besset:

  - Add support for Objective C/C++ .m and .mm file suffixes (for
    Mac OS X).

  From Charles Crain

  - Fix the PharLap linkloc.py module to use target+source arguments
    when calling env.subst().

  From Bjorn Eriksson:

  - Fix an incorrect Command() keyword argument in the man page.

  - Add a $TEMPFILEPREFIX variable to control the prefix or flag used
    to pass a long-command-line-execution tempfile to a command.

  From Steven Knight:

  - Enhanced the SCons setup.py script to install man pages on
    UNIX/Linux systems.

  - Add support for an Options.FormatOptionHelpText() method that can
    be overridden to customize the format of Options help text.

  - Add a global name for the Entry class (which had already been
    documented).

  - Fix re-scanning of generated source files for implicit dependencies
    when the -j option is used.

  - Fix a dependency problem that caused $LIBS scans to not be added
    to all of the targets in a multiple-target builder call, which
    could cause out-of-order builds when the -j option is used.

  - Store the paths of source files and dependencies in the .sconsign*
    file(s) relative to the target's directory, not relative to the
    top-level SConstruct directory.  This starts to make it possible to
    subdivide the dependency tree arbitrarily by putting an SConstruct
    file in every directory and using content signatures.

  - Add support for $YACCHFILESUFFIX and $YACCHXXFILESUFFIX variables
    that accomodate parser generators that write header files to a
    different suffix than the hard-coded .hpp when the -d option is used.

  - The default behavior is now to store signature information in a
    single .sconsign.dblite file in the top-level SConstruct directory.
    The old behavior of a separate .sconsign file in each directory can
    be specified by calling SConsignFile(None).

  - Remove line number byte codes within the signature calculation
    of Python function actions, so that changing the location of an
    otherwise unmodified Python function doesn't cause rebuilds.

  - Fix AddPreAction() and AddPostAction() when an action has more than
    one target file:  attach the actions to the Executor, not the Node.

  - Allow the source directory of a BuildDir / build_dir to be outside
    of the top-level SConstruct directory tree.

  - Add a --debug=nomemoizer option that disables the Memoizer for clearer
    looks at the counts and profiles of the underlying function calls,
    not the Memoizer wrappers.

  - Print various --debug= stats even if we exit early (e.g. using -h).

  - Really only use the cached content signature value if the file
    is older than --max-drift, not just if --max-drift is set.

  - Remove support for conversion from old (pre 0.96) .sconsign formats.

  - Add support for a --diskcheck option to enable or disable various
    on-disk checks:  that File and Dir nodes match on-disk entries;
    whether an RCS file exists for a missing source file; whether an
    SCCS file exists for a missing source file.

  - Add a --raw argument to the sconsign script, so it can print a
    raw representation of each entry's NodeInfo dictionary.

  - Add the 'f90' and 'f95' tools to the list of Fortran compilers
    searched for by default.

  - Add the +Z option by default when compiling shared objects on
    HP-UX.

  From Chen Lee:

  - Handle Visual Studio project and solution files in Unicode.

  From Sanjoy Mahajan:

  - Fix a bad use of Copy() in an example in the man page, and a
    bad regular expression example in the man page and User's Guide.

  From Shannon Mann:

  - Have the Visual Studio project file(s) echo "Starting SCons" before
    executing SCons, mainly to work around a quote-stripping bug in
    (some versions of?) the Windows cmd command executor.

  From Georg Mischler:

  - Remove the space after the -o option when invoking the Borland
    BCC compiler; some versions apparently require that the file name
    argument be concatenated with the option.

  From Leanid Nazdrynau:

  - Fix the Java parser's handling of backslashes in strings.

  From Greg Noel:

  - Add construction variables to support frameworks on Mac OS X:
    $FRAMEWORKS, $FRAMEWORKPREFIX, $FRAMEWORKPATH, $FRAMEWORKPATHPREFIX.

  - Re-order link lines so the -o option always comes right after the
    command name.

  From Gary Oberbrunner:

  - Add support for Intel C++ beta 9.0 (both 32 and 64 bit versions).

  - Document the new $FRAMEWORK* variables for Mac OS X.

  From Karol Pietrzak:

  - Add $RPATH (-R) support to the Sun linker Tool (sunlink).

  - Add a description of env.subst() to the man page.

  From Chris Prince:

  - Look in the right directory, not always the local directory, for a
    same-named file or directory conflict on disk.

  - On Windows, preserve the external environment's %SYSTEMDRIVE%
    variable, too.

  From Craig Scott:

  - Have the Fortran module emitter look for Fortan modules to be created
    relative to $FORTRANMODDIR, not the top-level directory.

  - When saving Options to a file, run default values through the
    converter before comparing them with the set values.  This correctly
    suppresses Boolean Option values from getting written to the saved
    file when they're one of the many synonyms for a default True or
    False value.

  - Fix the Fortran Scanner's ability to handle a module being used
    in the same file in which it is defined.

  From Steve-o:

  - Add the -KPIC option by default when compiling shared objects on
    Solaris.

  - Change the default suffix for Solaris objects to .o, to conform to
    Sun WorkShop's expectations.  Change the profix to so_ so they can
    still be differentiated from static objects in the same directory.

  From Amir Szekely:

  - When calling the resource compiler on MinGW, add --include-dir and
    the source directory so it finds the source file.

  - Update EnsureSConsVersion() to support revision numbers.

  From Greg Ward:

  - Fix a misplaced line in the man page.



RELEASE 0.96.90 - Tue, 15 Feb 2005 21:21:12 +0000

  NOTE:  This was a pre-release of 0.97 for testing purposes.

  From Anonymous:

  - Fix Java parsing to avoid erroneously identifying a new array
    of class instances as an anonymous inner class.

  - Fix a typo in the man page description of PathIsDirCreate.

  From Chad Austin:

  - Allow Help() to be called multiple times, appending to the help
    text each call.

  - Allow Tools found on a toolpath to import Python modules from
    their local directory.

  From Steve Christensen:

  - Handle exceptions from Python functions as build actions.

  - Add a set of canned PathOption validators:  PathExists (the default),
    PathIsFile, PathIsDir and PathIsDirCreate.

  From Matthew Doar:

  - Add support for .lex and .yacc file suffixes for Lex and Yacc files.

  From Eric Frias:

  - Huge performance improvement:  wrap the tuples representing an
    include path in an object, so that the time it takes to hash the
    path doesn't grow porportionally to the length of the path.

  From Gottfried Ganssauge:

  - Fix SCons on SuSE/AMD-64 Linux by having the wrapper script also
    check for the build engine in the parent directory of the Python
    library directory (/usr/lib64 instead of /usr/lib).

  From Stephen Kennedy:

  - Speed up writing the .sconsign file at the end of a run by only
    calling sync() once at the end, not after every entry.

  From Steven Knight:

  - When compiling with Microsoft Visual Studio, don't include the ATL and
    MFC directories in the default INCLUDE and LIB environment variables.

  - Remove the following deprecated features:  the ParseConfig()
    global function (deprecated in 0.93); the misspelled "validater"
    keyword to the Options.Add() method (deprecated in 0.91); the
    SetBuildSignatureType(), SetContentSignatureType(), SetJobs() and
    GetJobs() global functions (deprecated in 0.14).

  - Fix problems with corrupting the .sconsign.dblite file when
    interrupting builds by writing to a temporary file and renaming,
    not writing the file directly.

  - Fix a 0.96 regression where when running with -k, targets built from
    walking dependencies later on the command line would not realize
    that a dependency had failed an earlier build attempt, and would
    try to rebuild the dependent targets.

  - Change the final messages when using -k and errors occur from
    "{building,cleaning} terminated because of errors" to "done
    {building,cleaning} targets (errors occurred during {build,clean})."

  - Allow Configure.CheckFunc() to take an optional header argument
    (already supported by Conftest.py) to specify text at the top of
    the compiled test file.

  - Fix the --debug=explain output when a Python function action changed
    so it prints a meaningful string, not the binary representation of
    the function contents.

  - Allow a ListOption's default value(s) to be a Python list of specified
    values, not just a string containing a comma-separated list of names.

  - Add a ParseDepends() function that will parse up a list of explicit
    dependencies from a "make depend" style file.

  - Support the ability to change directory when executing an Action
    through "chdir" keyword arguments to Action and Builder creation
    and calls.

  - Fix handling of Action ojects (and other callables that don't match
    our calling arguments) in construction variable expansions.

  - On Win32, install scons.bat in the Python directory when installing
    from setup.py.  (The bdist_wininst installer was already doing this.)

  - Fix env.SConscript() when called with a list of SConscipt files.
    (The SConscript() global function already worked properly.)

  - Add a missing newline to the end of the --debug=explain "unknown
    reasons" message.

  - Enhance ParseConfig() to work properly for spaces in between the -I,
    -L and -l options and their arguments.

  - Packaging build fix:  Rebuild the files that are use to report the
    --version of SCons whenever the development version number changes.

  - Fix the ability to specify a target_factory of Dir() to a Builder,
    which the default create-a-directory Builder was interfering with.

  - Mark a directory as built if it's created as part of the preparation
    for another target, to avoid trying to build it again when it comes
    up in the target list.

  - Allow a function with the right calling signature to be put directly
    in an Environment's BUILDERS dictionary, making for easier creation
    and use of wrappers (pseudo-Builders) that call other Builders.

  - On Python 2.x, wrap lists of Nodes returned by Builders in a UserList
    object that adds a method that makes str() object return a string
    with all of the Nodes expanded to their path names.  (Builders under
    Python 1.5.2 still return lists to avoid TypeErrors when trying
    to extend() list, so Python 1.5.2 doesn't get pretty-printing of Node
    lists, but everything should still function.)

  - Allow Aliases to have actions that will be executed whenever
    any of the expanded Alias targets are out of date.

  - Fix expansion of env.Command() overrides within target and
    source file names.

  - Support easier customization of what's displayed by various default
    actions by adding lots of new construction variables: $ARCOMSTR,
    $ASCOMSTR, $ASPPCOMSTR, $BIBTEXCOMSTR, $BITKEEPERCOMSTR, $CCCOMSTR,
    $CVSCOMSTR, $CXXCOMSTR, $DCOMSTR, $DVIPDFCOMSTR, $F77COMSTR,
    $F90COMSTR, $F95COMSTR, $FORTRANCOMSTR, $GSCOMSTR, $JARCOMSTR,
    $JAVACCOMSTR, $JAVAHCOMSTR, $LATEXCOMSTR, $LEXCOMSTR, $LINKCOMSTR,
    $M4COMSTR, $MIDLCOMSTR, $P4COMSTR, $PCHCOMSTR, $PDFLATEXCOMSTR,
    $PDFTEXCOMSTR, $PSCOMSTR, $QT_MOCFROMCXXCOMSTR, $QT_MOCFROMHCOMSTR,
    $QT_UICCOMSTR, $RCCOMSTR, $REGSVRCOMSTR, $RCS_COCOMSTR, $RMICCOMSTR,
    $SCCSCOMSTR, $SHCCCOMSTR, $SHCXXCOMSTR, $SHF77COMSTR, $SHF90COMSTR,
    $SHF95COMSTR, $SHFORTRANCOMSTR, $SHLINKCOMSTR, $SWIGCOMSTR,
    $TARCOMSTR, $TEXCOMSTR, $YACCCOMSTR and $ZIPCOMSTR.

  - Add an optional "map" keyword argument to ListOption() that takes a
    dictionary to map user-specified values to legal values from the list
    (like EnumOption() already doee).

  - Add specific exceptions to try:-except: blocks without any listed,
    so that they won't catch and mask keyboard interrupts.

  - Make --debug={tree,dtree,stree} print something even when there's
    a build failure.

  - Fix how Scanners sort the found dependencies so that it doesn't
    matter whether the dependency file is in a Repository or not.
    This may cause recompilations upon upgrade to this version.

  - Make AlwaysBuild() work with Alias and Python value Nodes (making
    it much simpler to support aliases like "clean" that just invoke
    an arbitrary action).

  - Have env.ParseConfig() use AppendUnique() by default to suppress
    duplicate entries from multiple calls.  Add a "unique" keyword
    argument to allow the old behavior to be specified.

  - Allow the library modules imported by an SConscript file to get at
    all of the normally-available global functions and variables by saying
    "from SCons.Script import *".

  - Add a --debug=memoizer option to print Memoizer hit/mass statistics.

  - Allow more than one --debug= option to be set at a time.

  - Change --debug=count to report object counts before and after
    reading SConscript files and before and after building targets.

  - Change --debug=memory output to line up the numbers and to better
    match (more or less) the headers on the --debug=count columns.

  - Speed things up when there are lists of targets and/or sources by
    getting rid of some N^2 walks of the lists involved.

  - Cache evaluation of LazyActions so we don't create a new object
    for each invocation.

  - When scanning, don't create Nodes for include files that don't
    actually exist on disk.

  - Make supported global variables CScanner, DScanner, ProgramScanner and
    SourceFileScanner.  Make SourceFileScanner.add_scanner() a supported
    part of the public interface.  Keep the old SCons.Defaults.*Scan names
    around for a while longer since some people were already using them.

  - By default, don't scan directories for on-disk files.  Add a
    DirScanner global scanner that can be used in Builders or Command()
    calls that want source directory trees scanned for on-disk changes.
    Have the Tar() and Zip() Builders use the new DirScanner to preserve
    the behavior of rebuilding a .tar or .zip file if any file or
    directory under a source tree changes.  Add Command() support for
    a source_scanner keyword argument to Command() that can be set to
    DirScanner to get this behavior.

  - Documentation changes:  Explain that $CXXFLAGS contains $CCFLAGS
    by default.  Fix a bad target_factory example in the man page.
    Add appendices to the User's Guide to cover the available Tools,
    Builders and construction variables.  Comment out the build of
    the old Python 10 paper, which doesn't build on all systems and
    is old enough at this point that it probably isn't worth the
    effort to make it do so.

  From Wayne Lee:

  - Avoid "maximum recursion limit" errors when removing $(-$) pairs
    from long command lines.

  From Clive Levinson:

  - Make ParseConfig() recognize and add -mno-cygwin to $LINKFLAGS and
    $CCFLAGS, and -mwindows to $LINKFLAGS.

  From Michael McCracken:

  - Add a new "applelink" tool to handle the things like Frameworks and
    bundles that Apple has added to gcc for linking.

  - Use more appropriate default search lists of linkers, compilers and
    and other tools for the 'darwin' platform.

  - Add a LoadableModule Builder that builds a bundle on Mac OS X (Darwin)
    and a shared library on other systems.

  - Improve SWIG tests for use on Mac OS X (Darwin).

  From Elliot Murphy:

  - Enhance the tests to guarantee persistence of ListOption
    values in saved options files.

  - Supply the help text when -h is used with the -u, -U or -D options.

  From Christian Neeb:

  - Fix the Java parser's handling of string definitions to avoid ignoring
    subsequent code.

  From Han-Wen Nienhuys:

  - Optimize variable expansion by:  using the re.sub() method (when
    possible); not using "eval" for variables for which we can fetch the
    value directory; avoiding slowing substitution logic when there's no
    '$' in the string.

  From Gary Oberbrunner:

  - Add an Environment.Dump() method to print the contents of a
    construction environment.

  - Allow $LIBS (and similar variables) to contain explicit File Nodes.

  - Change ParseConfig to add the found library names directly to the
    $LIBS variable, instead of returning them.

  - Add ParseConfig() support for the -framework GNU linker option.

  - Add a PRINT_CMD_LINE_FUNC construction variable to allow people
    to filter (or log) command-line output.

  - Print an internal Python stack trace in response to an otherwise
    unexplained error when --debug=stacktrace is specified.

  - Add a --debug=findlibs option to print what's happening when
    the scanner is searching for libraries.

  - Allow Tool specifications to be passed a dictionary of keyword
    arguments.

  - Support an Options default value of None, in which case the variable
    will not be added to the construction environment unless it's set
    explicitly by the user or from an Options file.

  - Avoid copying __builtin__ values into a construction environment's
    dictionary when evaluating construction variables.

  - Add a new cross-platform intelc.py Tool that can detect and
    configure the Intel C++ v8 compiler on both Windows, where it's
    named icl, and Linux, where it's named icc.  It also checks that
    the directory specified in the Windows registry exists, and sets a
    new $INTEL_C_COMPILER_VERSION construction variable to identify the
    version being used.  (Niall Douglas contributed an early prototype
    of parts of this module.)

  - Fix the private Conftest._Have() function so it doesn't change
    non-alphanumeric characters to underscores.

  - Supply a better error message when a construction variable expansion
    has an unknown attribute.

  - Documentation changes:  Update the man page to describe use of
    filenames or Nodes in $LIBS.

  From Chris Pawling:

  - Have the linkloc tool use $MSVS_VERSION to select the Microsoft
    Visual Studio version to use.

  From Kevin Quick:

  - Fix the Builder name returned from ListBuilders and other instances
    of subclasses of the BuilderBase class.

  - Add Builders and construction variables to support rpcgen:
    RPCGenClient(), RPCGenHeader(), RPCGenService(), RPCGenXDR(),
    $RPCGEN, $RPCGENFLAGS, $RPCGENCLIENTFLAGS, $RPCGENHEADERFLAGS,
    $RPCGENSERVICEFLAGS, $RPCGENXDRFLAGS.

  - Update the man page to document that prefix and suffix Builder
    keyword arguments can be strings, callables or dictionaries.

  - Provide more info in the error message when a user tries to build
    a target multiple ways.

  - Fix Delete() when a file doesn't exist and must_exist=1.  (We were
    unintentionally dependent on a bug in versions of the Python shutil.py
    module prior to Python 2.3, which would generate an exception for
    a nonexistent file even when ignore_errors was set.)

  - Only replace a Node's builder with a non-null source builder.

  - Fix a stack trace when a suffix selection dictionary is passed
    an empty source file list.

  - Allow optional names to be attached to Builders, for default
    Builders that don't get attached to construction environments.

  - Fix problems with Parallel Task Exception handling.

  - Build targets in an associated BuildDir even if there are targets
    or subdirectories locally in the source directory.

  - If a FunctionAction has a callable class as its underlying Python
    function, use its strfunction() method (if any) to display the
    action.

  - Fix handling when BuildDir() exists but is unwriteable.  Add
    "Stop." to those error messages for consistency.

  - Catch incidents of bad builder creation (without an action) and
    supply meaningful error messages.

  - Fix handling of src_suffix values that aren't extensions (don't
    begin with a '.').

  - Don't retrieve files from a CacheDir, but report what would happen,
    when the -n option is used.

  - Use the source_scanner from the target Node, not the source node
    itself.

  - Internal Scanners fixes:  Make sure Scanners are only passed Nodes.
    Fix how a Scanner.Selector called its base class initialization.
    Make comparisons of Scanner objects more robust.  Add a name to
    an internal default ObjSourceScanner.

  - Add a deprecated warning for use of the old "scanner" keyword argument
    to Builder creation.

  - Improve the --debug=explain message when the build action changes.

  - Test enhancements in SourceCode.py, option-n.py, midl.py.  Better
    Command() and Scanner test coverage.  Improved test infrastructure
    for -c output.

  - Refactor the interface between Action and Executor objects to treat
    Actions atomically.

  - The --debug=presub option will now report the pre-substitution
    each action seprately, instead of reporting the entire list before
    executing the actions one by one.

  - The --debug=explain option explaining a changed action will now
    (more correctly) show pre-substitution action strings, instead of
    the commands with substituted file names.

  - A Node (file) will now be rebuilt if its PreAction or PostAction
    actions change.

  - Python Function actions now have their calling signature (target,
    source, env) reported correctly when displayed.

  - Fix BuildDir()/build_dir handling when the build_dir is underneath
    the source directory and trying to use entries from the build_dir
    as sources for other targets in the build-dir.

  - Fix hard-coding of JDK path names in various Java tests.

  - Handle Python stack traces consistently (stop at the SConscript stack
    frame, by default) even if the Python source code isn't available.

  - Improve the performance of the --debug={tree,dtree} options.

  - Add --debug=objects logging of creation of OverrideWarner,
    EnvironmentCopy and EnvironmentOverride objects.

  - Fix command-line expansion of Python Value Nodes.

  - Internal cleanups:  Remove an unnecessary scan argument.  Associate
    Scanners only with Builders, not nodes.  Apply overrides once when
    a Builder is called, not in multiple places.  Cache results from the
    Node.FS.get_suffix() and Node.get_build_env() methods.  Use the Python
    md5 modules' hexdigest() method, if there is one.  Have Taskmaster
    call get_stat() once for each Node and re-use the value instead of
    calling it each time it needs the value.  Have Node.depends_on()
    re-use the list from the children() method instead of calling it
    multiple times.

  - Use the correct scanner if the same source file is used for targets in
    two different environments with the same path but different scanners.

  - Collect logic for caching values in memory in a Memoizer class,
    which cleans up a lot of special-case code in various methods and
    caches additional values to speed up most configurations.

  - Add a PathAccept validator to the list of new canned PathOption
    validators.

  From Jeff Squyres:

  - Documentation changes:  Use $CPPDEFINES instead of $CCFLAGS in man
    page examples.

  From Levi Stephen:

  - Allow $JARCHDIR to be expanded to other construction variables.

  From Christoph Wiedemann:

  - Add an Environment.SetDefault() method that only sets values if
    they aren't already set.

  - Have the qt.py Tool not override variables already set by the user.

  - Add separate $QT_BINPATH, $QT_CPPPATH and $QT_LIBPATH variables
    so these can be set individually, instead of being hard-wired
    relative to $QTDIR.

  - The %TEMP% and %TMP% external environment variables are now propagated
    automatically to the command execution environment on Windows systems.

  - A new --config= command-line option allows explicit control of
    of when the Configure() tests are run:  --config=force forces all
    checks to be run, --config=cache uses all previously cached values,
    --config=auto (the default) runs tests only when dependency analysis
    determines it's necessary.

  - The Configure() subsystem can now write a config.h file with values
    like HAVE_STDIO_H, HAVE_LIBM, etc.

  - The Configure() subsystem now executes its checks silently when the
    -Q option is specified.

  - The Configure() subsystem now reports if a test result is being
    taken from cache, and prints the standard output and error output
    of tests even when cached.

  - Configure() test results are now reported as "yes" or "no" instead of
    "ok" or "failed."

  - Fixed traceback printing when calling the env.Configure() method
    instead of the Configure() global function.

  - The Configure() subsystem now caches build failures in a .sconsign
    file in the subdirectory, not a .cache file.  This may cause
    tests to be re-executed the first time after you install 0.97.

  - Additional significant internal cleanups in the Configure() subsystem
    and its tests.

  - Have the Qt Builder make uic-generated files dependent on the .ui.h
    file, if one exists.

  - Add a test to make sure that SCons source code does not contain
    try:-except: blocks that catch all errors, which potentially catch
    and mask keyboard interrupts.

  - Fix us of TargetSignatures('content') with the SConf subsystem.

  From Russell Yanofsky:

  - Add support for the Metrowerks Codewarrior compiler and linker
    (mwcc and mwld).



RELEASE 0.96.1 - Mon, 23 Aug 2004 12:55:50 +0000

  From Craig Bachelor:

  - Handle white space in the executable Python path name within in MSVS
    project files by quoting the path.

  - Correct the format of a GUID string in a solution (.dsw) file so
    MSVS can correctly "build enable" a project.

  From Steven Knight:

  - Add a must_exist flag to Delete() to let the user control whether
    it's an error if the specified entry doesn't exist.  The default
    behavior is now to silently do nothing if it doesn't exist.

  - Package up the new Platform/darwin.py, mistakenly left out of 0.96.

  - Make the scons.bat REM statements into @REM so they aren't printed.

  - Make the SCons packaging SConscript files platform independent.

  From Anthony Roach:

  - Fix scanning of pre-compiled header (.pch) files for #includes,
    broken in 0.96.



RELEASE 0.96 - Wed, 18 Aug 2004 13:36:40 +0000

  From Chad Austin:

  - Make the CacheDir() directory if it doesn't already exist.

  - Allow construction variable substitutions in $LIBS specifications.

  - Allow the emitter argument to a Builder() to be or expand to a list
    of emitter functions, which will be called in sequence.

  - Suppress null values in construction variables like $LIBS that use
    the internal _concat() function.

  - Remove .dll files from the construction variables searched for
    libraries that can be fed to Win32 compilers.

  From Chad Austin and Christoph Wiedemann:

  - Add support for a $RPATH variable to supply a list of directories
    to search for shared libraries when linking a program.  Used by
    the GNU and IRIX linkers (gnulink and sgilink).

  From Charles Crain:

  - Restore the ability to do construction variable substitutions in all
    kinds of *PATH variables, even when the substitution returns a Node
    or other object.

  From Tom Epperly:

  - Allow the Java() Builder to take more than one source directory.

  From Ralf W. Grosse-Kunstleve:

  - Have SConsignFile() use, by default, a custom "dblite.py" that we can
    control and guarantee to work on all Python versions (or nearly so).

  From Jonathan Gurley:

  - Add support for the newer "ifort" versions of the Intel Fortran
    Compiler for Linux.

  From Bob Halley:

  - Make the new *FLAGS variable type work with copied Environments.

  From Chris Hoeppler:

  - Initialize the name of a Scanner.Classic scanner correctly.

  From James Juhasz:

  - Add support for the .dylib shared library suffix and the -dynamiclib
    linker option on Mac OS X.

  From Steven Knight:

  - Add an Execute() method for executing actions directly.

  - Support passing environment override keyword arguments to Command().

  - Fix use of $MSVS_IGNORE_IDE_PATHS, which was broken when we added
    support for $MSVS_USE_MFC_DIRS last release.

  - Make env.Append() and env.Prepend() act like the underlying Python
    behavior when the variable being appended to is a UserList object.

  - Fix a regression that prevented the Command() global function in
    0.95 from working with command-line strings as actions.

  - Fix checking out a file from a source code management system when
    the env.SourceCode() method was called with an individual file name
    or node, not a directory name or node.

  - Enhance the Task.make_ready() method to create a list of the
    out-of-date Nodes for the task for use by the wrapping interface.

  - Allow Scanners to pull the list of suffixes from the construction
    environment when the "skeys" keyword argument is a string containing
    a construction variable to be expanded.

  - Support new $CPPSUFFIXES, $DSUFFIXES $FORTRANSUFFIXES, and
    $IDLSUFFIXES.  construction variables that contain the default list
    of suffixes to be scanned by a given type of scanner, allowing these
    suffix lists to be easily added to or overridden.

  - Speed up Node creation when calling a Builder by comparing whether two
    Environments are the same object, not if their underlying dictionaries
    are equivalent.

  - Add a --debug=explain option that reports the reason(s) why SCons
    thinks it must rebuild something.

  - Add support for functions that return platform-independent Actions
    to Chmod(), Copy(), Delete(), Mkdir(), Move() and Touch() files
    and/or directories.  Like any other Actions, the returned Action
    object may be executed directly using the Execute() global function
    or env.Execute() environment method, or may be used as a Builder
    action or in an env.Command() action list.

  - Add support for the strfunction argument to all types of Actions:
    CommandAction, ListAction, and CommandGeneratorAction.

  - Speed up turning file system Nodes into strings by caching the
    values after we're finished reading the SConscript files.

  - Have ParseConfig() recognize and supporting adding the -Wa, -Wl,
    and -Wp, flags to ASFLAGS, LINKFLAGS and CPPFLAGS, respectively.

  - Change the .sconsign format and the checks for whether a Node is
    up-to-date to make dependency checks more efficient and correct.

  - Add wrapper Actions to SCons.Defaults for $ASCOM, $ASPPCOM, $LINKCOM,
    $SHLINKCOM, $ARCOM, $LEXCOM and $YACCCOM.  This makes it possible
    to replace the default print behavior with a custom strfunction()
    for each of these.

  - When a Node has been built, don't walk the whole tree back to delete
    the parents's implicit dependencies, let returning up the normal
    Taskmaster descent take care of it for us.

  - Add documented support for separate target_scanner and source_scanner
    arguments to Builder creation, which allows different scanners to
    be applied to source files

  - Don't re-install or (re-generate) .h files when a subsidiary #included
    .h file changes.  This eliminates incorrect circular dependencies
    with .h files generated from other source files.

  - Slim down the internal Sig.Calculator class by eliminating methods
    whose functionality is now covered by Node methods.

  - Document use of the target_factory and source_factory keyword
    arguments when creating Builder objects.  Enhance Dir Nodes so that
    they can be created with user-specified Builder objects.

  - Don't blow up with stack trace when the external $PATH environment
    variable isn't set.

  - Make Builder calls return lists all the time, even if there's only
    one target.  This keeps things consistent and easier to program to
    across platforms.

  - Add a Flatten() function to make it easier to deal with the Builders
    all returning lists of targets, not individual targets.

  - Performance optimizations in Node.FS.__doLookup().

  - Man page fixes:  formatting typos, misspellings, bad example.

  - User's Guide fixes: Fix the signatures of the various example
    *Options() calls.  Triple-quote properly a multi-line Split example.

  - User's Guide additions:  Chapter describing File and Directory
    Nodes.  Section describing declarative nature of SCons functions in
    SConscript files.  Better organization and clarification of points
    raised by Robert P. J. Day.  Chapter describing SConf (Autoconf-like)
    functionality.  Chapter describing how to install Python and
    SCons.  Chapter describing Java builds.

  From Chris Murray:

  - Add a .win32 attribute to force file names to expand with
    Windows backslash path separators.

  - Fix escaping file names on command lines when the expansion is
    concatenated with another string.

  - Add support for Fortran 90 and Fortran 95.  This adds $FORTRAN*
    variables that specify a default compiler, command-line, flags,
    etc. for all Fortran versions, plus separate $F90* and $F95*
    variables for when different compilers/flags/etc. must be specified
    for different Fortran versions.

  - Have individual tools that create libraries override the default
    $LIBPREFIX and $LIBSUFFIX values set by the platform.  This makes
    it easier to use Microsoft Visual Studio tools on a CygWin platform.

  From Gary Oberbrunner:

  - Add a --debug=presub option to print actions prior to substitution.

  - Add a warning upon use of the override keywords "targets" and
    "sources" when calling Builders.  These are usually mistakes which
    are otherwise silently (and confusingly) turned into construction
    variable overrides.

  - Try to find the ICL license file path name in the external environment
    and the registry before resorting to the hard-coded path name.

  - Add support for fetching command-line keyword=value arguments in
    order from an ARGLIST list.

  - Avoid stack traces when trying to read dangling symlinks.

  - Treat file "extensions" that only contain digits as part of the
    file basename.  This supports version numbers as part of shared
    library names, for example.

  - Avoid problems when there are null entries (None or '') in tool
    lists or CPPPATH.

  - Add an example and explanation of how to use "tools = ['default', ..."
    when creating a construction environment.

  - Add a section describing File and Directory Nodes and some of their
    attributes and methods.

  - Have ParseConfig() add a returned -pthread flag to both $CCFLAGS
    and $LINKFLAGS.

  - Fix some test portability issues on Mac OS X (darwin).

  From Simon Perkins:

  - Fix a bug introduced in building shared libraries under MinGW.

  From Kevin Quick:

  - Handling SCons exceptions according to Pythonic standards.

  - Fix test/chained-build.py on systems that execute within one second.

  - Fix tests on systems where 'ar' warns about archive creation.

  From Anthony Roach:

  - Fix use of the --implicit-cache option with timestamp signatures.

  - If Visual Studio is installed, assume the C/C++ compiler, the linker
    and the MIDL compiler that comes with it are available, too.

  - Better error messages when evaluating a construction variable
    expansion yields a Python syntax error.

  - Change the generation of PDB files when using Visual Studio from
    compile time to link time.

  From sam th:

  - Allow SConf.CheckLib() to search a list of libraries, like the
    Autoconf AC_SEARCH_LIBS macro.

  - Allow the env.WhereIs() method to take a "reject" argument to
    let it weed out specific path names.

  From Christoph Wiedemann:

  - Add new Moc() and Uic() Builders for more explicit control over
    Qt builds, plus new construction variables to control them:
    $QT_AUTOSCAN, $QT_DEBUG, $QT_MOCCXXPREFIX, $QT_MOCCXXSUFFIX,
    $QT_MOCHPREFIX, $QT_MOCHSUFFIX, $QT_UICDECLPREFIX, $QT_UICDECLSUFFIX,
    $QT_UICIMPLPREFIX, $QT_UICIMPLSUFFIX and $QT_UISUFFIX.

  - Add a new single_source keyword argument for Builders that enforces
    a single source file on calls to the Builder.



RELEASE 0.95 - Mon, 08 Mar 2004 06:43:20 -0600

  From Chad Austin:

  - Replace print statements with calls to sys.stdout.write() so output
    lines stay together when -j is used.

  - Add portability fixes for a number of tests.

  - Accomodate the fact that Cygwin's os.path.normcase() lies about
    the underlying system being case-sensitive.

  - Fix an incorrect _concat() call in the $RCINCFLAGS definition for
    the mingw Tool.

  - Fix a problem with the msvc tool with Python versions prior to 2.3.

  - Add support for a "toolpath" Tool() and Environment keyword that
    allows Tool modules to be found in specified local directories.

  - Work around Cygwin Python's silly fiction that it's using a
    case-sensitive file system.

  - More robust handling of data in VCComponents.dat.

  - If the "env" command is available, spawn commands with the more
    general "env -" instead of "env -i".

  From Kerim Borchaev:

  - Fix a typo in a msvc.py's registry lookup:  "VCComponents.dat", not
    "VSComponents.dat".

  From Chris Burghart:

  - Fix the ability to save/restore a PackageOption to a file.

  From Steve Christensen:

  - Update the MSVS .NET and MSVC 6.0/7.0 path detection.

  From David M. Cooke:

  - Make the Fortran scanner case-insensitive for the INCLUDE string.

  From Charles Crain:

  - If no version of MSVC is detected but the tool is specified,
    use the MSVC 6.0 paths by default.

  - Ignore any "6.1" version of MSVC found in the registry; this is a
    phony version number (created by later service packs?) and would
    throw off the logic if the user had any non-default paths configure.

  - Correctly detect if the user has independently configured the MSVC
    "include," "lib" or "path" in the registry and use the appropriate
    values.  Previously, SCons would only use the values if all three
    were set in the registry.

  - Make sure side-effect nodes are prepare()d before building their
    corresponding target.

  - Preserve the ability to call BuildDir() multiple times with the
    same target and source directory arguments.

  From Andy Friesen:

  - Add support for the Digital Mars "D" programming language.

  From Scott Lystig Fritchie:

  - Fix the ability to use a custom _concat() function in the
    construction environment when calling _stripixes().

  - Make the message about ignoring a missing SConscript file into a
    suppressable Warning, not a hard-coded sys.stderr.write().

  - If a builder can be called multiple times for a target (because
    the sources and overrides are identical, or it's a builder with the
    "multi" flag set), allow the builder to be called through multiple
    environments so long as the builders have the same signature for
    the environments in questions (that is, they're the same action).

  From Bob Halley:

  - When multiple targets are built by a single action, retrieve all
    of them from cache, not just the first target, and exec the build
    command if any of the targets isn't present in the cache.

  From Zephaniah Hull:

  - Fix command-line ARGUMENTS with multiple = in them.

  From Steven Knight:

  - Fix EnsureSConsVersion() so it checks against the SCons version,
    not the Python version, on Pythons with sys.version_info.

  - Don't swallow the AttributeError when someone uses an expansion like
    $TARGET.bak, so we can supply a more informative error message.

  - Fix an odd double-quote escape sequence in the man page.

  - Fix looking up a naked drive letter as a directory (Dir('C:')).

  - Support using File nodes in the LIBS construction variable.

  - Allow the LIBS construction variable to be a single string or File
    node, not a list, when only one library is needed.

  - Fix typos in the man page:  JAVACHDIR => JARCHDIR; add "for_signature"
    to the __call__() example in the "Variable Substitution" section.

  - Correct error message spellings of "non-existant" to "non-existent."

  - When scanning for libraries to link with, don't append $LIBPREFIXES
    or $LIBSUFFIXES values to the $LIBS values if they're already present.

  - Add a ZIPCOMPRESSION construction variable to control whether the
    internal Python action for the Zip Builder compresses the file or
    not.  The default value is zipfile.ZIP_DEFLATED, which generates
    a compressed file.

  - Refactor construction variable expansion to support recursive
    expansion of variables (e.g. CCFLAGS = "$CCFLAGS -g") without going
    into an infinite loop.  Support this in all construction variable
    overrides, as well as when copying Environments.

  - Fix calling Configure() from more than one subsidiary SConscript file.

  - Fix the env.Action() method so it returns the correct type of
    Action for its argument(s).

  - Fix specifying .class files as input to JavaH with the .class suffix
    when they weren't generated using the Java Builder.

  - Make the check for whether all of the objects going into a
    SharedLibrary() are shared work even if the object was built in a
    previous run.

  - Supply meaningful error messages, not stack traces, if we try to add
    a non-Node as a source, dependency, or ignored dependency of a Node.

  - Generate MSVS Project files that re-invoke SCons properly regardless
    of whether the file was built via scons.bat or scons.py.
    (Thanks to Niall Douglas for contributing code and testing.)

  - Fix TestCmd.py, runtest.py and specific tests to accomodate being
    run from directories whose paths include white space.

  - Provide a more useful error message if a construction variable
    expansion contains a syntax error during evaluation.

  - Fix transparent checkout of implicit dependency files from SCCS
    and RCS.

  - Added new --debug=count, --debug=memory and --debug=objects options.
    --debug=count and --debug=objects only print anything when run
    under Python 2.1 or later.

  - Deprecate the "overrides" keyword argument to Builder() creation
    in favor of using keyword argument values directly (like we do
    for builder execution and the like).

  - Always use the Builder overrides in substitutions, not just if
    there isn't a target-specific environment.

  - Add new "rsrcpath" and "rsrcdir" and attributes to $TARGET/$SOURCE,
    so Builder command lines can find things in Repository source
    directories when using BuildDir.

  - Fix the M4 Builder so that it chdirs to the Repository directory
    when the input file is in the source directory of a BuildDir.

  - Save memory at build time by allowing Nodes to delete their build
    environments after they've been built.

  - Add AppendUnique() and PrependUnique() Environment methods, which
    add values to construction variables like Append() and Prepend()
    do, but suppress any duplicate elements in the list.

  - Allow the 'qt' tool to still be used successfully from a copied
    Environment.  The include and library directories previously ended up
    having the same string re-appended to the end, yielding an incorrect
    path name.

  - Supply a more descriptive error message when the source for a target
    can't be found.

  - Initialize all *FLAGS variables with objects do the right thing with
    appending flags as strings or lists.

  - Make things like ${TARGET.dir} work in *PATH construction variables.

  - Allow a $MSVS_USE_MFC_DIRS construction variable to control whether
    ATL and MFC directories are included in the default INCLUDE and
    LIB paths.

  - Document the dbm_module argument to the SConsignFile() function.

  From Vincent Risi:

  - Add support for the bcc32, ilink32 and tlib Borland tools.

  From Anthony Roach:

  - Supply an error message if the user tries to configure a BuildDir
    for a directory that already has one.

  - Remove documentation of the still-unimplemented -e option.

  - Add -H help text listing the legal --debug values.

  - Don't choke if a construction variable is a non-string value.

  - Build Type Libraries in the target directory, not the source
    directory.

  - Add an appendix to the User's Guide showing how to accomplish
    various common tasks in Python.

  From Greg Spencer:

  - Add support for Microsoft Visual Studio 2003 (version 7.1).

  - Evaluate $MSVSPROJECTSUFFIX and $MSVSSOLUTIONSUFFIX when the Builder
    is invoked, not when the tool is initialized.

  From Christoph Wiedemann:

  - When compiling Qt, make sure the moc_*.cc files are compiled using
    the flags from the environment used to specify the target, not
    the environment that first has the Qt Builders attached.



RELEASE 0.94 - Fri, 07 Nov 2003 05:29:48 -0600

  From Hartmut Goebel:

  - Add several new types of canned functions to help create options:
    BoolOption(), EnumOption(), ListOption(), PackageOption(),
    PathOption().

  From Steven Knight:

  - Fix use of CPPDEFINES with C++ source files.

  - Fix env.Append() when the operand is an object with a __cmp__()
    method (like a Scanner instance).

  - Fix subclassing the Environment and Scanner classes.

  - Add BUILD_TARGETS, COMMAND_LINE_TARGETS and DEFAULT_TARGETS variables.

  From Steve Leblanc:

  - SGI fixes:  Fix C++ compilation, add a separate Tool/sgic++.py module.

  From Gary Oberbrunner:

  - Fix how the man page un-indents after examples in some browsers.

  From Vincent Risi:

  - Fix the C and C++ tool specifications for AIX.



RELEASE 0.93 - Thu, 23 Oct 2003 07:26:55 -0500

  From J.T. Conklin:

  - On POSIX, execute commands with the more modern os.spawnvpe()
    function, if it's available.

  - Scan .S, .spp and .SPP files for C preprocessor dependencies.

  - Refactor the Job.Parallel() class to use a thread pool without a
    condition variable.  This improves parallel build performance and
    handles keyboard interrupts properly when -j is used.

  From Charles Crain:

  - Add support for a JARCHDIR variable to control changing to a
    directory using the jar -C option.

  - Add support for detecting Java manifest files when using jar,
    and specifying them using the jar m flag.

  - Fix some Python 2.2 specific things in various tool modules.

  - Support directories as build sources, so that a rebuild of a target
    can be triggered if anything underneath the directory changes.

  - Have the scons.bat and scons.py files look for the SCons modules
    in site-packages as well.

  From Christian Engel:

  - Support more flexible inclusion of separate C and C++ compilers.

  - Use package management tools on AIX and Solaris to find where
    the comilers are installed, and what version they are.

  - Add support for CCVERSION and CXXVERSION variables for a number
    of C and C++ compilers.

  From Sergey Fogel:

  - Add test cases for the new capabilities to run bibtex and to rerun
    latex as needed.

  From Ralf W. Grosse-Kunstleve:

  - Accomodate anydbm modules that don't have a sync() method.

  - Allow SConsignFile() to take an argument specifying the DBM
    module to be used.

  From Stephen Kennedy:

  - Add support for a configurable global .sconsign.dbm file which
    can be used to avoid cluttering each directory with an individual
    .sconsign file.

  From John Johnson:

  - Fix (re-)scanning of dependencies in generated or installed
    header files.

  From Steven Knight:

  - The -Q option suppressed too many messages; fix it so that it only
    suppresses the Reading/Building messages.

  - Support #include when there's no space before the opening quote
    or angle bracket.

  - Accomodate alphanumeric version strings in EnsurePythonVersion().

  - Support arbitrary expansion of construction variables within
    file and directory arguments to Builder calls and Environment methods.

  - Add Environment-method versions of the following global functions:
    Action(), AddPostAction(), AddPreAction(), Alias(), Builder(),
    BuildDir(), CacheDir(), Clean(), Configure(), Default(),
    EnsurePythonVersion(), EnsureSConsVersion(), Environment(),
    Exit(), Export(), FindFile(), GetBuildPath(), GetOption(), Help(),
    Import(), Literal(), Local(), Platform(), Repository(), Scanner(),
    SConscriptChdir(), SConsignFile(), SetOption(), SourceSignatures(),
    Split(), TargetSignatures(), Tool(), Value().

  - Add the following global functions that correspond to the same-named
    Environment methods:  AlwaysBuild(), Command(), Depends(), Ignore(),
    Install(), InstallAs(), Precious(), SideEffect() and SourceCode().

  - Add the following global functions that correspond to the default
    Builder methods supported by SCons: CFile(), CXXFile(), DVI(), Jar(),
    Java(), JavaH(), Library(), M4(), MSVSProject(), Object(), PCH(),
    PDF(), PostScript(), Program(), RES(), RMIC(), SharedLibrary(),
    SharedObject(), StaticLibrary(), StaticObject(), Tar(), TypeLibrary()
    and Zip().

  - Rearrange the man page to show construction environment methods and
    global functions in the same list, and to explain the difference.

  - Alphabetize the explanations of the builder methods in the man page.

  - Rename the Environment.Environment class to Enviroment.Base.
    Allow the wrapping interface to extend an Environment by using its own
    subclass of Environment.Base and setting a new Environment.Environment
    variable as the calling entry point.

  - Deprecate the ParseConfig() global function in favor of a same-named
    construction environment method.

  - Allow the Environment.WhereIs() method to take explicit path and
    pathext arguments (like the underlying SCons.Util.WhereIs() function).

  - Remove the long-obsolete {Get,Set}CommandHandler() functions.

  - Enhance env.Append() to suppress null values when appropriate.

  - Fix ParseConfig() so it works regardless of initial construction
    variable values.

    Extend CheckHeader(), CheckCHeader(), CheckCXXHeader() and
    CheckLibWithHeader() to accept a list of header files that will be
    #included in the test.  The last one in the list is assumed to be
    the one being checked for.  (Prototype code contributed by Gerard
    Patel and Niall Douglas).

  - Supply a warning when -j is used and threading isn't built in to
    the current version of Python.

  - First release of the User's Guide (finally, and despite a lot
    of things still missing from it...).

  From Clark McGrew:

  - Generalize the action for .tex files so that it will decide whether
    a file is TeX or LaTeX, check the .aux output to decide if it should
    run bibtex, and check the .log output to re-run LaTeX if needed.

  From Bram Moolenaar:

  - Split the non-SCons-specific functionality from SConf.py to a new,
    re-usable Conftest.py module.

  From Gary Oberbrunner:

  - Allow a directory to be the target or source or dependency of a
    Depends(), Ignore(), Precious() or SideEffect() call.

  From Gerard Patel:

  - Use the %{_mandir} macro when building our RPM package.

  From Marko Rauhamaa:

  - Have the closing message say "...terminated because of errors" if
    there were any.

  From Anthony Roach:

  - On Win32 systems, only use "rm" to delete files if Cygwin is being
    used.   ("rm" doesn't understand Win32-format path names.)

  From Christoph Wiedemann:

  - Fix test/SWIG.py to find the Python include directory in all cases.

  - Fix a bug in detection of Qt installed on the local system.

  - Support returning Python 2.3 BooleanType values from Configure checks.

  - Provide an error message if someone mistakenly tries to call a
    Configure check from within a Builder function.

  - Support calling a Builder when a Configure context is still open.

  - Handle interrupts better by eliminating all try:-except: blocks
    which caught any and all exceptions, including KeyboardInterrupt.

  - Add a --duplicate= option to control how files are duplicated.



RELEASE 0.92 - Wed, 20 Aug 2003 03:45:28 -0500

  From Charles Crain and Gary Oberbrunner:

  - Fix Tool import problems with the Intel and PharLap linkers.

  From Steven Knight

  - Refactor the DictCmdGenerator class to be a Selector subclass.

  - Allow the DefaultEnvironment() function to take arguments and pass
    them to instantiation of the default construction environment.

  - Update the Debian package so it uses Python 2.2 and more closely
    resembles the currently official Debian packaging info.

  From Gerard Patel

  - When the yacc -d flag is used, take the .h file base name from the
    target .c file, not the source (matching what yacc does).



RELEASE 0.91 - Thu, 14 Aug 2003 13:00:44 -0500

  From Chad Austin:

  - Support specifying a list of tools when calling Environment.Copy().

  - Give a Value Nodes a timestamp of the system time when they're
    created, so they'll work when using timestamp-based signatures.

  - Add a DefaultEnvironment() function that only creates a default
    environment on-demand (for fetching source files, e.g.).

  - Portability fix for test/M4.py.

  From Steven Knight:

  - Tighten up the scons -H help output.

  - When the input yacc file ends in .yy and the -d flag is specified,
    recognize that a .hpp file (not a .h file) will be created.

  - Make builder prefixes work correctly when deducing a target
    from a source file name in another directory.

  - Documentation fixes: typo in the man page; explain up-front about
    not propagating the external environment.

  - Use "cvs co -d" instead of "cvs co -p >" when checking out something
    from CVS with a specified module name.  This avoids zero-length
    files when there is a checkout error.

  - Add an "sconsign" script to print the contents of .sconsign files.

  - Speed up maintaining the various lists of Node children by using
    dictionaries to avoid "x in list" searches.

  - Cache the computed list of Node children minus those being Ignored
    so it's only calculated once.

  - Fix use of the --cache-show option when building a Program()
    (or using any other arbitrary action) by making sure all Action
    instances have strfunction() methods.

  - Allow the source of Command() to be a directory.

  - Better error handling of things like raw TypeErrors in SConscripts.

  - When installing using "setup.py install --prefix=", suppress the
    distutils warning message about adding the (incorrect) library
    directory to your search path.

  - Correct the spelling of the "validater" option to "validator."
    Add a DeprecatedWarning when the old spelling is used.

  - Allow a Builder's emitter to be a dictionary that maps source file
    suffixes to emitter functions, using the suffix of the first file
    in the source list to pick the right one.

  - Refactor the creation of the Program, *Object and *Library Builders
    so that they're moved out of SCons.Defaults and created on demand.

  - Don't split SConscript file names on white space.

  - Document the SConscript function's "dirs" and "name" keywords.

  - Remove the internal (and superfluous) SCons.Util.argmunge() function.

  - Add /TP to the default CXXFLAGS for msvc, so it can compile all
    of the suffixes we use as C++ files.

  - Allow the "prefix" and "suffix" attributes of a Builder to be
    callable objects that return generated strings, or dictionaries
    that map a source file suffix to the right prefix/suffix.

  - Support a MAXLINELINELENGTH construction variable on Win32 systems
    to control when a temporary file is used for long command lines.

  - Make how we build .rpm packages not depend on the installation
    locations from the distutils being used.

  - When deducing a target Node, create it directly from the first
    source Node, not by trying to create the right string to pass to
    arg2nodes().

  - Add support for SWIG.

  From Bram Moolenaar:

  - Test portability fixes for FreeBSD.

  From Gary Oberbrunner:

  - Report the target being built in error messages when building
    multiple sources from different extensions, or when the target file
    extension can't be deduced, or when we don't have an action for a
    file suffix.

  - Provide helpful error messages when the arguments to env.Install()
    are incorrect.

  - Fix the value returned by the Node.prevsiginfo() method to conform
    to a previous change when checking whether a node is current.

  - Supply a stack trace if the Taskmaster catches an exception.

  - When using a temporary file for a long link line on Win32 systems,
    (also) print the command line that is being executed through the
    temporary file.

  - Initialize the LIB environment variable when using the Intel
    compiler (icl).

  - Documentation fixes:  better explain the AlwaysBuild() function.

  From Laurent Pelecq:

  - When the -debug=pdb option is specified, use pdb.Pdb().runcall() to
    call pdb directly, don't call Python recursively.

  From Ben Scott:

  - Add support for a platform-independent CPPDEFINES variable.

  From Christoph Wiedemann:

  - Have the g++ Tool actually use g++ in preference to c++.

  - Have the gcc Tool actually use gcc in preference to cc.

  - Add a gnutools.py test of the GNU tool chain.

  - Be smarter about linking: use $CC by default and $CXX only if we're
    linking with any C++ objects.

  - Avoid SCons hanging when a piped command has a lot of output to read.

  - Add QT support for preprocessing .ui files into .c files.



RELEASE 0.90 - Wed, 25 Jun 2003 14:24:52 -0500

  From Chad Austin:

  - Fix the _concat() documentation, and add a test for it.

  - Portability fixes for non-GNU versions of lex and yacc.

  From Matt Balvin:

  - Fix handling of library prefixes when the subdirectory matches
    the prefix.

  From Timothee Bessett:

  - Add an M4 Builder.

  From Charles Crain:

  - Use '.lnk' as the suffix on the temporary file for linking long
    command lines (necessary for the Phar Lap linkloc linker).

  - Save non-string Options values as their actual type.

  - Save Options string values that contain a single quote correctly.

  - Save any Options values that are changed from the default
    Environment values, not just ones changed on the command line or in
    an Options file.

  - Make closing the Options file descriptor exception-safe.

  From Steven Knight:

  - SCons now enforces (with an error) that construction variables
    must have the same form as valid Python identifiers.

  - Fix man page bugs: remove duplicate AddPostAction() description;
    document no_import_lib; mention that CPPFLAGS does not contain
    $_CPPINCFLAGS; mention that F77FLAGS does not contain $_F77INCFLAGS;
    mention that LINKFLAGS and SHLINKFLAGS contains neither $_LIBFLAGS
    nor $_LIBDIRFLAGS.

  - Eliminate a dependency on the distutils.fancy_getopt module by
    copying and pasting its wrap_text() function directly.

  - Make the Script.Options() subclass match the underlying base class
    implementation.

  - When reporting a target is up to date, quote the target like make
    (backquote-quote) instead of with double quotes.

  - Fix handling of ../* targets when using -U, -D or -u.

  From Steve Leblanc:

  - Don't update the .sconsign files when run with -n.

  From Gary Oberbrunner:

  - Add support for the Intel C Compiler (icl.exe).

  From Anthony Roach

  - Fix Import('*').

  From David Snopek

  - Fix use of SConf in paths with white space in them.

  - Add CheckFunc and CheckType functionality to SConf.

  - Fix use of SConf with Builders that return a list of nodes.

  From David Snopek and Christoph Wiedemann

  - Fix use of the SConf subsystem with SConscriptChdir().

  From Greg Spencer

  - Check for the existence of MS Visual Studio on disk before using it,
    to avoid getting fooled by leftover junk in the registry.

  - Add support for MSVC++ .NET.

  - Add support for MS Visual Studio project files (DSP, DSW,
    SLN and VCPROJ files).

  From Christoph Wiedemann

  - SConf now works correctly when the -n and -q options are used.



RELEASE 0.14 - Wed, 21 May 2003 05:16:32 -0500

  From Chad Austin:

  - Use .dll (not .so) for shared libraries on Cygwin; use -fPIC
    when compiling them.

  - Use 'rm' to remove files under Cygwin.

  - Add a PLATFORM variable to construction environments.

  - Remove the "platform" argument from tool specifications.

  - Propogate PYTHONPATH when running the regression tests so distutils
    can be found in non-standard locations.

  - Using MSVC long command-line linking when running Cygwin.

  - Portability fixes for a lot of tests.

  - Add a Value Node class for dependencies on in-core Python values.

  From Allen Bierbaum:

  - Pass an Environment to the Options validator method, and
    add an Options.Save() method.

  From Steve Christensen:

  - Add an optional sort function argument to the GenerateHelpText()
    Options function.

  - Evaluate the "varlist" variables when computing the signature of a
    function action.

  From Charles Crain:

  - Parse the source .java files for class names (including inner class
    names) to figure out the target .class files that will be created.

  - Make Java support work with Repositories and SConscriptChdir(0).

  - Pass Nodes, not strings, to Builder emitter functions.

  - Refactor command-line interpolation and signature calculation
    so we can use real Node attributes.

  From Steven Knight:

  - Add Java support (javac, javah, jar and rmic).

  - Propagate the external SYSTEMROOT environment variable into ENV on
    Win32 systems, so external commands that use sockets will work.

  - Add a .posix attribute to PathList expansions.

  - Check out CVS source files using POSIX path names (forward slashes
    as separators) even on Win32.

  - Add Node.clear() and Node.FS.Entry.clear() methods to wipe out a
    Node's state, allowing it to be re-evaluated by continuous
    integration build interfaces.

  - Change the name of the Set{Build,Content}SignatureType() functions
    to {Target,Source}Signatures().  Deprecate the old names but support
    them for backwards compatibility.

  - Add internal SCons.Node.FS.{Dir,File}.Entry() methods.

  - Interpolate the null string if an out-of-range subscript is used
    for a construction variable.

  - Fix the internal Link function so that it properly links or copies
    files in subsidiary BuildDir directories.

  - Refactor the internal representation of a single execution instance
    of an action to eliminate redundant signature calculations.

  - Eliminate redundant signature calculations for Nodes.

  - Optimize out calling hasattr() before accessing attributes.

  - Say "Cleaning targets" (not "Building...") when the -c option is
    used.

  From Damyan Pepper:

  - Quote the "Entering directory" message like Make.

  From Stefan Reichor:

  - Add support for using Ghostscript to convert Postscript to PDF files.

  From Anthony Roach:

  - Add a standalone "Alias" function (separate from an Environment).

  - Make Export() work for local variables.

  - Support passing a dictionary to Export().

  - Support Import('*') to import everything that's been Export()ed.

  - Fix an undefined exitvalmap on Win32 systems.

  - Support new SetOption() and GetOption() functions for setting
    various command-line options from with an SConscript file.

  - Deprecate the old SetJobs() and GetJobs() functions in favor of
    using the new generic {Set,Get}Option() functions.

  - Fix a number of tests that searched for a Fortran compiler using the
    external PATH instead of what SCons would use.

  - Fix the interaction of SideEffect() and BuildDir() so that (for
    example) PDB files get put correctly in a BuildDir().

  From David Snopek:

  - Contribute the "Autoscons" code for Autoconf-like checking for
    the existence of libraries, header files and the like.

  - Have the Tool() function add the tool name to the $TOOLS
    construction variable.

  From Greg Spencer:

  - Support the C preprocessor #import statement.

  - Allow the SharedLibrary() Builder on Win32 systems to be able to
    register a newly-built dll using regsvr32.

  - Add a Builder for Windows type library (.tlb) files from IDL files.

  - Add an IDL scanner.

  - Refactor the Fortran, C and IDL scanners to share common logic.

  - Add .srcpath and .srcdir attributes to $TARGET and $SOURCE.

  From Christoph Wiedemann:

  - Integrate David Snopek's "Autoscons" code as the new SConf
    configuration subsystem, including caching of values between
    runs (using normal SCons dependency mechanisms), tests, and
    documentation.



RELEASE 0.13 - Mon, 31 Mar 2003 20:22:00 -0600

  From Charles Crain:

  - Fix a bug when BuildDir(duplicate=0) is used and SConscript
    files are called from within other SConscript files.

  - Support (older) versions of Perforce which don't set the Windows
    registry.



RELEASE 0.12 - Thu, 27 Mar 2003 23:52:09 -0600

  From Charles Crain:

  - Added support for the Perforce source code management system.

  - Fix str(Node.FS) so that it returns a path relative to the calling
    SConscript file's directory, not the top-level directory.

  - Added support for a separate src_dir argument to SConscript()
    that allows explicit specification of where the source files
    for an SConscript file can be found.

  - Support more easily re-usable flavors of command generators by
    calling callable variables when strings are expanded.

  From Steven Knight:

  - Added an INSTALL construction variable that can be set to a function
    to control how the Install() and InstallAs() Builders install files.
    The default INSTALL function now copies, not links, files.

  - Remove deprecated features:  the "name" argument to Builder objects,
    and the Environment.Update() method.

  - Add an Environment.SourceCode() method to support fetching files
    from source code systems.  Add factory methods that create Builders
    to support BitKeeper, CVS, RCS, and SCCS.  Add support for fetching
    files from RCS or SCCS transparently (like GNU Make).

  - Make the internal to_String() function more efficient.

  - Make the error message the same as other build errors when there's a
    problem unlinking a target file in preparation for it being built.

  - Make TARGET, TARGETS, SOURCE and SOURCES reserved variable names and
    warn if the user tries to set them in a construction environment.

  - Add support for Tar and Zip files.

  - Better documentation of the different ways to export variables to a
    subsidiary SConscript file.  Fix documentation bugs in a tools
    example, places that still assumed SCons split strings on white
    space, and typos.

  - Support fetching arbitrary files from the TARGETS or SOURCES lists
    (e.g. ${SOURCES[2]}) when calculating the build signature of a
    command.

  - Don't silently swallow exceptions thrown by Scanners (or other
    exceptions while finding a node's dependent children).

  - Push files to CacheDir() before calling the superclass built()
    method (which may clear the build signature as part of clearing
    cached implicit dependencies, if the file has a source scanner).
    (Bug reported by Jeff Petkau.)

  - Raise an internal error if we attempt to push a file to CacheDir()
    with a build signature of None.

  - Add an explicit Exit() function for terminating early.

  - Change the documentation to correctly describe that the -f option
    doesn't change to the directory in which the specified file lives.

  - Support changing directories locally with SConscript directory
    path names relative to any SConstruct file specified with -f.
    This allows you to build in another directory by simply changing
    there and pointing at the SConstruct file in another directory.

  - Change the default SConscriptChdir() behavior to change to the
    SConscript directory while it's being read.

  - Fix an exception thrown when the -U option was used with no
    Default() target specified.

  - Fix -u so that it builds things in corresponding build directories
    when used in a source directory.

  From Lachlan O'Dea:

  - Add SharedObject() support to the masm tool.

  - Fix WhereIs() to return normalized paths.

  From Jeff Petkau:

  - Don't copy a built file to a CacheDir() if it's already there.

  - Avoid partial copies of built files in a CacheDir() by copying
    to a temporary file and renaming.

  From Anthony Roach:

  - Fix incorrect dependency-cycle errors when an Aliased source doesn't
    exist.



RELEASE 0.11 - Tue, 11 Feb 2003 05:24:33 -0600

  From Chad Austin:

  - Add support for IRIX and the SGI MIPSPro tool chain.

  - Support using the MSVC tool chain when running Cygwin Python.

  From Michael Cook:

  - Avoid losing signal bits in the exit status from a command,
    helping terminate builds on interrupt (CTRL+C).

  From Charles Crain:

  - Added new AddPreAction() and AddPostAction() functions that support
    taking additional actions before or after building specific targets.

  - Add support for the PharLap ETS tool chain.

  From Steven Knight:

  - Allow Python function Actions to specify a list of construction
    variables that should be included in the Action's signature.

  - Allow libraries in the LIBS variable to explicitly include the prefix
    and suffix, even when using the GNU linker.
    (Bug reported by Neal Becker.)

  - Use DOS-standard CR-LF line endings in the scons.bat file.
    (Bug reported by Gary Ruben.)

  - Doc changes:  Eliminate description of deprecated "name" keyword
    argument from Builder definition (reported by Gary Ruben).

  - Support using env.Append() on BUILDERS (and other dictionaries).
    (Bug reported by Bj=F6rn Bylander.)

  - Setting the BUILDERS construction variable now properly clears
    the previous Builder attributes from the construction Environment.
    (Bug reported by Bj=F6rn Bylander.)

  - Fix adding a prefix to a file when the target isn't specified.
    (Bug reported by Esa Ilari Vuokko.)

  - Clean up error messages from problems duplicating into read-only
    BuildDir directories or into read-only files.

  - Add a CommandAction.strfunction() method, and add an "env" argument
    to the FunctionAction.strfunction() method, so that all Action
    objects have strfunction() methods, and the functions for building
    and returning a string both take the same arguments.

  - Add support for new CacheDir() functionality to share derived files
    between builds, with related options --cache-disable, --cache-force,
    and --cache-show.

  - Change the default behavior when no targets are specified to build
    everything in the current directory and below (like Make).  This
    can be disabled by specifying Default(None) in an SConscript.

  - Revamp SCons installation to fix a case-sensitive installation
    on Win32 systems, and to add SCons-specific --standard-lib,
    --standalone-lib, and --version-lib options for easier user
    control of where the libraries get installed.

  - Fix the ability to directly import and use Platform and Tool modules
    that have been implicitly imported into an Environment().

  - Add support for allowing an embedding interface to annotate a node
    when it's created.

  - Extend the SConscript() function to accept build_dir and duplicate
    keyword arguments that function like a BuildDir() call.

  From Steve Leblanc:

  - Fix the output of -c -n when directories are involved, so it
    matches -c.

  From Anthony Roach:

  - Use a different shared object suffix (.os) when using gcc so shared
    and static objects can exist side-by-side in the same directory.

  - Allow the same object files on Win32 to be linked into either
    shared or static libraries.

  - Cache implicit cache values when using --implicit-cache.



RELEASE 0.10 - Thu, 16 Jan 2003 04:11:46 -0600

  From Derrick 'dman' Hudson:

  - Support Repositories on other file systems by symlinking or
    copying files when hard linking won't work.

  From Steven Knight:

  - Remove Python bytecode (*.pyc) files from the scons-local packages.

  - Have FunctionActions print a description of what they're doing
    (a representation of the Python call).

  - Fix the Install() method so that, like other actions, it prints
    what would have happened when the -n option is used.

  - Don't create duplicate source files in a BuildDir when the -n
    option is used.

  - Refactor the Scanner interface to eliminate unnecessary Scanner
    calls and make it easier to write efficient scanners.

  - Added a "recursive" flag to Scanner creation that specifies the
    Scanner should be invoked recursively on dependency files returned
    by the scanner.

  - Significant performance improvement from using a more efficient
    check, throughout the code, for whether a Node has a Builder.

  - Fix specifying only the source file to MultiStepBuilders such as
    the Program Builder.  (Bug reported by Dean Bair.)

  - Fix an exception when building from a file with the same basename as
    the subdirectory in which it lives.  (Bug reported by Gerard Patel.)

  - Fix automatic deduction of a target file name when there are
    multiple source files specified; the target is now deduced from just
    the first source file in the list.

  - Documentation fixes: better initial explanation of SConscript files;
    fix a misformatted "table" in the StaticObject explanation.

  From Steven Knight and Steve Leblanc:

  - Fix the -c option so it will remove symlinks.

  From Steve Leblanc:

  - Add a Clean() method to support removing user-specified targets
    when using the -c option.

  - Add a development script for running SCons through PyChecker.

  - Clean up things found by PyChecker (mostly unnecessary imports).

  - Add a script to use HappyDoc to create HTML class documentation.

  From Lachlan O'Dea:

  - Make the Environment.get() method return None by default.

  From Anthony Roach:

  - Add SetJobs() and GetJobs() methods to allow configuration of the
    number of default jobs (still overridden by -j).

  - Convert the .sconsign file format from ASCII to a pickled Python
    data structure.

  - Error message cleanups:  Made consistent the format of error
    messages (now all start with "scons: ***") and warning messages (now
    all start with "scons: warning:").  Caught more cases with the "Do
    not know how to build" error message.

  - Added support for the MinGW tool chain.

  - Added a --debug=includes option.



RELEASE 0.09 - Thu,  5 Dec 2002 04:48:25 -0600

  From Chad Austin:

  - Add a Prepend() method to Environments, to append values to
    the beginning of construction variables.

  From Matt Balvin:

  - Add long command-line support to the "lib" Tool (Microsoft library
    archiver), too.

  From Charles Crain:

  - Allow $$ in a string to be passed through as $.

  - Support file names with odd characters in them.

  - Add support for construction variable substition on scanner
    directories (in CPPPATH, F77PATH, LIBPATH, etc.).

  From Charles Crain and Steven Knight:

  - Add Repository() functionality, including the -Y option.

  From Steven Knight:

  - Fix auto-deduction of target names so that deduced targets end
    up in the same subdirectory as the source.

  - Don't remove source files specified on the command line!

  - Suport the Intel Fortran Compiler (ifl.exe).

  - Supply an error message if there are no command-line or
    Default() targets specified.

  - Fix the ASPPCOM values for the GNU assembler.
    (Bug reported by Brett Polivka.)

  - Fix an exception thrown when a Default() directory was specified
    when using the -U option.

  - Issue a warning when -c can't remove a target.

  - Eliminate unnecessary Scanner calls by checking for the
    existence of a file before scanning it.  (This adds a generic
    hook to check an arbitrary condition before scanning.)

  - Add explicit messages to tell when we're "Reading SConscript files
    ...," "done reading SConscript files," "Building targets," and
    "done building targets."  Add a -Q option to supress these.

  - Add separate $SHOBJPREFIX and $SHOBJSUFFIX construction variables
    (by default, the same as $OBJPREFIX and $OBJSUFFIX).

  - Add Make-like error messages when asked to build a source file,
    and before trying to build a file that doesn't have all its source
    files (including when an invalid drive letter is used on WIN32).

  - Add an scons-local-{version} package (in both .tar.gz and .zip
    flavors) to help people who want to ship SCons as a stand-alone
    build tool in their software packages.

  - Prevent SCons from unlinking files in certain situations when
    the -n option is used.

  - Change the name of Tool/lib.py to Tool/mslib.py.

  From Steven Knight and Anthony Roach:

  - Man page:  document the fact that Builder calls return Node objects.

  From Steve LeBlanc:

  - Refactor option processing to use our own version of Greg Ward's
    Optik module, modified to run under Python 1.5.2.

  - Add a ParseConfig() command to modify an environment based on
    parsing output from a *-config command.

  From Jeff Petkau:

  - Fix interpretation of '#/../foo' on Win32 systems.

  From Anthony Roach:

  - Fixed use of command lines with spaces in their arguments,
    and use of Nodes with spaces in their string representation.

  - Make access and modification times of files in a BuildDir match
    the source file, even when hard linking isn't available.

  - Make -U be case insensitive on Win32 systems.

  - Issue a warning and continue when finding a corrupt .sconsign file.

  - Fix using an alias as a dependency of a target so that if one of the
    alias' dependencies gets rebuilt, the resulting target will, too.

  - Fix differently ordered targets causing unnecessary rebuilds
    on case insensitive systems.

  - Use os.system() to execute external commands whenever the "env"
    utility is available, which is much faster than fork()/exec(),
    and fixes the -j option on several platforms.

  - Fix use of -j with multiple targets.

  - Add an Options() object for friendlier accomodation of command-
    line arguments.

  - Add support for Microsoft VC++ precompiled header (.pch) files,
    debugger (.pdb) files, and resource (.rc) files.

  - Don't compute the $_CPPINCFLAGS, $_F77INCFLAGS, $_LIBFLAGS and
    $_LIBDIRFLAGS variables each time a command is executed, define
    them so they're computed only as needed.  Add a new _concat
    function to the Environment that allows people to define their
    own similar variables.

  - Fix dependency scans when $LIBS is overridden.

  - Add EnsurePythonVersion() and EnsureSConsVersion() functions.

  - Fix the overly-verbose stack trace on ListBuilder build errors.

  - Add a SetContentSignatureType() function, allowing use of file
    timestamps instead of MD5 signatures.

  - Make -U and Default('source') fail gracefully.

  - Allow the File() and Dir() methods to take a path-name string as
    the starting directory, in addition to a Dir object.

  - Allow the command handler to be selected via the SPAWN, SHELL
    and ESCAPE construction variables.

  - Allow construction variables to be overridden when a Builder
    is called.

  From sam th:

  - Dynamically check for the existence of utilities with which to
    initialize Environments by default.



RELEASE 0.08 - Mon, 15 Jul 2002 12:08:51 -0500

  From Charles Crain:

  - Fixed a bug with relative CPPPATH dirs when using BuildDir().
    (Bug reported by Bob Summerwill.)

  - Added a warnings framework and a --warn option to enable or
    disable warnings.

  - Make the C scanner warn users if files referenced by #include
    directives cannot be found and --warn=dependency is specified.

  - The BUILDERS construction variable should now be a dictionary
    that maps builder names to actions.  Existing uses of lists,
    and the Builder name= keyword argument, generate warnings
    about use of deprecated features.

  - Removed the "shared" keyword argument from the Object and
    Library builders.

  - Added separated StaticObject, SharedObject, StaticLibrary and
    SharedLibrary builders.  Made Object and Library synonyms for
    StaticObject and StaticLibrary, respectively.

  - Add LIBS and LIBPATH dependencies for shared libraries.

  - Removed support for the prefix, suffix and src_suffix arguments
    to Builder() to be callable functions.

  - Fix handling file names with multiple dots.

  - Allow a build directory to be outside of the SConstruct tree.

  - Add a FindFile() function that searches for a file node with a
    specified name.

  - Add $CPPFLAGS to the shared-object command lines for g++ and gcc.

  From Charles Crain and Steven Knight:

  - Add a "tools=" keyword argument to Environment instantiation,
    and a separate Tools() method, for more flexible specification
    of tool-specific environment changes.

  From Steven Knight:

  - Add a "platform=" keyword argument to Environment instantiation,
    and a separate Platform() method, for more flexible specification
    of platform-specific environment changes.

  - Updated README instructions and setup.py code to catch an
    installation failure from not having distutils installed.

  - Add descriptions to the -H help text for -D, -u and -U so
    people can tell them apart.

  - Remove the old feature of automatically splitting strings
    of file names on white space.

  - Add a dependency Scanner for native Fortran "include" statements,
    using a new "F77PATH" construction variable.

  - Fix C #include scanning to detect file names with characters like
    '-' in them.

  - Add more specific version / build output to the -v option.

  - Add support for the GNU as, Microsoft masm, and nasm assemblers.

  - Allow the "target" argument to a Builder call to be omitted, in
    which case the target(s) are deduced from the source file(s) and the
    Builder's specified suffix.

  - Add a tar archive builder.

  - Add preliminary support for the OS/2 Platform, including the icc
    and ilink Tools.

  From Jeff Petkau:

  - Fix --implicit-cache if the scanner returns an empty list.

  From Anthony Roach:

  - Add a "multi" keyword argument to Builder creation that specifies
    it's okay to call the builder multiple times for a target.

  - Set a "multi" on Aliases so multiple calls will append to an Alias.

  - Fix emitter functions' use of path names when using BuildDir or
    in subdirectories.

  - Fix --implicit-cache causing redundant rebuilds when the header
    file list changed.

  - Fix --implicit-cache when a file has no implicit dependencies and
    its source is generated.

  - Make the drive letters on Windows always be the same case, so that
    changes in the case of drive letters don't cause a rebuild.

  - Fall back to importing the SCons.TimeStamp module if the SCons.MD5
    module can't be imported.

  - Fix interrupt handling to guarantee that a single interrupt will
    halt SCons both when using -j and not.

  - Fix .sconsign signature storage so that output files of one build
    can be safely used as input files to another build.

  - Added a --debug=time option to print SCons execution times.

  - Print an error message if a file can't be unlinked before being
    built, rather than just silently terminating the build.

  - Add a SideEffect() method that can be used to tell the build
    engine that a given file is created as a side effect of building
    a target.  A file can be specified as a side effect of more than
    one build comand, in which case the commands will not be executed
    simultaneously.

  - Significant performance gains from not using our own version of
    the inefficient stock os.path.splitext() method, caching source
    suffix computation, code cleanup in MultiStepBuilder.__call__(),
    and replicating some logic in scons_subst().

  - Add --implicit-deps-changed and --implicit-deps-unchanged options.

  - Add a GetLaunchDir() function.

  - Add a SetBuildSignatureType() function.

  From Zed Shaw:

  - Add an Append() method to Environments, to append values to
    construction variables.

  - Change the name of Update() to Replace().  Keep Update() as a
    deprecated synonym, at least for now.

  From Terrel Shumway:

  - Use a $PYTHON construction variable, initialized to sys.executable,
    when using Python to build parts of the SCons packages.

  - Use sys.prefix, not sys.exec_prefix, to find pdb.py.



RELEASE 0.07 - Thu,  2 May 2002 13:37:16 -0500

  From Chad Austin:

  - Changes to build SCons packages on IRIX (and other *NIces).

  - Don't create a directory Node when a file already exists there,
    and vice versa.

  - Add 'dirs' and 'names' keyword arguments to SConscript for
    easier specification of subsidiary SConscript files.

  From Charles Crain:

  - Internal cleanup of environment passing to function Actions.

  - Builders can now take arbitrary keyword arguments to create
    attributes to be passed to: command generator functions,
    FunctionAction functions, Builder emitter functions (below),
    and prefix/suffix generator functions (below).

  - Command generator functions can now return ANYTHING that can be
    converted into an Action (a function, a string, a CommandGenerator
    instance, even an ActionBase instance).

  - Actions now call get_contents() with the actual target and source
    nodes used for the build.

  - A new DictCmdGenerator class replaces CompositeBuilder to support
    more flexible Builder behavior internally.

  - Builders can now take an emitter= keyword argument.  An emitter
    is a function that takes target, source, and env argument, then
    return a 2-tuple of (new sources, new targets).  The emitter is
    called when the Builder is __call__'ed, allowing a user to modify
    source and target lists.

  - The prefix, suffix and src_suffix Builder arguments now take a
    callable as well a string.  The callable is passed the Environment
    and any extra Builder keyword arguments and is expected to return
    the appropriate prefix or suffix.

  - CommandActions can now be a string, a list of command + argument
    strings, or a list of commands (strings or lists).

  - Added shared library support.  The Object and Library Builders now
    take a "shared=1" keyword argument to specify that a shared object
    or shared library should be built.  It is an error to try to build
    static objects into a shared library or vice versa.

  - Win32 support for .def files has been added.  Added the Win32-specific
    construction variables $WIN32DEFPREFIX, $WIN32DEFSUFFIX,
    $WIN32DLLPREFIX and $WIN32IMPLIBPREFIX.  When building a .dll,
    the new construction variable $WIN32_INSERT_DEF, controls whether
    the appropriately-named .def file is inserted into the target
    list (if not already present).  A .lib file is always added to
    a Library build if not present in the list of targets.

  - ListBuilder now passes all targets to the action, not just the first.

  - Fix so that -c now deletes generated yacc .h files.

  - Builder actions and emitter functions can now be initialized, through
    construction variables, to things other than strings.

  - Make top-relative '#/dir' lookups work like '#dir'.

  - Fix for relative CPPPATH directories in subsidiary SConscript files
    (broken in 0.06).

  - Add a for_signature argument to command generators, so that
    generators that need to can return distinct values for the
    command signature and for executing the command.

  From Alex Jacques:

  - Create a better scons.bat file from a py2bat.py script on the Python
    mailing list two years ago (modeled after pl2bat.pl).

  From Steven Knight:

  - Fix so that -c -n does *not* remove the targets!

  - Man page:  Add a hierarchical libraries + Program example.

  - Support long MSVC linker command lines through a builder action
    that writes to a temporary file and uses the magic MSVC "link @file"
    argument syntax if the line is longer than 2K characters.

  - Fix F77 command-line options on Win32 (use /Fo instead of -o).

  - Use the same action to build from .c (lower case) and .C (upper
    case) files on case-insensitive systems like Win32.

  - Support building a PDF file directly from a TeX or LaTeX file
    using pdftex or pdflatex.

  - Add a -x option to runtest.py to specify the script being tested.
    A -X option indicates it's an executable, not a script to feed
    to the Python interpreter.

  - Add a Split() function (identical to SCons.Util.argmunge()) for use
    in the next release, when Builders will no longer automatically split
    strings on white space.

  From Steve Leblanc:

  - Add the SConscriptChdir() method.

  From Anthony Roach:

  - Fix --debug=tree when used with directory targets.

  - Significant internal restructuring of Scanners and Taskmaster.

  - Added new --debug=dtree option.

  - Fixes for --profile option.

  - Performance improvement in construction variable substitution.

  - Implemented caching of content signatures, plus added --max-drift
    option to control caching.

  - Implemented caching of dependency signatures, enabled by new
    --implicit-cache option.

  - Added abspath construction variable modifier.

  - Added $SOURCE variable as a synonym for $SOURCES[0].

  - Write out .sconsign files on error or interrupt so intermediate
    build results are saved.

  - Change the -U option to -D.  Make a new -U that builds just the
    targets from the local SConscript file.

  - Fixed use of sys.path so Python modules can be imported from
    the SConscript directory.

  - Fix for using Aliases with the -u, -U and -D options.

  - Fix so that Nodes can be passed to SConscript files.

  From Moshe Zadka:

  - Changes for official Debian packaging.



RELEASE 0.06 - Thu, 28 Mar 2002 01:24:29 -0600

  From Charles Crain:

  - Fix command generators to expand construction variables.

  - Make FunctionAction arguments be Nodes, not strings.

  From Stephen Kennedy:

  - Performance:  Use a dictionary, not a list, for a Node's parents.

  From Steven Knight:

  - Add .zip files to the packages we build.

  - Man page:  document LIBS, fix a typo, document ARGUMENTS.

  - Added RANLIB and RANLIBFLAGS construction variables.  Only use them
    in ARCOM if there's a "ranlib" program on the system.

  - Add a configurable CFILESUFFIX for the Builder of .l and .y files
    into C files.

  - Add a CXXFile Builder that turns .ll and .yy files into .cc files
    (configurable via a CXXFILESUFFIX construction variable).

  - Use the POSIX-standard lex -t flag, not the GNU-specific -o flag.
    (Bug reported by Russell Christensen.)

  - Fixed an exception when CPPPATH or LIBPATH is a null string.
    (Bug reported by Richard Kiss.)

  - Add a --profile=FILE option to make profiling SCons easier.

  - Modify the new DVI builder to create .dvi files from LaTeX (.ltx
    and .latex) files.

  - Add support for Aliases (phony targets).

  - Add a WhereIs() method for searching for path names to executables.

  - Add PDF and PostScript document builders.

  - Add support for compiling Fortran programs from a variety of
    suffixes (a la GNU Make):  .f, .F, .for, .FOR, .fpp and .FPP

  - Support a CPPFLAGS variable on all default commands that use the
    C preprocessor.

  From Steve Leblanc:

  - Add support for the -U option.

  - Allow CPPPATH, LIBPATH and LIBS to be specified as white-space
    separated strings.

  - Add a document builder to create .dvi files from TeX (.tex) files.

  From Anthony Roach:

  - Fix:  Construction variables with values of 0 were incorrectly
    interpolated as ''.

  - Support env['VAR'] to fetch construction variable values.

  - Man page:  document Precious().



RELEASE 0.05 - Thu, 21 Feb 2002 16:50:03 -0600

  From Chad Austin:

  - Set PROGSUFFIX to .exe under Cygwin.

  From Charles Crain:

  - Allow a library to specified as a command-line source file, not just
    in the LIBS construction variable.

  - Compensate for a bug in os.path.normpath() that returns '' for './'
    on WIN32.

  - More performance optimizations:  cache #include lines from files,
    eliminate unnecessary calls.

  - If a prefix or suffix contains white space, treat the resulting
    concatenation as separate arguments.

  - Fix irregularities in the way we fetch DevStudio information from
    the Windows registry, and in our registry error handling.

  From Steven Knight:

  - Flush stdout after print so it intermixes correctly with stderr
    when redirected.

  - Allow Scanners to return a list of strings, and document how to
    write your own Scanners.

  - Look up implicit (scanned) dependencies relative to the directory
    of file being scanned.

  - Make writing .sconsign files more robust by first trying to write
    to a temp file that gets renamed.

  - Create all of the directories for a list of targets before trying
    to build any of the targets.

  - WIN32 portability fixes in tests.

  - Allow the list of variables exported to an SConscript file to be
    a UserList, too.

  - Document the overlooked LIBPATH construction variable.
    (Bug reported by Eicke Godehardt.)

  - Fix so that Ignore() ignores indirect, implicit dependencies
    (included files), not just direct dependencies.

  - Put the man page in the Debian distribution.

  - Run HTML docs through tidy to clean up the HTML (for Konqueror).

  - Add preliminary support for Unicode strings.

  - Efficiency:  don't scan dependencies more than once during the
    walk of a tree.

  - Fix the -c option so it doesn't stop removing targets if one doesn't
    already exist.
    (Bug reported by Paul Connell.)

  - Fix the --debug=pdb option when run on Windows NT.
    (Bug reported by Paul Connell.)

  - Add support for the -q option.

  From Steve Leblanc:

  - Add support for the -u option.

  - Add .cc and .hh file suffixes to the C Scanner.

  From Anthony Roach:

  - Make the scons script return an error code on failures.

  - Add support for using code to generate a command to build a target.



RELEASE 0.04 - Wed, 30 Jan 2002 11:09:42 -0600

  From Charles Crain:

  - Significant performance improvements in the Node.FS and
    Scanner subsystems.

  - Fix signatures of binary files on Win32 systems.

  - Allow LIBS and LIBPATH to be strings, not just arrays.

  - Print a traceback if a Python-function builder throws an exception.

  From Steven Knight:

  - Fix using a directory as a Default(), and allow Default() to
    support white space in file names for strings in arrays.

  - Man page updates:  corrected some mistakes, documented various
    missing Environment methods, alphabetized the construction
    variables and other functions, defined begin and end macros for
    the example sections, regularized white space separation, fixed
    the use of Export() in the Multiple Variants example.

  - Function action fixes:  None is now a successful return value.
    Exceptions are now reported.  Document function actions.

  - Add 'Action' and 'Scanner' to the global keywords so SConscript
    files can use them too.

  - Removed the Wrapper class between Nodes and Walkers.

  - Add examples using Library, LIBS, and LIBPATH.

  - The C Scanner now always returns a sorted list of dependencies
    so order changes don't cause unnecessary rebuilds.

  - Strip $(-$) bracketed text from command lines.  Use this to
    surround $_INCDIRS and $_LIBDIRS so we don't rebuild in response
    to changes to -I or -L options.

  - Add the Ignore() method to ignore dependencies.

  - Provide an error message when a nonexistent target is specified
    on the command line.

  - Remove targets before building them, and add an Environment
    Precious() method to override that.

  - Eliminate redundant calls to the same builder when the target is a
    list of targets:  Add a ListBuilder class that wraps Builders to
    handle lists atomically.  Extend the Task class to support building
    and updating multiple targets in a single Task.  Simplify the
    interface between Task and Taskmaster.

  - Add a --debug=pdb option to re-run SCons under the Python debugger.

  - Only compute a build signature once for each node.

  - Changes to our sys.path[] manipulation to support installation into
    an arbitrary --prefix value.

  From Steve Leblanc:

  - Add var=value command-line arguments.



RELEASE 0.03 - Fri, 11 Jan 2002 01:09:30 -0600

  From Charles Crain:

  - Performance improvements in the Node.FS and Sig.Calculator classes.

  - Add the InstallAs() method.

  - Execute commands through an external interpreter (sh, cmd.exe, or
    command.com) to handle redirection metacharacters.

  - Allow the user to supply a command handler.

  From Steven Knight:

  - Search both /usr/lib and /usr/local/lib for scons directories by
    adding them both to sys.path, with whichever is in sys.prefix first.

  - Fix interpreting strings of multiple white-space separated file names
    as separate file names, allowing prefixes and suffixes to be appended
    to each individually.

  - Refactor to move CompositeBuilder initialization logic from the
    factory wrapper to the __init__() method, and allow a Builder to
    have both an action and a src_builder (or array of them).

  - Refactor BuilderBase.__call__() to separate Node creation/lookup
    from initialization of the Node's builder information.

  - Add a CFile Builder object that supports turning lex (.l) and
    yacc (.y) files into .c files.

  - Document: variable interpretation attributes; how to propogate
    the user's environment variables to executed commands; how to
    build variants in multiple BuildDirs.

  - Collect String, Dict, and List type-checking in common utility
    routines so we can accept User{String,Dict,List}s all over.

  - Put the Action factory and classes into their own module.

  - Use one CPlusPlusAction in the Object Builder's action dictionary,
    instead of letting it create multiple identical instances.

  - Document the Install() and InstallAs() methods.

  From Steve Leblanc:

  - Require that a Builder be given a name argument, supplying a
    useful error message when it isn't.

  From Anthony Roach:

  - Add a "duplicate" keyword argument to BuildDir() that can be set
    to prevent linking/copying source files into build directories.

  - Add a "--debug=tree" option to print an ASCII dependency tree.

  - Fetch the location of the Microsoft Visual C++ compiler(s) from
    the Registry, instead of hard-coding the location.

  - Made Scanner objects take Nodes, not path names.

  - Have the C Scanner cache the #include file names instead of
    (re-)scanning the file each time it's called.

  - Created a separate class for parent "nodes" of file system roots,
    eliminating the need for separate is-parent-null checks everywhere.

  - Removed defined __hash__() and __cmp() methods from FS.Entry, in
    favor of Python's more efficient built-in identity comparisons.



RELEASE 0.02 - Sun, 23 Dec 2001 19:05:09 -0600

  From Charles Crain:

  - Added the Install(), BuildDir(), and Export() methods.

  - Fix the -C option by delaying setting the top of the FS tree.

  - Avoid putting the directory path on the libraries in the LIBS
    construction variable.

  - Added a GetBuildPath() method to return the full path to the
    Node for a specified string.

  - Fixed variable substitution in CPPPATH and LIBPATH.

  From Steven Knight:

  - Fixed the version comment in the scons.bat (the UNIX geek used
    # instead of @rem).

  - Fix to setup.py so it doesn't require a sys.argv[1] argument.

  - Provide make-like warning message for "command not found" and
    similar errors.

  - Added an EXAMPLES section to the man page.

  - Make Default() targets properly relative to their SConscript
    file's subdirectory.

  From Anthony Roach:

  - Documented CXXFLAGS, CXXCOM, and CPPPATH.

  - Fixed SCONS_LIB_DIR to work as documented.

  - Made Default() accept Nodes as arguments.

  - Changed Export() to make it easier to use.

  - Added the Import() and Return() methods.



RELEASE 0.01 - Thu Dec 13 19:25:23 CST 2001

A brief overview of important functionality available in release 0.01:

  - C and C++ compilation on POSIX and Windows NT.

  - Automatic scanning of C/C++ source files for #include dependencies.

  - Support for building libraries; setting construction variables
    allows creation of shared libraries.

  - Library and C preprocessor search paths.

  - File changes detected using MD5 signatures.

  - User-definable Builder objects for building files.

  - User-definable Scanner objects for scanning for dependencies.

  - Parallel build (-j) support.

  - Dependency cycles detected.

  - Linux packages available in RPM and Debian format.

  - Windows installer available.



__COPYRIGHT__
__FILE__ __REVISION__ __DATE__ __DEVELOPER__<|MERGE_RESOLUTION|>--- conflicted
+++ resolved
@@ -4,7 +4,6 @@
 
                             Change Log
 
-<<<<<<< HEAD
 RELEASE  VERSION/DATE TO BE FILLED IN LATER
 
   From John Doe:
@@ -12,10 +11,35 @@
     - Whatever John Doe did.
 
 
+RELEASE  VERSION/DATE TO BE FILLED IN LATER
+
+  From John Doe:
+
+    - Whatever John Doe did.
+
+
+RELEASE  VERSION/DATE TO BE FILLED IN LATER
+
+  From John Doe:
+
+    - Whatever John Doe did.
+
+
+RELEASE  VERSION/DATE TO BE FILLED IN LATER
+
+  From John Doe:
+
+    - Whatever John Doe did.
+
+
+RELEASE  VERSION/DATE TO BE FILLED IN LATER
+
+  From John Doe:
+
+    - Whatever John Doe did.
+
+
 RELEASE 2.4.0 - Mon, 21 Sep 2015 08:56:00 -0700
-=======
-RELEASE 2.4.0 - Mon, 21 Sep 2015 09:07:51 -0700
->>>>>>> 07efb42b
 
   From Dirk Baechle:
     - Switched several core classes to use "slots", to
