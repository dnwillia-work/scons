

                 SCons - a software construction tool

                            Change Log

NOTE: The 4.0.0 release of SCons dropped Python 2.7 support. Use 3.1.2 if
  Python 2.7 support is required (but note old SCons releases are unsupported).
NOTE: Since SCons 4.3.0, Python 3.6.0 or above is required.
NOTE: Python 3.6 support is deprecated and will be dropped in a future release.
  python.org no longer supports 3.6 or 3.7, and will drop 3.8 in Oct. 2024.

RELEASE  VERSION/DATE TO BE FILLED IN LATER

  From Joseph Brill:
    - Added error handling when creating MSVC detection debug log file specified by
      SCONS_MSCOMMON_DEBUG.
    - MSVS: Added default HOST_ARCH values to sconstruct/sconscript environment for
      select msvs test scripts to allow tests to run on platforms not recognized by
      the msvs/msvc tool implementations.  Fixes #4608.
    - MSVS: Fix early exit after the first msvc version loop execution in select msvs
      test scripts.  Select msvs test scripts were being invoked for msvc version 8.0
      only.  Fixes #4609.
    - MSVS: Additional minor select msvs test script fixes as a result of the msvs
      tests being invoked for all msvc versions: fix vs version number for vc version
      14.3, fix expected platform toolset version, add and use a default known
      project GUID for some select tests, add AdditionalOptions Condition to expected
      vcx project file.
    - MSVS: Additional minor changes to the msvs tool as a result of the msvs tests
      being invoked for all msvc versions: use environment MSVS_PROJECT_GUID when
      generating project files information, fix the visual studio string for VS2015,
      add .vcxproj as an expected suffix for assigning the name to the file basename.
    - MSVS: Add additional msvs tests for multi-project and solution builds.
    - MSVS: Check for variant directory build of MSVSSolution and adjust the source
      node similar to the handling for MSVSProject.  The solution was generated in
      the build directory instead of the source directory.  The placeholder solution
      file is not generated in the build directory and the solution file is generated
      in the source directory similar to the handling for project files.
      Fixes #4612.
    - MSVS: Add project dsp nodes to the dsw source node list in the msvs tool.  This
      appears to always cause the project files to be generated before the solution
      files which is necessary to retrieve the project GUIDs for use in the solution
      file.  This does change the behavior of clean for a project generated with
      auto_build_solution disabled and explicit solution generation: when the
      solution files are cleaned, the project files are also cleaned.  The tests for
      vs 6.0-7.1 were changed accordingly.
    - MSVS: Add an optional keyword argument, auto_filter_projects, to MSVSSolution.
      Accepted values for auto_filter_projects are:
      - None [default]: raise an exception when solution file names or nodes are
        detected in the projects argument list.
      - True or evaluates True: automatically remove solution file names and nodes
        from the project argument list.
      - False or evaluates False: leave solution file names and nodes in the project
        argument list.  An exception is not raised.
      Solution file names and/or nodes in the project argument list cause erroneous
      Project records to be produced in the generated solution file.  As a
      convenience, an end-user may elect to ignore solution file names and nodes in
      the projects argument list rather than manually removing solution file names
      and nodes from the MSVSProject return values.  Resolves #4613.
    - MSVS: Remove the platform specification (i.e., platform = 'win32') from select
      test script environments.  The platform specification appears superfluous.
    - SCons C preprocessor changes:
      - Preserve literals that contain valid integer substring specifications.
        Previously, the integer suffix could be stripped from a symbol that contained
        an integer and suffix substring.
      - Update the optional integer suffixes to include the z|Z and wb|WB suffixes.
      - Update the optional integer suffixes to include support for alternate
        orderings of unsigned with long or long long as defined in the c/cpp
        grammar.
      - Update the optional integer suffixes for case insensitive specifications as
        defined in the c/cpp grammar.
      - Add support for binary integer constants.
      - Add support for octal integer constants.  Previously, octal integers were
        evaluated as decimal integers.  A literal zero (0) is treated as an octal
        number.
      - Change the attempted conversion of a define expansion from using int() to
        a constant expression evaluation.

  From Thaddeus Crews:
    - Removed Python 3.6 support.
    - Ruff/Mypy: Excluded items now synced.
    - Ruff: Linter includes new rules - `FA`, `UP006`, `UP007`, and `UP037` - to
      detect and upgrade legacy type-hint syntax.
    - Removed "SCons.Util.sctyping.py", as the functionality can now be substituted
      via top-level `from __future__ import annotations`.
    - Implemented type hints for Nodes.

  From William Deegan:
    - Update ninja tool to use ninja.BIN_DIR to find pypi packaged ninja binary.
      python ninja package version 1.11.1.2 changed the location and previous
      logic no longer worked.
    - Added TestSCons.NINJA_BINARY to TestSCons to centralize logic to find ninja binary
    - Refactored SCons.Tool.ninja -> SCons.Tool.ninja_tool, and added alias so
      env.Tool('ninja') will still work. This avoids conflicting with the pypi module ninja.

  From Alex James:
    - On Darwin, PermissionErrors are now handled while trying to access
      /etc/paths.d. This may occur if SCons is invoked in a sandboxed
      environment (such as Nix).

  From Dillan Mills:
    - Fix support for short options (`-x`).

  From Keith F Prussing:
    - Added support for tracking beamer themes in the LaTeX scanner.

  From Alex Thiessen:
    - Many grammatical and spelling fixes in the documentation.

  From Mats Wichmann:
    - PackageVariable now does what the documentation always said it does
      if the variable is used on the command line with one of the enabling
      string as the value: the variable's default value is produced (previously
      it always produced True in this case).
    - Minor updates to test framework. The functional change is that
      test.must_exist() and test.must_exist_one_of() now take an optional
      'message' keyword argument which is passed on to fail_test() if
      the test fails. The rest is cleanup and type annotations. Be more
      careful that the returns from stderr() and stdout(), which *can*
      return None, are not used without checking.
    - The optparse add_option method supports an additional calling style
      that is not directly described in SCons docs, but is included
      by reference ("see the optparse documentation for details"):
      a single arg consisting of a premade option object. Because optparse
      detects that case based on seeing zero kwargs and we always
      added at least one (default=) that would fail for AddOption. Fix
      for consistency, but don't advertise it further - not added to
      manpage synopsis/description.
    - Temporary files created by TempFileMunge() are now cleaned up on
      scons exit, instead of at the time they're used.  Fixes #4595.
    - Override environments, created when giving construction environment
      keyword arguments to Builder calls (or manually, through the undocumented
      Override method), were modified not to "leak" on item deletion.  The item
      will now not be deleted from the base environment. Override Environments
      now also pretend to have a _dict attribute so that regular environment
      methods don't have a problem if passed an OE instance.
    - Fix a problem with compilation_db component initialization - the
      entries for assembler files were not being set up correctly.
    - Add clang and clang++ to the default tool search orders for POSIX
      and Windows platforms. These will be searched for after gcc and g++,
      respectively. Does not affect explicitly requested tool lists.
      Note: on Windows, SCons currently only has builtin support for
      clang, not for clang-cl, the version of the frontend that uses
      cl.exe-compatible command line switches.
    - Some manpage cleanup for the gettext and pdf/ps builders.
    - Some clarifications in the User Guide "Environments" chapter.
    - Fix nasm test for missing include file, cleanup.
    - Change long-standing irritant in Environment tests - instead of using
      a while loop to pull test info from a list of tests and then delete
      the test, structure the test data as a list of tuples and iterate it.
    - Skip running a few validation tests if the user is root and the test is
      not designed to work for the root user.
    - Clarify documentation of Repository() in manpage and user guide.
    - Add a tag to each CacheDir to let systems ignore backing it up
      (per https://bford.info/cachedir/). Update the way a CacheDir
      is created, since it now has to create two files.
    - The Dictionary method now has an as_dict flag. If true, Dictionary
      always returns  a dict. The default remains to return different
      types depending on whether zero, one, or multiple construction
      variable names are given.
    - Update Clean and NoClean documentation.
    - Make sure unknown variables from a Variables file are recognized
      as such. Previously only unknowns from the command line were
      recognized (issue #4645).
    - A Variables object now makes available a "defaulted" attribute,
      a list of variable names that were set in the environment with
      their values taken from the default in the variable description
      (if a variable was set to the same value as the default in one
      of the input sources, it is not included in this list).
<<<<<<< HEAD
    - If a build Variable is created with no aliases, the name of the
      Variable is no longer listed in its aliases. Internally, the name
      and aliases are considered together anyway so this should not have
      any effect except for being visible to custom help text formatters.
    - A build Variable is now a dataclass, with initialization moving to
      the automatically provided method; the Variables class no longer
      writes directly to a Variable (makes static checkers happier).
=======
    - The (optional) C Conditional Scanner now does limited macro
      replacement on the contents of CPPDEFINES, to improve finding deps
      that are conditionally included.  Previously replacement was only
      done on macro definitions found in the file being scanned.
      Only object-like macros are replaced (not function-like), and
      only on a whole-word basis; recursion is limited to five levels
      and does not error out if that limit is reached (issue #4523).
>>>>>>> 7409b5da


RELEASE 4.8.1 -  Tue, 03 Sep 2024 17:22:20 -0700

  From Thaddeus Crews:
    - Add explicit return types to sctypes `is_*` functions. For Python <=3.9,
      the return type is simply `bool`, same as before. Python 3.10 and later
      will benefit from `TypeGuard`/`TypeIs`, to produce intellisense similar
      to using `isinstance` directly.

  From Anthony Siegrist;
    - On win32 platform, handle piped process output more robustly. Output encoding
      now uses 'oem' which should be the systems default encoding for the shell where
      the process is being spawned.

  From Mats Wichmann:
    - env.Dump() now considers the "key" positional argument to be a varargs
      type (zero, one or many). However called, it returns a serialized
      result that looks like a dict. Previously, only a single "key" was
      accepted, and unlike the zero-args case, it was serialized to a
      string containing just the value (without the key). For example, if
      "print(repr(env.Dump('CC'))" previously returned "'gcc'", it will now
      return "{'CC': 'gcc'}".
    - Add a timeout to test/ninja/default_targets.py - it's gotten stuck on
      the GitHub Windows action and taken the run to the full six hour timeout.
      Usually runs in a few second, so set the timeout to 3min (120).
    - SCons 4.8.0 added an `__all__`  specifier at the top of the Variables
      module (`Variables/__init__.py`) to control what is made available in
      a star import. However, there was existing usage of doing
      `from SCons.Variables import *` which expected the variable *types*
      to be available. While we never advertised this usage, there's no
      real reason it shouldn't keep working - add to `__all__`.
    - Switch SCons build to use setuptools' supported version fetcher from
      the old homegrown one.
    - Improve wording of manpage "Functions and Environment Methods" section.
      Make doc function signature style more consistent - tweaks to AddOption,
      DefaultEnvironment and Tool,.
    - Fix a problem with AppendUnique and PrependUnique where a value could
      be erroneously removed due to a substring match.
    - Fix handling of ListVariable when supplying a quoted choice containing
      a space character (issue #4585).


RELEASE 4.8.0 -  Sun, 07 Jul 2024 17:22:20 -0700

  From Joseph Brill:
    - For msvc version specifications without an 'Exp' suffix, an express installation
      is used when no other edition is detected for the msvc version.  Similarly, an
      express installation of the IDE binary is used when no other IDE edition is
      detected.
    - VS2015 Express (14.0Exp) does not support the sdk version argument.  VS2015 Express
      does not support the store argument for target architectures other than x86.
      Script argument validation now takes into account these restrictions.
    - VS2015 BuildTools (14.0) does not support the sdk version argument and does not
      support the store argument.  Script argument validation now takes into account
      these restrictions.
    - The Windows SDK for Windows 7 and .NET Framework 4" (SDK 7.1) populates the
      registry keys in a manner in which the msvc detection would report that VS2010
      (10.0) is installed when only the SDK was installed.  The installed files are
      intended to be used via the sdk batch file setenv.cmd. The installed msvc
      batch files will fail. The msvc detection logic now ignores SDK-only VS2010
      installations.  Similar protection is implemented for the sdk-only installs that
      populate the installation folder and registry keys for VS2008 (9.0), if necessary.
    - For VS2005 (8.0) to VS2015 (14.0), vsvarsall.bat is employed to dispatch to a
      dependent batch file when configuring the msvc environment.  Previously, only the
      existence of the compiler executable was verified. In certain installations, the
      dependent batch file (e.g., vcvars64.bat) may not exist while the compiler
      executable does exist resulting in build failures.  The existence of vcvarsall.bat,
      the dependent batch file, and the compiler executable are now validated.
    - MSVC configuration data specific to versions VS2005 (8.0) to VS2008 (9.0) was added
      as the dependent batch files have different names than the batch file names used
      for VS2010 (10.0) and later.  The VS2008 (9.0) Visual C++ For Python installation
      is handled as a special case as the dependent batch files are: (a) not used and (b)
      in different locations.
    - When VS2008 (9.0) Visual C++ For Python is installed using the ALLUSERS=1 option
      (i.e., msiexec /i VCForPython27.msi ALLUSERS=1), the registry keys are written to
      HKEY_LOCAL_MACHINE rather than HKEY_CURRENT_USER.  An entry was added to query the
      Visual C++ For Python keys in HKLM following the HKCU query, if necessary.
    - For VS2008, a full development edition (e.g., Professional) is now selected before
      a Visual C++ For Python edition.  Prior to this change, Visual C++ For Python was
      selected before a full development edition when both editions are installed.
    - The registry detection of VS2015 (14.0), and earlier, is now cached at runtime and
      is only evaluated once for each msvc version.
    - The vswhere executable is frozen upon initial detection.  Specifying a different
      vswhere executable via the construction variable VSWHERE after the initial
      detection now results in an exception.  Multiple bugs in the implementation of
      specifying a vswhere executable via the construction variable VSWHERE have been
      fixed.  Previously, when a user specified vswhere executable detects new msvc
      installations after the initial detection, the internal msvc installation cache
      and the default msvc version based on the initial detection are no longer valid.
      For example, when no vswhere executable is found for the initial detection
      and then later an environment is constructed with a user specified vswhere
      executable that detects new msvc installations.
    - The vswhere detection of VS2017 (14.1), and later, is now cached at runtime and is
      only evaluated once using a single vswhere invocation for all msvc versions.
      Previously, the vswhere executable was invoked for each supported msvc version.
    - The vswhere executable locations for the WinGet and Scoop package managers were
      added to the default vswhere executable search list after the Chocolatey
      installation location.
    - Fix issue #4543: add support for msvc toolset versions 14.4X installed as the
      latest msvc toolset versions for msvc buildtools v143.  The v143 msvc buildtools
      may contain msvc toolset versions from 14.30 to 14.4X.

  From Thaddeus Crews:
    - GetSConsVersion() to grab the latest SCons version without needing to
      access SCons internals.
    - Migrate setup.cfg logic to pyproject.toml; remove setup.cfg.
    - Update .gitattributes to match .editorconfig; enforce eol settings.
    - Replace black/flake8 with ruff for more efficient formatting & linting.
    - When debugging (--debug=pdb), the filename SCsub is now recognized when
      manipulating breakpoints.

  From Raymond Li:
    - Fix issue #3935: OSErrors are now no longer hidden during execution of
      Actions. All exceptions during the execution of an Action are now
      returned by value rather than by raising an exception, for more
      consistent behavior.
      NOTE: With this change, user created Actions should now catch and handle
      expected exceptions (whereas previously many of these were silently
      caught and suppressed by the SCons Action execution code).

  From Ryan Carsten Schmidt:
    - Teach ParseFlags to put a --stdlib=libname argument into CXXFLAGS.
      If placed in CCFLAGS (the default location), it could be fed to the
      C compiler (gcc, clang) where it is not applicable and causes a
      warning message.

  From Mats Wichmann:
    - Updated Value Node docs and tests.
    - Python 3.13 compat: re.sub deprecated count, flags as positional args,
      caused update-release-info test to fail.
    - Dump() with json format selected now recognizes additional compound types
      (UserDict and UserList), which improves the detail of the display.
      json output is also sorted, to match the default display.
    - Python 3.13 (alpha) changes the behavior of isabs() on Windows. Adjust
      SCons usage of in NodeInfo classes to match.  Fixes #4502, #4504.
    - Drop duplicated __getstate__ and __setstate__ methods in AliasNodeInfo,
      FileNodeInfo and ValueNodeInfo classes, as they are identical to the
      ones in parent NodeInfoBase and can just be inherited.
    - Update manpage for Tools, and for TOOL, which also gets a minor
      tweak for how it's handled (should be more accurate in a few situations).
    - Test framework now uses a subdirectory named "scons" below the base
      temporary directory. This gives something invariant to tell antivirus
      to ignore without having to exclude tmpdir itself. Fixes #4509.
    - MSVS "live" tests of project files adjusted to look for the generated
      executable with an exe sufffix
    - Documentation build now properly passes through skipping the PDF
      (and EPUB) builds of manpage and user guide; this can also be done
      manually if directly calling doc/man/SConstruct and doc/user/SConstruct
      by adding SKIP_PDF=1.  This should help with distro packaging of SCons,
      which now does not need "fop" and other tools to be set up in order to
      build pdf versions which are then ignored.
    - Add the ability to print a Variables object for debugging purposes
      (provides a __str__ method in the class).
    - Mark Python 3.6 support as deprecated.
    - Clean up Variables: more consistently call them variables (finish the
      old change from Options) in docstrings, etc.; some typing and other
      tweaks.  Update manpage and user guide for Variables usage.
    - Regularize internal usage of Python version strings and drop one
      old Python 2-only code block in a test.
    - scons-time tests now supply a "filter" argument to tarfile.extract
      to quiet a warning which was added in Python 3.13 beta 1.
    - Improved the conversion of a "foreign" exception from an action
      into BuildError by making sure our defaults get applied even in
      corner cases. Fixes #4530.
    - Restructured API docs build (Sphinx) so main module contents appear
      on a given page *before* the submodule docs, not after. Also
      tweaked the Util package doc build so it's structured more like the
      other packages (a missed part of the transition when it was split).
    - Updated manpage description of Command "builder" and function.
    - Framework for scons-time tests adjusted so a path with a long username
      Windows has squashed doesn't get re-expanded. Fixes a problem seen
      on GitHub Windows runner which uses a name "runneradmin".
    - SCons.Environment.is_valid_construction_var() now returns a boolean to
      match the convention that functions beginning with "is" have yes/no
      answers (previously returned either None or an re.match object).
      Now matches the annotation and docstring (which were prematurely
      updated in 4.6). All SCons usage except unit test was already fully
      consistent with a bool.
    - When a variable is added to a Variables object, it can now be flagged
      as "don't perform substitution" by setting the argument subst.
      This allows variables to contain characters which would otherwise
      cause expansion. Fixes #4241.
    - The test runner now recognizes the unittest module's return code of 5,
      which means no tests were run. SCons/Script/MainTests.py currently
      has no tests, so this particular error code is expected - should not
      cause runtest to give up with an "unknown error code".
    - Updated the notes about reproducible builds with SCons and the example.
    - The Clone() method now respects the variables argument (fixes #3590)
    - is_valid_construction_var() (not part of the public API) moved from
      SCons.Environment to SCons.Util to avoid the chance of import loops. Variables
      and Environment both use the routine and Environment() uses a Variables()
      object so better to move to a safer location.
    - Performance tweak: the __setitem__ method of an Environment, used for
      setting construction variables, now uses the string method isidentifier
      to validate the name (updated from microbenchmark results).
    - AddOption and the internal add_local_option which AddOption calls now
      recognize a "settable" keyword argument to indicate a project-added
      option can also be modified using SetOption. Fixes #3983.
      NOTE: If you were using ninja and using SetOption() for ninja options
      in your SConscripts prior to loading the ninja tool, you will now
      see an error. The fix is to move the SetOption() to after you've loaded
      the ninja tool.
    - ListVariable now has a separate validator, with the functionality
      that was previously part of the converter. The main effect is to
      allow a developer to supply a custom validator, which previously
      could be inhibited by the converter failing before the validator
      is reached.
    - Regularized header (copyright, licens) at top of documentation files
      using SPDX.
    - Updated introductory section of manual page.
    - Minor cleanups in tests - drop unused "% locals()" stanzas.


RELEASE 4.7.0 -  Sun, 17 Mar 2024 17:22:20 -0700

  From Ataf Fazledin Ahamed:
    - Use of NotImplemented instead of NotImplementedError for special methods
      of _ListVariable class

  From Joseph Brill:
    - Fix issue #2755: the msvs tool no longer writes the OS environment SCONS_HOME
      value into the SCons environment when the SCONS_HOME variable already exists
      in the SCons environment.  Prior to this change, a valid user-defined SCons
      environment value for SCONS_HOME would be overwritten with the OS environment
      value of SCONS_HOME which could be None (i.e., undefined).
    - Update the windows registry keys for detection of Visual Studio 2015 Express
      ('14.0Exp'): the VS2015 registry key ('WDExpress') appears to be different
      than the registry key ('VCExpress') for earlier Visual Studio express
      versions.  The registry key value is relative to the installation root rather
      than the VC folder and requires additional path components during evaluation.
    - Fix the vs-6.0-exec.py test script: the msvs generated project is 'foo.dsp'
      and the command-line invocation of the Visual Studio development environment
      program was attempting to build 'test.dsp'.  The command-line invocation was
      changed to build 'foo.dsp'.
    - Update the msvs project generation test scripts: the msvs project execution
      tests could produce a "false positive" test result when the test executable is
      correctly built via the SConstruct env.Program() call and the command-line
      invocation of the Visual Studio development environment program fails.  The
      test passes due to the existence of the test executable from the initial
      build.  The tests were modified to delete the test executable, object file,
      and sconsign file prior to the command-line invocation of the VS development
      binary.
    - Method unlink_files was added to the TestCmd class that unlinks a list of
      files from a specified directory.  An attempt to unlink a file is made only
      when the file exists; otherwise, the file is ignored.
    - Fix issue #4320: add an optional argument list string to configure's CheckFunc
      method so that the generated function argument list matches the function's
      prototype when including a header file.

  From Thaddeus Crews:
    - Explicitly wrap non-serializable values in json dump
    - Implemented SCons.Util.sctyping as a safe means of hinting complex types. Currently
      only implemented for `Executor` as a proof-of-concept.

  From William Deegan:
    - Fix sphinx config to handle SCons versions with post such as: 4.6.0.post1

  From Michał Górny:
    - Remove unnecessary dependencies on pypi packages from setup.cfg

  From Sten Grüner:
    - Fix of the --debug=sconscript option to return exist statements when using return
      statement with stop flag enabled

  From Prabhu S. Khalsa:
    - Fix typo in user documentation (issue #4458)

  From Andrew Morrow:
    - The NewParallel scheduler is now the default, the `tm_v2` flag is removed,
      and the old scheduler is opt-in under `--experimental=legacy_sched`. Additionally,
      the new scheduler is now used for -j1 builds as well.
    - A python interpreter with support for the `threading` package is now required,
      and this is enforced on startup. SCons currently sets its minimum supported
      Python to 3.6, and it was not until Python 3.7 where `threading` became
      default supported. In practice, we expect most real world Python 3.6 deployments
      will have `threading` support enabled, so this will not be an issue.
    - CacheDir writes no longer happen within the taskmaster critical section,
      and therefore can run in parallel with both other CacheDir writes and the
      taskmaster DAG walk.
    - The NewParallel scheduler now only adds threads as new work requiring execution
      is discovered, up to the limit set by -j. This should reduce resource utilization
      when the achievable parallelism in the DAG is less than the -j limit.

  From Mats Wichmann:
    - Add support for Python 3.13 (as of alpha 2). So far only affects
      expected bytecodes in ActionTests.py.
    - sconsign cleanup - remove some dead code, minor manpage tweaks.
    - Be more cautious about encodings fetching command output on Windows.
      Problem occurs in piped-spawn scenario, used by Configure tests.
      Fixes #3529.
    - Clarify/fix documentation of Scanners in User Guide and Manpage.
      Fixes #4468.
    - Fix bad typing in Action.py: process() and strfunction().
    - Add Pseudo() to global functions, had been omitted. Fixes #4474.
    - Improve handling of file data that SCons itself processes - try
      harder to decode non-UTF-8 text. SCons.Util.to_Text now exists
      to convert a byte stream, such as "raw" file data.  Fixes #3569, #4462.
      The Pseudo manpage entry was updated to provide more clarity.
    - Clarify how SCons finds the project top directory, and what that is used for.
    - The internal routine which implements the PyPackageDir function
      would fail with an exception if called with a module which is
      not found.  It will now return None.  Updated manpage entry and
      docstring..
    - Doc update: standardized on the use of a new entity &MSVC; to
      describe the Microsoft C++ compiler. Update the version table slightly.
      Amplified the usage of MSVC_VERSION.
    - Improve SharedLibrary docs a bit.
    - More consistent use of &Python; in the manpage.  A few links added.
      A warning about overwriting env['ENV'] and one about Configure
      checks possibly not running in in no-exec mode also added.
    - Update warnings module: adds docstrings, drop three unused warnings
      (DeprecatedSourceCodeWarning, TaskmasterNeedsExecuteWarning,
      DeprecatedMissingSConscriptWarning) add two warnings to manpage
      (cache-cleanup-error, future-reserved-variable), improve unittest, tweak
      Sphinx build.
    - Add locking around creation of CacheDir config file. Fixes #4489.
    - Clarify MergeFlags usage of a dict argument.
    - SCons documentation build can now be controlled through SKIP_DOC
      variable - rather than just true/false can now specify
      skip none, skip all, skip pdf docs, skip api docs.


RELEASE 4.6.0 -  Sun, 19 Nov 2023 17:22:20 -0700

  From Max Bachmann:
    - Add missing directories to searched paths for mingw installs

  From Joseph Brill:
    - Fix issue #4312: the cached installed msvc list had an indirect dependency
      on the target architecture in the environment dictionary.  The first call
      to construct the installed msvc list now forces the target architecture to be
      undefined, constructs the installed msvc list, and then restores the original
      target architecture.
      Note: an indirect dependency on the VSWHERE construction variable in the
      environment remains.
    - Fix issue #4312: explicitly guard against an empty regular expression list
      when msvc is not installed.
    - When trying to find a valid msvc batch file, check that the compiler executable
      (cl.exe) exists for VS6 to VS2015 to avoid executing the msvc batch file.  Always
      check that the compiler executable is found on the msvc script environment path
      after running the msvc batch file.  Only use the sdk batch files when all of the
      msvc script host/target combinations have been exhausted and a valid script was
      not found.
    - Add ARM64 host configurations for windows and msvc.
      Note: VS2013 and earlier has not been tested on ARM64.
    - If necessary, automatically define VSCMD_SKIP_SENDTELEMETRY for VS2019 and later
      on ARM64 hosts when using an arm32 build of python to prevent a powershell dll
      not found error pop-up window.
    - Fix an issue where test SConfTests.py would fail when mscommon debugging
      was enabled.  The mscommon debug filter class registered with the logging
      module was refactored.
    - Add arm64 to the MSVS supported architectures list for VS2017 and later to be
      consistent with the current documentation of MSVS_ARCH.
    - Fix an issue with an unhandled MissingConfiguration exception due to an msvc
      registry query that returns a path that does not exist.  Multiple invocation
      paths were not prepared to handle the MissingConfiguration exception.  The
      MissingConfiguration exception type was removed.
    - The MSCommon module import was changed from a relative import to a top-level
      absolute import in the following Microsoft tools: midl, mslib, mslink, mssdk, msvc,
      msvs. Moving any of these tools that used relative imports to the scons site tools
      folder would fail on import (i.e., the relative import paths become invalid when
      moved).
    - The detection of the msvc compiler executable (cl.exe) has been modified:
        * The host os environment path is no longer evaluated for the existence of the
          msvc compiler executable when searching the detection dictionary.
        * The existence of the msvc compiler executable is checked in the detection
          dictionary and the scons ENV path before the detection dictionary is merged
          into the scons ENV.
        * Different warnings are produced when the msvc compiler is not detected in the
          detection dictionary based on whether or not an msvc compiler was detected in
          the scons ENV path (i.e., a msvc compiler executable already exists in the
          user's ENV path prior to detection).
        * The warning message issued when a msvc compiler executable is not found in the
          detection dictionary was modified by adding the word "requested":
            Old warning: "Could not find MSVC compiler 'cl'."
            New warning: "Could not find requested MSVC compiler 'cl'.".
        * An additonal sentence is appended to the warning message issued when an msvc
          compiler executable is not found in the msvc detection dictionary and is found
          in the user's ENV path prior to detection:
            " A 'cl' was found on the scons ENV path which may be erroneous."

  From Vitaly Cheptsov:
    - Fix race condition in `Mkdir` which can happen when two `SConscript`
      are processed simultaneously by two separate build commands.

  From William Deegan:
    - The --debug flag now has a 'json' option which will write information
      generated by --debug={count, memory, time, action-timestamps} and about
      the build.
    - Obsoleted YACCVCGFILESUFFIX, being replaced by YACC_GRAPH_FILE_SUFFIX.
      If YACC_GRAPH_FILE_SUFFIX is not set, it will respect YACCVCGFILESUFFIX.

  From Sten Grüner
    - The newly added --debug=sconscript option (new) will output notices when
      entering an exiting each SConscript as they are processed.

  From Philipp Maierhöfer:
    - Fix gfortran tool initialization. Defaults to using binary named gfortran
      as would be expected, and properly set's SHFORTRAN flags to include -fPIC
      where previously it was only doing so for the other fortran versions (F77,..)

  From Jonathon Reinhart:
    - Fix another instance of `int main()` in CheckLib() causing failures
      when using -Wstrict-prototypes.

  From Mats Wichmann
    - C scanner's dictifyCPPDEFINES routine did not understand the possible
      combinations of CPPDEFINES - not aware of a "name=value" string either
      embedded in a sequence, or by itself.  The conditional C scanner thus
      did not always properly apply the defines. The regular C scanner does
      not use these, so was not affected.  [fixes #4193]
    - Minor cleanup for ValidateOptions - docs and docstring tweaked,
      add missed versionadded indicator.
    - Added some typing annotations generated by a tool, to eliminate manual
      work in future on things which are safe for the tool to produce.
      Then manually fixed up some things related to bool that the tool did
      not handly ideally. For example, simple functions which just did
      "return 1" were interpreted by the tool as returning int, when bool
      was really the intent.  Functions/methods named like "is_*", "has_*",
      "exists" are now pretty consistently marked as "-> bool".
    - Simplify some code due to pylint observation: "C2801: Unnecessarily
      calls dunder method __call__. Invoke instance directly."
    - Python 3.9 dropped the alias base64.decodestring, deprecated since 3.1.
      Only used in msvs.py. Use base64.decodebytes instead.
    - When debugging (--debug=pdb), the filenames SConstruct and SConscript
      are now recognized when manipulating breakpoints. Previously,
      only a full pathname to an sconscript file worked, as pdb requires
      a .py extension to open a file that is not an absolute path.
    - SCons test runner now uses pathlib to normalize and compare paths
      to test files.
    - D compilers : added support for generation of .di interface files.
      New variables DI_FILE_DIR, DI_FILE_DIR_PREFIX, DI_FILE_DIR_SUFFIX,
      DI_FILE_SUFFIX.
    - Fixed: when using the mingw tool, if an msys2 Python is used (os.sep
      is '/' rather than the Windows default '\'), certain Configure checks
      could fail due to the construction of the path to run the compiled check.
    - Added effort to find mingw if it comes from Chocolatey install of msys2.
    - Minor doc fixes: signature of Alias() now matches implementation
      to avoid problem if kwargs used; case of Alias with no targets is
      mentioned in text (was already shown in example); now mention that
      Action([item]) does not return a ListAction - previously implied
      that if arg was a list, a ListAction was *always* returned; mention
      default Decider and sort the names of available decider functions,
      and add a version marking.  Minor fiddling with Alias.py docstrings.
    - Python 3.12 support: new bytecodes for ActionTests.py, adapt to
      changes to pathlib module in runtest.py (PosixPath no longer
      converts slashes if given a Windows-style path). Also switch to
      using `subTest` in `ActionTests`, so that we can see all 21 fails
      due to bytecode changes (previously testcases aborted on the first
      assert fail so we only saw seven), and use unittest asserts to
      simplify complex printing stanzas.
    - Added copyright headers to files in test/ that didn't have them.
    - Drop three unused methods from the Environment Base class:
      get_src_sig_type and get_tgt_sig_type, as well as "private"
      _changed_source. These were orphaned when the long-deprecated
      Source Signatures and Target Signatures were removed, these were
      missed at that time.
    - Remove dead code: some mocked classes in unit tests had methods
      which have been removed from the Node class they're mocking,
      there's no need to shadow those any more as there are no callers.
      The methods are depends_on (base functionality removed in 2005)
      and is_pseudeo_derived (base functionality removed in 2006). There
      may well be more!
    - Added pass_test() call to test/MSVC/MSVC_BATCH-spaces-targetdir.py.
      It looked it was missing a more detailed check, but it should be
      sufficient just to check the build worked. Renamed the fixture
      dir to follow naming convention in test/MSVC overall, and added
      a sconstest.skip file, also to follow convention.
    - Marked some scanner methods as @staticmethod.
    - Class ActionBase is now an abstract base class to more accurately
      reflect its usage. Derived _ActionAction inherits the ABC, so it
      now declares (actually raises NotImplementedError) two methods it
      doesn't use so it can be instantiated by unittests and others.
    - The yacc tool now understands the bison behavior of --header,
      --defines and --graph being called without option-argument as being
      synonyms for -d (first two) and -g. -H also recognized as a synonym
      for -d.  Default value for $YACC_GRAPH_FILE_SUFFIX changed to '.gv'
      to match current bison default (since bison 3.8).  Set this variable
      to '.dot' if using byacc. The graph file name (-g) is now generated
      relative to the requested target file name, not to the source file
      name, to match actual current behavior (only affects if target
      explicitly requested with a different base name
      than source).  Docs updated.  Fixes #4326 and #4327.
    - Cleaned up dblite module (checker warnings, etc.).
    - Some cleanup in the FortranCommon tool.
    - Rewrite the internal _subproc routine - a new scons_subproc_run() now
      makes use of Python's subprocess.run in a more natural way, getting
      around some of the issues with attempted context manager use, fetching
      output, etc. - we let the subprocess module do the hard work,
      since it's well debugged and supported.  _subproc is no longer
      called by internal code, but remains in place in case there are builds
      which call to it (even though it was never "published API").
    - Changed the message about scons -H to clarify it shows built-in options.
    - Improve CacheDir() Documentation.
    - Release-building setup tweaked. (most of) the targets listed in
      SCons' own "scons --help" now work again.
    - Fix platform unit test on Windows for Py 3.12+. Fixes #4376.
    - More tweaking of test framework overview (which is duplicated onto
      the website, but not in the regular documentation section).
    - Extend range of recognized Java versions to 20.
    - Builder calls now accept PathLike objects in source lists. Fixes #4398.
    - The Help() function now takes an additional keyword argument
      keep_local: when starting to build a help message, you can now
      retain help from AddOption calls, but omit help for SCons' own
      command-line options with "Help(newtext, append=True, local_only=True)".
    - A little more code "modernization", done via "pypgrade" tool set
      to "3.6 and above" setting.
    - Finish the change to make calling SConscript() with a nonexistent
      file an error. It has issued a warning since 3.0, with "warn instead
      of fail" deprecated since 3.1.  Fixes #3958.
    - Minor (non-functional) cleanup of some tests, particuarly test/MSVC.
    - Added more error handling while reading msvc config cache.
      (Enabled/specified by SCONS_CACHE_MSVC_CONFIG).
      The existing cache will be discarded if there's a decode error reading it.
      It's possible there's a race condition creating this issue in certain CI
      builds.  Also add a simple filesystem-based locking protocol to try to
      avoid the problem occuring.
    - Update the first two chapters on building with SCons in the User Guide.
    - Update docs on Export/Import - make sure mutable/immutable status has
      been mentioned.
    - Some cleanup to the Util package, including renaming SCons.Util.types
      to SCons.Util.sctypes to avoid any possible confusion with the
      Python stdlib types module.
    - TeX tests: skip tests that use makeindex or epstopdf not installed, or
      if `kpsewhich glossaries.sty` fails.
    - Added a .note.GNU-stack section to the test assembler files to
      avoid the GNU linker issuing warnings for its absence.
    - Eliminate more http: references (mostly in comments/docstrings where
      they really weren't harmful). A few links labeled dead with no alt.
    - Add JDK 21 LTS support
    - Add a LIBLITERALPREFIX variable which can be set to the linker's
      prefix for considering a library argument unmodified (e.g. for the
      GNU linker, the ':' in '-l:libfoo.a'). Fixes Github issue #3951.
    - Update PCH builder docs with some usage notes.

RELEASE 4.5.2 -  Sun, 21 Mar 2023 14:08:29 -0700

  From Michał Górny:
    - Remove the redundant `wheel` dependency from `pyproject.toml`,
      as it is added automatically by the setuptools PEP517 backend.

  From Mats Wichmann
    -  Fix a problem (#4321) in 4.5.0/4.5.1 where ParseConfig could cause an
       exception in MergeFlags when the result would be to add preprocessor
       defines to existing CPPDEFINES. The following code illustrates the
       circumstances that could trigger this:
          env=Environment(CPPDEFINES=['a'])
          env.Append(CPPDEFINES=['b'])
          env.MergeFlags({'CPPDEFINES': 'c'})


RELEASE 4.5.1 -  Mon, 06 Mar 2023 14:08:29 -0700

  From Mats Wichmann
    - Fix a problem in 4.5.0 where using something like the following code
      will cause a Clone()'d environment to share the CPPDEFINES with the
      original Environment() which was cloned. Causing leakage of changes
      to CPPDEFINES when they should be completely independent after the Clone.
          env=Environment(CPPDEFINES=['a'])
          env.Append(CPPDEFINES=['b']) (or AppendUnique,Prepend,PrependUnique)
          env1=env.Clone()
          env1.Append(CPPDEFINES=['c']) (or any other modification, but not overwriting CPPDEFINES
      Now env['CPPDEFINES'] will contain 'c' when it should not.


RELEASE 4.5.0 -  Sun, 05 Mar 2023 14:08:29 -0700

  From Anatoli Babenia:
    - Do not initialize DefaultEnvironment when calling EnsureSConsVersion(),
      EnsurePythonVersion(), Exit(), GetLaunchDir() and SConscriptChdir().
    - Remove unused private method SConsEnvironment._exceeds_version().

  From William Deegan:
    - Added ValidateOptions() which will check that all command line options are in either
      those specified by SCons itself, or by AddOption() in SConstruct/SConscript.  It should
      not be called until all AddOption() calls are completed. Resolves Issue #4187
    - Refactored SCons/Taskmaster into a package. Moved SCons/Jobs.py into that package.
      NOTE: If you hook into SCons.Jobs, you'll have to change that to use SCons.Taskmaster.Jobs
    - Changed the Taskmaster trace logic to use python's logging module. The output formatting
      should remain (mostly) the same. Minor update to unittest for this to adjust for 1 less newline.
    - Migrated logging logic for --taskmastertrace to use Python's logging module. Added logging
      to NewParallel Job class (Andrew Morrow's new parallel job implementation)
    - Ninja: Fix execution environment sanitation for launching ninja. Previously if you set an
      execution environment variable set to a python list it would crash. Now it
      will create a string joining the list with os.pathsep
    - Move execution environment sanitation from Action._subproc() to
      SCons.Util.sanitize_shell_env(ENV)
    - Moved rpm and debian directories under packaging
    - Added logic to help packagers enable reproducible builds into packaging/etc/. Please
      read packaging/etc/README.txt if you are interested.
    - Added --experimental=tm_v2, which enables Andrew Morrow's new NewParallel Job implementation.
      This should scale much better for highly parallel builds. You can also enable this via SetOption().
    - Fixed command line argument --diskcheck: previously a value of 'none' was ignored.
      SetOption('diskcheck','none') is unaffected, as it did not have the problem.
    - Added overrides argument to SCons.Subst.scons_subst(), subst_list(), subst(), and Action's process(),
      strfunction(). This allows passing a dictionary of envvars to override when evaluating subst()'d strings/lists
    - Fixed Issue #4275 - when outputting compilation db and TEMPFILE was in use, the compilation db would have
      command lines using the generated tempfile for long command lines, instead of the full command line for
      the compilation step for the source/target pair.
    - Renamed the qt tools to qt3 since the logic in that tool is only for QT version 3.  Renamed all env vars
      which affect qt3 from QT_ to QT3_.  If you are still using SCons to build QT 3 code, you'll need to update
      your SConscripts.  Note that using 'qt' tool has been deprecated for some time.

  From David H:
    - Added JAVAPROCESSORPATH construction variable which populates -processorpath.
    - Updated JavaScanner to scan JAVAPROCESSORPATH.

  From Nickolai Korshunov
    - Added FILE_ENCODING, to allow explicitly setting the text encoding for files
      written by the Textfile() and Substfile() builders. If not specified, Textfile() and Substfile() builders
      will write files as UTF-8. Fixed Issue #4302.

  From Dan Mezhiborsky:
    - Add newline to end of compilation db (compile_commands.json).

  From Daniel Moody:
    - Added error message to handle the case when SCons attempts to retrieve all the targets
      for a specified builder from the CacheDir, fails to do so, and then runs into an error
      when deleting the files which were retrieved. Previously if this happened there was no
      errors or warnings.
    - Fix issue #2757, where Configure checks that perform a check which reads a modified source
      (including program, source or header file(s)) would incorrectly mark that file "up to date" so the
      actual build would not see the file as modified. Leading to incorrect incremental builds.
      Now configure checks now clear node info for non conftest nodes, so they will be re-evaluated for
      the real taskmaster run when the build commences.

  From Andrew Morrow
    - Avoid returning UniqueList for `children` and other `Executor` APIs. This type
      iterates more slowly than the builtin types. Also simplify uniquer_hashables to
      use an faster implementation under the assumption of ordered dictionaries.

  From Ryan Saunders:
    - Fixed runtest.py failure on Windows caused by excessive escaping of the path to python.exe.

  From Lukas Schrangl:
    - Run LaTeX after biber/bibtex only if necessary

  From Flaviu Tamas:
    - Added -fsanitize support to ParseFlags().  This will propagate to CCFLAGS and LINKFLAGS.

  From Mats Wichmann:
    - A list argument as the source to the Copy() action function is now
      correctly handled by converting elements to string. Copy errors out
      if asked to copy a list to an existing non-directory destination.
      Both the implementation and the strfunction which prints the progress
      message were adjusted. Fixes #3009.
    - doc: EnsureSConsVersion, EnsurePythonVersion, Exit, GetLaunchDir and
      SConscriptChdir are now listed as Global functions only; the
      Environment versions still work but are not documented.
    - The Java scanner processing of JAVACLASSPATH for dependencies was
      changed to split on os.pathsep instead of space, to match usage of
      passing a path string like "xxx:yyy:zzz". This is not portable -
      passing a POSIX-style path string (with ':') won't work on Windows
      (';') - which is now documented with a hint to use a list instead
      to be portable. Splitting on space broke paths with embedded spaces.
      Fixes #4243.
    - Cleanup: make sure BoolVariable usage in tests and examples uses Python
      boolean values instead of 0/1.
    - Stop telling people to run "python setup.py install" in the User Guide.
      Adds new content on using virtualenvs to be able to have multiple
      different SCons versions available on one system.
    - Added the "DefaultEnvironment(tools=[])" stanza to a number of tests
      that are known to be particularly slow.  It's still just a tiny
      speedup, but the Windows CI had been occasionally timing out,
      so maybe this helps a bit.
    - Remove an extra existence check in one ninja test that caused it
      to be skipped on some otherwise-valid Windows installations.
    - test framework tests now pass on Linux and Windows (the latter can
      still run into problems on some configurations), and automated
      tests are now run on changes in this area so future problems can
      be spotted.
    - The single-file Util module was split into a package with a few
      functional areas getting their own files - Util.py had grown to
      over 2100 lines.
    - Add a zipapp package of scons-local: can use SCons from a local
      file which does not need unpacking.
    - Additional explanations for MSVSProject and MSVSSolution builders.
    - Fix a problem (present in 4.4.0 only) where a Java inner class could
      not be cached because the emitted filename contained a '$' and when
      looked up through a node ended up generating a Python SyntaxError
      because it was passed through scons_subst().
    - Have the gfortran tool do a better job of honoring user preferences
      for the dialect tools (F77, F90, F03 and F09, as well as the shared-library
      equivalents SHF77,  SHF90, SHF03, SHF09). Previously these were
      unconditionally overwritten to 'gfortran'; the change should be more
      in line with expectations of how these variables should work.
      Also cleaned a few Fortran tests - test behavior does not change.
    - Updated MSVC documentation - adds "version added" annotations on recently
      added construction variables and provides a version-mapping table.
    - Add Python 3.12 support, and indicate 3.11/3.12 support in package.
      3.12 is in alpha for this SCons release, the bytecode sequences
      embedded in SCons/ActionTests.py may need to change later, but
      based on what is known now, 3.12 itself should work with this release.
    - Add "append" keyword argument to Configure context's CheckLib and
      CheckLibWithHeader to control whether to append or prepend (issue #2767)
      Also added "unique" keyword, to control whether a library is added
      or not if it is already in the $LIBS construction var in the
      configure context. (issue #2768).
    - Completely refactored the CPPDEFINES logic in Append/AppendUnique/Prepend/PrependUnique
      This change fixes the following GH Issues:
      - GH Issue #3876 - Append() and AppendUnique() will handle CPPDEFINES the same
      - GH Issue #4254 - Make handling tuples in CPPDEFINES consistent.
      - We no longer sort the keys added to CPPDEFINES by their dictionary keys.
        We take advantage that their order is now stable based on insertion order
        in Python 3.5+
      - Added/modifed unit and system tests to verify these changes.


RELEASE 4.4.0 -  Sat, 30 Jul 2022 14:08:29 -0700

  From Joseph Brill:
    - Verify that a user specified msvc script (via MSVC_USE_SCRIPT) exists and raise an exception
      when the user specified msvc script does not exist.
    - Fix issue where if you only had mingw installed on a Windows system and no MSVC compiler, and
      did not explicitly request the mingw tool, mingw tool initialization would fail and set the
      default compiler to MSVC which wasn't installed, yielding broken build.
      Updated mingw tool so that the generate and exists methods use the same mingw search paths
      (issue #4134).
    - Update the debug output written to stdout for MSVC initialization which is enabled by setting
      SCONS_MSCOMMON_DEBUG=- to use the logging module. Also changed the debug output format
      written to stdout to include more information about the source for each message of MSVC
      initialization debugging output.  A single space was added before the message for all
      debugging output records written to stdout and to files.
    - Refactor the data definitions for msvc configurations to allow derived data structures to be
      constructed during initialization that removes the need for special case handling during
      runtime execution. Special case handling of host/target combinations is eliminated and
      replaced with pre-computed search lists that implicitly handle the differences between full
      versions and express versions of msvc. This fixes an issue where Express versions of the MSVC
      compiler were not detected due to differences in initial msvc detection and msvc batch file
      determination when configuring the build environment.  This could lead to build failures when
      only an MSVC Express instance is installed and the MSVC version is not explicitly specified
      (issue #2668 and issue #2697).
    - Added MSVC_USE_SETTINGS construction variable to pass a dictionary to configure the msvc compiler
      system environment as an alternative to bypassing Visual Studio autodetection entirely.
    - Added MSVC_SDK_VERSION construction variable which allows building with a specific Microsoft
      SDK version. This variable is used with the msvc batch file determined via autodetection subject
      to validation constraints.  Refer to the documentation for additional requirements and validation
      details.
    - Added MSVC_TOOLSET_VERSION construction variable which allows building with a specific toolset
      version. This variable is used with the msvc batch file determined via autodetection subject to
      validation constraints. This variable does not affect the autodetection and selection of msvc
      instances. The toolset version is applied after an msvc instance is selected. This could be the
      default version of msvc. Refer to the documentation for additional requirements and validation
      details.  Addresses issue #3265, issue #3664, and pull request #4149.
    - Added MSVC_SPECTRE_LIBS construction variable which allows building with spectre-mitigated
      Visual C++ libraries. This variable is used with the msvc batch file determined via autodetection
      subject to validation constraints. Refer to the documentation for additional requirements and
      validation details.
    - Added MSVC_SCRIPT_ARGS construction variable which specifies command line arguments that are
      passed to the msvc batch file determined via autodetection subject to validation constraints.
      Refer to the documentation for additional requirements and validation details.  Addresses
      enhancement issue #4106.
    - An exception is raised when MSVC_UWP_APP is enabled for Visual Studio 2013 and earlier.
      Previous behavior was to silently ignore MSVC_UWP_APP when enabled for Visual Studio 2013
      and earlier. Refer to the documentation for additional requirements and validation details.
      MSVC_UWP_APP was extended to accept True, False, and None in addition to '1' and '0'.
    - The imported system environment variable names for MSVC 7.0 and 6.0 have been changed to the
      names set by their respective installers.  Prior to this change, bypassing MSVC detection by
      specifying the MSVC 7.0 batch file directly would fail due to using an erroneous environment
      variable name.  Arguments are no longer passed to the MSVC 6.0 to 7.1 batch files as no
      arguments are required and could improve the effectiveness of the internal MSVC cache.
    - Propagate the OS and windir environment variables from the system environment to the msvc
      environment.  The OS and windir environment variables are used in the MSVC 6.0 batch file
      and the SDK 6.0-7.1 SetEnv.cmd batch files.  Inclusion of the OS and windir environment
      variables eliminates some partial paths and warnings generated by the MSVC 6.0 and SDK
      6.0-7.1 batch files when the variables are not defined.
      Note: Attempting to run the SDK 6.0-7.1 batch files directly via MSVC_USE_SCRIPT can lead to
            build failures and/or incomplete build environments.  The SDK 6.0-7.1 batch files
            require delayed expansion to be enabled which is currently not supported and is
            typically not enabled by default on the host system. The batch files may also require
            environment variables that are not included by default in the msvc environment.
    - Suppress issuing a warning when there are no installed Visual Studio instances for the default
      tools configuration (issue #2813).  When msvc is the default compiler because there are no
      compilers installed, a build may fail due to the cl.exe command not being recognized.  At
      present, there is no easy way to detect during msvc initialization if the default environment
      will be used later to build a program and/or library. There is no error/warning issued for the
      default tools as there are legitimate SCons uses that do not require a c compiler.
    - Added a global policy setting and an environment construction variable for specifying the
      action to be taken when an msvc request cannot be satisfied. The available options are "error",
      "exception", "warning", "warn", "ignore", and "suppress".  The global policy variable may be
      set and retrieved via the functions msvc_set_notfound_policy and msvc_get_notfound_policy,
      respectively.  These two methods may be imported from SCons.Tool.MSCommon. The environment
      construction variable is MSVC_NOTFOUND_POLICY.  When defined, the environment construction
      variable overrides the global policy setting for a given environment. When the active policy
      is "error" or "exception", an MSVCVersionNotFound exception is raised.  When the active policy
      is "warning" or "warn", a VisualCMissingWarning warning is issued and the constructed
      environment is likely incomplete. When the active policy is "ignore" or "suppress", no action
      is taken and the constructed environment is likely incomplete.  As implemented, the default
      global policy is "warning".  The ability to set the global policy via an SCons command-line
      option may be added in a future enhancement.
    - Added a global policy setting and an environment construction variable for specifying the
      action to be taken when msvc script errors are detected. The available options are "error",
      "exception", "warning", "warn", "ignore", and "suppress".  The global policy variable may be
      set and retrieved via the functions msvc_set_scripterror_policy and msvc_get_scripterror_policy,
      respectively.  These two methods may be imported from SCons.Tool.MSCommon. The environment
      construction variable is MSVC_SCRIPTERROR_POLICY.  When defined, the environment construction
      variable overrides the global policy setting for a given environment. When the active policy
      is "error" or "exception", an MSVCScriptExecutionError exception is raised when msvc batch file
      errors are detected.  When the active policy is "warning" or "warn", an MSVCScriptExecutionWarning
      warning is issued when msvc batch file errors are detected. When the active policy is "ignore" or
      "suppress", msvc batch error messages are suppressed.  As implemented, the default global policy
      is "ignore".  The ability to set the global policy via an SCons command-line option may be added
      in a future enhancement.
    - Added experimental function msvc_query_version_toolset to SCons.Tool.MSCommon. Given a version
      specification, this function will return an msvc version and an msvc toolset version.  The msvc
      toolset version may be None.  The msvc version and msvc toolset version can be used in the
      environment construction variables MSVC_VERSION and MSVC_TOOLSET_VERSION, respectively.  The
      version specification may be an msvc version or an msvc toolset version. This is a proxy for
      using an msvc toolset version to select an msvc instance. This function may be removed when an
      msvc toolset version is used during msvc instance selection.
    - Modify the MSCommon logger configuration to be independent of the root logger. This fixes an issue
      when multiple loggers are created and the MSCommon logger added computed fields to the root logger
      that are not present in other logging instances.
    - Modify the MSVC_USE_SCRIPT_ARGS test fixture to disable the msvc cache. This fixes an issue where
      the MSVC_USE_SCRIPT_ARGS test for success relied on a debug log message that was not produced when
      the msvc cache file exists and the test keys are already in the cache as the msvc script invocation
      was bypassed.

  From William Deegan:
    - Fix check for unsupported Python version. It was broken. Also now the error message
      will include what is the minimum supported version of Python
    - Fix ActionTests to work with python 3.10.1 (and higher)
    NOTE: If you build with Python 3.10.0 and then rebuild with 3.10.1 (or higher), you may
          see unexpected rebuilds. This is due to Python internals changing which changed
          the signature of a Python Action Function.
    - Fix a number of Python ResourceWarnings which are issued when running SCons and/or it's tests
      with python 3.9 (or higher)
    - Action._subproc() can now be used as a python context manager to ensure that the
      POpen object is properly closed.
      (Thanks to Mats Wichmann for catching that DummyPopen needed additional logic)
    - Added project_url for mailing lists and Discord
    - Updated project url in steup.cfg to be https instead of http
    - Updated setup.cfg to remove Python 3.5 and add Python 3.10
    - Added default values for source and target arguments to _defines() function. This
      is used to expand CPPDEFINES (and others). Previous change added those arguments
      with no defaults, so old usage where _defines() was called without source and target
      arguments would yield an exception. This issue was found via qt4 and qt5 tools in
      scons-contrib https://github.com/SCons/scons-contrib/issues/45

  From David H:
    - Add JavaScanner to include JAVACLASSPATH as a dependency when using the Java tool.
    - Fix incorrect Java classpath generation when a NodeList is used as part of any JAVA*PATH variables.

  From Daniel Moody:
    - Add cache-debug messages for push failures.
    - Ninja: Changed generated build.ninja file to run SCons only build Actions via
      a SCons Deamon. Added logic for starting and connecting to SCons daemon (currently
      only used for ninja)
    - Ninja: Fix issue where Configure files weren't being properly processed when build run
      via ninja.
    - Ninja: Added ninja mingw support and improved ninja CommandGeneratorAction support.
    - Ninja: Update ninja file generation to only create response files for build commands
      which exceed MAXLINELENGTH
    - Ninja: Added NINJA_GENERATED_SOURCE_ALIAS_NAME which allows user to specify an
      Alias() which the ninja tool can use to determine which files are generated sources.
      If this is not set by the user then the ninja tool will still dynamically determine
      which files are generated sources based on NINJA_GENERATED_SOURCE_SUFFIXES, and create
      a phony target _ninja_generated_sources. Generated sources will be built first by
      ninja. This is needed because ninja cannot determine which generated sources are
      required by other build targets. Code contributed by MongoDB
      The downstream commit is here:
      https://github.com/mongodb/mongo/commit/2fef432fa6e7cf3fd4f22ba3b193222c2887f14f
    - Ninja: Added special case for ninja scons daemon to work in win32 python3.6 environments.
      This particular environment does a bad job managing popen standard file handles, so
      some special workarounds are needed.
    - Ninja:Added user configurable setting of ninja depfile format via NINJA_DEPFILE_PARSE_FORMAT.
      Now setting NINJA_DEPFILE_PARSE_FORMAT to [msvc,gcc,clang] can force the ninja expected
      format. Compiler tools will also configure the variable automatically.
    - Ninja: Made ninja tool force the ninja file as the only target.
    - Ninja: Improved the default targets setup and made sure there is always a default target for
      the ninja file, which excludes targets that start and stop the daemon.
    - Ninja: Update ninja tool so targets passed to SCons are propagated to ninja when scons
      automatically executes ninja.
    - Small refactor of scons daemons using a shared StateInfo class for communication
      between the scons interactive thread and the http server thread. Added error handling
      for scons interactive failing to startup.
    - Ninja: Updated ninja scons daemon scripts to output errors to stderr as well as the daemon log.
    - Ninja: Fix typo in ninja scons daemon startup which causes ConnectionRefusedError to not retry
    - Added SHELL_ENV_GENERATORS construction variable. This variable should be set to a list
      (or an iterable) which contains functions to be called in order
      when constructing the execution environment (Generally this is the shell environment
      variables). This allows the user to customize how (for example) PATH is constructed.
      Note that these are called for every build command run by SCons. It could have considerable
      performance impact if not used carefully.
      to connect to the server during start up.
    - lex: Fixed an issue with the lex tool where file arguments specified to either "--header-file="
      or "--tables-file=" which included a space in the path to the file would be processed incorrectly
    - Ninja: added option "--skip-ninja-regen" to enable skipping regeneration of the ninja file
      if scons can determine the ninja file doesnot need to be regenerated, which will also
      skip restarting the scons daemon. Note this option is could result in incorrect rebuilds
      if scons Glob or scons generated files are used in ninja build target's command lines.
    - Ninja: Added new alias "shutdown-ninja-scons-daemon" to allow ninja to shutdown the daemon.
      Also added cleanup to test framework to kill ninja scons daemons and clean ip daemon logs.
      NOTE: Test for this requires python psutil module. It will be skipped if not present.
    - Ninja: Added command line variable NINJA_CMD_ARGS that allows to pass through ninja command line args.
      This can also be set in your Environment().

  From Mats Wichmann:
    - Tweak the way default site_scons paths on Windows are expressed to
      conform to conventions (what they actually resolve to is unchanged),
      drop a Py2 workaround, and pick a better "system" path, old one
      remains supported (%AllUsersProfile%\scons\site_scons vs old
      %AllUsersProfile%\Application Data\scons\site_scons).
    - Fix testsuite to work on Windows systems where there is no usable
      association for running .py files directly. There are a few tests where
      we need to do this for internal reasons, those are skipped in that case.
      Bad association could mean some other tool took it over (Visual
      Studio Code is known to do this), or no association at all.
    - Updated debug code in MSVC and MSVS tools to conform to the
      suggested "lazy interpolation" use of the Python logging module.
      Calls now look like 'debug("template %s", text)' rather than
      'debug("template %s" % text)' so the logging system does the
      interpolation only when/if needed (was a pylint warning).
    - Update Help (-H) output a bit. Drop "ignored for compat" entry.
      Pass window size to formatter so it formats for wider displays too.
    - runtest.py now accepts -j 0 to auto-detect number of usable
      processors for testing threads.
    - Fixed crash in C scanner's dictify_CPPDEFINES() function which happens if
      AppendUnique is called on CPPPATH. (Issue #4108).
    - The MSVC script_env_cache now contains a sanity check: if the retrieved
      tools path does not exist, the entry is invalidated so it will
      be recomputed, in an attempt to avoid scons failing when certain
      compiler version bumps have taken place.  The dictionary key (uses
      the name of a batch file and any arguments which may have been
      passes), is now computed a bit differently: the dashes are left
      off if there are no arguments.  The default cachefile is changed
      to have a .json suffix, for better recognition on Windows since
      the contents are json.
    - As "code modernization" all of SCons now uses the current super()
      zero-argument syntax instead of direct calls to a parent class method
      or the super() two-argument syntax.
    - Renamed ParseFlag's internal data structure to "mapping" instead of
      "dict" (avoid redefining builtin)
    - Fix an old use-before-set bug in tex tool (issue #2888)
    - Fix a test harness exception returning stderr if a wait_for timed out.
    - ParseConfig now correctly passes the *unique* flag to a user-supplied
      flag-merging function.
    - Restore the ability of the content-timestamp decider to see that a
      a source which is a symlink has changed if the file-system target of
      that link has been modified (issue #3880)
    - Modernize a few tests that use now-deprecated unittest.getTestCaseNames
      and unittest.makeSuite - Python itself suggests the replacements.
    - SCons.Tool.find_program_path now takes an optional add_path argument
      to add a path to the execution environment if it was discovered in
      default_paths. Previously, the routine, called by many tool modules,
      never altered the execution environment, leaving it to the tools.
    - A new construction variable FORTRANCOMMONFLAGS is added which is
      applied to all Fortran dialects, in case someone needs to set some
      flags globally. FORTRANFLAGS looked like it was intended for that,
      but was not applied to other dialects, and e2e tests explicitly checked
      that FORTRANFLAGS did not propagate outside the FORTRAN dialect,
      so the conclusion is that behavior is intentional (issue #2257)
    - SCons programmatic importing (tool modules and platform modules)
      no longer uses the deprecated (since Py 3.10) importlib.load_module
      routine, shifting to the preferred exec_module.  Old Python 2 compatible
      import fallback (using the imp module) in tool module loading is dropped.
      Tool module loading no longer special-cases Jython, which is a dead
      project as far as SCons (no timeline in sight for Python 3 support).
    - Improvements to lex and yacc tools: better documentation of
      extra-file options, add test for extra-file behavior.
      -  Two new construction variables are introduced for lex (LEX_HEADER_FILE
      and LEX_TABLES_FILE) as the preferred way of specifying these extra-file
      options.
      -  Two new construction variables are introduced for yacc
      (YACC_HEADER_FILE and YACC_GRAPH_FILE) as the preferred way of
      specifying these extra-file options.


  From Zhichang Yu:
    - Added MSVC_USE_SCRIPT_ARGS variable to pass arguments to MSVC_USE_SCRIPT.
    - Added Configure.CheckMember() checker to check if struct/class has the specified member.

  From Ivan Kravets, PlatformIO:
    - Conditional C/C++ Preprocessor: Strip shell's backslashes from the computed include (-DFOO_H=\"foo.h\")

RELEASE 4.3.0 - Tue, 16 Nov 2021 18:12:46 -0700

  From Jacob Cassagnol:
    - Default hash algorithm check updated for SCons FIPS compliance. Now checks for hash viability
      first and then walks the tree to use the first viable hash as the default one. This typically
      selects SHA1 on FIPS-enabled systems less than Python 3.9 as the new default instead of MD5,
      unless SHA1 has also been disabled by security policy, at which point SCons selects SHA256
      as the default. For systems running Python 3.9 and later, the hashlib bug has been fixed,
      and SCons will once again default to MD5 as the preferred algorithm.

  From Joseph Brill:
    - Fix MSVS tests (vs-N.N-exec.py) for MSVS 6.0, 7.0, and 7.1 (import missing module).
    - Add support for Visual Studio 2022.

  From William Deegan:
    - Fix reproducible builds. Restore logic respecting SOURCE_DATE_EPOCH when set.
    - Fix version tests to work with updated scons --version output. (Date format changed)
    - Fix issue #4021.  Change the way subst() is used in Textfile() to not evaluate '$$(' -> '$',
      but instead it should yield '$('.
    - Change SCons.Platform.win32.get_architecture() to return platform.platform() when run in an
      environment where neither: PROCESSOR_ARCHITEW6432 nor PROCESSOR_ARCHITECTURE is set.
      This should fix platform tests which started failing when HOST_OS/HOST_ARCH changes
      introduced by Aaron Franke (listed below) were merged.
    - Further PCH updates. It's now recommended that env['PCH'] should always be a File node.
      Either via return value from env.PCH() or by explicitly using File('StdAfx.pch').
    - Added --no-ignore-skips to runtest.py. Changed default to ignore skips when setting
      runtest.py's exit status. Previously would exit 2 if any tests were skipped.
      Now will only exit 2 if user specifies --no-ignore-skips and some tests were skipped.

  From Ryan Egesdahl:
    - Small fix to ensure CLVar default value is an empty list.
      See MongoDB bug report: https://jira.mongodb.org/browse/SERVER-59656
      Code contributed by MongoDB.
    - Ninja - Fixed an issue where if you control-c and/or killed ninja while it was running scons to
      regenerate build.ninja you would end up with no build.ninja file and have to rerun scons from scratch.
      Code contributed by MongoDB.

  From Aaron Franke:
    - Define HOST_OS and HOST_ARCH in the environment for all platforms.
      Before this change, these were only defined for Win32 and OS/2.

  From Daniel Moody:
    - Fix ninja tool to never use for_sig substitution because ninja does not use signatures. This
      issue affected CommandGeneratorAction function actions specifically.
    - Expanded ninja Mkdir to also support Mkdir actions.
    - Added support for the PCH environment variable to support subst generators.
    - Fix command line escaping for ninja dollar sign escape. Without escaping ninja properly,
      the ninja file scons regenerate and callback invocations will lose the $ characters used in
      the scons command line which ninja uses itself for escaping. For Example:
          scons BUILD=xyz OTHERVAR=$BUILD
      Prior to this fix, it would cause ninja to fail to escape the dollar sign, leading to the
      single dollar sign being used as a ninja escape character in the ninja file.

  From Daniel Moody:
    - Added ninja API 'NINJA_FORCE_SCONS_BUILD' to force a node to callback to scons.

  From Mats Wichmann:
    - Two small Python 3.10 fixes: one more docstring turned into raw
      because it contained an escape; updated "helpful" syntax error message
      from 3.10 was not expected by SubstTests.py and test/Subst/Syntax.py
    - EmitterProxy rich comparison set is completed (checker warning).
      Added __le__, __gt__, __ge__.
    - Fix gcc/g++ tool failing if "gcc --version" returns text which fails
      to_String conversion (i.e., not UTF-8) - failure happens when tool
      initialization checks version. For gcc, the initial version string is
      not translated, for the rest, don't convert, just consume raw and discard.
    - Maintenance and doc: modernize some usage in Scanner package,
      calling super(), switching some imitialization to comprehensions,
      and code formatting.  Docstring for scanner Base moved from
      init-method to class-level so it's picked up by Sphinx.
      Added new sconsign filenames to skip_entry_list in Scanner/Dir.py
    - Change SCons.Scanner.Base to ScannerBase. Old name kept as an alias
      but is now unused in SCons itself.
    - Call Variables option converter consistently - the converter should
      have access to the env if it needs to (issue #2064).
    - Fixed the variables Add() method to accept a tuple for the variable
      name the same way AddVariables() does (issue #3869).
    - The premade validator PathIsDirCreate for for PathVariable now catches
      the case where the directory could not be created due to permission
      problems, allowing a more helpful error to be emitted (issue #2828)
    - Maintenance: Python thread.setDaemon is deprecated in favor of
      directly updating daemon attribute - update SCons to do this.
    - Make sure when subst'ing a callable, the callable is called with
      the correct for_signature value, previously it would be true even
      if doing SUBST_RAW (issue #4037)
    - Update Util/NodeList implementation to get rid of a workaround for
      early Python 3 slicing issue that is no longer a problem.
    - Rework some Java tests to skip rather than fail on CI systems, where
      the working java is > v9, but a 1.8 or 9 was also found.
    - Java updates: on Windows, detect more default JDK install locations.
      On all platforms, more Java versions (up to 17.0 now).  Add more information
      on version selection to docs.
      Update docs on JavaH tool in light of javah command dropped since 10.0.
      Try to be better about preserving user's passed-in JAVA* construction vars.
    - Start the deprecation of the qt tool, which refers to Qt3 (usupported
      since around 2006). There's a deprecation warning added, initially
      defaulting to disabled.

  From Brian Quistorff:
    - Fix crash when scons is run from a python environement where a signal
      is set from outside Python.


RELEASE 4.2.0 - Sat, 31 Jul 2021 18:12:46 -0700

  From Byron Platt:
    - Fix Install() issue when copytree recursion gives bad arguments that can
      lead to install side-effects including keeping dangling symlinks and
      silently failing to copy directories (and their subdirectories) when the
      directory already exists in the target.

  From Joseph Brill:
    - Internal MSVS update: Remove unnecessary calls to find all installed versions of msvc
      when constructing the installed visual studios list.

  From William Deegan:
    - Improve Subst()'s logic to check for proper callable function or class's argument list.
      It will now allow callables with expected args, and any extra args as long as they
      have default arguments. Additionally functions with no defaults for extra arguments
      as long as they are set using functools.partial to create a new callable which set them.
    - Fix Issue #3035 - mingw with SHLIBVERSION set fails with either not a dll error or
      "Multiple ways to build the same target were specified for:".  Now mingw will disable
      creating the symlinks (and adding version string to ) dlls.  It sets SHLIBNOVERSIONSYMLINKS,
      IMPLIBNOVERSIONSYMLINKS and LDMODULENOVERSIONSYMLINKS to True.
    - Added --experimental flag, to enable various experimental features/tools.  You can specify
      'all', 'none', or any combination of available experimental features.
    - Fix Issue #3933 - Remove unguarded print of debug information in SharedLibrary logic when
      SHLIBVERSION is specified.
    - Fix versioned shared library naming for MacOS platform. (Previously was libxyz.dylib.1.2.3,
      has been fixed to libxyz.1.2.3.dylib. Additionally the sonamed symlink had the same issue,
      that is now resolved as well)
    - Add experimental ninja builder. (Contributed by MongoDB, Daniel Moody and many others).
    - Fix #3955 - _LIBDIRFLAGS leaving $( and $) in *COMSTR output.  Added affect_signature flag to
      _concat function.  If set to False, it will prepend and append $( and $). That way the various
      Environment variables can use that rather than "$( _concat(...) $)".
    - Fix issue with exparimental ninja tool which would fail on windows or when ninja package wasn't
      installed but --experimental=ninja was specified.
    - As part of experimental ninja tool, allow SetOption() to set both disable_execute_ninja and
      disable_ninja.

  From David H:
    - Fix Issue #3906 - `IMPLICIT_COMMAND_DEPENDENCIES` was not properly disabled when
      set to any string value (For example ['none','false','no','off'])
      Also previously 'All' wouldn't have the desired affect.

  From Ivan Kravets:
    - Provide a custom argument escape function for `TempFileMunge` using a new
      `TEMPFILEARGESCFUNC` variable. Useful if you need to apply extra operations on
      a command argument before writing to a temporary file (fix Windows slashes,
      normalize paths, etc.)

  From Henrik Maier:
   - DocbookXslt tool: The XSLT stylesheet file is now initialized to an env.File() Node,
     such that dependencies work correctly in hierarchical builds (eg when using
     DocbookXslt in SConscript('subdir/SConscript') context.

  From Daniel Moody:
    - Update CacheDir to use uuid for tmpfile uniqueness instead of pid.
      This fixes cases for shared cache where two systems write to the same
      cache tmpfile at the same time because the happened to get the same pid.
    - Added support for passing custom CacheDir derived classes to SCons. Moved
      copy_from_cache attribute from the Environment class to CacheDir class.
      Code contributed by MongoDB.
    - Update BuildTask to pass all targets to the progress object fixing an issue
      where multi-target build nodes only got the first target passed to the progress
      object.
    - Fix a potential race condition in shared cache environments where the permissions are
      not writeable for a moment after the file has been renamed and other builds (users) will copy
      it out of the cache. Small reorganization of logic to copy files from cachedir. Moved CacheDir
      writeable permission code for copy to cache behind the atomic rename operation.
    - Added marking of intermediate and and multi target nodes generated from SConf tests so that
      is_conftest() is more accurate.
    - Added test for configure check failing to ensure it didn't break generating and running ninja.


  From Mats Wichmann:
    - Initial support in tests for Python 3.10 - expected bytecode and
      one changed expected exception message. Change some more regexes
      to be specified as rawstrings in response to DeprecationWarnings.
    - Add an example of adding an emitter to User Guide (concept
      from Jeremy Elson)
    - Add timing information for sconsign database dump when --debug=time
      is selected. Also switch to generally using time.perf_counter,
      which is the Python recommended way for timing short durations.
    - Drop remaining definitions of dict-like has_key methods, since
      Python 3 doesn't have a dictionary has_key (maintenance)
    - Do not treat --site-dir=DIR and --no-site-dir as distinct options.
      Allows a later instance to override an earlier one.
    - Ignore empty cmdline arguments when computing targets (issue 2986)
    - Remove long-deprecated construction variables PDFCOM, WIN32_INSERT_DEF,
      WIN32DEFPREFIX, WIN32DEFSUFFIX, WIN32EXPPREFIX, WIN32EXPSUFFIX.
      All have been replaced by other names since at least 1.0.
    - Add a __iadd__ method to the CLVar class so that inplace adds
      (+=) also work as expected (issue 2399)
    - Remove local copy of CLVar in EnvironmentTests unittest file -
      should be testing against the production version, and they
      didn't really differ.
    - Don't strip spaces in INSTALLSTR by using raw subst (issue 2018)
    - Deprecate Python 3.5 as a supported version.
    - CPPDEFINES now expands construction variable references (issue 2363)
    - Restore behavior that Install()'d files are writable (issue 3927)
    - Simplified Mkdir(), the internal mkdir_func no longer needs to handle
      existing directories, it can now pass exist_ok=True to os.makedirs().
    - Avoid WhereIs exception if user set a tool name to empty (from issue 1742)
    - Maintenance: remove obsolete __getslice__ definitions (Py3 never calls);
      add Node.fs.scandir to call new (Py3.5) os.scandir; Node.fs.makedirs
      now passes the exist_ok flag; Cachedir creation now uses this flag.
    - Maintenance: remove unneeded imports and reorganize some.  Fix uses
      of warnings in some tools which instantiated the class but did nothing
      with them, need to instead call SCons.Warnings.warn with the warn class.
    - Drop overridden changed_since_last_build method in Value class.
    - Resync the SetOption implementation and the manpage, making sure new
      options are available and adding a notes column for misc information.
      SetOption equivalents to --hash-chunksize, --implicit-deps-unchanged
      and --implicit-deps-changed are enabled.
    - Add tests for SetOption failing on disallowed options and value types.
    - Maintenance: eliminate lots of checker complaints about Util.py.
    - Maintenance: fix checker-spotted issues in Environment (apply_tools)
      and EnvironmentTests (asserts comparing with self).
      For consistency, env.Tool() now returns a tool object the same way
      Tool() has done.
    - Change SConscript() missing SConscript behavior - if must_exist=False,
      the warning is suppressed.
    - Make sure TEMPFILEPREFIX can be set to an empty string (issue 3964)

  From Dillan Mills:
    - Add support for the (TARGET,SOURCE,TARGETS,SOURCES,CHANGED_TARGETS,CHANGED_SOURCES}.relpath property.
      This will provide a path relative to the top of the build tree (where the SConstruct is located)
      Fixes #396

  From Andrew Morrow:
    - Fix issue #3790: Generators in CPPDEFINES now have access to populated source
      and target lists

RELEASE 4.1.0 - Tues, 19 Jan 2021 15:04:42 -0700

  From James Benton:
    - Add COMPILATIONDB_PATH_FILTER env option for CompilationDatabase() builder which allows
      filtering of entries based on the output file paths using glob style file matching (issue #3742).

  From Joseph Brill:
    - Internal MSVC and test updates: Rework the msvc installed versions cache so that it
      is not exposed externally and update external references accordingly.
    - Modify the MSCommon internal-use only debug logging records to contain the correct relative
      file path when the debug function is called from outside the MSCommon module.

  From William Deegan:
    - Fix yacc tool, not respecting YACC set at time of tool initialization.
    - Refactor SCons.Tool to move all common shared and loadable module linking logic to SCons.Tool.linkCommon
    - Remove pywin32 imports from SCons.Script.Main. No longer needed.
    - Switch to use ctypes instead of pywin32 (requiring an extra pip install) - Fixes Github Issue #2291
       - pywin32 no longer necessary for SCons install. (pip install SCons will no longer also require pywin32 on win32)
       - Remove pywin32 usage from SCons.Util where it was used for accessing the registry. Python native winreg
         library already includes this functionality.
       - Remove using pywin32 to retrieve peak memory usage on Win32 for `--debug=memory`
    - Fix Issue #3759 - include scons.1, sconsign.1, scons-time.1 manpages in sdist and wheel packages.
    - Change SCons's build so the generated `SCons/__init__.py` is no longer removed by `scons -c`
    - Completely rewrote versioned shared libraries logic. Added support for SOVERSION via dmoody's initial PR #3733
    - No longer automatically disable setting SONAME on shared libraries on OpenBSD.
    - Fix race condition bug when initializing a scons cache directory at the
      same time from multiple threads or processes. Problem described in PR #3114.
      This is a simpler fix which should avoid some problems identified with the initial PR.
      (Credit to Fredrik Medley for reporting the issue, the initial PR, and discussing and testing
       this solution)
    - Minor edits to User Guide and manpage's header with copyright, released date changed.

  From Michał Górny:
    - Fix dvipdf test failure due to passing incorrect flag to dvipdf.

  From Adam Gross:
    - Fix minor bug affecting SCons.Node.FS.File.get_csig()'s usage of the MD5 chunksize.
      User-facing behavior does not change with this fix (GH Issue #3726).
    - Fix occasional test failures caused by not being able to find a file or directory fixture
      when running multiple tests with multiple jobs.
    - Added support for a new command-line parameter `--hash-format` to override the default
      hash format that SCons uses. It can also be set via `SetOption('hash_format')`. Supported
      values are: `md5`, `sha1`, and `sha256`. For all hash formats other than
      the default of `md5`, the SConsign database will include the name of the hash format.
      For example, `--hash-format=sha256` will create a SConsign with name
      `.sconsign_sha256.dblite.`.
    - Fix incorrect cache hits and/or misses when running in interactive mode by having
      SCons.Node.Node.clear() clear out all caching-related state.
    - Change Environment.SideEffect() to not add duplicate side effects.
      NOTE: The list of returned side effect Nodes will not include any duplicate side effect Nodes.
    - Add support to the Python scanner for finding dynamically generated dependencies.
      Previously the scanner only found imports if they existed on disk at scanning time.

  From David H:
    - Add ZIP_OVERRIDE_TIMESTAMP env option to Zip builder which allows for overriding of the file
      modification times in the archive.
    - Fix Zip builder not rebuilding when ZIPROOT env option was changed.

  From Jason Kenny
    - Fix python3 crash when Value node get_text_content when child content does not have decode()
      NOTE: If you depend on Value node's get_text_content returning concatenated contents of it's
      children. This may break your code. It now concatenates the csig() of all children.

  From Joachim Kuebart:
    - Suppress missing SConscript deprecation warning if `must_exist=False`
      is used.

  From Rocco Matano:
    - Fix Zip tool to respect ZIPCOMSTR. Previously all zip builder calls would yield something
      like zip(["test.zip"], ["zip_scons.py"]) and ignore ZIPCOMSTR if ZIPCOM and ZIPCOMSTR
      weren't set after the Environment/Tool is initialized. (Explained in PR #3659)

  From Daniel Moody:
    - Fix issue where java parsed a class incorrectly from lambdas used after a new.

  From Simon Tegelid
    - Fix using TEMPFILE in multiple actions in an action list. Previously a builder, or command
      with an action list like this:
      ['${TEMPFILE("xxx.py -otempfile $SOURCE")}', '${TEMPFILE("yyy.py -o$TARGET tempfile")}']
      Could yield a single tempfile with the first TEMPFILE's contents, used by both steps
      in the action list.

  From Mats Wichmann:
    - Complete tests for Dictionary, env.keys() and env.values() for
      OverrideEnvironment. Enable env.setdefault() method, add tests.
    - Raise an error if an option (not otherwise consumed) is used which
      looks like an abbreviation of one one added by AddOption. (#3653)
    - Tool module not found will now raise a UserError to more clearly indicate this is
      probably an SConscript problem, and to make the traceback more relevant.
    - Fix three issues with MergeFlags:
      - Signature/return did not match documentation or existing usage - the implementation
        now no longer returns the passed env
      - merging --param arguments did not work (issue #3107);
      - passing a dict to merge where the values are strings failed (issue #2961).
    - Include previously-excluded SideEffect section in User Guide.
    - Clean up unneeded imports (autoflake tool).
    - Make sure cProfile is used if profiling - SCons was expecting
      the Util module to monkeypatch in cProfile as profile if available,
      but this is no longer being done.
    - Cleanup in SCons.Util.AddMethod. If called with an environment instance
      as the object to modify, the method would not be correctly set up in
      any Clone of that instance.  Now tries to detect this and calls
      MethodWrapper to set up the method the same way env.AddMethod does.
      MethodWrapper moved to Util to avoid a circular import. Fixes #3028.
    - Some Python 2 compatibility code dropped
    - Rework runtest.py to use argparse for arg handling (was a mix
      of hand-coded and optparse, with a stated intent to "gradually port").
    - Add options to runtest to generate/not generate a log of failed tests,
      and to rerun such tests. Useful when an error cascades through several
      tests, can quickly try if a change improves all the fails. Dropped
      runtest test for fallback from qmtest, not needed; added new tests.
    - Eliminate tex tool usage of "for foo in range(len(iterable))"
    - Restore internal Trace function to functional state.
    - Only try to initialize the wix tool by default (or when tool `default` is explicitly installed)
      on Windows based systems.
    - Pick a better "Topic" Trove classifier for SCons: SW Dev / Build Tools
    - Use os.replace instead of os.rename in dblite so don't need to
      special-case Windows here. dblite is the default storage engine for the SConsign file(s).
    - Fix cut-n-paste error in msvc debug printout and make some debug output
      in msvs and msvsTests.py be off until needed (uncomment to use)
    - Fix Issue #3014 - Empty file and missing file have same csig
    - Refactor env.Append/Prepend to remove Py 1.5 era need to nest
      try blocks, can now "continue" at the appropriate places.
    - Add /snap/bin to env['PATH'] on POSIX, although this is only
      really useful for a subset of POSIX systems that use snaps.
      Was needed for CI builds, which run on Ubuntu LTS images.
    - Eliminate Py2-ism __nonzero__ (now __bool__). Work around issue #3860
      where a check for BuilderBase raising exc. on __bool__ was optimized out.
      This issue was found due to a bug in Python 3.10.0a4. See issue #3860 for details.


RELEASE 4.0.1 - Mon, 16 Jul 2020 16:06:40 -0700

  From Rob Boehne:
    - Fix fortran tools to set SHFORTRAN variables to $FORTRAN, similarly SHF77, SHF90, SHF95,
      SHF03 and SHF08 will default to the variables $F77, $F90, $F95, $F03 and $F08 respectively.
      If you were depending on changing the value of FORTRAN (or $F[0-9][0-9]) having no effect
      on the value of SHFORTRAN, this change will break that.   The values of FORTRAN, F77, F90,
      F95, F03, F08 and SHFORTRAN, SHF77 (etc.) now are not overridden in generate if alredy set
      by the user.
    - Fix subprocess execution of 'lslpp' on AIX to produce text standard i/o.
    - Re-do the fix for suncxx tool (Oracle Studio compiler) now that only Python 3 is supported,
      to avoid decoding errors.

  From William Deegan:
    - Added Environment() variable TEMPFILEDIR which allows setting the directory which temp
      files createdby TEMPFILEMUNGE are created in.

  From Daniel Moody:
    - Added method on Node to test if its node used in SConf. (Github Issue #3626)



RELEASE 4.0.0 - Sat, 04 Jul 2020 12:00:27 +0000

  From Dirk Baechle:
    - Updated documentation toolchain to work properly under Python3, also
      removed libxslt support from the Docbook Tool. (issue #3580)
    - Added Docker images for building and testing SCons. (issue #3585)


  From James Benton:
    - Improve Visual Studio solution/project generation code to add support
      for a per-variant cppflags. Intellisense can be affected by cppflags,
      this is especially important when it comes to /std:c++* which specifies
      what C++ standard version to target. SCons will append /Zc:__cplusplus
      to the project's cppflags when a /std:c++* flag is found as this is
      required for intellisense to use the C++ standard version from cppflags.

  From Rob Boehne
    - Specify UTF-8 encoding when opening Java source file as text.  By default, encoding is the output
    of locale.getpreferredencoding(False), and varies by platform.

  From Joseph Brill:
    - MSVC updates: When there are multiple product installations (e.g, Community and
      Build Tools) of MSVC 2017 or MSVC 2019, an Enterprise, Professional,
      or Community installation will be selected before a Build Tools installation when
      "14.1" or "14.2" is requested, respectively. (GH Issue #3699).
    - MSVC updates: When there are multiple product installations of MSVC 2017 (e.g.,
      Community and Express), 2017 Express is no longer returned when "14.1" is
      requested.  Only 2017 Express will be returned when "14.1Exp" is requested.
      (GH Issue #3699).
    - MSVC updates: An MSVC 6.0 installation now appears in the installed versions list
      when msvc debug output is enabled (GH Issue #3699).
    - MSVS test updates: Tests for building a program using generated MSVS project and
      solution files using MSVS 2015 and later now work as expected on x86 hosts.
    - Test update: Reduce the number of "false negative" test failures for the interactive
      configuration test (test/interactive/configure.py).
    - MSVS update: Fix the development environment path for MSVS 7.0.

  From William Deegan:
    - Fix broken clang + MSVC 2019 combination by using MSVC configuration logic to
      propagate'VCINSTALLDIR' and 'VCToolsInstallDir' which clang tools use to locate
      header files and libraries from MSVC install. (Fixes GH Issue #3480)
    - Added C:\msys64\mingw64\bin to default mingw and clang windows PATH's.  This
      is a reasonable default and also aligns with changes in Appveyor's VS2019 image.
    - Drop support for Python 2.7. SCons will be Python 3.5+ going forward.
    - Change SCons.Node.ValueWithMemo to consider any name passed when memoizing Value() nodes
    - Fix Github Issue #3550 - When using Substfile() with a value like Z:\mongo\build\install\bin
      the implementation using re.sub() would end up interpreting the string and finding regex escape
      characters where it should have been simply replacing existing text. Switched to use string.replace().
    - Fix Github Issue #2904 - Provide useful error message when more than one Configure Contexts are opened.
      Only one open is allowed. You must call conf.Finish() to complete the currently open one before creating another
    - Add msys2 installed mingw default path to PATH for mingw tool.
      - C:\msys64\mingw64\bin
    - Purge obsolete internal build and tooling scripts
    - Allow user specified location for vswhere.exe specified by VSWHERE.
      NOTE: This must be set at the time the 'msvc' 'msvs' and/or 'mslink' tool(s) are initialized to have any effect.
    - Resolve Issue #3451 and Issue #3450 - Rewrite SCons setup.py and packaging. Move script logic to entry points so
      package can create scripts which use the correct version of Python.
    - Resolve Issue #3248 - Removing '-Wl,-Bsymbolic' from SHLIBVERSIONFLAGS
      NOTE: If your build depends on the above you must now add to your SHLIBVERSIONFLAGS
    - Speedup bin/docs-update-generated by caching parsed docbook schema. (60x speedup)
    - Reorganized source tree. Moved src/engine/SCons to SCons to be more in line with current Python source
      tree organization practices.
    - Renamed as.py to asm.py and left redirecting tool.  'as' is a reserved word and so
      changing the name was required as we wanted to import symbols for use in compilation_db
      tool.
    - Add CompilationDatabase() builder in compilation_db tool. Contributed by MongoDB.
      Setting COMPILATIONDB_USE_ABSPATH to True|False controls whether the files are absolute or relative
      paths.  Address Issue #3693 and #3694 found during development.
    - Fixed Github Issue 3628 - Hardcoding pickle protocol to 4 (supports python 3.4+)
      and skipping Python 3.8's new pickle protocol 5 whose main advantage is for out-of-band data buffers.
      NOTE: If you used Python 3.8 with SCons 3.0.0 or above, you may get a a pickle protocol error. Remove your
      .sconsign.dblite. You will end up with a full rebuild.

  From Andrii Doroshenko:
    - Extended `Environment.Dump()` to select a format to serialize construction variables (pretty, json).

  From Jeremy Elson:
    - Updated design doc to use the correct syntax for Depends()

  From Adam Gross:
    - Added support for scanning multiple entries in an action string if
      IMPLICIT_COMMAND_DEPENDENCIES is set to 2 or 'all'. This enables more thorough
      action scanning where every item in each command line is scanned to determine
      if it is a non-source and non-target path and added to the list of implicit dependencies
      for the target.
    - Added support for taking instances of the Value class as implicit
      dependencies.
    - Added new module SCons.Scanner.Python to allow scanning .py files.
    - Added support for explicitly passing a name when creating Value() nodes. This may be useful
      when the value can't be converted to a string or if having a name is otherwise desirable.
    - Fixed usage of abspath and path for RootDir objects on Windows. Previously
      env.fs.Dir("T:").abspath would return "T:\T:" and now it correctly returns "T:".

  From Ivan Kravets, PlatformIO
    - New conditional C Scanner (`SCons.Scanner.C.CConditionalScanner()`)
      which interprets C/C Preprocessor conditional syntax (#ifdef, #if, #else,
      #elif, #define, etc.)
    - Improvements for virtual C Pre-Processor:
      * Handle UNSIGNED LONG and LONG numeric constants in DEC (keep support for HEX)
      * Skip unrecognized directives, such as `#if( defined ...)`
      * Ignore `#include DYNAMIC_INCLUDE` directive that depends on a dynamic
        macro which is not located in a state TABLE.
      * Cleanup CPP expressions before evaluating (strip comments, carriage returns)

  From Iosif Kurazs:
    - Added a new flag called "linedraw" for the command line argument  "--tree"
      that instructs scons to use single line drawing characters to draw the dependency tree.

  From Daniel Moody:
    - Add no_progress (-Q) option as a set-able option. However, setting it in the
      SConstruct/SConscript will still cause "scons: Reading SConscript files ..." to be
      printed, since the option is not set when the build scripts first get read.
    - Added check for SONAME in environment to setup symlinks correctly (Github Issue #3246)
    - User callable's called during substition expansion could possibly throw a TypeError
      exception, however SCons was using TypeError to detect if the callable had a different
      signature than expected, and would silently fail to report user's exceptions. Fixed to
      use signature module to detect function signature instead of TypeError. (Github Issue #3654)
    - Added storage of SConstructs and SConscripts nodes into global set for checking
      if a given node is a SConstruct/SConscript.
      Added new node function SCons.Node.is_sconscript(self) (Github Issue #3625)

  From Andrew Morrow:
    - Fix Issue #3469 - Fixed improper reuse of temporary and compiled files by Configure when changing
      the order and/or number of tests.  This is done by using the hash of the generated temporary files
      content and (For the target files) the hash of the action.
      So where previously files would be named:
      - config_1.c, config_1.o, config_1
      The will now be named (For example)
      - conftest_68b375d16e812c43e6d72d6e93401e7c_0.c,
        conftest_68b375d16e812c43e6d72d6e93401e7c_0_5713f09fc605f46b2ab2f7950455f187.o
        or
        conftest_68b375d16e812c43e6d72d6e93401e7c_0.o
        conftest_68b375d16e812c43e6d72d6e93401e7c_0_5713f09fc605f46b2ab2f7950455f187 (for executable)

  From Mathew Robinson:
    - Improve performance of Subst by preventing unnecessary frame
      allocations by no longer defining the *Subber classes inside of their
      respective function calls.
    - Improve performance of Subst in some cases by preventing
      unnecessary calls to eval when a token is surrounded in braces
      but is not a function call.
    - Improve performance of subst by removing unnecessary recursion.
    - Cleanup dangling symlinks before running builders (Issue #3516)

  From Mats Wichmann:
    - Remove deprecated SourceCode
    - str.format syntax errors fixed
    - a bunch of linter/checker syntax fixups
    - Convert remaining uses of insecure/deprecated mktemp method.
    - Clean up some duplications in manpage.  Clarify portion of manpage on Dir and File nodes.
    - Reduce needless list conversions.
    - Fixed regex in Python scanner.
    - Accommodate VS 2017 Express - it's got a more liberal license then VS
      Community, so some people prefer it (from 2019, no more Express)
    - vswhere call should also now work even if programs aren't on the C: drive.
    - Add an alternate warning message if cl.exe is not found and msvc config
      cache is in use (SCONS_CACHE_MSVC_CONFIG was given) - config cache
      may be out of date.
    - Fixed bug where changing TEXTFILESUFFIX would cause Substfile() to rebuild. (Github Issue #3540)
    - Script/Main.py now uses importlib instead of imp module.
    - Drop some Python 2-isms.
    - MSVC updates: pass on VSCMD_DEBUG and VSCMD_SKIP_SENDTELEMETRY to msvc
      tool setup if set in environment. Add Powershell to default env
      (used to call telemetry script).
    - Microsoft Visual Studio - switch to using uuid module to generate GUIDs rather than hand rolled
      method using md5 directly.
      NOTE: This change affects the following builders' output. If your build depends on the output of these builders
      you will likely see a rebuild.
      * Package() (with PACKAGETYPE='msi')
      * MSVSSolution()
      * MSVSProject()
    - Docbook builder provides a fallback if lxml fails to generate
      a document with tostring().
    - Fix description of ARCOMSTR constr. var. (issue 3636). Previously the text was a copy of ASCOMSTR which
      has different function.
    - Update xml files in SCons to reflect changed relative paths after
      code restructuring (src/engine/SCons -> SCons)
    - Preliminary Python 3.9 support - elimination of some warnings.
    - Drop the with_metaclass jig which was designed to let class
      definitions using a metaclass be written the same for Py2/Py3.
    - Bump python_version_unsupported (and deprecated) to indicate 3.5
      is lowest supported Python.
    - ParseFlags should not modify the user's passed in dict in case it's
      a compound data structure (e.g. values are lists) (issue #3665)
    - In Py3 classes no longer need to be listed as deriving from object.
    - Remove deprecated check for Task subclasses needing a needs_execute
      method - this is now enforced via an abstract base class, so the
      check and test is no longer needed.
    - Close various logfiles (trace, cache, taskmastertrace, configure)
      when done using atexit calls.
    - Rebase forked copy of shutil.copytree to Python 3.7 stlib version.
    - Significant rework of documentation: API docs are now generated
      using Sphinx; manpage and user guide now use more "standard"
      markup elements (which could facilitate later conversion to a
      different doc format, should that choice be made); significant
      rewordings in manpage.  Manpage Examples moved to an external
      repository / website (scons-cookbook.readthedocs.io).
    - Clean up test harness and tests' use of subdir, file_fixture and
      dir_fixture.
    - SubstitutionEnvironment and OverrideEnvironment now have keys()
      and values() methods to better emulate a dict (already had items()).
    - Rename internal Warning base class to SConsWarning to avoid any
      possible confusion with Python's own Warning class.


RELEASE 3.1.2 - Mon, 17 Dec 2019 02:06:27 +0000

  From Edoardo Bezzeccheri
    - Added debug option "action_timestamps" which outputs to stdout the absolute start and end time for each target.

  From Rob Boehne
    - Fix suncxx tool (Oracle Studio compiler) when using Python 3.  Previously would throw an exception.
      Resolved by properly handling tool version string output as unicode.

  From Tim Gates
    - Resolved a typo in engine.SCons.Tool

  From Adam Gross:
    - Resolved a race condition in multithreaded Windows builds with Python 2
      in the case where a child process is spawned while a Python action has a
      file open. Original author: Ryan Beasley.
    - Added memoization support for calls to Environment.Value() in order to
      improve performance of repeated calls.


  From Jason Kenny
    - Update Command() function to accept target_scanner, source_factory, and target_factory arguments.
      This makes Command act more like a one-off builder.

  From Ivan Kravets
    - Added support for "-imacros" to ParseFlags

  From Jacek Kuczera:
    - Fix CheckFunc detection code for Visual 2019. Some functions
      (e.g. memmove) were incorrectly recognized as not available.

  From Jakub Kulik
    - Fix stacktrace when using SCons with Python 3.5+ and SunOS/Solaris related tools.

  From Philipp Maierhöfer:
    - Avoid crash with UnicodeDecodeError on Python 3 when a Latex log file in
      non-UTF-8 encoding (e.g. containing umlauts in Latin-1 encoding when
      the fontenc package is included with \usepackage[T1]{fontenc}) is read.

  From Mathew Robinson:
    - Improved threading performance by ensuring NodeInfo is shared
      across threads. Results in ~13% improvement for parallel builds
      (-j# > 1) with many shared nodes.
    - Improve performance of Entry.disambiguate() by making check for
      most common case first, preventing unnecessary IO.
    - Improved DAG walk performance by reducing unnecessary work when
      there are no un-visited children.

  From Mats Wichmann
    - Replace instances of string find method with "in" checks where
      the index from find() was not used.
    - CmdStringHolder fix from issue #3428
    - Turn previously deprecated debug options into failures:
      --debug=tree, --debug=dtree, --debug=stree, --debug=nomemoizer.
    - Experimental New Feature: Enable caching MSVC configuration
      If SCONS_CACHE_MSVC_CONFIG shell environment variable is set,
      SCons will cache the results of past calls to vcvarsall.bat to
      a file; integrates with existing memoizing of such vars.
      On vs2019 saves 5+ seconds per SCons invocation, which really
      helps test suite runs.
    - Remove deprecated SourceSignatures, TargetSignatures
    - Remove deprecated Builder keywords: overrides and scanner
    - Remove deprecated env.Copy
    - Remove deprecated BuildDir plus SConscript keyword build_dir
    - A number of documentation improvements.


RELEASE 3.1.1 - Mon, 07 Aug 2019 20:09:12 -0500

  From William Deegan:
    - Remove obsoleted references to DeciderNeedsNode which could cause crash when using --debug=explain

  From Jason Kenny
    - Add Fix and test for crash in 3.1.0 when using Decider('MD5-timestamp') and --debug=explain

  From Ben Reed:
    - Added -fmerge-all-constants to flags that get included in both CCFLAGS and LINKFLAGS.

  From Mathew Robinson:
    - Fix issue #3415 - Update remaining usages of EnvironmentError to SConsEnvironmentError
      this patch fixes issues introduced in 3.1.0 where any of the
      following would cause SCons to error and exit:
        - CacheDir not write-able
        - JSON encoding errors for CacheDir config
        - JSON decoding errors for CacheDir config

RELEASE 3.1.0 - Mon, 20 Jul 2019 16:59:23 -0700

  From Joseph Brill:
    - Code to supply correct version-specifier argument to vswhere for
      VS version selection.

  From William Deegan:
    - Enhanced --debug=explain output. Now the separate components of the dependency list are split up
      as follows:

      scons: rebuilding `file3' because:
           the dependency order changed:
           ->Sources
           Old:xxx  New:zzz
           Old:yyy  New:yyy
           Old:zzz  New:xxx
           ->Depends
           ->Implicit
           Old:/usr/bin/python  New:/usr/bin/python
    - Fix Issue #3350 - SCons Exception EnvironmentError is conflicting with Python's EnvironmentError.
    - Fix spurious rebuilds on second build for cases where builder has > 1 target and the source file
      is generated. This was causing the > 1th target to not have it's implicit list cleared when the source
      file was actually built, leaving an implicit list similar to follows for 2nd and higher target
              ['/usr/bin/python', 'xxx', 'yyy', 'zzz']
      This was getting persisted to SConsign and on rebuild it would be corrected to be similar to this
              ['zzz', 'yyy', 'xxx', '/usr/bin/python']
      Which would trigger a rebuild because the order changed.
      The fix involved added logic to mark all shared targets as peers and then ensure they're implicit
      list is all cleared together.
    - Fix Issue #3349 - SCons Exception EnvironmentError is conflicting with Python's EnvironmentError.
      Renamed to SConsEnvironmentError
    - Fix Issue #3350 - mslink failing when too many objects.  This is resolved by adding TEMPFILEARGJOIN variable
      which specifies what character to join all the argements output into the tempfile. The default remains a space
      when mslink, msvc, or mslib tools are loaded they change the TEMPFILEARGJOIN to be a line separator (\r\n on win32)
    - Fix performance degradation for MD5-timestamp decider.  NOTE: This changes the Decider() function arguments.
      From:
          def my_decider(dependency, target, prev_ni):
      To:
          def my_decider(dependency, target, prev_ni, repo_node):
      Where repo_node is the repository (or other) node to use to check if the node is out of date instead of dependency.

  From Peter Diener:
    - Additional fix to issue #3135 - Also handle 'pure' and 'elemental' type bound procedures
    - Fix issue #3135 - Handle Fortran submodules and type bound procedures

  From Adam Gross:
    - Upgraded and improved Visual Studio solution/project generation code using the MSVSProject builder.
      - Added support for Visual Studio 2017 and 2019.
      - Added support for the following per-variant parameters to the builder:
        - cpppaths: Provides per-variant include paths.
        - cppdefines: Provides per-variant preprocessor definitions.

  From Michael Hartmann:
    - Fix handling of Visual Studio Compilers to properly reject any unknown HOST_PLATFORM or TARGET_PLATFORM

  From Bert Huijben:
    - Added support for Visual Studio 2019 toolset.

  From Mathew Robinson:
    - Update cache debug output to include cache hit rate.
    - No longer unintentionally hide exceptions in Action.py
    - Allow builders and pseudo-builders to inherit from OverrideEnvironments

  From Leonard de Ruijter:
    - Add logic to derive correct version argument to vswhere

  From Lukas Schrangl:
    - Enable LaTeX scanner to find more than one include per line

  From  Sergey Torokhov:
    - Recognize jdk on Gentoo systems.

  From Mats Wichmann:
    - scons-time takes more care closing files and uses safer mkdtemp to avoid
      possible races on multi-job runs.
    - Use importlib to dynamically load tool and platform modules instead of imp module
    - sconsign: default to .sconsign.dblite if no filename is specified.
      Be more informative in case of unsupported pickle protocol (py2 only).
    - Fix issue #3336 - on Windows, paths were being added to PATH even if
      tools were not found in those paths.
    - More fixes for newer Java versions (since 9): handle new jdk directory
      naming (jdk-X.Y instead of jdkX.Y) on Windows; handle two-digit major
      version. Docstrings improved.
    - Fixups for pylint: exception types, redefined functions,
      globals, etc.  Some old code removed to resolve issues (hashlib is
      always present on modern Pythons; no longer need the code for
      2.5-and-earlier optparse). cmp is not a builtin function in Py3,
      drop one (unused) use; replace one.  Fix another instance of
      renaming to SConsEnvironmentError. Trailing whitespace.
      Consistently use not is/in (if not x is y -> if x is not y).
    - Add a PY3-only function for setting up the cachedir that should be less
      prone to races. Add a hack to the PY2 version (from Issue #3351) to
      be less prone to a race in the check for old-style cache.
    - Fix coding error in docbook tool only exercised when using python lxml
    - Recognize two additional GNU compiler header directory options in
      ParseFlags: -iquote and -idirafter.
    - Fix more re patterns that contain \ but not specified as raw strings
      (affects scanners for D, LaTeX, swig)


RELEASE 3.0.5 - Mon, 26 Mar 2019 15:04:42 -0700

  From William Deegan:

    - Fix Issue #3283 - Handle using --config=force in combination with Decider('MD5-timestamp').
      3.0.2 in fix for issue #2980 added that deciders can throw DeciderNeedsNode exception.
      The Configure logic directly calls the decider when using --config=force but wasn't handling
      that exception.  This would yield minimally configure tests using TryLink() not running and
      leaving TypeError Nonetype exception in config.log
    - Fix Issue #3303 - Handle --config=force overwriting the Environment passed into Configure()'s
      Decider and not clearing it when the configure context is completed.
    - Add default paths for yacc tool on windows to include cygwin, mingw, and chocolatey
    - Fix issue #2799 - Fix mingw tool to respect SHCCCOMSTR, SHLINKCOMSTR and LDMODULECOMSTR
    - Fix Issue #3329 - Add support for MS SDK V10.0A (which is commonly installed with VS2017)
    - Fix Issue #3333 - Add support for finding vswhere under 32 bit windows installs.

  From Maciej Kumorek:
    - Update the MSVC tool to include the nologo flag by default in RCFLAGS

From Daniel Moody:
    - Change the default for AppendENVPath to delete_existing=0, so path
      order will not be changed, unless explicitly set (Issue #3276)
    - Fixed bug which threw error when running SCons on windows system with no MSVC installed.
    - Update link tool to convert target to node before accessing node member
    - Update mingw tool to remove MSVC like nologo CCFLAG
    - Add default paths for lex tool on windows to include cygwin, mingw, and chocolatey
    - Add lex construction variable LEXUNISTD for turning off unix headers on windows
    - Update lex tool to use win_flex on windows if available

  From Mats Wichmann:
    - Quiet open file ResourceWarnings on Python >= 3.6 caused by
      not using a context manager around Popen.stdout
    - Add the textfile tool to the default tool list
    - Fix syntax on is/is not clauses: should not use with a literal
    - Properly retrieve exit code when catching SystemExit
    - scons-time now uses context managers around file opens
    - Fix regex patterns that were not specified as raw strings

  From Bernhard M. Wiedemann:
    - Do not store build host+user name if reproducible builds are wanted


RELEASE 3.0.4 - Mon, 20 Jan 2019 22:49:27 +0000

  From Mats Wichmann:
    - Improve finding of Microsoft compiler: add a 'products' wildcard
      in case 2017 Build Tools only is installed as it is considered a separate
      product from the default Visual Studio
    - Add TEMPFILESUFFIX to allow a customizable filename extension, as
      described in the patch attached to issue #2431.
    - scons.py and sconsign.py stopped working if script called as a symlink
      to location in scons-local location.
    - Fix issue running scons using a symlink to scons.py in an scons-local dir
    - Doc updates around Default(), and the various *TARGETS variables.

  From Daniel Moody:
    - Improved support for VC14.1 and Visual Studio 2017, as well as arm and arm64 targets.
      Issues #3268 & Issue #3222
    - Initial support for ARM targets with Visual Studio 2017 - Issue #3182 (You must set TARGET_ARCH for this to work)
    - Update TempFileMunge class to use PRINT_CMD_LINE_FUNC

  From Tobias Herzog
    - Enhance cpp scanner regex logic to detect if/elif expressions without whitespaces but
      parenthesis like "#if(defined FOO)" or "#elif!(BAR)" correctly.


RELEASE 3.0.3 - Mon, 07 Jan 2019 20:05:22 -0400
  NOTE: 3.0.2 release was dropped because there was a packaging bug. Please consider all 3.0.2
        content.

  From William Deegan:
    - Fixes to packaging logic.  Ensuring the SCons.Tool.clangCommon module is added
      to the release packages.
    - Modify scons.bat script to check for scons python script without .py extension if no file
      scons.py exists. This enables an all platform wheel to work.

  From Mats Wichmann:
    - Update doc examples to work with Python 3.5+:  map() now returns an iterable instead of a list.


RELEASE 3.0.2 - Mon, 31 Dec 2018 16:00:12 -0700

  From Bernard Blackham:
    - Fixed handling of side-effects in task master (fixes #3013).

  From William Deegan:
    - Remove long deprecated SCons.Options code and tests.  This removes BoolOption,EnumOption,
      ListOption,PackageOption, and PathOption which have been replaced by *Variable() many years ago.
    - Re-Enable parallel SCons (-j) when running via Pypy
    - Move SCons test framework files to testing/framework and remove all references to QMtest.
      QMTest has not been used by SCons for some time now.
    - Updated logic for mingw and clang on win32 to search default tool install paths if not
      found in normal SCons PATH.  If the user specifies PATH or tool specific paths they
      will be used and the default paths below will be ignored.
      - Default path for clang/clangxx : C:\Program Files\LLVM\bin
      - Default path for mingw         : C:\MinGW\bin and/or  C:\mingw-w64\*\mingw64\bin
      - Key program to locate mingw    : mingw32-make (as the gcc with mingw prefix has no fixed name)
    - Fixed issue causing stack trace when python Action function contains a unicode string when being
      run with Python 2.7
    - Add alternate path to QT install for Centos in qt tool: /usr/lib64/qt-3.3/bin
    - Fix Java tools to search reasonable default paths for Win32, Linux, macOS.  Add required paths
      for swig and java native interface to JAVAINCLUDES.  You should add these to your CPPPATH if you need
      to compile with them.  This handles spaces in paths in default Java paths on windows.
    - Added more java paths to match install for Centos 7 of openjdk
    - Fix new logic which populates JAVAINCLUDES to handle the case where javac is not found.
    - Fix GH Issue #2580 - # in FRAMEWORKPATH doesn't get properly expanded. The # is left in the
      command line.
    - Fix issue #2980 with credit to Piotr Bartosik (and William Blevins).  This is an issue where using
      TimeStamp-MD5 Decider and CacheDir can yield incorrect md5's being written into the .sconsign.
      The difference between Piotr Bartosik's patch and the current code is that the more complicated
      creation of file to csig map is only done when the count of children for the current node doesn't
      match the previous count which is loaded from the sconsign.
    - Fix issue # 3106 MSVC if using MSVC_BATCH and target dir had a space would fail due to quirk in
      MSVC's handling of escaped targetdirs when batch compiling.
    - Fix GH Issue #3141 unicode string in a TryAction() with python 2.7 crashes.
    - Fix GH Issue #3212 - Use of Py3 and CacheDir + Configure's TryCompile (or likely and Python Value Nodes)
      yielded trying to combine strings and bytes which threw exception.
    - Fix GH Issue #3225 SCons.Util.Flatten() doesn't handle MappingView's produced by dictionary as return
      values from dict().{items(), keys(), values()}.
    - Fix GH Issue #3241 - Properly support versioned shared libraries for MacOS.  We've also introduced two
      new env variables APPLELINK_CURRENT_VERSION and APPLELINK_COMPATIBILITY_VERSION which will specify
      what is passed to the linkers -current_version and -compatibility_version flags.  If not specified
      they will be derived from SHLIBVERSION as such:
      - APPLELINK_CURRENT_VERSION = SHLIBVERSION
      - APPLELINK_COMPATIBILITY_VERSION = all but the last digit in SHLIBVERSION with .0 appended.
      Note that the values of the above will be validated. Valid format for either APPLELINK variable is
      X[.Y[.Z]] where 0 <= X <= 65535, 0 <= Y <= 255, 0 <= Z <= 255.
      The new variables have been added to the documents and should show up in user guide and manpage.
    - Fix GH Issue #3136 no longer wrap io.{BufferedReader,BufferedWriter,BufferedRWPair,BufferedRandom,TextIOWrapper
      with logic to set HANDLE_FLAG_INHERIT flag on the file handle.  Python 3.4+ automatically sets this according
      to Python docs: https://docs.python.org/3/library/os.html#fd-inheritance

  From Ray Donnelly:
    - Fix the PATH created by scons.bat (and other .bat files) to provide a normalized
      PATH.  Some pythons in the 3.6 series are no longer able to handle paths which
      have ".." in them and end up crashing.  This is done by cd'ing into the directory
      we want to add to the path and then using %CD% to give us the normalized directory
      See bug filed under Python 3.6: https://bugs.python.org/issue32457.
      Note: On Win32 PATH's which have not been normalized may cause undefined behavior
      by other executables being run by SCons (or any subprocesses of executables being run by SCons).
      Resolving this issue should eliminate that possibility going forward.

  From Andrew Featherstone
    - Removed unused --warn options from the man page and source code.

  From Arda Fu
    - Fix cpp scanner regex logic to treat ifndef for py3.5+. Previously it was
      not properly differentiating between if, ifdef, and ifndef.

  From Philipp Maierhöfer
    - Added a __hash__ method to the class SCons.Subst.Literal. Required when substituting Literal
      objects when SCons runs with Python 3.
    - Added missing FORTRANMODDIRPREFIX to the gfortran tool.

  From Matthew Marinets:
    - Fixed an issue that caused the Java emitter to incorrectly parse arguments to constructors that
      implemented a class.

  From Fredrik Medley:
    - Fix exception when printing of EnviromentError messages.
      Specifically, this fixes error reporting of the race condition when
      initializing the cache which error previously was hidden.

  From Daniel Moody:
    - Updated Jar builder to handle nodes and directories better
    - Updated Jar builder to flatten source list which could contain embedded lists
    - Removed some magic numbers from jar.py on behalf of Mats Wichmann (mats@linux.com)
    - Set the pickling protocal back to highest which was causing issues
      with variant dir tests. This will cause issues if reading sconsigns
      pickled with the previous lower protocol.
    - Updated swig to setup default paths for windows
    - Updated gettext tools to setup default paths for windows with Cygwin/MinGW setups
    - Add common location for default paths for cygwin and mingw in Platform modules
    - Updated YACC tool to work on windows with Cygwin/MinGW setups
    - Set the pickling protocal back to highest which was causing issues
      with variant dir tests. This will cause issues if reading sconsigns
      pickled with the previous lower protocol.
    - Updated FS.py to handle removal of splitunc function from python 3.7
    - Updated the vc.py to ignore MSVS versions where no compiler could be found

  From Gary Oberbrunner:
    - Fix bug when Installing multiple subdirs outside the source tree
    - fix to_str to handle None without raising exception
    - Fix -jN for python 3.7

  From Jonathon Reinhart:
    - Replace all instances of `int main()` in C code with `int main(void)`.
      Specifically, this fixes the test cases use by Configure.CheckCC() which
      would fail when using -Wstrict-prototypes.

  From Zachary Tessler:
    - Fix calculation of signatures for FunctionActions that contain list (or set,...)
      comprehensions whose expressions involve constant literals. Those constants had
      been ignored in signatures, so changing them did not cause targets to be rebuilt.

  From Paweł Tomulik:
    - In the testing framework, module TestCommon, fixed must_contain(),
      must_not_contain(), and related methods of TestCommon class to work with
      substrings located at zero offset.
    - Added virtualenv support. A new function Virtualenv() determines whether
      SCons runs in a virtualenv. The search PATH may also be extended to
      prefer executables from the current virtualenv over the ones provided by
      base environment. New option --enable-virtualenv provided to import some
      virtualenv-related variables to SCons and extend every env['ENV']['PATH']
      automatically. New option --ignore-virtualenv disables this. Two
      environment variables, SCONS_ENABLE_VIRTUALENV and
      SCONS_IGNORE_VIRTUALENV are supported for the same purpose.

  From Richard West:
    - Add SConstruct.py, Sconstruct.py, sconstruct.py to the search path for the root SConstruct file.
      Allows easier debugging within Visual Studio
    - Change setup.py to change the install directory (via  pip, or setup.py install) from scons-#.#.#
      to scons (Yielding <pythondir>/lib/scons/SCons/ instead of <pythondir>/lib/scons/SCons-#.#.#/).
      This changes SCons to better comply with normal Python installation practices.

  From Mats Wichmann:
    - Recognize new java 9, 10, 11 (as 9.0 and 10.0, 11.0)
    - Updated manpage scons.xml to fix a nested list problem
    - Updated doc terminiology: use prepend instead of append as appropriate
    - XML validity fixes from SConstruct.py change
    - Update wiki links to new github location
    - Update bug links to new github location
    - Make it easier for SConscript() call to fail on missing script.
      It was possible to call SCons.Warnings.warningAsException
      (not documented as a user API) to make all warnings fail. Now
      SConscript can take an optional must_exist flag which if true fails
      if the script does not exist.  Not failing on missing script is
      now considered deprecated, and the first instance will print a
      deprecation message.  It is now also possible to flip the scons
      behavior (which still defaults to warn, not fail) by calling
      SCons.Script.set_missing_sconscript_error, which is also not a
      documented interface at the moment.
    - Convert TestCmd.read to use with statement on open (quiets 17 py3 warnings)
    - Quiet py3 warning in UtilTests.py
    - Fix tests specifying octal constants for py3
    - Fix must_contain tests for py3
    - RPM package generation:
       - Fix supplying a build architecture
       - Disable auto debug package generation on certain rpmbuild versions
       - Adjust some tests to only supply build-id file on certain rpmbuild versions
       - Tests now use a file fixture for the repeated (trivial) main.c program.
       - Document and comment cleanup.
       - Added new Environment Value X_RPM_EXTRADEFS to supply custom settings
         to the specfile without adding specific logic for each one to scons.
    - The test for Python.h needed by swig tests is moved to get_python_platform
      so it does not have to be repeated in every test; picks up one failure
      which did not make the (previously needed) check. Windows version
      of get_python_platform needed some rework in case running in virtualenv.
    - If test opens os.devnull, register with atexit so file opens do not leak.
    - Fix bugs in Win32 process spawn logic to handle OSError exception correctly.
    - Use time.perf_counter instead of time.clock if it exists.
      time.clock deprecated since py3.3, due to remove in 3.8. deprecation
      warnings from py3.7 were failing a bunch of tests on Windows since they
      mess up expected stderr.
    - Prefer Py3's inspect.getfullargspec over deprecated inspect.getargspec.
      Switched to "new" (standard in Py2.7) usage of receiving a namedtuple -
      we were unpacking to a four-tuple, two of the items of which were unused;
      getfullargspec returns a named tuple with seven elements so it is a
      cleaner drop-in replacement using the namedtuple.
    - Updated the test-framework.rst documentation.
    - Remove obsoleted internal implementaiton of OrderedDict.
    - Test for tar packaging fixups
    - Stop using deprecated unittest asserts
    - messages in strip-install-dir test now os-neutral
    - Add xz compression format to packaging choices.
    - Syntax cleanups - trailing blanks, use "is" to compare with None, etc.
      Three uses of variables not defined are changed.
    - Some script changes in trying to find scons engine
    - Update (pep8) configure-cache script, add a --show option.
    - Fix for a couple of "what if tool not found" exceptions in framework.
    - Add Textfile/Substfile to default environment. (issue #3147)
    - sconsign: a couple of python3 fixes; be more tolerant of implicit
      entries which have no signatures; minor PEP8 changes.
    - Fix a couple of type mistakes (list-> string, filter type -> list)
    - Fix a couple of type mistakes in packaging tools: list-> string in msi,
      filter type -> list in ipk

  From Bernhard M. Wiedemann:
    - Update SCons' internal scons build logic to allow overriding build date
      with SOURCE_DATE_EPOCH for SCons itself.
    - Change the datestamps in SCons' docs and embedded in code use ISO 8601 format and UTC

  From Hao Wu
    - Typo in customized decider example in user guide
    - Replace usage of unittest.TestSuite with unittest.main() (fix #3113)

RELEASE 3.0.1 - Mon, 12 Nov 2017 15:31:33 -0700

  From Daniel Moody:
    - Jar can take multiple targets, and will make a duplicate jar from the sources for each target
    - Added some warnings in case the Jar builder makes an implicit target
    - Added Jar method and changed jar build to be more specific. Jar method will take in
      directories or classes as source. Added more tests to JAR to ensure the jar was
      packaged with the correct compiled class files.
    - Added a No result test case to handle bug which seems unrelated to java in the
      swig-dependencies.py test, more info here: http://scons.tigris.org/issues/show_bug.cgi?id=2907
    - Added a travis script to test on ubuntu trusty now that the project is on github
      so that Continuus Integration tests can be run automatically. It tests most case and considers
      no result a pass as well. Improving this script can install more dependincies allowing for more
      tests to be run.

  From Daniel Moody:
    - Updated the Jar Builder tool in Tool/__init__.py so that is doesn't force class files as
      sources, allowing directories to be passed, which was causing test/Java/JAR.py to fail.

  From William Deegan:
    - Fix issue where code in utility routine to_String_for_subst() had code whose result was never
      properly returned.
      (Found by: James Rinkevich https://pairlist4.pair.net/pipermail/scons-users/2017-October/006358.html )
    - Fixed Variables.GenerateHelpText() to now use the sort parameter. Due to incorrect 2to3 fixer changes
      8 years ago it was being used as a boolean parameter.  Now you can specify sort to be a callable, or boolean
      value. (True = normal sort). Manpage also updated.
    - Fixed Tool loading logic from exploding sys.path with many site_scons/site_tools prepended on py3.
    - Added additional output with time to process each SConscript file when using --debug=time.

  From Thomas Berg:
    - Fixed a regression in scons-3.0.0 where "from __future__ import print_function" was imposed
      on the scope where SConstruct is executed, breaking existing builds using PY 2.7.

  From William Deegan:
    - Fix broken subst logic where a string with "$$(abc)" was being treated as "$(abc) and the
      logic for removing the signature escapes was then failing because there was no closing "$)".
      This was introduced by a pull request to allow recursive variable evaluations to yield a string
      such as "$( $( some stuff $) $)".

  From Zachary Tessler:
    - Fix incorrect warning for repeated identical builder calls that use overrides


RELEASE 3.0.0 - Mon, 18 Sep 2017 08:32:04 -0700

NOTE: This is a major release.  You should expect that some targets may rebuild when upgrading.
Significant changes in some python action signatures. Also switching between PY 2.7 and PY 3.5, 3.6
will cause rebuilds.


  From William Blevins:
    - Updated D language scanner support to latest: 2.071.1. (PR #1924)
      https://dlang.org/spec/module.html accessed 11 August 2016
      - Enhancements:
        - Added support for selective imports: "import A : B, C;" -> A
        - Added support for renamed imports. "import B = A;" -> A
        - Supports valid combinations: "import A, B, CCC = C, DDD = D : EEE = FFF;" -> A, B, C, D
      - Notes:
        - May find new (previously missed) Dlang dependencies.
        - May cause rebuild after upgrade due to dependency changes.
    - Updated Fortran-related tests to pass under GCC 5/6.
    - Fixed SCons.Tool.Packaging.rpm.package source nondeterminism across builds.

  From William Deegan:
    - Removed deprecated tools CVS, Perforce, BitKeeper, RCS, SCCS, Subversion.
    - Removed deprecated module SCons.Sig
    - Added prioritized list of xsltproc tools to docbook. The order will now be as
      follows: xsltproc, saxon, saxon-xslt, xalan  (with first being highest priority, first
      tool found is used)
    - Fixed MSVSProject example code (http://scons.tigris.org/issues/show_bug.cgi?id=2979)
    - Defined MS SDK 10.0 and Changed VS 2015 to use SDK 10.0
    - Changes to Action Function and Action Class signiture creation.  NOTE: This will cause rebuilds
      for many builds when upgrading to SCons 3.0
    - Fixed Bug #3027 - "Cross Compiling issue: cannot override ranlib"
    - Fixed Bug #3020 - "Download link in user guide wrong. python setup.py install --version-lib broken"
    - Fixed Bug #2486 - Added SetOption('silent',True) - Previously this value was not allowed to be set.
    - Fixed Bug #3040 - Non-unicode character in CHANGES.txt
    - Fixed Bug #2622 - AlwaysBuild + MSVC regression.
    - Fixed Bug #3025 - (Credit to Florian : User flow86 on tigris) - Fix typo JAVACLASSSUFIX should have been
                        JAVACLASSSUFFIX


  From Ibrahim Esmat:
    - Added the capability to build Windows Store Compatible libraries that can be used
      with Universal Windows Platform (UWP) Apps and published to the store

  From Daniel Holth:
    - Add basic support for PyPy (by deleting __slots__ from Node with a
      metaclass on PyPy); wrap most-used open() calls in 'with' statements to
      avoid too many open files.
    - Add __main__.py for `python -m SCons` in case it is on PYTHONPATH.
    - Always use highest available pickle protocol for efficiency.
    - Remove unused command line fallback for the zip tool.

  From Gaurav Juvekar:
    - Fix issue #2832: Expand construction variables in 'chdir' argument of builders. (PR #463)
    - Fix issue #2910: Make --tree=all handle Unicode. (PR #427)
    - Fix issue #2788: Fix typo in documentation example for sconf. (PR #388)

  From Alexey Klimkin:
    - Use memoization to optimize PATH evaluation across all dependencies per
      node. (PR #345)
    - Use set() where it is applicable (PR #344)

  From M. Limber:
    - Fixed msvs.py for Visual Studio Express editions that would report
      "Error  : ValueError: invalid literal for float(): 10.0Exp".

  From Rick Lupton:
    - Update LaTeX scanner to understand \import and related commands

  From Steve Robinson:
    - Add support for Visual Studio 2017.  This support requires vswhere.exe a helper
      tool installed with newer installs of 2017. SCons expects it to be located at
      "C:\Program Files (x86)\Microsoft Visual Studio\Installer\vswhere.exe"
      It can be downloaded separately at
      https://github.com/Microsoft/vswhere

  From Tom Tanner:
    - Allow nested $( ... $) sections

  From Paweł Tomulik:
    - Fixed the issue with LDMODULEVERSIONFLAGS reported by Tim Jenness
      (https://pairlist4.pair.net/pipermail/scons-users/2016-May/004893.html).
      An error was causing "-Wl,Bsymbolic" being added to linker's command-line
      even when there was no specified value in LDMODULEVERSION and thus no
      need for the flags to be specified.
    - Added LoadableModule to the list of global functions (DefaultEnvironment
      builders).

  From Manish Vachharajani:
    - Update debian rules, compat, and control to not use features
      deprecated or obsolete in later versions of debhelpers
    - Update python version to 2.7 in debian/control

  From Richard Viney:
    - Fixed PCHPDBFLAGS causing a deprecation warning on MSVC v8 and later when
      using PCHs and PDBs together.


  From Richard West:
    - Added nested / namespace tool support
    - Added a small fix to the python3 tool loader when loading a tool as a package
    - Added additional documentation to the user manual on using toolpaths with the environment
      This includes the use of sys.path to search for tools installed via pip or package managers
    - Added support for a PyPackageDir function for use with the toolpath

  From Russel Winder:
    - Reordered the default D tools from "dmd, gdc, ldc" to "dmd, ldc, gdc".
    - Add a ProgramAllAtOnce builder to the dmd, ldc, and gdc tools. (PR #448)
    - Remove a file name exception for very old Fedora LDC installation.
    - gdc can now handle building shared objects (tested for version 6.3.0).
    - Remove establishing the SharedLibrary builder in the dmd, ldc, and gdc
      tools, must now include the ar tool to get this builder as is required for
      other compiler tools.
    - Add clang and clang++ tools based on Paweł Tomulik's work.

RELEASE 2.5.1 - Mon, 03 Nov 2016 13:37:42 -0400

  From William Deegan:
    - Add scons-configure-cache.py to packaging. It was omitted

  From Alexey Klimkin:
    - Use memoization to optimize PATH evaluation across all dependencies per
      node. (PR #345)

RELEASE 2.5.0 - Mon, 09 Apr 2016 11:27:42 -0700

  From Dirk Baechle:
    - Removed a lot of compatibility methods and workarounds
      for Python versions < 2.7, in order to prepare the work
      towards a combined 2.7/3.x version. (PR #284)
      Also fixed the default arguments for the print_tree and
      render_tree methods. (PR #284, too)

  From William Blevins:
    - Added support for cross-language dependency scanning;
      SCons now respects scanner keys for implicit dependencies.
      - Notes for SCons users with heterogeneous systems.
        - May find new (previously missed) dependencies.
        - May cause rebuild after upgrade due to dependency changes.
        - May find new dependency errors (EG. cycles).
          - Discovered in some of the SCons QT tests.
    - Resolved missing cross-language dependencies for
      SWIG bindings (fixes #2264).
    - Corrected typo in User Guide for Scanner keyword. (PR #2959)
    - Install builder interacts with scanner found in SCANNERS differently.
      - Previous: Install builder recursively scanned implicit dependencies
        for scanners from SCANNER, but not for built-in (default) scanners.
      - Current: Install builder will not scan for implicit dependencies via
        either scanner source. This optimizes some Install builder behavior
        and brings orthogonality to Install builder scanning behavior.

  From William Deegan:
    - Add better messaging when two environments have
      different actions for the same target (Bug #2024)
    - Fix issue only with MSVC and Always build where targets
      marked AlwaysBuild wouldn't make it into CHANGED_SOURCES
      and thus yield an empty compile command line. (Bug #2622)
    - Fix posix platform escaping logic to properly handle paths
      with parens in them "()".  (Bug #2225)

  From Jakub Pola:
    - Intel Compiler 2016 (Linux/Mac) update for tool directories.

  From Adarsh Sanjeev:
    - Fix for issue #2494: Added string support for Chmod function.

  From Tom Tanner:
    - change cache to use 2 character subdirectories, rather than one character,
      so as not to give huge directories for large caches, a situation which
      causes issues for NFS.
      For existing caches, you will need to run the scons-configure-cache.py
      script to update them to the new format. You will get a warning every time
      you build until you co this.
    - Fix a bunch of unit tests on windows

RELEASE 2.4.1 - Mon, 07 Nov 2015 10:37:21 -0700

  From Arfrever Frehtes Taifersar Arahesis:
    - Fix for Bug # 2791 - Setup.py fails unnecessarily under Jython.

  From Dirk Baechle:
    - Fixed license of SVG titlepage files in the context of Debian
      packaging, such that they allow for commercial use too (#2985).

  From William Blevins:
    - InstallVersionedLib now available in the DefaultEnvironment context.
    - Improves orthogonality of use cases between different Install functions.

  From Carnë Draug:
    - Added new configure check, CheckProg, to check for
      existence of a program.

  From Andrew Featherstone:
    - Fix for issue #2840 - Fix for two environments specifying same target with different
      actions not throwing hard error. Instead SCons was incorrectly issuing a warning
      and continuing.

  From Hiroaki Itoh :
    - Add support `Microsoft Visual C++ Compiler for Python 2.7'
      Compiler can be obtained at: https://www.microsoft.com/en-us/download/details.aspx?id=44266

  From Florian Miedniak:
    - Fixed tigris issue #3011: Glob() excludes didn't work when used with VariantDir(duplicate=0)

  From William Roberts:
    - Fix bug 2831 and allow Help() text to be appended to AddOption() help.

  From Paweł Tomulik:
    - Reimplemented versioning for shared libraries, with the following effects
    - Fixed tigris issues #3001, #3006.
    - Fixed several other issues not reported to tigris, including:
      issues with versioned libraries in subdirectories with tricky names,
      issues with versioned libraries and variant directories,
      issue with soname not being injected to library when using D linkers,
    - Switched to direct symlinks instead of daisy-chained ones -- soname and
      development symlinks point directly to the versioned shared library now),
      for rationale see:
      https://www.debian.org/doc/debian-policy/ch-sharedlibs.html
      https://fedoraproject.org/wiki/Packaging:Guidelines#Devel_Packages
      https://bitbucket.org/scons/scons/pull-requests/247/new-versioned-libraries-gnulink-cyglink/diff#comment-10063929
    - New construction variables to allow override default behavior: SONAME,
      SHLIBVERSIONFLAGS, _SHLIBVERSIONFLAGS, SHLIBNOVERSIONSYMLINKS,
      LDMODULEVERSION, LDMODULEVERSIONFLAGS, _LDMODULEVERSIONFLAGS,
      LDMODULENOVERSIONSYMLINKS.
    - Changed logic used to configure the versioning machinery from
      platform-centric to linker-oriented.
    - The SHLIBVERSION/LDMODULEVERSION variables are no longer validated by
      SCons (more freedom to users).
    - InstallVersionedLib() doesn't use SHLIBVERSION anymore.
    - Enchanced docs for the library versioning stuff.
    - New tests for versioned libraries.
    - Library versioning is currently implemented for the following linker
      tools: 'cyglink', 'gnulink', 'sunlink'.
    - Fix to swig tool - pick-up 'swig', 'swig3.0' and 'swig2.0' (in order).
    - Fix to swig tool - respect env['SWIG'] provided by user.



RELEASE 2.4.0 - Mon, 21 Sep 2015 08:56:00 -0700

  From Dirk Baechle:
    - Switched several core classes to use "slots", to
      reduce the overall memory consumption in large
      projects (fixes #2180, #2178, #2198)
    - Memoizer counting uses decorators now, instead of
      the old metaclasses approach.

  From Andrew Featherstone
    - Fixed typo in SWIGPATH description

RELEASE 2.3.6 - Mon, 31 Jul 2015 14:35:03 -0700

  From Rob Smith:
    - Added support for Visual Studio 2015

RELEASE 2.3.5 - Mon, 17 Jun 2015 21:07:32 -0700

  From Stephen Pollard:
    - Documentation fixes for libraries.xml and
      builders-writing.xml (#2989 and #2990)

  From William Deegan:
    - Extended docs for InstallVersionedLib/SharedLibrary,
      and added SKIP_WIN_PACKAGES argument to build script
      bootstrap.py (PR #230, #3002).

  From William Blevins:
    - Fixed symlink support (PR #227, #2395).
    - Updated debug-count test case (PR #229).

  From Alexey Klimkin:
    - Fixed incomplete LIBS flattening and substitution in
      Program scanner(PR #205, #2954).

  From Dirk Baechle:
    - Added new method rentry_exists_on_disk to Node.FS (PR #193).

  From Russel Winder:
    - Fixed several D tests under the different OS.
    - Add support for f08 file extensions for Fortran 2008 code.

  From Anatoly Techtonik:
    - Show --config choices if no argument is specified (PR #202).
    - Fixed build crash when XML toolchain isn't installed, and
      activated compression for ZIP archives.

  From Alexandre Feblot:
    - Fix for VersionedSharedLibrary under 'sunos' platform.
    - Fixed dll link with precompiled headers on MSVC 2012
    - Added an 'exclude' parameter to Glob()

  From Laurent Marchelli:
    - Support for multiple cmdargs (one per variant) in VS project files.
    - Various improvements for TempFileMunge class.
    - Added an implementation for Visual Studio users files (PR #209).

  From Dan Pidcock:
    - Added support for the 'PlatformToolset' tag in VS project files (#2978).

  From James McCoy:
    - Added support for '-isystem' to ParseFlags.

RELEASE 2.3.4 - Mon, 27 Sep 2014 12:50:35 -0400

  From Bernhard Walle and Dirk Baechle:
    - Fixed the interactive mode, in connection with
      Configure contexts (#2971).

  From Anatoly Techtonik:
    - Fix EnsureSConsVersion warning when running packaged version

  From Russel Winder:
    - Fix D tools for building shared libraries

RELEASE 2.3.3 - Sun, 24 Aug 2014 21:08:33 -0400

  From Roland Stark:
    - Fixed false line length calculation in the TempFileMunge class (#2970).

  From Gary Oberbrunner:
    - Improve SWIG detection

  From Russel Winder:
    - Fix regression on Windows in D language update

  From Neal Becker and Stefan Zimmermann:
    - Python 3 port and compatibility

  From Anatoly Techtonik:
    - Do not fail on EnsureSConsVersion when running from checkout

  From Kendrick Boyd and Rob Managan:
    - Fixed the newglossary action to work with VariantDir (LaTeX).

  From Manuel Francisco Naranjo:
    - Added a default for the BUILDERS environment variable,
      to prevent not defined exception on a Clone().

  From Andrew Featherstone:
    - Added description of CheckTypeSize method (#1991).
    - Fixed handling of CPPDEFINE var in Append()
      for several list-dict combinations (#2900).

  From William Blevins:
    - Added test for Java derived-source dependency tree generation.
    - Added Copy Action symlink soft-copy support (#2395).
    - Various contributions to the documentation (UserGuide).

RELEASE 2.3.2

  From Dirk Baechle:
    - Update XML doc editor configuration
    - Fix: Allow varlist to be specified as list of strings for Actions (#2754)

  From veon on bitbucket:
    - Fixed handling of nested ifs in CPP scanner PreProcessor class.

  From Shane Gannon:
    - Support for Visual Studio 2013 (12.0)

  From Michael Haubenwallner:
    - Respect user's CC/CXX values; don't always overwrite in generate()
    - Delegate linker Tool.exists() to CC/CXX Tool.exists().

  From Rob Managan:
    - Updated the TeX builder to support use of the -synctex=1
      option and the files it creates.
    - Updated the TeX builder to correctly clean auxiliary files when
      the biblatex package is used.

  From Gary Oberbrunner:
    - get default RPM architecture more robustly when building RPMs

  From Amir Szekely:
    - Fixed NoClean() for multi-target builders (#2353).

  From Paweł Tomulik:
    - Fix SConf tests that write output

  From Russel Winder:
    - Revamp of the D language support. Tools for DMD, GDC and LDC provided
      and integrated with the C and C++ linking. NOTE: This is only tested
      with D v2. Support for D v1 is now deprecated.

  From Anatoly Techtonik:
    - Several improvements for running scons.py from source:
      * engine files form source directory take priority over all other
        importable versions
      * message about scons.py running from source is removed to fix tests
        that were failing because of this extra line in the output
      * error message when SCons import fails now lists lookup paths
    - Remove support for QMTest harness from runtest.py
    - Remove RPM and m4 from default tools on Windows
    - BitKeeper, CVS, Perforce, RCS, SCCS are deprecated from default
      tools and will be removed in future SCons versions to speed up
      SCons initialization (it will still be possible to use these tools
      explicitly)

  From Sye van der Veen:
    - Support for Visual Studio 12.0Exp, and fixes for earlier MSVS
      versions.


RELEASE 2.3.1

  From Andrew Featherstone:
    - Added support for EPUB output format to the DocBook tool.

  From Tom Tanner:
    - Stop leaking file handles to subprocesses by switching to using subprocess
      always.
    - Allow multiple options to be specified with --debug=a,b,c
    - Add support for a readonly cache (--cache-readonly)
    - Always print stats if requested
    - Generally try harder to print out a message on build errors
    - Adds a switch to warn on missing targets
    - Add Pseudo command to mark targets which should not exist after
      they are built.

  From Bogdan Tenea:
    - Check for 8.3 filenames on cygwin as well as win32 to make variant_dir work properly.

  From Alexandre Feblot:
    - Make sure SharedLibrary depends on all dependent libs (by depending on SHLINKCOM)

  From Stefan Sperling:
    - Fixed the setup of linker flags for a versioned SharedLibrary
      under OpenBSD (#2916).

  From Antonio Cavallo:
    - Improve error if Visual Studio bat file not found.

  From Manuel Francisco Naranjo:
    - Allow Subst.Literal string objects to be compared with each other,
      so they work better in AddUnique() and Remove().

  From David Rothenberger:
    - Added cyglink linker that uses Cygwin naming conventions for
      shared libraries and automatically generates import libraries.

  From Dirk Baechle:
    - Update bootstrap.py so it can be used from any dir, to run
      SCons from a source (non-installed) dir.
    - Count statistics of instances are now collected only when
      the --debug=count command-line option is used (#2922).
    - Added release_target_info() to File nodes, which helps to
      reduce memory consumption in clean builds and update runs
      of large projects.
    - Fixed the handling of long options in the command-line
      parsing (#2929).
    - Fixed misspelled variable in intelc.py (#2928).

  From Gary Oberbrunner:
    - Test harness: fail_test() can now print a message to help debugging.

  From Anatoly Techtonik:
    - Require rpmbuild when building SCons package.
    - Print full stack on certain errors, for debugging.
    - Improve documentation for Textfile builder.

  From William Deegan:
    - VS2012 & VS2010 Resolve initialization issues by adding path to reg.exe
      in shell used to run batch files.
    - MSVC Support fixed defaulting TARGET_ARCH to HOST_ARCH. It should be
      None if not explicitly set.
    - MSVC Fixed issue where if more than one Architectures compilers are
      detected, it would take the last one found, and not the first.

  From Philipp Kraus:
    - Added optional ZIPROOT to Zip tool.

  From Dirk Baechle:
    - Replaced old SGML-based documentation toolchain with a more modern
      approach, that also requires less external dependencies (programs and
      Python packages). Added a customized Docbook XSD for strict validation of
      all input XML files.

  From Luca Falavigna:
    - Fixed spelling errors in MAN pages (#2897).

  From Michael McDougall:
    - Fixed description of ignore_case for EnumVariable in the
      MAN page (#2774).

RELEASE 2.3.0 - Mon, 02 Mar 2013 13:22:29 -0400

  From Anatoly Techtonik:
    - Added ability to run scripts/scons.py directly from source checkout
    - Hide deprecated --debug={dtree,stree,tree} from --help output
    - Error messages from option parser now include hints about valid choices
    - Cleaned up some Python 1.5 and pre-2.3 code, so don't expect SCons
      to run on anything less than Python 2.4 anymore
    - Several fixes for runtest.py:
      * exit with an error if no tests were found
      * removed --noqmtest option - this behavior is by default
      * replaced `-o FILE --xml` combination with `--xml FILE`
      * changed `-o, --output FILE` option to capture stdout/stderr output
        from runtest.py
    - Remove os_spawnv_fix.diff patch required to enable parallel builds
      support prior to Python 2.2

  From Juan Lang:
    - Fix WiX Tool to use .wixobj rather than .wxiobj for compiler output
    - Support building with WiX releases after 2.0

  From Alexey Klimkin:
    - Fix nested LIBPATH expansion by flattening sequences in subst_path.

  From eyan on Bitbucket:
    - Print target name with command execution time with --debug=time

  From Thomas Berg and Evgeny Podjachev:
    - Fix subprocess spawning on Windows.  Work around a Windows
      bug that can crash python occasionally when using -jN. (#2449)

  From Dirk Baechle:
    - Updated test framework to support dir and file fixtures and
      added ability to test external (out-of-tree) tools (#2862).
      See doc in QMTest/test-framework.rst.
    - Fixed several errors in the test suite (Java paths, MSVS version
      detection, Tool import), additionally
      * provided MinGW command-line support for the CXX, AS and
        Fortran tests,
      * refactored the detection of the gcc version and the according
        Fortran startup library,
      * provided a new module rpmutils.py, wrapping the RPM naming rules
        for target files and further hardware-dependent info (compatibility,
        compiler flags, ...),
      * added new test methods must_exist_one_of() and
        must_not_exist_any_of() and
      * removed Aegis support from runtest.py. (#2872)

  From Gary Oberbrunner:
    - Add -jN support to runtest.py to run tests in parallel
    - Add MSVC10 and MSVC11 support to get_output low-level bat script runner.
    - Fix MSVS solution generation for VS11, and fixed tests.

  From Rob Managan:
    - Updated the TeX builder to support the \newglossary command
      in LaTeX's glossaries package and the files it creates.
    - Improve support for new versions of biblatex in the TeX builder
      so biber is called automatically if biblatex requires it.
    - Add SHLIBVERSION as an option that tells SharedLibrary to build
      a versioned shared library and create the required symlinks.
      Add builder InstallVersionedLib to create the required symlinks
      installing a versioned shared library.

RELEASE 2.2.0 - Mon, 05 Aug 2012 15:37:48 +0000

  From dubcanada on Bitbucket:
    - Fix 32-bit Visual Express C++ on 64-bit Windows (generate 32-bit code)

  From Paweł Tomulik:
    - Added gettext toolset
    - Fixed FindSourceFiles to find final sources (leaf nodes).

  From Greg Ward:
    - Allow Node objects in Java path (#2825)

  From Joshua Hughes:
    - Make Windows not redefine builtin file as un-inheritable (#2857)
    - Fix WINDOWS_INSERT_DEF on MinGW (Windows) (#2856)

  From smallbub on Bitbucket:
    - Fix LINKCOMSTR, SHLINKCOMSTR, and LDMODULECOMSTR on Windows (#2833).

  From Mortoray:
    - Make -s (silent mode) be silent about entering subdirs (#2976).
    - Fix cloning of builders when cloning environment (#2821).

  From Gary Oberbrunner:
    - Show valid Visual Studio architectures in error message
       when user passes invalid arch.

  From Alexey Petruchik:
    - Support for Microsoft Visual Studio 11 (both using it
      and generating MSVS11 solution files).

  From Alexey Klimkin:
    - Fixed the Taskmaster, curing spurious build failures in
      multi-threaded runs (#2720).

  From Dirk Baechle:
    - Improved documentation of command-line variables (#2809).
    - Fixed scons-doc.py to properly convert main XML files (#2812).

  From Rob Managan:
    - Updated the TeX builder to support LaTeX's multibib package.
    - Updated the TeX builder to support LaTeX's biblatex package.
    - Added support for using biber instead of bibtex by setting
      env['BIBTEX'] = 'biber'

  From Arve Knudsen:
    - Test for FORTRANPPFILESUFFIXES (#2129).


RELEASE 2.1.0 - Mon, 09 Sep 2011 20:54:57 -0700

  From Anton Lazarev:
    - Fix Windows resource compiler scanner to accept DOS line endings.

  From Matthias:
    - Update MSVS documents to remove note indicating that only one
      project is currently supported per solution file.

  From Grzegorz Bizoń:
    - Fix long compile lines in batch mode by using TEMPFILE
    - Fix MSVC_BATCH=False (was treating it as true)

  From Justin Gullingsrud:
    - support -std=c++0x and related CXXFLAGS in pkgconfig (ParseFlags)

  From Vincent Beffara:
    - Support -dylib_file in pkgconfig (ParseFlags)

  From Gary Oberbrunner and Sohail Somani:
    - new construction variable WINDOWS_EMBED_MANIFEST to automatically
      embed manifests in Windows EXEs and DLLs.

  From Gary Oberbrunner:
    - Fix Visual Studio project generation when CPPPATH contains Dir nodes
    - Ensure Visual Studio project is regenerated when CPPPATH or CPPDEFINES change
    - Fix unicode error when using non-ASCII filenames with Copy or Install
    - Put RPATH in LINKCOM rather than LINKFLAGS so resetting
      LINKFLAGS doesn't kill RPATH
    - Fix precompiled headers on Windows when variant dir name has spaces.
    - Adding None to an Action no longer fails (just returns original action)
    - New --debug=prepare option to show each target as it's being
      prepared, whether or not anything needs to be done for it.
    - New debug option --debug=duplicate to print a line for each
      unlink/relink (or copy) of a variant file from its source file.
    - Improve error message for EnumVariables to show legal values.
    - Fix Intel compiler to sort versions >9 correctly (esp. on Linux)
    - Fix Install() when the source and target are directories and the
      target directory exists.

  From David Garcia Garzon:
    - Fix Delete to be able to delete broken symlinks and dir
      symlinks.

  From Imran Fanaswala and Robert Lehr:
    - Handle .output file generated by bison/yacc properly. Cleaning it
      when necessary.

  From Antoine Dechaume:
    - Handle SWIG file where there is whitespace after the module name
      properly. Previously the generated files would include
      the whitespace.

  From Dmitry R.:
    - Handle Environment in case __semi_deepcopy is None

  From Benoit Belley:

    - Much improved support for Windows UNC paths (\\SERVERNAME).

  From Jean-Baptiste Lab:

    - Fix problems with appending CPPDEFINES that contain
      dictionaries, and related issues with Parse/MergeFlags and
      CPPDEFINES.

  From Allen Weeks:

    - Fix for an issue with implicit-cache with multiple targets
      when dependencies are removed on disk.

  From Evgeny Podjachev and Alexey Petruchick:

    - Support generation of Microsoft Visual Studio 2008 (9.0)
      and 2010 (10.0) project and solution files.

  From Ken Deeter:

    - Fix a problem when FS Entries which are actually Dirs have builders.

  From Luca Falavigna:

    - Support Fortran 03

  From Gary Oberbrunner:

    - Print the path to the SCons package in scons --version

  From Jean-Franï¿½ois Colson:

    - Improve Microsoft Visual Studio Solution generation, and fix
      various errors in the generated solutions especially when using
      MSVS_SCC_PROVIDER, and when generating multiple projects.  The
      construction variable MSVS_SCC_PROJECT_BASE_PATH, which never
      worked properly, is removed.  Users can use the new variable
      MSVS_SCC_CONNECTION_ROOT instead if desired.

  From Anatoly Techtonik:

    - Use subprocess in bootstrap.py instead of os.execve to avoid
      losing output control on Windows (http://bugs.python.org/issue9148)

    - Revert patch for adding SCons to App Paths, because standard cmd
      shell doesn't search there. This is confusing, because `scons` can
      be executed from explorer, but fail to start from console.

    - Fix broken installation with easy_install on Windows (issue #2051)
      SCons traditionally installed in a way that allowed to run multiple
      versions side by side. This custom logic was incompatible with
      easy_install way of doing things.

    - Use epydoc module for generating API docs in HTML if command line
      utility is not found in PATH. Actual for Windows.

  From Alexander Goomenyuk:

    - Add .sx to assembly source scanner list so .sx files
      get their header file dependencies detected.

  From Arve Knudsen:

    - Set module metadata when loading site_scons/site_init.py
      so it is treated as a proper module; __doc__, __file__ and
      __name__ now refer to the site_init.py file.

  From Russel Winder:

    - Users Guide updates explaining that Tools can be packages as
      well as python modules.

  From Gary Oberbrunner:

    - New systemwide and per-user site_scons dirs.

  From Dirk Baechle:

    - XML fixes in User's Guide.
    - Fixed the detection of 'jar' and 'rmic' during
      the initialization of the respective Tools (#2730).
    - Improved docs for custom Decider functions and
      custom Scanner objects (#2711, #2713).
    - Corrected SWIG module names for generated *.i files (#2707).

  From Joe Zuntz:

    - Fixed a case-sensitivity problem with Fortran modules.

  From Bauke Conijn:

    - Added Users Guide example for auto-generated source code

  From Steven Knight:

    - Fix explicit dependencies (Depends()) on Nodes that don't have
      attached Builders.

    - Fix use of the global Alias() function with command actions.

  From Matt Hughes:

    - Fix the ability to append to default $*FLAGS values (which are
      implemented as CLVar instances) in a copied construction environment
      without affecting the original construction environment's value.

  From Rob Managan:

    - Updated the TeX command strings to include a /D on Windows in
      case the new directory is on a different drive letter.

    - Fixed the LaTeX scanner so dependencies are found in commands that
      are broken across lines with a comment or have embedded spaces.

    - The TeX builders should now work with tex files that are generated
      by another program. Thanks to Hans-Martin von Gaudecker for
      isolating the cause of this bug.

    - Added support for INDEXSTYLE environment variable so makeindex can
      find style files.

    - Added support for the bibunits package so we call bibtex on all
      the bu*.aux files.

    - Add support of finding path information on OSX for TeX applications
      MacPorts and Fink paths need to be added by the user

  From Russel Winder:

    - Add support for DMD version 2 (the phobos2 library).

  From William Deegan:

    - Add initial support for VS/VC 2010 (express and non-express versions)
    - Remove warning for not finding MS VC/VS install.
      "scons: warning: No version of Visual Studio compiler found
        - C/C++ compilers most likely not set correctly"
    - Add support for Linux 3.0


RELEASE 2.0.1 - Mon, 15 Aug 2010 15:46:32 -0700

  From Dirk Baechle:

    - Fix XML in documentation.

  From Joe Zuntz:

    - Fixed a case-sensitivity problem with Fortran modules.

  From Bauke Conijn:

    - Added Users Guide example for auto-generated source code

  From Steven Knight:

    - Fix explicit dependencies (Depends()) on Nodes that don't have
      attached Builders.

  From Matt Hughes:

    - Fix the ability to append to default $*FLAGS values (which are
      implemented as CLVar instances) in a copied construction environment
      without affecting the original construction environment's value.

  From Rob Managan:

    - Updated the TeX command strings to include a /D on Windows in
      case the new directory is on a different drive letter.

    - Fixed the LaTeX scanner so dependencies are found in commands that
      are broken across lines with a comment or have embedded spaces.


RELEASE 2.0.0.final.0 - Mon, 14 Jun 2010 22:01:37 -0700

  From Dirk Baechle:

    - Fix XML in documentation.

  From Steven Knight:

    - Provide forward compatibility for the 'profile' module.

    - Provide forward compatibility for the 'pickle' module.

    - Provide forward compatibility for the 'io' module.

    - Provide forward compatibility for the 'queue' module.

    - Provide forward compatibility for the 'collections' module.

    - Provide forward compatibility for the 'builtins' module.

    - Provide forward compatibility for 'sys.intern()'.

    - Convert to os.walk() from of os.path.walk().

    - Remove compatibility logic no longer needed.

    - Add a '-3' option to runtest to print 3.x incompatibility warnings.

    - Convert old-style classes into new-style classes.

    - Fix "Ignoring corrupt sconsign entry" warnings when building
      in a tree with a pre-2.0 .sconsign file.

    - Fix propagation from environment of VS*COMNTOOLS to resolve issues
      initializing MSVC/MSVS/SDK issues.

    - Handle detecting Visual C++ on Python versions with upper-case
      platform architectures like 'AMD64'.

  From W. Trevor King:

    - Revisions to README.

  From Greg Noel:

    - Apply numerous Python fixers to update code to more modern idioms.
      Find where fixers should be applied to code in test strings and
      apply the fixers there, too.

    - Write a fixer to convert string functions to string methods.

    - Modify the 'dict' fixer to be less conservative.

    - Modify the 'apply' fixer to handle more cases.

    - Create a modified 'types' fixer that converts types to 2.x
      equivalents rather than 3.x equivalents.

    - Write a 'division' fixer to highlight uses of the old-style
      division operator.  Correct usage where needed.

    - Add forward compatibility for the new 'memoryview' function
      (which replaces the 'buffer' function).

    - Add forward compatibility for the 'winreg' module.

    - Remove no-longer-needed 'platform' module.

    - Run tests with the '-3' option to Python 2.6 and clear up
      various reported incompatibilities.

    - Comb out code paths specialized to Pythons older than 2.4.

    - Update deprecation warnings; most now become mandatory.

    - Start deprecation cycle for BuildDir() and build_dir.

    - Start deprecation cycle for SourceCode() and related factories

    - Fixed a problem with is_Dict() not identifying some objects derived
      from UserDict.

  From Jim Randall:

    - Document the AllowSubstExceptions() function in the User's Guide.

  From William Deegan:

    - Migrate MSVC/MSVS/SDK improvements from 1.3 branch.


RELEASE 1.3.0 - Tue, 23 Mar 2010 21:44:19 -0400

  From Steven Knight:

    - Update man page and documentation.

  From William Deegan (plus minor patch from Gary Oberbrunner):

    - Support Visual Studio 8.0 Express

RELEASE 1.2.0.d20100306 - Sat, 06 Mar 2010 16:18:33 -0800

  From Luca Falavigna:

    - Fix typos in the man page.

  From Gottfried Ganssauge:

    - Support execution when SCons is installed via easy_install.

  From Steven Knight:

    - Make the messages for Configure checks of compilers consistent.

    - Issue an error message if a BUILDERS entry is not a Builder
      object or a callable wrapper.

  From Rob Managan:

    - Update tex builder to handle the case where a \input{foo}
      command tries to work with a directory named foo instead of the
      file foo.tex. The builder now ignores a directory and continues
      searching to find the correct file. Thanks to Lennart Sauerbeck
      for the test case and initial patch

      Also allow the \include of files in subdirectories when variantDir
      is used with duplicate=0. Previously latex would crash since
      the directory in which the .aux file is written was not created.
      Thanks to Stefan Hepp for finding this and part of the solution.

  From James Teh:
    - Patches to fix some issues using MS SDK V7.0

  From William Deegan:
    - Lots of testing and minor patches to handle mixed MS VC and SDK
      installations, as well as having only the SDK installed.


RELEASE 1.2.0.d20100117 - Sun, 17 Jan 2010 14:26:59 -0800

  From Jim Randall:
    - Fixed temp filename race condition on Windows with long cmd lines.

  From David Cournapeau:
    - Fixed tryRun when sconf directory is in a variant dir.
    - Do not add -fPIC for ifort tool on non-posix platforms (darwin and
      windows).
    - Fix bug 2294 (spurious CheckCC failures).
    - Fix SCons bootstrap process on windows 64 (wrong wininst name)

  From William Deegan:
    - Final merge from vs_revamp branch to main

    - Added definition and usage of HOST_OS, HOST_ARCH, TARGET_OS,
      TARGET_ARCH, currently only defined/used by Visual Studio
      Compilers. This will be rolled out to other platforms/tools
      in the future.

    - Add check for python >= 3.0.0 and exit gracefully.
      For 1.3 python >= 1.5.2 and < 3.0.0 are supported

    - Fix bug 1944 - Handle non-existent .i file in swig emitter, previously
      it would crash with an IOError exception. Now it will try to make an
      educated guess on the module name based on the filename.

  From Lukas Erlinghagen:

    - Have AddOption() remove variables from the list of
      seen-but-unknown variables (which are reported later).

    - An option name and aliases can now be specified as a tuple.

  From Hartmut Goebel:

    - Textfile builder.

  From Jared Grubb:

    - use "is/is not" in comparisons with None instead of "==" or "!=".

  From Jim Hunziker:

    - Avoid adding -gphobos to a command line multiple times
      when initializing use of the DMD compiler.

  From Jason Kenney:

    - Sugguested HOST/TARGET OS/ARCH separation.

  From Steven Knight:

    - Fix the -n option when used with VariantDir(duplicate=1)
      and the variant directory doesn't already exist.

    - Fix scanning of Unicode files for both UTF-16 endian flavors.

    - Fix a TypeError on #include of file names with Unicode characters.

    - Fix an exception if a null command-line argument is passed in.

    - Evaluate Requires() prerequisites before a Node's direct children
      (sources and dependencies).

  From Greg Noel:

    - Remove redundant __metaclass__ initializations in Environment.py.

    - Correct the documentation of text returned by sconf.Result().

    - Document that filenames with '.' as the first character are
      ignored by Glob() by default (matching UNIX glob semantics).

    - Fix SWIG testing infrastructure to work on Mac OS X.

    - Restructure a test that occasionally hung so that the test would
      detect when it was stuck and fail instead.

    - Substfile builder.

  From Gary Oberbrunner:

    - When reporting a target that SCons doesn't know how to make,
      specify whether it's a File, Dir, etc.

  From Ben Webb:

    - Fix use of $SWIGOUTDIR when generating Python wrappers.

    - Add $SWIGDIRECTORSUFFIX and $SWIGVERSION construction variables.

  From Rob Managan:

    - Add -recorder flag to Latex commands and updated internals to
      use the output to find files TeX creates. This allows the MiKTeX
      installations to find the created files

    - Notify user of Latex errors that would get buried in the
      Latex output

    - Remove LATEXSUFFIXES from environments that don't initialize Tex.

    - Add support for the glossaries package for glossaries and acronyms

    - Fix problem that pdftex, latex, and pdflatex tools by themselves did
      not create the actions for bibtex, makeindex,... by creating them
      and other environment settings in one routine called by all four
      tex tools.

    - Fix problem with filenames of sideeffects when the user changes
      the name of the output file from the latex default

    - Add scanning of files included in Latex by means of \lstinputlisting{}
      Patch from Stefan Hepp.

    - Change command line for epstopdf to use --outfile= instead of -o
      since this works on all platforms.
      Patch from Stefan Hepp.

    - Change scanner to properly search for included file from the
      directory of the main file instead of the file it is included from.
      Also update the emitter to add the .aux file associated with
      \include{filename} commands. This makes sure the required directories
      if any are created for variantdir cases.
      Half of the patch from Stefan Hepp.

RELEASE 1.2.0.d20090223 - Mon, 23 Feb 2009 08:41:06 -0800

  From Stanislav Baranov:

    - Make suffix-matching for scanners case-insensitive on Windows.

  From David Cournapeau:

    - Change the way SCons finds versions of Visual C/C++ and Visual
      Studio to find and use the Microsoft v*vars.bat files.

  From Robert P. J. Day:

    - User's Guide updates.

  From Dan Eaton:

    - Fix generation of Visual Studio 8 project files on x64 platforms.

  From Allan Erskine:

    - Set IncludeSearchPath and PreprocessorDefinitions in generated
      Visual Studio 8 project files, to help IntelliSense work.

  From Mateusz Gruca:

    - Fix deletion of broken symlinks by the --clean option.

  From Steven Knight:

    - Fix the error message when use of a non-existent drive on Windows
      is detected.

    - Add sources for files whose targets don't exist in $CHANGED_SOURCES.

    - Detect implicit dependencies on commands even when the command is
      quoted.

    - Fix interaction of $CHANGED_SOURCES with the --config=force option.

    - Fix finding #include files when the string contains escaped
      backslashes like "C:\\some\\include.h".

    - Pass $CCFLAGS to Visual C/C++ precompiled header compilation.

    - Remove unnecessary nested $( $) around $_LIBDIRFLAGS on link lines
      for the Microsoft linker, the OS/2 ilink linker and the Phar Lap
      linkloc linker.

    - Spell the Windows environment variables consistently "SystemDrive"
      and "SystemRoot" instead of "SYSTEMDRIVE" and "SYSTEMROOT".



RELEASE 1.2.0.d20090113 - Tue, 13 Jan 2009 02:50:30 -0800

  From Stanislav Baranov, Ted Johnson and Steven Knight:

    - Add support for batch compilation of Visual Studio C/C++ source
      files, controlled by a new $MSVC_BATCH construction variable.

  From Steven Knight:

    - Print the message, "scons: Build interrupted." on error output,
      not standard output.

    - Add a --warn=future-deprecated option for advance warnings about
      deprecated features that still have warnings hidden by default.

    - Fix use of $SOURCE and $SOURCES attributes when there are no
      sources specified in the Builder call.

    - Add support for new $CHANGED_SOURCES, $CHANGED_TARGETS,
      $UNCHANGED_SOURCES and $UNCHANGED_TARGETS variables.

    - Add general support for batch builds through new batch_key= and
      targets= keywords to Action object creation.

  From Arve Knudsen:

    - Make linker tools differentiate properly between SharedLibrary
      and LoadableModule.

    - Document TestCommon.shobj_prefix variable.

    - Support $SWIGOUTDIR values with spaces.

  From Rob Managan:

    - Don't automatically try to build .pdf graphics files for
      .eps files in \includegraphics{} calls in TeX/LaTeX files
      when building with the PDF builder (and thus using pdflatex).

  From Gary Oberbrunner:

    - Allow AppendENVPath() and PrependENVPath() to interpret '#'
      for paths relative to the top-level SConstruct directory.

    - Use the Borland ilink -e option to specify the output file name.

    - Document that the msvc Tool module uses $PCH, $PCHSTOP and $PDB.

    - Allow WINDOWS_INSERT_DEF=0 to disable --output-def when linking
      under MinGW.

  From Zia Sobhani:

    - Fix typos in the User's Guide.

  From Greg Spencer:

    - Support implicit dependency scanning of files encoded in utf-8
      and utf-16.

  From Roberto de Vecchi:

    - Remove $CCFLAGS from the the default definitions of $CXXFLAGS for
      Visual C/C++ and MIPSpro C++ on SGI so, they match other tools
      and avoid flag duplication on C++ command lines.

  From Ben Webb:

    - Handle quoted module names in SWIG source files.

    - Emit *_wrap.h when SWIG generates header file for directors

  From Matthew Wesley:

    - Copy file attributes so we identify, and can link a shared library
      from, shared object files in a Repository.



RELEASE 1.2.0 - Sat, 20 Dec 2008 22:47:29 -0800

  From Steven Knight:

    - Don't fail if can't import a _subprocess module on Windows.

    - Add warnings for use of the deprecated Options object.



RELEASE 1.1.0.d20081207 - Sun, 07 Dec 2008 19:17:23 -0800

  From Benoit Belley:

    - Improve the robustness of GetBuildFailures() by refactoring
      SCons exception handling (especially BuildError exceptions).

    - Have the --taskmastertrace= option print information about
      individual Task methods, not just the Taskmaster control flow.

    - Eliminate some spurious dependency cycles by being more aggressive
      about pruning pending children from the Taskmaster walk.

    - Suppress mistaken reports of a dependency cycle when a child
      left on the pending list is a single Node in EXECUTED state.

  From David Cournapeau:

    - Fix $FORTRANMODDIRPREFIX for the ifort (Intel Fortran) tool.

  From Brad Fitzpatrick:

    - Don't pre-generate an exception message (which will likely be
      ignored anyway) when an EntryProxy re-raises an AttributeError.

  From Jared Grubb:

    - Clean up coding style and white space in Node/FS.py.

    - Fix a typo in the documentation for $_CPPDEFFLAGS.

    - Issue 2401: Fix usage of comparisons with None.

  From Ludwig Hï¿½hne:

    - Handle Java inner classes declared within a method.

  From Steven Knight:

    - Fix label placement by the "scons-time.py func" subcommand
      when a profile value was close to (or equal to) 0.0.

    - Fix env.Append() and env.Prepend()'s ability to add a string to
      list-like variables like $CCFLAGS under Python 2.6.

    - Other Python2.6 portability:  don't use "as" (a Python 2.6 keyword).
      Don't use the deprecated Exception.message attribute.

    - Support using the -f option to search for a different top-level
      file name when walking up with the -D, -U or -u options.

    - Fix use of VariantDir when the -n option is used and doesn't,
      therefore, actually create the variant directory.

    - Fix a stack trace from the --debug=includes option when passed a
      static or shared library as an argument.

    - Speed up the internal find_file() function (used for searching
      CPPPATH, LIBPATH, etc.).

    - Add support for using the Python "in" keyword on construction
      environments (for example, if "CPPPATH" in env: ...).

    - Fix use of Glob() when a repository or source directory contains
      an in-memory Node without a corresponding on-disk file or directory.

    - Add a warning about future reservation of $CHANGED_SOURCES,
      $CHANGED_TARGETS, $UNCHANGED_SOURCES and $UNCHANGED_TARGETS.

    - Enable by default the existing warnings about setting the resource
      $SOURCE, $SOURCES, $TARGET and $TARGETS variable.

  From Rob Managan:

    - Scan for TeX files in the paths specified in the $TEXINPUTS
      construction variable and the $TEXINPUTS environment variable.

    - Configure the PDF() and PostScript() Builders as single_source so
      they know each source file generates a separate target file.

    - Add $EPSTOPDF, $EPSTOPDFFLAGS and $EPSTOPDFCOM

    - Add .tex as a valid extension for the PDF() builder.

    - Add regular expressions to find \input, \include and
      \includegraphics.

    - Support generating a .pdf file from a .eps source.

    - Recursive scan included input TeX files.

    - Handle requiring searched-for TeX input graphics files to have
      extensions (to avoid trying to build a .eps from itself, e.g.).

  From Greg Noel:

    - Make the Action() function handle positional parameters consistently.

    - Clarify use of Configure.CheckType().

    - Make the File.{Dir,Entry,File}() methods create their entries
      relative to the calling File's directory, not the SConscript
      directory.

    - Use the Python os.devnull variable to discard error output when
      looking for the $CC or $CXX version.

    - Mention LoadableModule() in the SharedLibrary() documentation.

  From Gary Oberbrunner:

    - Update the User's Guide to clarify use of the site_scons/
      directory and the site_init.py module.

    - Make env.AppendUnique() and env.PrependUnique remove duplicates
      within a passed-in list being added, too.

  From Randall Spangler:

    - Fix Glob() so an on-disk file or directory beginning with '#'
      doesn't throw an exception.



RELEASE 1.1.0 - Thu, 09 Oct 2008 08:33:47 -0700

  From Chris AtLee

    - Use the specified environment when checking for the GCC compiler
      version.

  From Ian P. Cardenas:

    - Fix Glob() polluting LIBPATH by returning copy of list

  From David Cournapeau:

    - Add CheckCC, CheckCXX, CheckSHCC and CheckSHCXX tests to
      configuration contexts.

    - Have the --profile= argument use the much faster cProfile module
      (if it's available in the running Python version).

    - Reorder MSVC compilation arguments so the /Fo is first.

  From Bill Deegan:

    - Add scanning Windows resource (.rc) files for implicit dependencies.

  From John Gozde:

    - When scanning for a #include file, don't use a directory that
      has the same name as the file.

  From Ralf W. Grosse-Kunstleve

    - Suppress error output when checking for the GCC compiler version.

  From Jared Grubb:

    - Fix VariantDir duplication of #included files in subdirectories.

  From Ludwig Hï¿½hne:

    - Reduce memory usage when a directory is used as a dependency of
      another Node (such as an Alias) by returning a concatenation
      of the children's signatures + names, not the children's contents,
      as the directory contents.

    - Raise AttributeError, not KeyError, when a Builder can't be found.

    - Invalidate cached Node information (such as the contenst returned
      by the get_contents() method) when calling actions with Execute().

    - Avoid object reference cycles from frame objects.

    - Reduce memory usage from Null Executor objects.

    - Compute MD5 checksums of large files without reading the entire
      file contents into memory.  Add a new --md5-chunksize option to
      control the size of each chunk read into memory.

  From Steven Knight:

    - Fix the ability of the add_src_builder() method to add a new
      source builder to any other builder.

    - Avoid an infinite loop on non-Windows systems trying to find the
      SCons library directory if the Python library directory does not
      begin with the string "python".

    - Search for the SCons library directory in "scons-local" (with
      no version number) after "scons-local-{VERSION}".

  From Rob Managan:

    - Fix the user's ability to interrupt the TeX build chain.

    - Fix the TeX builder's allowing the user to specify the target name,
      instead of always using its default output name based on the source.

    - Iterate building TeX output files until all warning are gone
      and the auxiliary files stop changing, or until we reach the
      (configurable) maximum number of retries.

    - Add TeX scanner support for:  glossaries, nomenclatures, lists of
      figures, lists of tables, hyperref and beamer.

    - Use the $BIBINPUTS, $BSTINPUTS, $TEXINPUTS and $TEXPICTS construction
      variables as search paths for the relevant types of input file.

    - Fix building TeX with VariantDir(duplicate=0) in effect.

    - Fix the LaTeX scanner to search for graphics on the TEXINPUTS path.

    - Have the PDFLaTeX scanner search for .gif files as well.

  From Greg Noel:

    - Fix typos and format bugs in the man page.

    - Add a first draft of a wrapper module for Python's subprocess
      module.

    - Refactor use of the SCons.compat module so other modules don't
      have to import it individually.

    - Add .sx as a suffix for assembly language files that use the
      C preprocessor.

  From Gary Oberbrunner:

    - Make Glob() sort the returned list of Files or Nodes
      to prevent spurious rebuilds.

    - Add a delete_existing keyword argument to the AppendENVPath()
      and PrependENVPath() Environment methods.

    - Add ability to use "$SOURCE" when specifying a target to a builder

  From Damyan Pepper:

    - Add a test case to verify that SConsignFile() files can be
      created in previously non-existent subdirectories.

  From Jim Randall:

    - Make the subdirectory in which the SConsignFile() file will
      live, if the subdirectory doesn't already exist.

  From Ali Tofigh:

    - Add a test to verify duplication of files in VariantDir subdirectories.



RELEASE 1.0.1 - Sat, 06 Sep 2008 07:29:34 -0700

  From Greg Noel:

    - Add a FindFile() section to the User's Guide.

    - Fix the FindFile() documentation in the man page.

    - Fix formatting errors in the Package() description in the man page.

    - Escape parentheses that appear within variable names when spawning
      command lines using os.system().



RELEASE 1.0.0 - XXX

  From Jared Grubb:

    - Clear the Node state when turning a generic Entry into a Dir.

  From Ludwig Hï¿½hne:

    - Fix sporadic output-order failures in test/GetBuildFailures/parallel.py.

    - Document the ParseDepends() function in the User's Guide.

  From khomenko:

    - Create a separate description and long_description for RPM packages.

  From Steven Knight:

    - Document the GetLaunchDir() function in the User's Guide.

    - Have the env.Execute() method print an error message if the
      executed command fails.

    - Add a script for creating a standard SCons development system on
      Ubuntu Hardy.  Rewrite subsidiary scripts for install Python and
      SCons versions in Python (from shell).

  From Greg Noel:

    - Handle yacc/bison on newer Mac OS X versions creating file.hpp,
      not file.cpp.h.

    - In RPCGEN tests, ignore stderr messages from older versions of
      rpcgen on some versions of Mac OS X.

    - Fix typos in man page descriptions of Tag() and Package(), and in
      the scons-time man page.

    - Fix documentation of SConf.CheckLibWithHeader and other SConf methods.

    - Update documentation of SConscript(variant_dir) usage.

    - Fix SWIG tests for (some versions of) Mac OS X.

  From Jonas Olsson:

    - Print the warning about -j on Windows being potentially unreliable if
      the pywin32 extensions are unavailable or lack file handle operations.

  From Jim Randall:

    - Fix the env.WhereIs() method to expand construction variables.

  From Rogier Schouten:

    - Enable building of shared libraries with the Bordand ilink32 linker.



RELEASE 1.0.0 - Sat, 09 Aug 2008 12:19:44 -0700

  From Luca Falavigna:

    - Fix SCons man page indentation under Debian's man page macros.

  From Steven Knight:

    - Clarify the man page description of the SConscript(src_dir) argument.

    - User's Guide updates:

       -  Document the BUILD_TARGETS, COMMAND_LINE_TARGETS and
          DEFAULT_TARGETS variables.

       -  Document the AddOption(), GetOption() and SetOption() functions.

       -  Document the Requires() function; convert to the Variables
          object, its UnknownOptions() method, and its associated
          BoolVariable(), EnumVariable(), ListVariable(), PackageVariable()
          and PathVariable() functions.

       -  Document the Progress() function.

       -  Reorganize the chapter and sections describing the different
          types of environments and how they interact.  Document the
          SetDefault() method.  Document the PrependENVPath() and
          AppendENVPath() functions.

       -  Reorganize the command-line arguments chapter.  Document the
          ARGLIST variable.

       -  Collect some miscellaneous sections into a chapter about
          configuring build output.

    - Man page updates:

       -  Document suggested use of the Visual C/C++ /FC option to fix
          the ability to double-click on file names in compilation error
          messages.

       -  Document the need to use Clean() for any SideEffect() files that
          must be explicitly removed when their targets are removed.

       -  Explicitly document use of Node lists as input to Dependency().

  From Greg Noel:

    - Document MergeFlags(), ParseConfig(), ParseFlags() and SideEffect()
      in the User's Guide.

  From Gary Oberbrunner:

    - Document use of the GetBuildFailures() function in the User's Guide.

  From Adam Simpkins:

    - Add man page text clarifying the behavior of AddPreAction() and
      AddPostAction() when called with multiple targets.

  From Alexey Zezukin:

    - Fix incorrectly swapped man page descriptions of the --warn= options
      for duplicate-environment and missing-sconscript.



RELEASE 0.98.5 - Sat, 07 Jun 2008 08:20:35 -0700

  From Benoit Belley:

  - Fix the Intel C++ compiler ABI specification for EMT64 processors.

  From David Cournapeau:

  - Issue a (suppressable) warning, not an error, when trying to link
    C++ and Fortran object files into the same executable.

  From Steven Knight:

  - Update the scons.bat file so that it returns the real exit status
    from SCons, even though it uses setlocal + endlocal.

  - Fix the --interactive post-build messages so it doesn't get stuck
    mistakenly reporting failures after any individual build fails.

  - Fix calling File() as a File object method in some circumstances.

  - Fix setup.py installation on Mac OS X so SCons gets installed
    under /usr/lcoal by default, not in the Mac OS X Python framework.



RELEASE 0.98.4 - Sat, 17 May 2008 22:14:46 -0700

  From Benoit Belley:

  - Fix calculation of signatures for Python function actions with
    closures in Python versions before 2.5.

  From David Cournapeau:

  - Fix the initialization of $SHF77FLAGS so it includes $F77FLAGS.

  From Jonas Olsson:

  - Fix a syntax error in the Intel C compiler support on Windows.

  From Steven Knight:

  - Change how we represent Python Value Nodes when printing and when
    stored in .sconsign files (to avoid blowing out memory by storing
    huge strings in .sconsign files after multiple runs using Configure
    contexts cause the Value strings to be re-escaped each time).

  - Fix a regression in not executing configuration checks after failure
    of any configuration check that used the same compiler or other tool.

  - Handle multiple destinations in Visual Studio 8 settings for the
    analogues to the INCLUDE, LIBRARY and PATH variables.

  From Greg Noel:

  - Update man page text for VariantDir().



RELEASE 0.98.3 - Tue, 29 Apr 2008 22:40:12 -0700

  From Greg Noel:

  - Fix use of $CXXFLAGS when building C++ shared object files.

  From Steven Knight:

  - Fix a regression when a Builder's source_scanner doesn't select
    a more specific scanner for the suffix of a specified source file.

  - Fix the Options object backwards compatibility so people can still
    "import SCons.Options.{Bool,Enum,List,Package,Path}Option" submodules.

  - Fix searching for implicit dependencies when an Entry Node shows up
    in the search path list.

  From Stefano:

  - Fix expansion of $FORTRANMODDIR in the default Fortran command line(s)
    when it's set to something like ${TARGET.dir}.



RELEASE 0.98.2 - Sun, 20 Apr 2008 23:38:56 -0700

  From Steven Knight:

  - Fix a bug in Fortran suffix computation that would cause SCons to
    run out of memory on Windows systems.

  - Fix being able to specify --interactive mode command lines with
    \ (backslash) path name separators on Windows.

  From Gary Oberbrunner:

  - Document Glob() in the User's Guide.



RELEASE 0.98.1 - Fri, 18 Apr 2008 19:11:58 -0700

  From Benoit Belley:

  - Speed up the SCons.Util.to_string*() functions.

  - Optimize various Node intialization and calculations.

  - Optimize Executor scanning code.

  - Optimize Taskmaster execution, including dependency-cycle checking.

  - Fix the --debug=stree option so it prints its tree once, not twice.

  From Johan Boulï¿½:

  - Fix the ability to use LoadableModule() under MinGW.

  From David Cournapeau:

  - Various missing Fortran-related construction variables have been added.

  - SCons now uses the program specified in the $FORTRAN construction
    variable to link Fortran object files.

  - Fortran compilers on Linux (Intel, g77 and gfortran) now add the -fPIC
    option by default when compilling shared objects.

  - New 'sunf77', 'sunf90' and 'sunf95' Tool modules have been added to
    support Sun Fortran compilers.  On Solaris, the Sun Fortran compilers
    are used in preference to other compilers by default.

  - Fortran support now uses gfortran in preference to g77.

  - Fortran file suffixes are now configurable through the
    $F77FILESUFFIXES, $F90FILESUFFIXES, $F95FILESUFFIXES and
    $FORTRANFILESUFFIXES variables.

  From Steven Knight:

  - Make the -d, -e, -w and --no-print-directory options "Ignored for
    compatibility."  (We're not going to implement them.)

  - Fix a serious inefficiency in how SCons checks for whether any source
    files are missing when a Builder call creates many targets from many
    input source files.

  - In Java projects, make the target .class files depend only on the
    specific source .java files where the individual classes are defined.

  - Don't store duplicate source file entries  in the .sconsign file so
    we don't endlessly rebuild the target(s) for no reason.

  - Add a Variables object as the first step towards deprecating the
    Options object name.  Similarly, add BoolVariable(), EnumVariable(),
    ListVariable(), PackageVariable() and PathVariable() functions
    as first steps towards replacing BoolOption(), EnumOption(),
    ListOption(), PackageOption() and PathOption().

  - Change the options= keyword argument to the Environment() function
    to variables=, to avoid confusion with SCons command-line options.
    Continue supporting the options= keyword for backwards compatibility.

  - When $SWIGFLAGS contains the -python flag, expect the generated .py
    file to be in the same (sub)directory as the target.

  - When compiling C++ files, allow $CCFLAGS settings to show up on the
    command line even when $CXXFLAGS has been redefined.

  - Fix --interactive with -u/-U/-D when a VariantDir() is used.

  From Anatoly Techtonik:

  - Have the scons.bat file add the script execution directory to its
    local %PATH% on Windows, so the Python executable can be found.

  From Mike Wake:

  - Fix passing variable names as a list to the Return() function.

  From Matthew Wesley:

  - Add support for the GDC 'D' language compiler.



RELEASE 0.98 - Sun, 30 Mar 2008 23:33:05 -0700

  From Benoit Belley:

  - Fix the --keep-going flag so it builds all possible targets even when
    a later top-level target depends on a child that failed its build.

  - Fix being able to use $PDB and $WINDWOWS_INSERT_MANIFEST together.

  - Don't crash if un-installing the Intel C compiler leaves left-over,
    dangling entries in the Windows registry.

  - Improve support for non-standard library prefixes and suffixes by
    stripping all prefixes/suffixes from file name string as appropriate.

  - Reduce the default stack size for -j worker threads to 256 Kbytes.
    Provide user control over this value by adding --stack-size and
    --warn=stack-size options, and a SetOption('stack_size') function.

  - Fix a crash on Linux systems when trying to use the Intel C compiler
    and no /opt/intel_cc_* directories are found.

  - Improve using Python functions as actions by incorporating into
    a FunctionAction's signature:
      - literal values referenced by the byte code.
      - values of default arguments
      - code of nested functions
      - values of variables captured by closures
      - names of referenced global variables and functions

  - Fix the closing message when --clean and --keep-going are both
    used and no errors occur.

  - Add support for the Intel C compiler on Mac OS X.

  - Speed up reading SConscript files by about 20% (for some
    configurations) by:  1) optimizing the SCons.Util.is_*() and
    SCons.Util.flatten() functions; 2) avoiding unnecessary os.stat()
    calls by using a File's .suffix attribute directly instead of
    stringifying it.

  From JÃ©rÃ´me Berger:

  - Have the D language scanner search for .di files as well as .d files.

  - Add a find_include_names() method to the Scanner.Classic class to
    abstract out how included names can be generated by subclasses.

  - Allow the D language scanner to detect multiple modules imported by
    a single statement.

  From Konstantin Bozhikov:

  - Support expansion of construction variables that contain or refer
    to lists of other variables or Nodes within expansions like $CPPPATH.

  - Change variable substitution (the env.subst() method) so that an
    input sequence (list or tuple) is preserved as a list in the output.

  From David Cournapeau:

  - Add a CheckDeclaration() call to configure contexts.

  - Improve the CheckTypeSize() code.

  - Add a Define() call to configure contexts, to add arbitrary #define
    lines to a generated configure header file.

  - Add a "gfortran" Tool module for the GNU F95/F2003 compiler.

  - Avoid use of -rpath with the Mac OS X linker.

  - Add comment lines to the generated config.h file to describe what
    the various #define/#undef lines are doing.

  From Steven Knight:

  - Support the ability to subclass the new-style "str" class as input
    to Builders.

  - Improve the performance of our type-checking by using isinstance()
    with new-style classes.

  - Fix #include (and other $*PATH variables searches) of files with
    absolute path names.  Don't die if they don't exist (due to being
    #ifdef'ed out or the like).

  - Fix --interactive mode when Default(None) is used.

  - Fix --debug=memoizer to work around a bug in base Python 2.2 metaclass
    initialization (by just not allowing Memoization in Python versions
    that have the bug).

  - Have the "scons-time time" subcommand handle empty log files, and
    log files that contain no results specified by the --which option.

  - Fix the max Y of vertical bars drawn by "scons-time --fmt=gnuplot".

  - On Mac OS X, account for the fact that the header file generated
    from a C++ file will be named (e.g.) file.cpp.h, not file.hpp.

  - Fix floating-point numbers confusing the Java parser about
    generated .class file names in some configurations.

  - Document (nearly) all the values you can now fetch with GetOption().

  - Fix use of file names containing strings of multiple spaces when
    using ActionFactory instances like the Copy() or Move() function.

  - Fix a 0.97 regression when using a variable expansion (like
    $OBJSUFFIX) in a source file name to a builder with attached source
    builders that match suffix (like Program()+Object()).

  - Have the Java parser recognize generics (surrounded by angle brackets)
    so they don't interfere with identifying anonymous inner classes.

  - Avoid an infinite loop when trying to use saved copies of the
    env.Install() or env.InstallAs() after replacing the method
    attributes.

  - Improve the performance of setting construction variables.

  - When cloning a construction environment, avoid over-writing an
    attribute for an added method if the user explicitly replaced it.

  - Add a warning about deprecated support for Python 1.5, 2.0 and 2.1.

  - Fix being able to SetOption('warn', ...) in SConscript files.

  - Add a warning about env.Copy() being deprecated.

  - Add warnings about the --debug={dtree,stree,tree} options
    being deprecated.

  - Add VariantDir() as the first step towards deprecating BuildDir().
    Add the keyword argument "variant_dir" as the replacement for
    "build_dir".

  - Add warnings about the {Target,Source}Signatures() methods and
    functions being deprecated.

  From Rob Managan:

  - Enhance TeX and LaTeX support to work with BuildDir(duplicate=0).

  - Re-run LaTeX when it issues a package warning that it must be re-run.

  From Leanid Nazdrynau:

  - Have the Copy() action factory preserve file modes and times
    when copying individual files.

  From Jan Nijtmans:

  - If $JARCHDIR isn't set explicitly, use the .java_classdir attribute
    that was set when the Java() Builder built the .class files.

  From Greg Noel:

  - Document the Dir(), File() and Entry() methods of Dir and File Nodes.

  - Add the parse_flags option when creating Environments

  From Gary Oberbrunner:

  - Make File(), Dir() and Entry() return a list of Nodes when passed
    a list of names, instead of trying to make a string from the name
    list and making a Node from that string.

  - Fix the ability to build an Alias in --interactive mode.

  - Fix the ability to hash the contents of actions for nested Python
    functions on Python versions where the inability to pickle them
    returns a TypeError (instead of the documented PicklingError).

  From Jonas Olsson:

  - Fix use of the Intel C compiler when the top compiler directory,
    but not the compiler version, is specified.

  - Handle Intel C compiler network license files (port@system).

  From Jim Randall:

  - Fix how Python Value Nodes are printed in --debug=explain output.

  From Adam Simpkins:

  - Add a --interactive option that starts a session for building (or
    cleaning) targets without re-reading the SConscript files every time.

  - Fix use of readline command-line editing in --interactive mode.

  - Have the --interactive mode "build" command with no arguments
    build the specified Default() targets.

  - Fix the Chmod(), Delete(), Mkdir() and Touch() Action factories to
    take a list (of Nodes or strings) as arguments.

  From Vaclav Smilauer:

  - Fix saving and restoring an Options value of 'all' on Python
    versions where all() is a builtin function.

  From Daniel Svensson:

  - Code correction in SCons.Util.is_List().

  From Ben Webb:

  - Support the SWIG %module statement with following modifiers in
    parenthese (e.g., '%module(directors="1")').



RELEASE 0.97.0d20071212 - Wed, 12 Dec 2007 09:29:32 -0600

  From Benoit Belley:

  - Fix occasional spurious rebuilds and inefficiency when using
    --implicit-cache and Builders that produce multiple targets.

  - Allow SCons to not have to know about the builders of generated
    files when BuildDir(duplicate=0) is used, potentially allowing some
    SConscript files to be ignored for smaller builds.

  From David Cournapeau:

  - Add a CheckTypeSize() call to configure contexts.

  From Ken Deeter:

  - Make the "contents" of Alias Nodes a concatenation of the children's
    content signatures (MD5 checksums), not a concatenation of the
    children's contents, to avoid using large amounts of memory during
    signature calculation.

  From Malte Helmert:

  - Fix a lot of typos in the man page and User's Guide.

  From Geoffrey Irving:

  - Speed up conversion of paths in .sconsign files to File or Dir Nodes.

  From Steven Knight:

  - Add an Options.UnknownOptions() method that returns any settings
    (from the command line, or whatever dictionary was passed in)
    that aren't known to the Options object.

  - Add a Glob() function.

  - When removing targets with the -c option, use the absolute path (to
    avoid problems interpreting BuildDir() when the top-level directory
    is the source directory).

  - Fix problems with Install() and InstallAs() when called through a
    clone (of a clone, ...) of a cloned construction environment.

  - When executing a file containing Options() settings, add the file's
    directory to sys.path (so modules can be imported from there) and
    explicity set __name__ to the name of the file so the statement's
    in the file can deduce the location if they need to.

  - Fix an O(n^2) performance problem when adding sources to a target
    through calls to a multi Builder (including Aliases).

  - Redefine the $WINDOWSPROGMANIFESTSUFFIX and
    $WINDOWSSHLIBMANIFESTSUFFIX variables so they pick up changes to
    the underlying $SHLIBSUFFIX and $PROGSUFFIX variables.

  - Add a GetBuildFailures() function that can be called from functions
    registered with the Python atexit module to print summary information
    about any failures encountered while building.

  - Return a NodeList object, not a Python list, when a single_source
    Builder like Object() is called with more than one file.

  - When searching for implicit dependency files in the directories
    in a $*PATH list, don't create Dir Nodes for directories that
    don't actually exist on-disk.

  - Add a Requires() function to allow the specification of order-only
    prerequisites, which will be updated before specified "downstream"
    targets but which don't actually cause the target to be rebuilt.

  - Restore the FS.{Dir,File,Entry}.rel_path() method.

  - Make the default behavior of {Source,Target}Signatures('timestamp')
    be equivalent to 'timestamp-match', not 'timestamp-newer'.

  - Fix use of CacheDir with Decider('timestamp-newer') by updating
    the modification time when copying files from the cache.

  - Fix random issues with parallel (-j) builds on Windows when Python
    holds open file handles (especially for SCons temporary files,
    or targets built by Python function actions) across process creation.

  From Maxim Kartashev:

  - Fix test scripts when run on Solaris.

  From Gary Oberbrunner:

  - Fix Glob() when a pattern is in an explicitly-named subdirectory.

  From Philipp Scholl:

  - Fix setting up targets if multiple Package builders are specified
    at once.



RELEASE 0.97.0d20070918 - Tue, 18 Sep 2007 10:51:27 -0500

  From Steven Knight:

  - Fix the wix Tool module to handle null entries in $PATH variables.

  - Move the documentation of Install() and InstallAs() from the list
    of functions to the list of Builders (now that they're implemented
    as such).

  - Allow env.CacheDir() to be set per construction environment.  The
    global CacheDir() function now sets an overridable global default.

  - Add an env.Decider() method and a Node.Decider() method that allow
    flexible specification of an arbitrary function to decide if a given
    dependency has changed since the last time a target was built.

  - Don't execute Configure actions (while reading SConscript files)
    when cleaning (-c) or getting help (-h or -H).

  - Add to each target an implicit dependency on the external command(s)
    used to build the target, as found by searching env['ENV']['PATH']
    for the first argument on each executed command line.

  - Add support for a $IMPLICIT_COMMAND_DEPENDENCIES construction
    variabe that can be used to disable the automatic implicit
    dependency on executed commands.

  - Add an "ensure_suffix" keyword to Builder() definitions that, when
    true, will add the configured suffix to the targets even if it looks
    like they already have a different suffix.

  - Add a Progress() function that allows for calling a function or string
    (or list of strings) to display progress while walking the DAG.

  - Allow ParseConfig(), MergeFlags() and ParseFlags() to handle output
    from a *config command with quoted path names that contain spaces.

  - Make the Return() function stop processing the SConscript file and
    return immediately.  Add a "stop=" keyword argument that can be set
    to False to preserve the old behavior.

  - Fix use of exitstatfunc on an Action.

  - Introduce all man page function examples with "Example:" or "Examples:".

  - When a file gets added to a directory, make sure the directory gets
    re-scanned for the new implicit dependency.

  - Fix handling a file that's specified multiple times in a target
    list so that it doesn't cause dependent Nodes to "disappear" from
    the dependency graph walk.

  From Carsten Koch:

  - Avoid race conditions with same-named files and directory creation
    when pushing copies of files to CacheDir().

  From Tzvetan Mikov:

  - Handle $ in Java class names.

  From Gary Oberbrunner:

  - Add support for the Intel C compiler on Windows64.

  - On SGI IRIX, have $SHCXX use $CXX by default (like other platforms).

  From Sohail Somani:

  - When Cloning a construction environment, set any variables before
    applying tools (so the tool module can access the configured settings)
    and re-set them after (so they end up matching what the user set).

  From Matthias Troffaes:

  - Make sure extra auxiliary files generated by some LaTeX packages
    and not ending in .aux also get deleted by scons -c.

  From Greg Ward:

  - Add a $JAVABOOTCLASSPATH variable for directories to be passed to the
    javac -bootclasspath option.

  From Christoph Wiedemann:

  - Add implicit dependencies on the commands used to build a target.




RELEASE 0.97.0d20070809 - Fri, 10 Aug 2007 10:51:27 -0500

  From Lars Albertsson:

  - Don't error if a #include line happens to match a directory
    somewhere on a path (like $CPPPATH, $FORTRANPATH, etc.).

  From Mark Bertoglio:

  - Fix listing multiple projects in Visual Studio 7.[01] solution files,
    including generating individual project GUIDs instead of re-using
    the solution GUID.

  From Jean Brouwers:

  - Add /opt/SUNWspro/bin to the default execution PATH on Solaris.

  From Allan Erskine:

  - Only expect the Microsoft IDL compiler to emit *_p.c and *_data.c
    files if the /proxy and /dlldata switches are used (respectively).

  From Steven Knight:

  - Have --debug=explain report if a target is being rebuilt because
    AlwaysBuild() is specified (instead of "unknown reasons").

  - Support {Get,Set}Option('help') to make it easier for SConscript
    files to tell if a help option (-h, --help, etc.) has been specified.

  - Support {Get,Set}Option('random') so random-dependency interaction
    with CacheDir() is controllable from SConscript files.

  - Add a new AddOption() function to support user-defined command-
    line flags (like --prefix=, --force, etc.).

  - Replace modified Optik version with new optparse compatibility module
    for command line processing in Scripts/SConsOptions.py

  - Push and retrieve built symlinks to/from a CacheDir() as actual
    symlinks, not by copying the file contents.

  - Fix how the Action module handles stringifying the shared library
    generator in the Tool/mingw.py module.

  - When generating a config.h file, print "#define HAVE_{FEATURE} 1"
    instad of just "#define HAVE_{FEATURE}", for more compatibility
    with Autoconf-style projects.

  - Fix expansion of $TARGET, $TARGETS, $SOURCE and $SOURCES keywords in
    Visual C/C++ PDB file names.

  - Fix locating Visual C/C++ PDB files in build directories.

  - Support an env.AddMethod() method and an AddMethod() global function
    for adding a new method, respectively, to a construction environment
    or an arbitrary object (such as a class).

  - Fix the --debug=time option when the -j option is specified and all
    files are up to date.

  - Add a $SWIGOUTDIR variable to allow setting the swig -outdir option,
    and use it to identify files created by the swig -java option.

  - Add a $SWIGPATH variable that specifies the path to be searched
    for included SWIG files, Also add related $SWIGINCPREFIX and
    $SWIGINCSUFFIX variables that specify the prefix and suffix to
    be be added to each $SWIGPATH directory when expanded on the SWIG
    command line.

  - More efficient copying of construction environments (mostly borrowed
    from copy.deepcopy() in the standard Python library).

  - When printing --tree=prune output, don't print [brackets] around
    source files, only do so for built targets with children.

  - Fix interpretation of Builder source arguments when the Builder has
    a src_suffix *and* a source_builder and the argument has no suffix.

  - Fix use of expansions like ${TARGET.dir} or ${SOURCE.dir} in the
    following construction variables:  $FORTRANMODDIR, $JARCHDIR,
    $JARFLAGS, $LEXFLAGS, $SWIGFLAGS, $SWIGOUTDIR and $YACCFLAGS.

  - Fix dependencies on Java files generated by SWIG so they can be
    detected and built in one pass.

  - Fix SWIG when used with a BuildDir().

  From Leanid Nazdrynau:

  - When applying Tool modules after a construction environment has
    already been created, don't overwrite existing $CFILESUFFIX and
    $CXXFILESUFFIX value.

  - Support passing the Java() builder a list of explicit .java files
    (not only a list of directories to be scanned for .java files).

  - Support passing .java files to the Jar() and JavaH() builders, which
    then use the builder underlying the Java() builder to turn them into
    .class files.  (That is, the Jar()-Java() chain of builders become
    multi-step, like the Program()-Object()-CFile() builders.)

  - Support passing SWIG .i files to the Java builders (Java(),
    Jar(), JavaH()), to cause intermediate .java files to be created
    automatically.

  - Add $JAVACLASSPATH and $JAVASOURCEPATH variables, that get added to
    the javac "-classpath" and "-sourcepath" options.  (Note that SCons
    does *not* currently search these paths for implicit dependencies.)

  - Commonize initialization of Java-related builders.

  From Jan Nijtmans:

  - Find Java anonymous classes when the next token after the name is
    an open parenthesis.

  From Gary Oberbrunner:

  - Fix a code example in the man page.

  From Tilo Prutz:

  - Add support for the file names that Java 1.5 (and 1.6) generates for
    nested anonymous inner classes, which are different from Java 1.4.

  From Adam Simpkins:

  - Allow worker threads to terminate gracefully when all jobs are
    finished.

  From Sohail Somani:

  - Add LaTeX scanner support for finding dependencies specified with
    the \usepackage{} directive.



RELEASE 0.97 - Thu, 17 May 2007 08:59:41 -0500

  From Steven Knight:

  - Fix a bug that would make parallel builds stop in their tracks if
    Nodes that depended on lists that contained some Nodes built together
    caused the reference count to drop below 0 if the Nodes were visited
    and commands finished in the wrong order.

  - Make sure the DirEntryScanner doesn't choke if it's handed something
    that's not a directory (Node.FS.Dir) Node.



RELEASE 0.96.96 - Thu, 12 Apr 2007 12:36:25 -0500

  NOTE:  This is (Yet) a(nother) pre-release of 0.97 for testing purposes.

  From Joe Bloggs:

  - Man page fix:  remove cut-and-paste sentence in NoCache() description.

  From Dmitry Grigorenko and Gary Oberbrunner:

  - Use the Intel C++ compiler, not $CC, to link C++ source.

  From Helmut Grohne:

  - Fix the man page example of propagating a user's external environment.

  From Steven Knight:

  - Back out (most of) the Windows registry installer patch, which
    seems to not work on some versions of Windows.

  - Don't treat Java ".class" attributes as defining an inner class.

  - Fix detecting an erroneous Java anonymous class when the first
    non-skipped token after a "new" keyword is a closing brace.

  - Fix a regression when a CPPDEFINES list contains a tuple, the second
    item of which (the option value) is a construction variable expansion
    (e.g. $VALUE) and the value of the variable isn't a string.

  - Improve the error message if an IOError (like trying to read a
    directory as a file) occurs while deciding if a node is up-to-date.

  - Fix "maximum recursion" / "unhashable type" errors in $CPPPATH
    PathList expansion if a subsidiary expansion yields a stringable,
    non-Node object.

  - Generate API documentation from the docstrings (using epydoc).

  - Fix use of --debug=presub with Actions for out-of-the-box Builders.

  - Fix handling nested lists within $CPPPATH, $LIBPATH, etc.

  - Fix a "builders_used" AttributeError that real-world Qt initialization
    triggered in the refactored suffix handling for Builders.

  - Make the reported --debug=time timings meaningful when used with -j.
    Better documentation of what the times mean.

  - User Guide updates: --random, AlwaysBuild(), --tree=,
    --debug=findlibs, --debug=presub, --debug=stacktrace,
    --taskmastertrace.

  - Document (in both man page and User's Guide) that --implicit-cache
    ignores changes in $CPPPATH, $LIBPATH, etc.

  From Jean-Baptiste Lab:

  - Remove hard-coded dependency on Python 2.2 from Debian packaging files.

  From Jeff Mahovsky:

  - Handle spaces in the build target name in Visual Studio project files.

  From Rob Managan:

  - Re-run LaTeX after BibTeX has been re-run in response to a changed
    .bib file.

  From Joel B. Mohler:

  - Make additional TeX auxiliary files (.toc, .idx and .bbl files)
    Precious so their removal doesn't affect whether the necessary
    sections are included in output PDF or PostScript files.

  From Gary Oberbrunner:

  - Fix the ability to import modules in the site_scons directory from
    a subdirectory.

  From Adam Simpkins:

  - Make sure parallel (-j) builds all targets even if they show up
    multiple times in the child list (as a source and a dependency).

  From Matthias Troffaes:

  - Don't re-run TeX if the triggering strings (\makeindex, \bibliography
    \tableofcontents) are commented out.

  From Richard Viney:

  - Fix use of custom include and lib paths with Visual Studio 8.

  - Select the default .NET Framework SDK Dir based on the version of
    Visual Studio being used.



RELEASE 0.96.95 - Mon, 12 Feb 2007 20:25:16 -0600

  From Anatoly Techtonik:

  - Add the scons.org URL and a package description to the setup.py
    arguments.

  - Have the Windows installer add a registry entry for scons.bat in the
    "App Paths" key, so scons.bat can be executed without adding the
    directory to the %PATH%.  (Python itself works this way.)

  From Anonymous:

  - Fix looking for default paths in Visual Studio 8.0 (and later).

  - Add -lm to the list of default D libraries for linking.

  From Matt Doar:

  - Provide a more complete write-your-own-Scanner example in the man page.

  From Ralf W. Grosse-Kunstleve:

  - Contributed upstream Python change to our copied subprocess.py module
    for more efficient standard input processing.

  From Steven Knight:

  - Fix the Node.FS.Base.rel_path() method when the two nodes are on
    different drive letters.  (This caused an infinite loop when
    trying to write .sconsign files.)

  - Fully support Scanners that use a dictionary to map file suffixes
    to other scanners.

  - Support delayed evaluation of the $SPAWN variable to allow selection
    of a function via ${} string expansions.

  - Add --srcdir as a synonym for -Y/--repository.

  - Document limitations of #include "file.h" with Repository().

  - Fix use of a toolpath under the source directory of a BuildDir().

  - Fix env.Install() with a file name portion that begins with '#'.

  - Fix ParseConfig()'s handling of multiple options in a string that's
    replaced a *FLAGS construction variable.

  - Have the C++ tools initialize common C compilation variables ($CCFLAGS,
    $SHCCFLAGS and $_CCCOMCOM) even if the 'cc' Tool isn't loaded.

  From Leanid Nazdrynau:

  - Fix detection of Java anonymous classes if a newline precedes the
    opening brace.

  From Gary Oberbrunner:

  - Document use of ${} to execute arbitrary Python code.

  - Add support for:
    1) automatically adding a site_scons subdirectory (in the top-level
       SConstruct directory) to sys.path (PYTHONPATH);
    2) automatically importing site_scons/site_init.py;
    3) automatically adding site_scons/site_tools to the toolpath.

  From John Pye:

  - Change ParseConfig() to preserve white space in arguments passed in
    as a list.

  From a smith:

  - Fix adding explicitly-named Java inner class files (and any
    other file names that may contain a '$') to Jar files.

  From David Vitek:

  - Add a NoCache() function to mark targets as unsuitable for propagating
    to (or retrieving from) a CacheDir().

  From Ben Webb:

  - If the swig -noproxy option is used, it won't generate a .py file,
    so don't emit it as a target that we expect to be built.



RELEASE 0.96.94 - Sun, 07 Jan 2007 18:36:20 -0600

  NOTE:  This is a pre-release of 0.97 for testing purposes.

  From Anonymous:

  - Allow arbitrary white space after a SWIG %module declaration.

  From Paul:

  - When compiling resources under MinGW, make sure there's a space
    between the --include-dir option and its argument.

  From Jay Kint:

  - Alleviate long command line issues on Windows by executing command
    lines directly via os.spawnv() if the command line doesn't need
    shell interpretation (has no pipes, redirection, etc.).

  From Walter Franzini:

  - Exclude additional Debian packaging files from the copyright check.

  From Fawad Halim:

  - Handle the conflict between the impending Python 2.6 'as' keyword
    and our Tool/as.py module name.

  From Steven Knight:

  - Speed up the Node.FS.Dir.rel_path() method used to generate path names
    that get put into the .sconsign* file(s).

  - Optimize Node.FS.Base.get_suffix() by computing the suffix once, up
    front, when we set the Node's name.  (Duh...)

  - Reduce the Memoizer's responsibilities to simply counting hits and
    misses when the --debug=memoizer option is used, not to actually
    handling the key calculation and memoization itself.  This speeds
    up some configurations significantly, and should cause no functional
    differences.

  - Add a new scons-time script with subcommands for generating
    consistent timing output from SCons configurations, extracting
    various information from those timings, and displaying them in
    different formats.

  - Reduce some unnecessary stat() calls from on-disk entry type checks.

  - Fix SideEffect() when used with -j, which was badly broken in 0.96.93.

  - Propagate TypeError exceptions when evaluating construction variable
    expansions up the stack, so users can see what's going on.

  - When disambiguating a Node.FS.Entry into a Dir or File, don't look
    in the on-disk source directory until we've confirmed there's no
    on-disk entry locally and there *is* one in the srcdir.  This avoids
    creating a phantom Node that can interfere with dependencies on
    directory contents.

  - Add an AllowSubstExceptions() function that gives the SConscript
    files control over what exceptions cause a string to expand to ''
    vs. terminating processing with an error.

  - Allow the f90.py and f95.py Tool modules to compile earlier source
    source files of earlier Fortran version.

  - Fix storing signatures of files retrieved from CacheDir() so they're
    correctly identified as up-to-date next invocation.

  - Make sure lists of computed source suffixes cached by Builder objects
    don't persist across changes to the list of source Builders (so the
    addition of suffixes like .ui by the qt.py Tool module take effect).

  - Enhance the bootstrap.py script to allow it to be used to execute
    SCons more easily from a checked-out source tree.

  From Ben Leslie:

  - Fix post-Memoizer value caching misspellings in Node.FS._doLookup().

  From Rob Managan, Dmitry Mikhin and Joel B. Mohler:

  - Handle TeX/LaTeX files in subdirectories by changing directory
    before invoking TeX/LaTeX.

  - Scan LaTeX files for \bibliography lines.

  - Support multiple file names in a "\bibliography{file1,file2}" string.

  - Handle TeX warnings about undefined citations.

  - Support re-running LaTeX if necessary due to a Table of Contents.

  From Dmitry Mikhin:

  - Return LaTeX if "Rerun to get citations correct" shows up on the next
    line after the "Warning:" string.

  From Gary Oberbrunner:

  - Add #include lines to fix portability issues in two tests.

  - Eliminate some unnecessary os.path.normpath() calls.

  - Add a $CFLAGS variable for C-specific options, leaving $CCFLAGS
    for options common to C and C++.

  From Tom Parker:

  - Have the error message print the missing file that Qt can't find.

  From John Pye:

  - Fix env.MergeFlags() appending to construction variable value of None.

  From Steve Robbins:

  - Fix the "sconsign" script when the .sconsign.dblite file is explicitly
    specified on the command line (and not intuited from the old way of
    calling it with just ".sconsign").

  From Jose Pablo Ezequiel "Pupeno" Fernandez Silva:

  - Give the 'lex' tool knowledge of the additional target files produced
    by the flex "--header-file=" and "--tables-file=" options.

  - Give the 'yacc' tool knowledge of the additional target files produced
    by the bison "-g", "--defines=" and "--graph=" options.

  - Generate intermediate files with Objective C file suffixes (.m) when
    the lex and yacc source files have appropriate suffixes (.lm and .ym).

  From Sohail Somain:

  - Have the mslink.py Tool only look for a 'link' executable on Windows
    systems.

  From Vaclav Smilauer:

  - Add support for a "srcdir" keyword argument when calling a Builder,
    which will add a srcdir prefix to all non-relative string sources.

  From Jonathan Ultis:

  - Allow Options converters to take the construction environment as
    an optional argument.



RELEASE 0.96.93 - Mon, 06 Nov 2006 00:44:11 -0600

  NOTE:  This is a pre-release of 0.97 for testing purposes.

  From Anonymous:

  - Allow Python Value Nodes to be Builder targets.

  From Matthias:

  - Only filter Visual Studio common filename prefixes on complete
    directory names.

  From Chad Austin:

  - Fix the build of the SCons documentation on systems that don't
    have "python" in the $PATH.

  From Ken Boortz:

  - Enhance ParseConfig() to recognize options that begin with '+'.

  From John Calcote, Elliot Murphy:

  - Document ways to override the CCPDBFLAGS variable to use the
    Microsoft linker's /Zi option instead of the default /Z7.

  From Christopher Drexler:

  - Make SCons aware bibtex must be called if any \include files
    cause creation of a bibliography.

  - Make SCons aware that "\bilbiography" in TeX source files means
    that related .bbl and .blg bibliography files will be created.
    (NOTE:  This still needs to search for the string in \include files.)

  From David Gruener:

  - Fix inconsistent handling of Action strfunction arguments.

  - Preserve white space in display Action strfunction strings.

  From James Y. Knight and Gerard Patel:

  - Support creation of shared object files from assembly language.

  From Steven Knight:

  - Speed up the Taskmaster significantly by avoiding unnecessary
    re-scans of Nodes to find out if there's work to be done, having it
    track the currently-executed top-level target directly and not
    through its presence on the target list, and eliminating some other
    minor list(s), method(s) and manipulation.

  - Fix the expansion of $TARGET and $SOURCE in the expansion of
    $INSTALLSTR displayed for non-environment calls to InstallAs().

  - Fix the ability to have an Alias() call refer to a directory
    name that's not identified as a directory until later.

  - Enhance runtest.py with an option to use QMTest as the harness.
    This will become the default behavior as we add more functionality
    to the QMTest side.

  - Let linking on mingw use the default function that chooses $CC (gcc)
    or $CXX (g++) depending on whether there are any C++ source files.

  - Work around a bug in early versions of the Python 2.4 profile module
    that caused the --profile= option to fail.

  - Only call Options validators and converters once when initializing a
    construction environment.

  - Fix the ability of env.Append() and env.Prepend(), in all known Python
    versions, to handle different input value types when the construction
    variable being updated is a dictionary.

  - Add a --cache-debug option for information about what files it's
    looking for in a CacheDir().

  - Document the difference in construction variable expansion between
    {Action,Builder}() and env.{Action,Builder}().

  - Change the name of env.Copy() to env.Clone(), keeping the old name
    around for backwards compatibility (with the intention of eventually
    phasing it out to avoid confusion with the Copy() Action factory).

  From Arve Knudsen:

  - Support cleaning and scanning SWIG-generated files.

  From Carsten Koch:

  - Allow selection of Visual Studio version by setting $MSVS_VERSION
    after construction environment initialization.

  From Jean-Baptiste Lab:

  - Try using zipimport if we can't import Tool or Platform modules
    using the normal "imp" module.  This allows SCons to be packaged
    using py2exe's all-in-one-zip-file approach.

  From Ben Liblit:

  - Do not re-scan files if the scanner returns no implicit dependencies.

  From Sanjoy Mahajan:

  - Change use of $SOURCES to $SOURCE in all TeX-related Tool modules.

  From Joel B. Mohler:

  - Make SCons aware that "\makeindex" in TeX source files means that
    related .ilg, .ind and .idx index files will be created.
    (NOTE:  This still needs to search for the string in \include files.)

  - Prevent scanning the TeX .aux file for additional files from
    trying to remove it twice when the -c option is used.

  From Leanid Nazdrynau:

  - Give the MSVC RES (resource) Builder a src_builder list and a .rc
    src_suffix so other builders can generate .rc files.

  From Matthew A. Nicholson:

  - Enhance Install() and InstallAs() to handle directory trees as sources.

  From Jan Nijtmans:

  - Don't use the -fPIC flag when using gcc on Windows (e.g. MinGW).

  From Greg Noel:

  - Add an env.ParseFlags() method that provides separate logic for
    parsing GNU tool chain flags into a dictionary.

  - Add an env.MergeFlags() method to apply an arbitrary dictionary
    of flags to a construction environment's variables.

  From Gary Oberbrunner:

  - Fix parsing tripartite Intel C compiler version numbers on Linux.

  - Extend the ParseConfig() function to recognize -arch and
    -isysroot options.

  - Have the error message list the known suffixes when a Builder call
    can't build a source file with an unknown suffix.

  From Karol Pietrzak:

  - Avoid recursive calls to main() in the program snippet used by the
    SConf subsystem to test linking against libraries.  This changes the
    default behavior of CheckLib() and CheckLibWithHeader() to print
    "Checking for C library foo..." instead of "Checking for main()
    in C library foo...".

  From John Pye:

  - Throw an exception if a command called by ParseConfig() or
    ParseFlags() returns an error.

  From Stefan Seefeld:

  - Initial infrastructure for running SCons tests under QMTest.

  From Sohail Somani:

  - Fix tests that fail due to gcc warnings.

  From Dobes Vandermeer:

  - In stack traces, print the full paths of SConscript files.

  From Atul Varma:

  - Fix detection of Visual C++ Express Edition.

  From Dobes Vandermeer:

  - Let the src_dir option to the SConscript() function affect all the
    the source file paths, instead of treating all source files paths
    as relative to the SConscript directory itself.

  From Nicolas Vigier:

  - Fix finding Fortran modules in build directories.

  - Fix use of BuildDir() when the source file in the source directory
    is a symlink with a relative path.

  From Edward Wang:

  - Fix the Memoizer when the SCons Python modules are executed from
    .pyo files at different locations from where they were compiled.

  From Johan Zander:

  - Fix missing os.path.join() when constructing the $FRAMEWORKSDKDIR/bin.



RELEASE 0.96.92 - Mon, 10 Apr 2006 21:08:22 -0400

  NOTE:  This was a pre-release of 0.97 for testing purposes.

  From Anonymous:

  - Fix the intelc.py Tool module to not throw an exception if the
    only installed version is something other than ia32.

  - Set $CCVERSION when using gcc.

  From Matthias:

  - Support generating project and solution files for Microsoft
    Visual Studio version 8.

  - Support generating more than one project file for a Microsoft
    Visual Studio solution file.

  - Add support for a support "runfile" parameter to Microsoft
    Visual Studio project file creation.

  - Put the project GUID, not the solution GUID, in the right spot
    in the solution file.

  From Erling Andersen:

  - Fix interpretation of Node.FS objects wrapped in Proxy instances,
    allowing expansion of things like ${File(TARGET)} in command lines.

  From Stanislav Baranov:

  - Add a separate MSVSSolution() Builder, with support for the
    following new construction variables: $MSVSBUILDCOM, $MSVSCLEANCOM,
    $MSVSENCODING, $MSVSREBUILDCOM, $MSVSSCONS, $MSVSSCONSCOM,
    $MSVSSCONSFLAGS, $MSVSSCONSCRIPT and $MSVSSOLUTIONCOM.

  From Ralph W. Grosse-Kunstleve and Patrick Mezard:

  - Remove unneceesary (and incorrect) SCons.Util strings on some function
    calls in SCons.Util.

  From Bob Halley:

  - Fix C/C++ compiler selection on AIX to not always use the external $CC
    environment variable.

  From August HÃ¶randl:

  - Add a scanner for \include and \import files, with support for
    searching a directory list in $TEXINPUTS (imported from the external
    environment).

  - Support $MAKEINDEX, $MAKEINDEXCOM, $MAKEINDEXCOMSTR and
    $MAKEINDEXFLAGS for generating indices from .idx files.

  From Steven Johnson:

  - Add a NoClean() Environment method and function to override removal
    of targets during a -c clean, including documentation and tests.

  From Steven Knight:

  - Check for whether files exist on disk by listing the directory
    contents, not calling os.path.exists() file by file.  This is
    somewhat more efficient in general, and may be significantly
    more efficient on Windows.

  - Minor speedups in the internal is_Dict(), is_List() and is_String()
    functions.

  - Fix a signature refactoring bug that caused Qt header files to
    get re-generated every time.

  - Don't fail when writing signatures if the .sconsign.dblite file is
    owned by a different user (e.g. root) from a previous run.

  - When deleting variables from stacked OverrideEnvironments, don't
    throw a KeyError if we were able to delte the variable from any
    Environment in the stack.

  - Get rid of the last indentation tabs in the SCons source files and
    add -tt to the Python invocations in the packaging build and the
    tests so they don't creep back in.

  - In Visual Studio project files, put quotes around the -C directory
    so everything works even if the path has spaces in it.

  - The Intel Fortran compiler uses -object:$TARGET, not "-o $TARGET",
    when building object files on Windows.  Have the the ifort Tool
    modify the default command lines appropriately.

  - Document the --debug=explain option in the man page.  (How did we
    miss this?)

  - Add a $LATEXRETRIES variable to allow configuration of the number of
    times LaTex can be re-called to try to resolve undefined references.

  - Change the order of the arguments to Configure.Checklib() to match
    the documentation.

  - Handle signature calculation properly when the Python function used
    for a FunctionAction is an object method.

  - On Windows, assume that absolute path names without a drive letter
    refer to the drive on which the SConstruct file lives.

  - Add /usr/ccs/bin to the end of the the default external execution
    PATH on Solaris.

  - Add $PKGCHK and $PKGINFO variables for use on Solaris when searching
    for the SunPRO C++ compiler.  Make the default value for $PKGCHK
    be /usr/sbin/pgkchk (since /usr/sbin isn't usually on the external
    execution $PATH).

  - Fix a man page example of overriding variables when calling
    SharedLibrary() to also set the $LIBSUFFIXES variable.

  - Add a --taskmastertrace=FILE option to give some insight on how
    the taskmaster decides what Node to build next.

  - Changed the names of the old $WIN32DEFPREFIX, $WIN32DEFSUFFIX,
    $WIN32DLLPREFIX and $WIN32IMPLIBPREFIX construction variables to
    new $WINDOWSDEFPREFIX, $WINDOWSDEFSUFFIX, $WINDOWSDLLPREFIX and
    $WINDOWSIMPLIBPREFIX construction variables.  The old names are now
    deprecated, but preserved for backwards compatibility.

  - Fix (?) a runtest.py hang on Windows when the --xml option is used.

  - Change the message when an error occurs trying to interact with the
    file system to report the target(s) in square brackets (as before) and
    the actual file or directory that encountered the error afterwards.

  From Chen Lee:

  - Add x64 support for Microsoft Visual Studio 8.

  From Baptiste Lepilleur:

  - Support the --debug=memory option on Windows when the Python version
    has the win32process and win32api modules.

  - Add support for Visual Studio 2005 Pro.

  - Fix portability issues in various tests: test/Case.py,
    Test/Java/{JAR,JARCHDIR,JARFLAGS,JAVAC,JAVACFLAGS,JAVAH,RMIC}.py,
    test/MSVS/vs-{6.0,7.0,7.1,8.0}-exec.py,
    test/Repository/{Java,JavaH,RMIC}.py,
    test/QT/{generated-ui,installed,up-to-date,warnings}.py,
    test/ZIP/ZIP.py.

  - Ignore pkgchk errors on Solaris when searching for the C++ compiler.

  - Speed up the SCons/EnvironmentTests.py unit tests.

  - Add a --verbose= option to runtest.py to print executed commands
    and their output at various levels.

  From Christian Maaser:

  - Add support for Visual Studio Express Editions.

  - Add support for Visual Studio 8 *.manifest files, includng
    new $WINDOWS_INSERT_MANIFEST, $WINDOWSPROGMANIFESTSUFFIX,
    $WINDOWSPROGMANIFESTPREFIX, $WINDOWSPROGMANIFESTSUFFIX,
    $WINDOWSSHLIBMANIFESTPREFIX and $WINDOWSSHLIBMANIFESTSUFFIX
    construction variables.

  From Adam MacBeth:

  - Fix detection of additional Java inner classes following use of a
    "new" keyword inside an inner class.

  From Sanjoy Mahajan:

  - Correct TeX-related command lines to just $SOURCE, not $SOURCES

  From Patrick Mezard:

  - Execute build commands for a command-line target if any of the
    files built along with the target is out of date or non-existent,
    not just if the command-line target itself is out of date.

  - Fix the -n option when used with -c to print all of the targets
    that will be removed for a multi-target Builder call.

  - If there's no file in the source directory, make sure there isn't
    one in the build directory, too, to avoid dangling files left
    over from previous runs when a source file is removed.

  - Allow AppendUnique() and PrependUnique() to append strings (and
    other atomic objects) to lists.

  From Joel B. Mohler:

  - Extend latex.py, pdflatex.py, pdftex.py and tex.py so that building
    from both TeX and LaTeX files uses the same logic to call $BIBTEX
    when it's necessary, to call $MAKEINDEX when it's necessary, and to
    call $TEX or $LATEX multiple times to handle undefined references.

  - Add an emitter to the various TeX builders so that the generated
    .aux and .log files also get deleted by the -c option.

  From Leanid Nazdrynau:

  - Fix the Qt UIC scanner to work with generated .ui files (by using
    the FindFile() function instead of checking by-hand for the file).

  From Jan Nieuwenhuizen:

  - Fix a problem with interpreting quoted argument lists on command lines.

  From Greg Noel:

  - Add /sw/bin to the default execution PATH on Mac OS X.

  From Kian Win Ong:

  - When building a .jar file and there is a $JARCHDIR, put the -C
    in front of each .class file on the command line.

  - Recognize the Java 1.5 enum keyword.

  From Asfand Yar Qazi:

  - Add /opt/bin to the default execution PATH on all POSIX platforms
    (between /usr/local/bin and /bin).

  From Jon Rafkind:

  - Fix the use of Configure() contexts from nested subsidiary
    SConscript files.

  From Christoph Schulz:

  - Add support for $CONFIGUREDIR and $CONFIGURELOG variables to control
    the directory and logs for configuration tests.

  - Add support for a $INSTALLSTR variable.

  - Add support for $RANLIBCOM and $RANLIBCOMSTR variables (which fixes
    a bug when setting $ARCOMSTR).

  From Amir Szekely:

  - Add use of $CPPDEFINES to $RCCOM (resource file compilation) on MinGW.

  From Erick Tryzelaar:

  - Fix the error message when trying to report that a given option is
    not gettable/settable from an SConscript file.

  From Dobes Vandermeer:

  - Add support for SCC and other settings in Microsoft Visual
    Studio project and solution files:  $MSVS_PROJECT_BASE_PATH,
    $MSVS_PROJECT_GUID, $MSVS_SCC_AUX_PATH, $MSVS_SCC_LOCAL_PATH,
    $MSVS_SCC_PROJECT_NAME, $MSVS_SCC_PROVIDER,

  - Add support for using a $SCONS_HOME variable (imported from the
    external environment, or settable internally) to put a shortened
    SCons execution line in the Visual Studio project file.

  From David J. Van Maren:

  - Only filter common prefixes from source files names in Visual Studio
    project files if the prefix is a complete (sub)directory name.

  From Thad Ward:

  - If $MSVSVERSIONS is already set, don't overwrite it with
    information from the registry.



RELEASE 0.96.91 - Thu, 08 Sep 2005 07:18:23 -0400

  NOTE:  This was a pre-release of 0.97 for testing purposes.

  From Chad Austin:

  - Have the environment store the toolpath and re-use it to find Tools
    modules during later Copy() or Tool() calls (unless overridden).

  - Normalize the directory path names in SConsignFile() database
    files so the same signature file can interoperate on Windows and
    non-Windows systems.

  - Make --debug=stacktrace print a stacktrace when a UserError is thrown.

  - Remove an old, erroneous cut-and-paste comment in Scanner/Dir.py.

  From Stanislav Baranov:

  - Make it possible to support with custom Alias (sub-)classes.

  - Allow Builders to take empty source lists when called.

  - Allow access to both TARGET and SOURCE in $*PATH expansions.

  - Allow SConscript files to modify BUILD_TARGETS.

  From Timothee Besset:

  - Add support for Objective C/C++ .m and .mm file suffixes (for
    Mac OS X).

  From Charles Crain

  - Fix the PharLap linkloc.py module to use target+source arguments
    when calling env.subst().

  From Bjorn Eriksson:

  - Fix an incorrect Command() keyword argument in the man page.

  - Add a $TEMPFILEPREFIX variable to control the prefix or flag used
    to pass a long-command-line-execution tempfile to a command.

  From Steven Knight:

  - Enhanced the SCons setup.py script to install man pages on
    UNIX/Linux systems.

  - Add support for an Options.FormatOptionHelpText() method that can
    be overridden to customize the format of Options help text.

  - Add a global name for the Entry class (which had already been
    documented).

  - Fix re-scanning of generated source files for implicit dependencies
    when the -j option is used.

  - Fix a dependency problem that caused $LIBS scans to not be added
    to all of the targets in a multiple-target builder call, which
    could cause out-of-order builds when the -j option is used.

  - Store the paths of source files and dependencies in the .sconsign*
    file(s) relative to the target's directory, not relative to the
    top-level SConstruct directory.  This starts to make it possible to
    subdivide the dependency tree arbitrarily by putting an SConstruct
    file in every directory and using content signatures.

  - Add support for $YACCHFILESUFFIX and $YACCHXXFILESUFFIX variables
    that accomodate parser generators that write header files to a
    different suffix than the hard-coded .hpp when the -d option is used.

  - The default behavior is now to store signature information in a
    single .sconsign.dblite file in the top-level SConstruct directory.
    The old behavior of a separate .sconsign file in each directory can
    be specified by calling SConsignFile(None).

  - Remove line number byte codes within the signature calculation
    of Python function actions, so that changing the location of an
    otherwise unmodified Python function doesn't cause rebuilds.

  - Fix AddPreAction() and AddPostAction() when an action has more than
    one target file:  attach the actions to the Executor, not the Node.

  - Allow the source directory of a BuildDir / build_dir to be outside
    of the top-level SConstruct directory tree.

  - Add a --debug=nomemoizer option that disables the Memoizer for clearer
    looks at the counts and profiles of the underlying function calls,
    not the Memoizer wrappers.

  - Print various --debug= stats even if we exit early (e.g. using -h).

  - Really only use the cached content signature value if the file
    is older than --max-drift, not just if --max-drift is set.

  - Remove support for conversion from old (pre 0.96) .sconsign formats.

  - Add support for a --diskcheck option to enable or disable various
    on-disk checks:  that File and Dir nodes match on-disk entries;
    whether an RCS file exists for a missing source file; whether an
    SCCS file exists for a missing source file.

  - Add a --raw argument to the sconsign script, so it can print a
    raw representation of each entry's NodeInfo dictionary.

  - Add the 'f90' and 'f95' tools to the list of Fortran compilers
    searched for by default.

  - Add the +Z option by default when compiling shared objects on
    HP-UX.

  From Chen Lee:

  - Handle Visual Studio project and solution files in Unicode.

  From Sanjoy Mahajan:

  - Fix a bad use of Copy() in an example in the man page, and a
    bad regular expression example in the man page and User's Guide.

  From Shannon Mann:

  - Have the Visual Studio project file(s) echo "Starting SCons" before
    executing SCons, mainly to work around a quote-stripping bug in
    (some versions of?) the Windows cmd command executor.

  From Georg Mischler:

  - Remove the space after the -o option when invoking the Borland
    BCC compiler; some versions apparently require that the file name
    argument be concatenated with the option.

  From Leanid Nazdrynau:

  - Fix the Java parser's handling of backslashes in strings.

  From Greg Noel:

  - Add construction variables to support frameworks on Mac OS X:
    $FRAMEWORKS, $FRAMEWORKPREFIX, $FRAMEWORKPATH, $FRAMEWORKPATHPREFIX.

  - Re-order link lines so the -o option always comes right after the
    command name.

  From Gary Oberbrunner:

  - Add support for Intel C++ beta 9.0 (both 32 and 64 bit versions).

  - Document the new $FRAMEWORK* variables for Mac OS X.

  From Karol Pietrzak:

  - Add $RPATH (-R) support to the Sun linker Tool (sunlink).

  - Add a description of env.subst() to the man page.

  From Chris Prince:

  - Look in the right directory, not always the local directory, for a
    same-named file or directory conflict on disk.

  - On Windows, preserve the external environment's %SYSTEMDRIVE%
    variable, too.

  From Craig Scott:

  - Have the Fortran module emitter look for Fortan modules to be created
    relative to $FORTRANMODDIR, not the top-level directory.

  - When saving Options to a file, run default values through the
    converter before comparing them with the set values.  This correctly
    suppresses Boolean Option values from getting written to the saved
    file when they're one of the many synonyms for a default True or
    False value.

  - Fix the Fortran Scanner's ability to handle a module being used
    in the same file in which it is defined.

  From Steve-o:

  - Add the -KPIC option by default when compiling shared objects on
    Solaris.

  - Change the default suffix for Solaris objects to .o, to conform to
    Sun WorkShop's expectations.  Change the profix to so_ so they can
    still be differentiated from static objects in the same directory.

  From Amir Szekely:

  - When calling the resource compiler on MinGW, add --include-dir and
    the source directory so it finds the source file.

  - Update EnsureSConsVersion() to support revision numbers.

  From Greg Ward:

  - Fix a misplaced line in the man page.



RELEASE 0.96.90 - Tue, 15 Feb 2005 21:21:12 +0000

  NOTE:  This was a pre-release of 0.97 for testing purposes.

  From Anonymous:

  - Fix Java parsing to avoid erroneously identifying a new array
    of class instances as an anonymous inner class.

  - Fix a typo in the man page description of PathIsDirCreate.

  From Chad Austin:

  - Allow Help() to be called multiple times, appending to the help
    text each call.

  - Allow Tools found on a toolpath to import Python modules from
    their local directory.

  From Steve Christensen:

  - Handle exceptions from Python functions as build actions.

  - Add a set of canned PathOption validators:  PathExists (the default),
    PathIsFile, PathIsDir and PathIsDirCreate.

  From Matthew Doar:

  - Add support for .lex and .yacc file suffixes for Lex and Yacc files.

  From Eric Frias:

  - Huge performance improvement:  wrap the tuples representing an
    include path in an object, so that the time it takes to hash the
    path doesn't grow porportionally to the length of the path.

  From Gottfried Ganssauge:

  - Fix SCons on SuSE/AMD-64 Linux by having the wrapper script also
    check for the build engine in the parent directory of the Python
    library directory (/usr/lib64 instead of /usr/lib).

  From Stephen Kennedy:

  - Speed up writing the .sconsign file at the end of a run by only
    calling sync() once at the end, not after every entry.

  From Steven Knight:

  - When compiling with Microsoft Visual Studio, don't include the ATL and
    MFC directories in the default INCLUDE and LIB environment variables.

  - Remove the following deprecated features:  the ParseConfig()
    global function (deprecated in 0.93); the misspelled "validater"
    keyword to the Options.Add() method (deprecated in 0.91); the
    SetBuildSignatureType(), SetContentSignatureType(), SetJobs() and
    GetJobs() global functions (deprecated in 0.14).

  - Fix problems with corrupting the .sconsign.dblite file when
    interrupting builds by writing to a temporary file and renaming,
    not writing the file directly.

  - Fix a 0.96 regression where when running with -k, targets built from
    walking dependencies later on the command line would not realize
    that a dependency had failed an earlier build attempt, and would
    try to rebuild the dependent targets.

  - Change the final messages when using -k and errors occur from
    "{building,cleaning} terminated because of errors" to "done
    {building,cleaning} targets (errors occurred during {build,clean})."

  - Allow Configure.CheckFunc() to take an optional header argument
    (already supported by Conftest.py) to specify text at the top of
    the compiled test file.

  - Fix the --debug=explain output when a Python function action changed
    so it prints a meaningful string, not the binary representation of
    the function contents.

  - Allow a ListOption's default value(s) to be a Python list of specified
    values, not just a string containing a comma-separated list of names.

  - Add a ParseDepends() function that will parse up a list of explicit
    dependencies from a "make depend" style file.

  - Support the ability to change directory when executing an Action
    through "chdir" keyword arguments to Action and Builder creation
    and calls.

  - Fix handling of Action ojects (and other callables that don't match
    our calling arguments) in construction variable expansions.

  - On Win32, install scons.bat in the Python directory when installing
    from setup.py.  (The bdist_wininst installer was already doing this.)

  - Fix env.SConscript() when called with a list of SConscipt files.
    (The SConscript() global function already worked properly.)

  - Add a missing newline to the end of the --debug=explain "unknown
    reasons" message.

  - Enhance ParseConfig() to work properly for spaces in between the -I,
    -L and -l options and their arguments.

  - Packaging build fix:  Rebuild the files that are use to report the
    --version of SCons whenever the development version number changes.

  - Fix the ability to specify a target_factory of Dir() to a Builder,
    which the default create-a-directory Builder was interfering with.

  - Mark a directory as built if it's created as part of the preparation
    for another target, to avoid trying to build it again when it comes
    up in the target list.

  - Allow a function with the right calling signature to be put directly
    in an Environment's BUILDERS dictionary, making for easier creation
    and use of wrappers (pseudo-Builders) that call other Builders.

  - On Python 2.x, wrap lists of Nodes returned by Builders in a UserList
    object that adds a method that makes str() object return a string
    with all of the Nodes expanded to their path names.  (Builders under
    Python 1.5.2 still return lists to avoid TypeErrors when trying
    to extend() list, so Python 1.5.2 doesn't get pretty-printing of Node
    lists, but everything should still function.)

  - Allow Aliases to have actions that will be executed whenever
    any of the expanded Alias targets are out of date.

  - Fix expansion of env.Command() overrides within target and
    source file names.

  - Support easier customization of what's displayed by various default
    actions by adding lots of new construction variables: $ARCOMSTR,
    $ASCOMSTR, $ASPPCOMSTR, $BIBTEXCOMSTR, $BITKEEPERCOMSTR, $CCCOMSTR,
    $CVSCOMSTR, $CXXCOMSTR, $DCOMSTR, $DVIPDFCOMSTR, $F77COMSTR,
    $F90COMSTR, $F95COMSTR, $FORTRANCOMSTR, $GSCOMSTR, $JARCOMSTR,
    $JAVACCOMSTR, $JAVAHCOMSTR, $LATEXCOMSTR, $LEXCOMSTR, $LINKCOMSTR,
    $M4COMSTR, $MIDLCOMSTR, $P4COMSTR, $PCHCOMSTR, $PDFLATEXCOMSTR,
    $PDFTEXCOMSTR, $PSCOMSTR, $QT_MOCFROMCXXCOMSTR, $QT_MOCFROMHCOMSTR,
    $QT_UICCOMSTR, $RCCOMSTR, $REGSVRCOMSTR, $RCS_COCOMSTR, $RMICCOMSTR,
    $SCCSCOMSTR, $SHCCCOMSTR, $SHCXXCOMSTR, $SHF77COMSTR, $SHF90COMSTR,
    $SHF95COMSTR, $SHFORTRANCOMSTR, $SHLINKCOMSTR, $SWIGCOMSTR,
    $TARCOMSTR, $TEXCOMSTR, $YACCCOMSTR and $ZIPCOMSTR.

  - Add an optional "map" keyword argument to ListOption() that takes a
    dictionary to map user-specified values to legal values from the list
    (like EnumOption() already doee).

  - Add specific exceptions to try:-except: blocks without any listed,
    so that they won't catch and mask keyboard interrupts.

  - Make --debug={tree,dtree,stree} print something even when there's
    a build failure.

  - Fix how Scanners sort the found dependencies so that it doesn't
    matter whether the dependency file is in a Repository or not.
    This may cause recompilations upon upgrade to this version.

  - Make AlwaysBuild() work with Alias and Python value Nodes (making
    it much simpler to support aliases like "clean" that just invoke
    an arbitrary action).

  - Have env.ParseConfig() use AppendUnique() by default to suppress
    duplicate entries from multiple calls.  Add a "unique" keyword
    argument to allow the old behavior to be specified.

  - Allow the library modules imported by an SConscript file to get at
    all of the normally-available global functions and variables by saying
    "from SCons.Script import *".

  - Add a --debug=memoizer option to print Memoizer hit/mass statistics.

  - Allow more than one --debug= option to be set at a time.

  - Change --debug=count to report object counts before and after
    reading SConscript files and before and after building targets.

  - Change --debug=memory output to line up the numbers and to better
    match (more or less) the headers on the --debug=count columns.

  - Speed things up when there are lists of targets and/or sources by
    getting rid of some N^2 walks of the lists involved.

  - Cache evaluation of LazyActions so we don't create a new object
    for each invocation.

  - When scanning, don't create Nodes for include files that don't
    actually exist on disk.

  - Make supported global variables CScanner, DScanner, ProgramScanner and
    SourceFileScanner.  Make SourceFileScanner.add_scanner() a supported
    part of the public interface.  Keep the old SCons.Defaults.*Scan names
    around for a while longer since some people were already using them.

  - By default, don't scan directories for on-disk files.  Add a
    DirScanner global scanner that can be used in Builders or Command()
    calls that want source directory trees scanned for on-disk changes.
    Have the Tar() and Zip() Builders use the new DirScanner to preserve
    the behavior of rebuilding a .tar or .zip file if any file or
    directory under a source tree changes.  Add Command() support for
    a source_scanner keyword argument to Command() that can be set to
    DirScanner to get this behavior.

  - Documentation changes:  Explain that $CXXFLAGS contains $CCFLAGS
    by default.  Fix a bad target_factory example in the man page.
    Add appendices to the User's Guide to cover the available Tools,
    Builders and construction variables.  Comment out the build of
    the old Python 10 paper, which doesn't build on all systems and
    is old enough at this point that it probably isn't worth the
    effort to make it do so.

  From Wayne Lee:

  - Avoid "maximum recursion limit" errors when removing $(-$) pairs
    from long command lines.

  From Clive Levinson:

  - Make ParseConfig() recognize and add -mno-cygwin to $LINKFLAGS and
    $CCFLAGS, and -mwindows to $LINKFLAGS.

  From Michael McCracken:

  - Add a new "applelink" tool to handle the things like Frameworks and
    bundles that Apple has added to gcc for linking.

  - Use more appropriate default search lists of linkers, compilers and
    and other tools for the 'darwin' platform.

  - Add a LoadableModule Builder that builds a bundle on Mac OS X (Darwin)
    and a shared library on other systems.

  - Improve SWIG tests for use on Mac OS X (Darwin).

  From Elliot Murphy:

  - Enhance the tests to guarantee persistence of ListOption
    values in saved options files.

  - Supply the help text when -h is used with the -u, -U or -D options.

  From Christian Neeb:

  - Fix the Java parser's handling of string definitions to avoid ignoring
    subsequent code.

  From Han-Wen Nienhuys:

  - Optimize variable expansion by:  using the re.sub() method (when
    possible); not using "eval" for variables for which we can fetch the
    value directory; avoiding slowing substitution logic when there's no
    '$' in the string.

  From Gary Oberbrunner:

  - Add an Environment.Dump() method to print the contents of a
    construction environment.

  - Allow $LIBS (and similar variables) to contain explicit File Nodes.

  - Change ParseConfig to add the found library names directly to the
    $LIBS variable, instead of returning them.

  - Add ParseConfig() support for the -framework GNU linker option.

  - Add a PRINT_CMD_LINE_FUNC construction variable to allow people
    to filter (or log) command-line output.

  - Print an internal Python stack trace in response to an otherwise
    unexplained error when --debug=stacktrace is specified.

  - Add a --debug=findlibs option to print what's happening when
    the scanner is searching for libraries.

  - Allow Tool specifications to be passed a dictionary of keyword
    arguments.

  - Support an Options default value of None, in which case the variable
    will not be added to the construction environment unless it's set
    explicitly by the user or from an Options file.

  - Avoid copying __builtin__ values into a construction environment's
    dictionary when evaluating construction variables.

  - Add a new cross-platform intelc.py Tool that can detect and
    configure the Intel C++ v8 compiler on both Windows, where it's
    named icl, and Linux, where it's named icc.  It also checks that
    the directory specified in the Windows registry exists, and sets a
    new $INTEL_C_COMPILER_VERSION construction variable to identify the
    version being used.  (Niall Douglas contributed an early prototype
    of parts of this module.)

  - Fix the private Conftest._Have() function so it doesn't change
    non-alphanumeric characters to underscores.

  - Supply a better error message when a construction variable expansion
    has an unknown attribute.

  - Documentation changes:  Update the man page to describe use of
    filenames or Nodes in $LIBS.

  From Chris Pawling:

  - Have the linkloc tool use $MSVS_VERSION to select the Microsoft
    Visual Studio version to use.

  From Kevin Quick:

  - Fix the Builder name returned from ListBuilders and other instances
    of subclasses of the BuilderBase class.

  - Add Builders and construction variables to support rpcgen:
    RPCGenClient(), RPCGenHeader(), RPCGenService(), RPCGenXDR(),
    $RPCGEN, $RPCGENFLAGS, $RPCGENCLIENTFLAGS, $RPCGENHEADERFLAGS,
    $RPCGENSERVICEFLAGS, $RPCGENXDRFLAGS.

  - Update the man page to document that prefix and suffix Builder
    keyword arguments can be strings, callables or dictionaries.

  - Provide more info in the error message when a user tries to build
    a target multiple ways.

  - Fix Delete() when a file doesn't exist and must_exist=1.  (We were
    unintentionally dependent on a bug in versions of the Python shutil.py
    module prior to Python 2.3, which would generate an exception for
    a nonexistent file even when ignore_errors was set.)

  - Only replace a Node's builder with a non-null source builder.

  - Fix a stack trace when a suffix selection dictionary is passed
    an empty source file list.

  - Allow optional names to be attached to Builders, for default
    Builders that don't get attached to construction environments.

  - Fix problems with Parallel Task Exception handling.

  - Build targets in an associated BuildDir even if there are targets
    or subdirectories locally in the source directory.

  - If a FunctionAction has a callable class as its underlying Python
    function, use its strfunction() method (if any) to display the
    action.

  - Fix handling when BuildDir() exists but is unwriteable.  Add
    "Stop." to those error messages for consistency.

  - Catch incidents of bad builder creation (without an action) and
    supply meaningful error messages.

  - Fix handling of src_suffix values that aren't extensions (don't
    begin with a '.').

  - Don't retrieve files from a CacheDir, but report what would happen,
    when the -n option is used.

  - Use the source_scanner from the target Node, not the source node
    itself.

  - Internal Scanners fixes:  Make sure Scanners are only passed Nodes.
    Fix how a Scanner.Selector called its base class initialization.
    Make comparisons of Scanner objects more robust.  Add a name to
    an internal default ObjSourceScanner.

  - Add a deprecated warning for use of the old "scanner" keyword argument
    to Builder creation.

  - Improve the --debug=explain message when the build action changes.

  - Test enhancements in SourceCode.py, option-n.py, midl.py.  Better
    Command() and Scanner test coverage.  Improved test infrastructure
    for -c output.

  - Refactor the interface between Action and Executor objects to treat
    Actions atomically.

  - The --debug=presub option will now report the pre-substitution
    each action seprately, instead of reporting the entire list before
    executing the actions one by one.

  - The --debug=explain option explaining a changed action will now
    (more correctly) show pre-substitution action strings, instead of
    the commands with substituted file names.

  - A Node (file) will now be rebuilt if its PreAction or PostAction
    actions change.

  - Python Function actions now have their calling signature (target,
    source, env) reported correctly when displayed.

  - Fix BuildDir()/build_dir handling when the build_dir is underneath
    the source directory and trying to use entries from the build_dir
    as sources for other targets in the build-dir.

  - Fix hard-coding of JDK path names in various Java tests.

  - Handle Python stack traces consistently (stop at the SConscript stack
    frame, by default) even if the Python source code isn't available.

  - Improve the performance of the --debug={tree,dtree} options.

  - Add --debug=objects logging of creation of OverrideWarner,
    EnvironmentCopy and EnvironmentOverride objects.

  - Fix command-line expansion of Python Value Nodes.

  - Internal cleanups:  Remove an unnecessary scan argument.  Associate
    Scanners only with Builders, not nodes.  Apply overrides once when
    a Builder is called, not in multiple places.  Cache results from the
    Node.FS.get_suffix() and Node.get_build_env() methods.  Use the Python
    md5 modules' hexdigest() method, if there is one.  Have Taskmaster
    call get_stat() once for each Node and re-use the value instead of
    calling it each time it needs the value.  Have Node.depends_on()
    re-use the list from the children() method instead of calling it
    multiple times.

  - Use the correct scanner if the same source file is used for targets in
    two different environments with the same path but different scanners.

  - Collect logic for caching values in memory in a Memoizer class,
    which cleans up a lot of special-case code in various methods and
    caches additional values to speed up most configurations.

  - Add a PathAccept validator to the list of new canned PathOption
    validators.

  From Jeff Squyres:

  - Documentation changes:  Use $CPPDEFINES instead of $CCFLAGS in man
    page examples.

  From Levi Stephen:

  - Allow $JARCHDIR to be expanded to other construction variables.

  From Christoph Wiedemann:

  - Add an Environment.SetDefault() method that only sets values if
    they aren't already set.

  - Have the qt.py Tool not override variables already set by the user.

  - Add separate $QT_BINPATH, $QT_CPPPATH and $QT_LIBPATH variables
    so these can be set individually, instead of being hard-wired
    relative to $QTDIR.

  - The %TEMP% and %TMP% external environment variables are now propagated
    automatically to the command execution environment on Windows systems.

  - A new --config= command-line option allows explicit control of
    of when the Configure() tests are run:  --config=force forces all
    checks to be run, --config=cache uses all previously cached values,
    --config=auto (the default) runs tests only when dependency analysis
    determines it's necessary.

  - The Configure() subsystem can now write a config.h file with values
    like HAVE_STDIO_H, HAVE_LIBM, etc.

  - The Configure() subsystem now executes its checks silently when the
    -Q option is specified.

  - The Configure() subsystem now reports if a test result is being
    taken from cache, and prints the standard output and error output
    of tests even when cached.

  - Configure() test results are now reported as "yes" or "no" instead of
    "ok" or "failed."

  - Fixed traceback printing when calling the env.Configure() method
    instead of the Configure() global function.

  - The Configure() subsystem now caches build failures in a .sconsign
    file in the subdirectory, not a .cache file.  This may cause
    tests to be re-executed the first time after you install 0.97.

  - Additional significant internal cleanups in the Configure() subsystem
    and its tests.

  - Have the Qt Builder make uic-generated files dependent on the .ui.h
    file, if one exists.

  - Add a test to make sure that SCons source code does not contain
    try:-except: blocks that catch all errors, which potentially catch
    and mask keyboard interrupts.

  - Fix us of TargetSignatures('content') with the SConf subsystem.

  From Russell Yanofsky:

  - Add support for the Metrowerks Codewarrior compiler and linker
    (mwcc and mwld).



RELEASE 0.96.1 - Mon, 23 Aug 2004 12:55:50 +0000

  From Craig Bachelor:

  - Handle white space in the executable Python path name within in MSVS
    project files by quoting the path.

  - Correct the format of a GUID string in a solution (.dsw) file so
    MSVS can correctly "build enable" a project.

  From Steven Knight:

  - Add a must_exist flag to Delete() to let the user control whether
    it's an error if the specified entry doesn't exist.  The default
    behavior is now to silently do nothing if it doesn't exist.

  - Package up the new Platform/darwin.py, mistakenly left out of 0.96.

  - Make the scons.bat REM statements into @REM so they aren't printed.

  - Make the SCons packaging SConscript files platform independent.

  From Anthony Roach:

  - Fix scanning of pre-compiled header (.pch) files for #includes,
    broken in 0.96.



RELEASE 0.96 - Wed, 18 Aug 2004 13:36:40 +0000

  From Chad Austin:

  - Make the CacheDir() directory if it doesn't already exist.

  - Allow construction variable substitutions in $LIBS specifications.

  - Allow the emitter argument to a Builder() to be or expand to a list
    of emitter functions, which will be called in sequence.

  - Suppress null values in construction variables like $LIBS that use
    the internal _concat() function.

  - Remove .dll files from the construction variables searched for
    libraries that can be fed to Win32 compilers.

  From Chad Austin and Christoph Wiedemann:

  - Add support for a $RPATH variable to supply a list of directories
    to search for shared libraries when linking a program.  Used by
    the GNU and IRIX linkers (gnulink and sgilink).

  From Charles Crain:

  - Restore the ability to do construction variable substitutions in all
    kinds of *PATH variables, even when the substitution returns a Node
    or other object.

  From Tom Epperly:

  - Allow the Java() Builder to take more than one source directory.

  From Ralf W. Grosse-Kunstleve:

  - Have SConsignFile() use, by default, a custom "dblite.py" that we can
    control and guarantee to work on all Python versions (or nearly so).

  From Jonathan Gurley:

  - Add support for the newer "ifort" versions of the Intel Fortran
    Compiler for Linux.

  From Bob Halley:

  - Make the new *FLAGS variable type work with copied Environments.

  From Chris Hoeppler:

  - Initialize the name of a Scanner.Classic scanner correctly.

  From James Juhasz:

  - Add support for the .dylib shared library suffix and the -dynamiclib
    linker option on Mac OS X.

  From Steven Knight:

  - Add an Execute() method for executing actions directly.

  - Support passing environment override keyword arguments to Command().

  - Fix use of $MSVS_IGNORE_IDE_PATHS, which was broken when we added
    support for $MSVS_USE_MFC_DIRS last release.

  - Make env.Append() and env.Prepend() act like the underlying Python
    behavior when the variable being appended to is a UserList object.

  - Fix a regression that prevented the Command() global function in
    0.95 from working with command-line strings as actions.

  - Fix checking out a file from a source code management system when
    the env.SourceCode() method was called with an individual file name
    or node, not a directory name or node.

  - Enhance the Task.make_ready() method to create a list of the
    out-of-date Nodes for the task for use by the wrapping interface.

  - Allow Scanners to pull the list of suffixes from the construction
    environment when the "skeys" keyword argument is a string containing
    a construction variable to be expanded.

  - Support new $CPPSUFFIXES, $DSUFFIXES $FORTRANSUFFIXES, and
    $IDLSUFFIXES.  construction variables that contain the default list
    of suffixes to be scanned by a given type of scanner, allowing these
    suffix lists to be easily added to or overridden.

  - Speed up Node creation when calling a Builder by comparing whether two
    Environments are the same object, not if their underlying dictionaries
    are equivalent.

  - Add a --debug=explain option that reports the reason(s) why SCons
    thinks it must rebuild something.

  - Add support for functions that return platform-independent Actions
    to Chmod(), Copy(), Delete(), Mkdir(), Move() and Touch() files
    and/or directories.  Like any other Actions, the returned Action
    object may be executed directly using the Execute() global function
    or env.Execute() environment method, or may be used as a Builder
    action or in an env.Command() action list.

  - Add support for the strfunction argument to all types of Actions:
    CommandAction, ListAction, and CommandGeneratorAction.

  - Speed up turning file system Nodes into strings by caching the
    values after we're finished reading the SConscript files.

  - Have ParseConfig() recognize and supporting adding the -Wa, -Wl,
    and -Wp, flags to ASFLAGS, LINKFLAGS and CPPFLAGS, respectively.

  - Change the .sconsign format and the checks for whether a Node is
    up-to-date to make dependency checks more efficient and correct.

  - Add wrapper Actions to SCons.Defaults for $ASCOM, $ASPPCOM, $LINKCOM,
    $SHLINKCOM, $ARCOM, $LEXCOM and $YACCCOM.  This makes it possible
    to replace the default print behavior with a custom strfunction()
    for each of these.

  - When a Node has been built, don't walk the whole tree back to delete
    the parents's implicit dependencies, let returning up the normal
    Taskmaster descent take care of it for us.

  - Add documented support for separate target_scanner and source_scanner
    arguments to Builder creation, which allows different scanners to
    be applied to source files

  - Don't re-install or (re-generate) .h files when a subsidiary #included
    .h file changes.  This eliminates incorrect circular dependencies
    with .h files generated from other source files.

  - Slim down the internal Sig.Calculator class by eliminating methods
    whose functionality is now covered by Node methods.

  - Document use of the target_factory and source_factory keyword
    arguments when creating Builder objects.  Enhance Dir Nodes so that
    they can be created with user-specified Builder objects.

  - Don't blow up with stack trace when the external $PATH environment
    variable isn't set.

  - Make Builder calls return lists all the time, even if there's only
    one target.  This keeps things consistent and easier to program to
    across platforms.

  - Add a Flatten() function to make it easier to deal with the Builders
    all returning lists of targets, not individual targets.

  - Performance optimizations in Node.FS.__doLookup().

  - Man page fixes:  formatting typos, misspellings, bad example.

  - User's Guide fixes: Fix the signatures of the various example
    *Options() calls.  Triple-quote properly a multi-line Split example.

  - User's Guide additions:  Chapter describing File and Directory
    Nodes.  Section describing declarative nature of SCons functions in
    SConscript files.  Better organization and clarification of points
    raised by Robert P. J. Day.  Chapter describing SConf (Autoconf-like)
    functionality.  Chapter describing how to install Python and
    SCons.  Chapter describing Java builds.

  From Chris Murray:

  - Add a .win32 attribute to force file names to expand with
    Windows backslash path separators.

  - Fix escaping file names on command lines when the expansion is
    concatenated with another string.

  - Add support for Fortran 90 and Fortran 95.  This adds $FORTRAN*
    variables that specify a default compiler, command-line, flags,
    etc. for all Fortran versions, plus separate $F90* and $F95*
    variables for when different compilers/flags/etc. must be specified
    for different Fortran versions.

  - Have individual tools that create libraries override the default
    $LIBPREFIX and $LIBSUFFIX values set by the platform.  This makes
    it easier to use Microsoft Visual Studio tools on a CygWin platform.

  From Gary Oberbrunner:

  - Add a --debug=presub option to print actions prior to substitution.

  - Add a warning upon use of the override keywords "targets" and
    "sources" when calling Builders.  These are usually mistakes which
    are otherwise silently (and confusingly) turned into construction
    variable overrides.

  - Try to find the ICL license file path name in the external environment
    and the registry before resorting to the hard-coded path name.

  - Add support for fetching command-line keyword=value arguments in
    order from an ARGLIST list.

  - Avoid stack traces when trying to read dangling symlinks.

  - Treat file "extensions" that only contain digits as part of the
    file basename.  This supports version numbers as part of shared
    library names, for example.

  - Avoid problems when there are null entries (None or '') in tool
    lists or CPPPATH.

  - Add an example and explanation of how to use "tools = ['default', ..."
    when creating a construction environment.

  - Add a section describing File and Directory Nodes and some of their
    attributes and methods.

  - Have ParseConfig() add a returned -pthread flag to both $CCFLAGS
    and $LINKFLAGS.

  - Fix some test portability issues on Mac OS X (darwin).

  From Simon Perkins:

  - Fix a bug introduced in building shared libraries under MinGW.

  From Kevin Quick:

  - Handling SCons exceptions according to Pythonic standards.

  - Fix test/chained-build.py on systems that execute within one second.

  - Fix tests on systems where 'ar' warns about archive creation.

  From Anthony Roach:

  - Fix use of the --implicit-cache option with timestamp signatures.

  - If Visual Studio is installed, assume the C/C++ compiler, the linker
    and the MIDL compiler that comes with it are available, too.

  - Better error messages when evaluating a construction variable
    expansion yields a Python syntax error.

  - Change the generation of PDB files when using Visual Studio from
    compile time to link time.

  From sam th:

  - Allow SConf.CheckLib() to search a list of libraries, like the
    Autoconf AC_SEARCH_LIBS macro.

  - Allow the env.WhereIs() method to take a "reject" argument to
    let it weed out specific path names.

  From Christoph Wiedemann:

  - Add new Moc() and Uic() Builders for more explicit control over
    Qt builds, plus new construction variables to control them:
    $QT_AUTOSCAN, $QT_DEBUG, $QT_MOCCXXPREFIX, $QT_MOCCXXSUFFIX,
    $QT_MOCHPREFIX, $QT_MOCHSUFFIX, $QT_UICDECLPREFIX, $QT_UICDECLSUFFIX,
    $QT_UICIMPLPREFIX, $QT_UICIMPLSUFFIX and $QT_UISUFFIX.

  - Add a new single_source keyword argument for Builders that enforces
    a single source file on calls to the Builder.



RELEASE 0.95 - Mon, 08 Mar 2004 06:43:20 -0600

  From Chad Austin:

  - Replace print statements with calls to sys.stdout.write() so output
    lines stay together when -j is used.

  - Add portability fixes for a number of tests.

  - Accomodate the fact that Cygwin's os.path.normcase() lies about
    the underlying system being case-sensitive.

  - Fix an incorrect _concat() call in the $RCINCFLAGS definition for
    the mingw Tool.

  - Fix a problem with the msvc tool with Python versions prior to 2.3.

  - Add support for a "toolpath" Tool() and Environment keyword that
    allows Tool modules to be found in specified local directories.

  - Work around Cygwin Python's silly fiction that it's using a
    case-sensitive file system.

  - More robust handling of data in VCComponents.dat.

  - If the "env" command is available, spawn commands with the more
    general "env -" instead of "env -i".

  From Kerim Borchaev:

  - Fix a typo in a msvc.py's registry lookup:  "VCComponents.dat", not
    "VSComponents.dat".

  From Chris Burghart:

  - Fix the ability to save/restore a PackageOption to a file.

  From Steve Christensen:

  - Update the MSVS .NET and MSVC 6.0/7.0 path detection.

  From David M. Cooke:

  - Make the Fortran scanner case-insensitive for the INCLUDE string.

  From Charles Crain:

  - If no version of MSVC is detected but the tool is specified,
    use the MSVC 6.0 paths by default.

  - Ignore any "6.1" version of MSVC found in the registry; this is a
    phony version number (created by later service packs?) and would
    throw off the logic if the user had any non-default paths configure.

  - Correctly detect if the user has independently configured the MSVC
    "include," "lib" or "path" in the registry and use the appropriate
    values.  Previously, SCons would only use the values if all three
    were set in the registry.

  - Make sure side-effect nodes are prepare()d before building their
    corresponding target.

  - Preserve the ability to call BuildDir() multiple times with the
    same target and source directory arguments.

  From Andy Friesen:

  - Add support for the Digital Mars "D" programming language.

  From Scott Lystig Fritchie:

  - Fix the ability to use a custom _concat() function in the
    construction environment when calling _stripixes().

  - Make the message about ignoring a missing SConscript file into a
    suppressable Warning, not a hard-coded sys.stderr.write().

  - If a builder can be called multiple times for a target (because
    the sources and overrides are identical, or it's a builder with the
    "multi" flag set), allow the builder to be called through multiple
    environments so long as the builders have the same signature for
    the environments in questions (that is, they're the same action).

  From Bob Halley:

  - When multiple targets are built by a single action, retrieve all
    of them from cache, not just the first target, and exec the build
    command if any of the targets isn't present in the cache.

  From Zephaniah Hull:

  - Fix command-line ARGUMENTS with multiple = in them.

  From Steven Knight:

  - Fix EnsureSConsVersion() so it checks against the SCons version,
    not the Python version, on Pythons with sys.version_info.

  - Don't swallow the AttributeError when someone uses an expansion like
    $TARGET.bak, so we can supply a more informative error message.

  - Fix an odd double-quote escape sequence in the man page.

  - Fix looking up a naked drive letter as a directory (Dir('C:')).

  - Support using File nodes in the LIBS construction variable.

  - Allow the LIBS construction variable to be a single string or File
    node, not a list, when only one library is needed.

  - Fix typos in the man page:  JAVACHDIR => JARCHDIR; add "for_signature"
    to the __call__() example in the "Variable Substitution" section.

  - Correct error message spellings of "non-existant" to "non-existent."

  - When scanning for libraries to link with, don't append $LIBPREFIXES
    or $LIBSUFFIXES values to the $LIBS values if they're already present.

  - Add a ZIPCOMPRESSION construction variable to control whether the
    internal Python action for the Zip Builder compresses the file or
    not.  The default value is zipfile.ZIP_DEFLATED, which generates
    a compressed file.

  - Refactor construction variable expansion to support recursive
    expansion of variables (e.g. CCFLAGS = "$CCFLAGS -g") without going
    into an infinite loop.  Support this in all construction variable
    overrides, as well as when copying Environments.

  - Fix calling Configure() from more than one subsidiary SConscript file.

  - Fix the env.Action() method so it returns the correct type of
    Action for its argument(s).

  - Fix specifying .class files as input to JavaH with the .class suffix
    when they weren't generated using the Java Builder.

  - Make the check for whether all of the objects going into a
    SharedLibrary() are shared work even if the object was built in a
    previous run.

  - Supply meaningful error messages, not stack traces, if we try to add
    a non-Node as a source, dependency, or ignored dependency of a Node.

  - Generate MSVS Project files that re-invoke SCons properly regardless
    of whether the file was built via scons.bat or scons.py.
    (Thanks to Niall Douglas for contributing code and testing.)

  - Fix TestCmd.py, runtest.py and specific tests to accomodate being
    run from directories whose paths include white space.

  - Provide a more useful error message if a construction variable
    expansion contains a syntax error during evaluation.

  - Fix transparent checkout of implicit dependency files from SCCS
    and RCS.

  - Added new --debug=count, --debug=memory and --debug=objects options.
    --debug=count and --debug=objects only print anything when run
    under Python 2.1 or later.

  - Deprecate the "overrides" keyword argument to Builder() creation
    in favor of using keyword argument values directly (like we do
    for builder execution and the like).

  - Always use the Builder overrides in substitutions, not just if
    there isn't a target-specific environment.

  - Add new "rsrcpath" and "rsrcdir" and attributes to $TARGET/$SOURCE,
    so Builder command lines can find things in Repository source
    directories when using BuildDir.

  - Fix the M4 Builder so that it chdirs to the Repository directory
    when the input file is in the source directory of a BuildDir.

  - Save memory at build time by allowing Nodes to delete their build
    environments after they've been built.

  - Add AppendUnique() and PrependUnique() Environment methods, which
    add values to construction variables like Append() and Prepend()
    do, but suppress any duplicate elements in the list.

  - Allow the 'qt' tool to still be used successfully from a copied
    Environment.  The include and library directories previously ended up
    having the same string re-appended to the end, yielding an incorrect
    path name.

  - Supply a more descriptive error message when the source for a target
    can't be found.

  - Initialize all *FLAGS variables with objects do the right thing with
    appending flags as strings or lists.

  - Make things like ${TARGET.dir} work in *PATH construction variables.

  - Allow a $MSVS_USE_MFC_DIRS construction variable to control whether
    ATL and MFC directories are included in the default INCLUDE and
    LIB paths.

  - Document the dbm_module argument to the SConsignFile() function.

  From Vincent Risi:

  - Add support for the bcc32, ilink32 and tlib Borland tools.

  From Anthony Roach:

  - Supply an error message if the user tries to configure a BuildDir
    for a directory that already has one.

  - Remove documentation of the still-unimplemented -e option.

  - Add -H help text listing the legal --debug values.

  - Don't choke if a construction variable is a non-string value.

  - Build Type Libraries in the target directory, not the source
    directory.

  - Add an appendix to the User's Guide showing how to accomplish
    various common tasks in Python.

  From Greg Spencer:

  - Add support for Microsoft Visual Studio 2003 (version 7.1).

  - Evaluate $MSVSPROJECTSUFFIX and $MSVSSOLUTIONSUFFIX when the Builder
    is invoked, not when the tool is initialized.

  From Christoph Wiedemann:

  - When compiling Qt, make sure the moc_*.cc files are compiled using
    the flags from the environment used to specify the target, not
    the environment that first has the Qt Builders attached.



RELEASE 0.94 - Fri, 07 Nov 2003 05:29:48 -0600

  From Hartmut Goebel:

  - Add several new types of canned functions to help create options:
    BoolOption(), EnumOption(), ListOption(), PackageOption(),
    PathOption().

  From Steven Knight:

  - Fix use of CPPDEFINES with C++ source files.

  - Fix env.Append() when the operand is an object with a __cmp__()
    method (like a Scanner instance).

  - Fix subclassing the Environment and Scanner classes.

  - Add BUILD_TARGETS, COMMAND_LINE_TARGETS and DEFAULT_TARGETS variables.

  From Steve Leblanc:

  - SGI fixes:  Fix C++ compilation, add a separate Tool/sgic++.py module.

  From Gary Oberbrunner:

  - Fix how the man page un-indents after examples in some browsers.

  From Vincent Risi:

  - Fix the C and C++ tool specifications for AIX.



RELEASE 0.93 - Thu, 23 Oct 2003 07:26:55 -0500

  From J.T. Conklin:

  - On POSIX, execute commands with the more modern os.spawnvpe()
    function, if it's available.

  - Scan .S, .spp and .SPP files for C preprocessor dependencies.

  - Refactor the Job.Parallel() class to use a thread pool without a
    condition variable.  This improves parallel build performance and
    handles keyboard interrupts properly when -j is used.

  From Charles Crain:

  - Add support for a JARCHDIR variable to control changing to a
    directory using the jar -C option.

  - Add support for detecting Java manifest files when using jar,
    and specifying them using the jar m flag.

  - Fix some Python 2.2 specific things in various tool modules.

  - Support directories as build sources, so that a rebuild of a target
    can be triggered if anything underneath the directory changes.

  - Have the scons.bat and scons.py files look for the SCons modules
    in site-packages as well.

  From Christian Engel:

  - Support more flexible inclusion of separate C and C++ compilers.

  - Use package management tools on AIX and Solaris to find where
    the comilers are installed, and what version they are.

  - Add support for CCVERSION and CXXVERSION variables for a number
    of C and C++ compilers.

  From Sergey Fogel:

  - Add test cases for the new capabilities to run bibtex and to rerun
    latex as needed.

  From Ralf W. Grosse-Kunstleve:

  - Accomodate anydbm modules that don't have a sync() method.

  - Allow SConsignFile() to take an argument specifying the DBM
    module to be used.

  From Stephen Kennedy:

  - Add support for a configurable global .sconsign.dbm file which
    can be used to avoid cluttering each directory with an individual
    .sconsign file.

  From John Johnson:

  - Fix (re-)scanning of dependencies in generated or installed
    header files.

  From Steven Knight:

  - The -Q option suppressed too many messages; fix it so that it only
    suppresses the Reading/Building messages.

  - Support #include when there's no space before the opening quote
    or angle bracket.

  - Accomodate alphanumeric version strings in EnsurePythonVersion().

  - Support arbitrary expansion of construction variables within
    file and directory arguments to Builder calls and Environment methods.

  - Add Environment-method versions of the following global functions:
    Action(), AddPostAction(), AddPreAction(), Alias(), Builder(),
    BuildDir(), CacheDir(), Clean(), Configure(), Default(),
    EnsurePythonVersion(), EnsureSConsVersion(), Environment(),
    Exit(), Export(), FindFile(), GetBuildPath(), GetOption(), Help(),
    Import(), Literal(), Local(), Platform(), Repository(), Scanner(),
    SConscriptChdir(), SConsignFile(), SetOption(), SourceSignatures(),
    Split(), TargetSignatures(), Tool(), Value().

  - Add the following global functions that correspond to the same-named
    Environment methods:  AlwaysBuild(), Command(), Depends(), Ignore(),
    Install(), InstallAs(), Precious(), SideEffect() and SourceCode().

  - Add the following global functions that correspond to the default
    Builder methods supported by SCons: CFile(), CXXFile(), DVI(), Jar(),
    Java(), JavaH(), Library(), M4(), MSVSProject(), Object(), PCH(),
    PDF(), PostScript(), Program(), RES(), RMIC(), SharedLibrary(),
    SharedObject(), StaticLibrary(), StaticObject(), Tar(), TypeLibrary()
    and Zip().

  - Rearrange the man page to show construction environment methods and
    global functions in the same list, and to explain the difference.

  - Alphabetize the explanations of the builder methods in the man page.

  - Rename the Environment.Environment class to Enviroment.Base.
    Allow the wrapping interface to extend an Environment by using its own
    subclass of Environment.Base and setting a new Environment.Environment
    variable as the calling entry point.

  - Deprecate the ParseConfig() global function in favor of a same-named
    construction environment method.

  - Allow the Environment.WhereIs() method to take explicit path and
    pathext arguments (like the underlying SCons.Util.WhereIs() function).

  - Remove the long-obsolete {Get,Set}CommandHandler() functions.

  - Enhance env.Append() to suppress null values when appropriate.

  - Fix ParseConfig() so it works regardless of initial construction
    variable values.

    Extend CheckHeader(), CheckCHeader(), CheckCXXHeader() and
    CheckLibWithHeader() to accept a list of header files that will be
    #included in the test.  The last one in the list is assumed to be
    the one being checked for.  (Prototype code contributed by Gerard
    Patel and Niall Douglas).

  - Supply a warning when -j is used and threading isn't built in to
    the current version of Python.

  - First release of the User's Guide (finally, and despite a lot
    of things still missing from it...).

  From Clark McGrew:

  - Generalize the action for .tex files so that it will decide whether
    a file is TeX or LaTeX, check the .aux output to decide if it should
    run bibtex, and check the .log output to re-run LaTeX if needed.

  From Bram Moolenaar:

  - Split the non-SCons-specific functionality from SConf.py to a new,
    re-usable Conftest.py module.

  From Gary Oberbrunner:

  - Allow a directory to be the target or source or dependency of a
    Depends(), Ignore(), Precious() or SideEffect() call.

  From Gerard Patel:

  - Use the %{_mandir} macro when building our RPM package.

  From Marko Rauhamaa:

  - Have the closing message say "...terminated because of errors" if
    there were any.

  From Anthony Roach:

  - On Win32 systems, only use "rm" to delete files if Cygwin is being
    used.   ("rm" doesn't understand Win32-format path names.)

  From Christoph Wiedemann:

  - Fix test/SWIG.py to find the Python include directory in all cases.

  - Fix a bug in detection of Qt installed on the local system.

  - Support returning Python 2.3 BooleanType values from Configure checks.

  - Provide an error message if someone mistakenly tries to call a
    Configure check from within a Builder function.

  - Support calling a Builder when a Configure context is still open.

  - Handle interrupts better by eliminating all try:-except: blocks
    which caught any and all exceptions, including KeyboardInterrupt.

  - Add a --duplicate= option to control how files are duplicated.



RELEASE 0.92 - Wed, 20 Aug 2003 03:45:28 -0500

  From Charles Crain and Gary Oberbrunner:

  - Fix Tool import problems with the Intel and PharLap linkers.

  From Steven Knight

  - Refactor the DictCmdGenerator class to be a Selector subclass.

  - Allow the DefaultEnvironment() function to take arguments and pass
    them to instantiation of the default construction environment.

  - Update the Debian package so it uses Python 2.2 and more closely
    resembles the currently official Debian packaging info.

  From Gerard Patel

  - When the yacc -d flag is used, take the .h file base name from the
    target .c file, not the source (matching what yacc does).



RELEASE 0.91 - Thu, 14 Aug 2003 13:00:44 -0500

  From Chad Austin:

  - Support specifying a list of tools when calling Environment.Copy().

  - Give a Value Nodes a timestamp of the system time when they're
    created, so they'll work when using timestamp-based signatures.

  - Add a DefaultEnvironment() function that only creates a default
    environment on-demand (for fetching source files, e.g.).

  - Portability fix for test/M4.py.

  From Steven Knight:

  - Tighten up the scons -H help output.

  - When the input yacc file ends in .yy and the -d flag is specified,
    recognize that a .hpp file (not a .h file) will be created.

  - Make builder prefixes work correctly when deducing a target
    from a source file name in another directory.

  - Documentation fixes: typo in the man page; explain up-front about
    not propagating the external environment.

  - Use "cvs co -d" instead of "cvs co -p >" when checking out something
    from CVS with a specified module name.  This avoids zero-length
    files when there is a checkout error.

  - Add an "sconsign" script to print the contents of .sconsign files.

  - Speed up maintaining the various lists of Node children by using
    dictionaries to avoid "x in list" searches.

  - Cache the computed list of Node children minus those being Ignored
    so it's only calculated once.

  - Fix use of the --cache-show option when building a Program()
    (or using any other arbitrary action) by making sure all Action
    instances have strfunction() methods.

  - Allow the source of Command() to be a directory.

  - Better error handling of things like raw TypeErrors in SConscripts.

  - When installing using "setup.py install --prefix=", suppress the
    distutils warning message about adding the (incorrect) library
    directory to your search path.

  - Correct the spelling of the "validater" option to "validator."
    Add a DeprecatedWarning when the old spelling is used.

  - Allow a Builder's emitter to be a dictionary that maps source file
    suffixes to emitter functions, using the suffix of the first file
    in the source list to pick the right one.

  - Refactor the creation of the Program, *Object and *Library Builders
    so that they're moved out of SCons.Defaults and created on demand.

  - Don't split SConscript file names on white space.

  - Document the SConscript function's "dirs" and "name" keywords.

  - Remove the internal (and superfluous) SCons.Util.argmunge() function.

  - Add /TP to the default CXXFLAGS for msvc, so it can compile all
    of the suffixes we use as C++ files.

  - Allow the "prefix" and "suffix" attributes of a Builder to be
    callable objects that return generated strings, or dictionaries
    that map a source file suffix to the right prefix/suffix.

  - Support a MAXLINELINELENGTH construction variable on Win32 systems
    to control when a temporary file is used for long command lines.

  - Make how we build .rpm packages not depend on the installation
    locations from the distutils being used.

  - When deducing a target Node, create it directly from the first
    source Node, not by trying to create the right string to pass to
    arg2nodes().

  - Add support for SWIG.

  From Bram Moolenaar:

  - Test portability fixes for FreeBSD.

  From Gary Oberbrunner:

  - Report the target being built in error messages when building
    multiple sources from different extensions, or when the target file
    extension can't be deduced, or when we don't have an action for a
    file suffix.

  - Provide helpful error messages when the arguments to env.Install()
    are incorrect.

  - Fix the value returned by the Node.prevsiginfo() method to conform
    to a previous change when checking whether a node is current.

  - Supply a stack trace if the Taskmaster catches an exception.

  - When using a temporary file for a long link line on Win32 systems,
    (also) print the command line that is being executed through the
    temporary file.

  - Initialize the LIB environment variable when using the Intel
    compiler (icl).

  - Documentation fixes:  better explain the AlwaysBuild() function.

  From Laurent Pelecq:

  - When the -debug=pdb option is specified, use pdb.Pdb().runcall() to
    call pdb directly, don't call Python recursively.

  From Ben Scott:

  - Add support for a platform-independent CPPDEFINES variable.

  From Christoph Wiedemann:

  - Have the g++ Tool actually use g++ in preference to c++.

  - Have the gcc Tool actually use gcc in preference to cc.

  - Add a gnutools.py test of the GNU tool chain.

  - Be smarter about linking: use $CC by default and $CXX only if we're
    linking with any C++ objects.

  - Avoid SCons hanging when a piped command has a lot of output to read.

  - Add QT support for preprocessing .ui files into .c files.



RELEASE 0.90 - Wed, 25 Jun 2003 14:24:52 -0500

  From Chad Austin:

  - Fix the _concat() documentation, and add a test for it.

  - Portability fixes for non-GNU versions of lex and yacc.

  From Matt Balvin:

  - Fix handling of library prefixes when the subdirectory matches
    the prefix.

  From Timothee Bessett:

  - Add an M4 Builder.

  From Charles Crain:

  - Use '.lnk' as the suffix on the temporary file for linking long
    command lines (necessary for the Phar Lap linkloc linker).

  - Save non-string Options values as their actual type.

  - Save Options string values that contain a single quote correctly.

  - Save any Options values that are changed from the default
    Environment values, not just ones changed on the command line or in
    an Options file.

  - Make closing the Options file descriptor exception-safe.

  From Steven Knight:

  - SCons now enforces (with an error) that construction variables
    must have the same form as valid Python identifiers.

  - Fix man page bugs: remove duplicate AddPostAction() description;
    document no_import_lib; mention that CPPFLAGS does not contain
    $_CPPINCFLAGS; mention that F77FLAGS does not contain $_F77INCFLAGS;
    mention that LINKFLAGS and SHLINKFLAGS contains neither $_LIBFLAGS
    nor $_LIBDIRFLAGS.

  - Eliminate a dependency on the distutils.fancy_getopt module by
    copying and pasting its wrap_text() function directly.

  - Make the Script.Options() subclass match the underlying base class
    implementation.

  - When reporting a target is up to date, quote the target like make
    (backquote-quote) instead of with double quotes.

  - Fix handling of ../* targets when using -U, -D or -u.

  From Steve Leblanc:

  - Don't update the .sconsign files when run with -n.

  From Gary Oberbrunner:

  - Add support for the Intel C Compiler (icl.exe).

  From Anthony Roach

  - Fix Import('*').

  From David Snopek

  - Fix use of SConf in paths with white space in them.

  - Add CheckFunc and CheckType functionality to SConf.

  - Fix use of SConf with Builders that return a list of nodes.

  From David Snopek and Christoph Wiedemann

  - Fix use of the SConf subsystem with SConscriptChdir().

  From Greg Spencer

  - Check for the existence of MS Visual Studio on disk before using it,
    to avoid getting fooled by leftover junk in the registry.

  - Add support for MSVC++ .NET.

  - Add support for MS Visual Studio project files (DSP, DSW,
    SLN and VCPROJ files).

  From Christoph Wiedemann

  - SConf now works correctly when the -n and -q options are used.



RELEASE 0.14 - Wed, 21 May 2003 05:16:32 -0500

  From Chad Austin:

  - Use .dll (not .so) for shared libraries on Cygwin; use -fPIC
    when compiling them.

  - Use 'rm' to remove files under Cygwin.

  - Add a PLATFORM variable to construction environments.

  - Remove the "platform" argument from tool specifications.

  - Propogate PYTHONPATH when running the regression tests so distutils
    can be found in non-standard locations.

  - Using MSVC long command-line linking when running Cygwin.

  - Portability fixes for a lot of tests.

  - Add a Value Node class for dependencies on in-core Python values.

  From Allen Bierbaum:

  - Pass an Environment to the Options validator method, and
    add an Options.Save() method.

  From Steve Christensen:

  - Add an optional sort function argument to the GenerateHelpText()
    Options function.

  - Evaluate the "varlist" variables when computing the signature of a
    function action.

  From Charles Crain:

  - Parse the source .java files for class names (including inner class
    names) to figure out the target .class files that will be created.

  - Make Java support work with Repositories and SConscriptChdir(0).

  - Pass Nodes, not strings, to Builder emitter functions.

  - Refactor command-line interpolation and signature calculation
    so we can use real Node attributes.

  From Steven Knight:

  - Add Java support (javac, javah, jar and rmic).

  - Propagate the external SYSTEMROOT environment variable into ENV on
    Win32 systems, so external commands that use sockets will work.

  - Add a .posix attribute to PathList expansions.

  - Check out CVS source files using POSIX path names (forward slashes
    as separators) even on Win32.

  - Add Node.clear() and Node.FS.Entry.clear() methods to wipe out a
    Node's state, allowing it to be re-evaluated by continuous
    integration build interfaces.

  - Change the name of the Set{Build,Content}SignatureType() functions
    to {Target,Source}Signatures().  Deprecate the old names but support
    them for backwards compatibility.

  - Add internal SCons.Node.FS.{Dir,File}.Entry() methods.

  - Interpolate the null string if an out-of-range subscript is used
    for a construction variable.

  - Fix the internal Link function so that it properly links or copies
    files in subsidiary BuildDir directories.

  - Refactor the internal representation of a single execution instance
    of an action to eliminate redundant signature calculations.

  - Eliminate redundant signature calculations for Nodes.

  - Optimize out calling hasattr() before accessing attributes.

  - Say "Cleaning targets" (not "Building...") when the -c option is
    used.

  From Damyan Pepper:

  - Quote the "Entering directory" message like Make.

  From Stefan Reichor:

  - Add support for using Ghostscript to convert Postscript to PDF files.

  From Anthony Roach:

  - Add a standalone "Alias" function (separate from an Environment).

  - Make Export() work for local variables.

  - Support passing a dictionary to Export().

  - Support Import('*') to import everything that's been Export()ed.

  - Fix an undefined exitvalmap on Win32 systems.

  - Support new SetOption() and GetOption() functions for setting
    various command-line options from with an SConscript file.

  - Deprecate the old SetJobs() and GetJobs() functions in favor of
    using the new generic {Set,Get}Option() functions.

  - Fix a number of tests that searched for a Fortran compiler using the
    external PATH instead of what SCons would use.

  - Fix the interaction of SideEffect() and BuildDir() so that (for
    example) PDB files get put correctly in a BuildDir().

  From David Snopek:

  - Contribute the "Autoscons" code for Autoconf-like checking for
    the existence of libraries, header files and the like.

  - Have the Tool() function add the tool name to the $TOOLS
    construction variable.

  From Greg Spencer:

  - Support the C preprocessor #import statement.

  - Allow the SharedLibrary() Builder on Win32 systems to be able to
    register a newly-built dll using regsvr32.

  - Add a Builder for Windows type library (.tlb) files from IDL files.

  - Add an IDL scanner.

  - Refactor the Fortran, C and IDL scanners to share common logic.

  - Add .srcpath and .srcdir attributes to $TARGET and $SOURCE.

  From Christoph Wiedemann:

  - Integrate David Snopek's "Autoscons" code as the new SConf
    configuration subsystem, including caching of values between
    runs (using normal SCons dependency mechanisms), tests, and
    documentation.



RELEASE 0.13 - Mon, 31 Mar 2003 20:22:00 -0600

  From Charles Crain:

  - Fix a bug when BuildDir(duplicate=0) is used and SConscript
    files are called from within other SConscript files.

  - Support (older) versions of Perforce which don't set the Windows
    registry.



RELEASE 0.12 - Thu, 27 Mar 2003 23:52:09 -0600

  From Charles Crain:

  - Added support for the Perforce source code management system.

  - Fix str(Node.FS) so that it returns a path relative to the calling
    SConscript file's directory, not the top-level directory.

  - Added support for a separate src_dir argument to SConscript()
    that allows explicit specification of where the source files
    for an SConscript file can be found.

  - Support more easily re-usable flavors of command generators by
    calling callable variables when strings are expanded.

  From Steven Knight:

  - Added an INSTALL construction variable that can be set to a function
    to control how the Install() and InstallAs() Builders install files.
    The default INSTALL function now copies, not links, files.

  - Remove deprecated features:  the "name" argument to Builder objects,
    and the Environment.Update() method.

  - Add an Environment.SourceCode() method to support fetching files
    from source code systems.  Add factory methods that create Builders
    to support BitKeeper, CVS, RCS, and SCCS.  Add support for fetching
    files from RCS or SCCS transparently (like GNU Make).

  - Make the internal to_String() function more efficient.

  - Make the error message the same as other build errors when there's a
    problem unlinking a target file in preparation for it being built.

  - Make TARGET, TARGETS, SOURCE and SOURCES reserved variable names and
    warn if the user tries to set them in a construction environment.

  - Add support for Tar and Zip files.

  - Better documentation of the different ways to export variables to a
    subsidiary SConscript file.  Fix documentation bugs in a tools
    example, places that still assumed SCons split strings on white
    space, and typos.

  - Support fetching arbitrary files from the TARGETS or SOURCES lists
    (e.g. ${SOURCES[2]}) when calculating the build signature of a
    command.

  - Don't silently swallow exceptions thrown by Scanners (or other
    exceptions while finding a node's dependent children).

  - Push files to CacheDir() before calling the superclass built()
    method (which may clear the build signature as part of clearing
    cached implicit dependencies, if the file has a source scanner).
    (Bug reported by Jeff Petkau.)

  - Raise an internal error if we attempt to push a file to CacheDir()
    with a build signature of None.

  - Add an explicit Exit() function for terminating early.

  - Change the documentation to correctly describe that the -f option
    doesn't change to the directory in which the specified file lives.

  - Support changing directories locally with SConscript directory
    path names relative to any SConstruct file specified with -f.
    This allows you to build in another directory by simply changing
    there and pointing at the SConstruct file in another directory.

  - Change the default SConscriptChdir() behavior to change to the
    SConscript directory while it's being read.

  - Fix an exception thrown when the -U option was used with no
    Default() target specified.

  - Fix -u so that it builds things in corresponding build directories
    when used in a source directory.

  From Lachlan O'Dea:

  - Add SharedObject() support to the masm tool.

  - Fix WhereIs() to return normalized paths.

  From Jeff Petkau:

  - Don't copy a built file to a CacheDir() if it's already there.

  - Avoid partial copies of built files in a CacheDir() by copying
    to a temporary file and renaming.

  From Anthony Roach:

  - Fix incorrect dependency-cycle errors when an Aliased source doesn't
    exist.



RELEASE 0.11 - Tue, 11 Feb 2003 05:24:33 -0600

  From Chad Austin:

  - Add support for IRIX and the SGI MIPSPro tool chain.

  - Support using the MSVC tool chain when running Cygwin Python.

  From Michael Cook:

  - Avoid losing signal bits in the exit status from a command,
    helping terminate builds on interrupt (CTRL+C).

  From Charles Crain:

  - Added new AddPreAction() and AddPostAction() functions that support
    taking additional actions before or after building specific targets.

  - Add support for the PharLap ETS tool chain.

  From Steven Knight:

  - Allow Python function Actions to specify a list of construction
    variables that should be included in the Action's signature.

  - Allow libraries in the LIBS variable to explicitly include the prefix
    and suffix, even when using the GNU linker.
    (Bug reported by Neal Becker.)

  - Use DOS-standard CR-LF line endings in the scons.bat file.
    (Bug reported by Gary Ruben.)

  - Doc changes:  Eliminate description of deprecated "name" keyword
    argument from Builder definition (reported by Gary Ruben).

  - Support using env.Append() on BUILDERS (and other dictionaries).
    (Bug reported by Bj=F6rn Bylander.)

  - Setting the BUILDERS construction variable now properly clears
    the previous Builder attributes from the construction Environment.
    (Bug reported by Bj=F6rn Bylander.)

  - Fix adding a prefix to a file when the target isn't specified.
    (Bug reported by Esa Ilari Vuokko.)

  - Clean up error messages from problems duplicating into read-only
    BuildDir directories or into read-only files.

  - Add a CommandAction.strfunction() method, and add an "env" argument
    to the FunctionAction.strfunction() method, so that all Action
    objects have strfunction() methods, and the functions for building
    and returning a string both take the same arguments.

  - Add support for new CacheDir() functionality to share derived files
    between builds, with related options --cache-disable, --cache-force,
    and --cache-show.

  - Change the default behavior when no targets are specified to build
    everything in the current directory and below (like Make).  This
    can be disabled by specifying Default(None) in an SConscript.

  - Revamp SCons installation to fix a case-sensitive installation
    on Win32 systems, and to add SCons-specific --standard-lib,
    --standalone-lib, and --version-lib options for easier user
    control of where the libraries get installed.

  - Fix the ability to directly import and use Platform and Tool modules
    that have been implicitly imported into an Environment().

  - Add support for allowing an embedding interface to annotate a node
    when it's created.

  - Extend the SConscript() function to accept build_dir and duplicate
    keyword arguments that function like a BuildDir() call.

  From Steve Leblanc:

  - Fix the output of -c -n when directories are involved, so it
    matches -c.

  From Anthony Roach:

  - Use a different shared object suffix (.os) when using gcc so shared
    and static objects can exist side-by-side in the same directory.

  - Allow the same object files on Win32 to be linked into either
    shared or static libraries.

  - Cache implicit cache values when using --implicit-cache.



RELEASE 0.10 - Thu, 16 Jan 2003 04:11:46 -0600

  From Derrick 'dman' Hudson:

  - Support Repositories on other file systems by symlinking or
    copying files when hard linking won't work.

  From Steven Knight:

  - Remove Python bytecode (*.pyc) files from the scons-local packages.

  - Have FunctionActions print a description of what they're doing
    (a representation of the Python call).

  - Fix the Install() method so that, like other actions, it prints
    what would have happened when the -n option is used.

  - Don't create duplicate source files in a BuildDir when the -n
    option is used.

  - Refactor the Scanner interface to eliminate unnecessary Scanner
    calls and make it easier to write efficient scanners.

  - Added a "recursive" flag to Scanner creation that specifies the
    Scanner should be invoked recursively on dependency files returned
    by the scanner.

  - Significant performance improvement from using a more efficient
    check, throughout the code, for whether a Node has a Builder.

  - Fix specifying only the source file to MultiStepBuilders such as
    the Program Builder.  (Bug reported by Dean Bair.)

  - Fix an exception when building from a file with the same basename as
    the subdirectory in which it lives.  (Bug reported by Gerard Patel.)

  - Fix automatic deduction of a target file name when there are
    multiple source files specified; the target is now deduced from just
    the first source file in the list.

  - Documentation fixes: better initial explanation of SConscript files;
    fix a misformatted "table" in the StaticObject explanation.

  From Steven Knight and Steve Leblanc:

  - Fix the -c option so it will remove symlinks.

  From Steve Leblanc:

  - Add a Clean() method to support removing user-specified targets
    when using the -c option.

  - Add a development script for running SCons through PyChecker.

  - Clean up things found by PyChecker (mostly unnecessary imports).

  - Add a script to use HappyDoc to create HTML class documentation.

  From Lachlan O'Dea:

  - Make the Environment.get() method return None by default.

  From Anthony Roach:

  - Add SetJobs() and GetJobs() methods to allow configuration of the
    number of default jobs (still overridden by -j).

  - Convert the .sconsign file format from ASCII to a pickled Python
    data structure.

  - Error message cleanups:  Made consistent the format of error
    messages (now all start with "scons: ***") and warning messages (now
    all start with "scons: warning:").  Caught more cases with the "Do
    not know how to build" error message.

  - Added support for the MinGW tool chain.

  - Added a --debug=includes option.



RELEASE 0.09 - Thu,  5 Dec 2002 04:48:25 -0600

  From Chad Austin:

  - Add a Prepend() method to Environments, to append values to
    the beginning of construction variables.

  From Matt Balvin:

  - Add long command-line support to the "lib" Tool (Microsoft library
    archiver), too.

  From Charles Crain:

  - Allow $$ in a string to be passed through as $.

  - Support file names with odd characters in them.

  - Add support for construction variable substition on scanner
    directories (in CPPPATH, F77PATH, LIBPATH, etc.).

  From Charles Crain and Steven Knight:

  - Add Repository() functionality, including the -Y option.

  From Steven Knight:

  - Fix auto-deduction of target names so that deduced targets end
    up in the same subdirectory as the source.

  - Don't remove source files specified on the command line!

  - Suport the Intel Fortran Compiler (ifl.exe).

  - Supply an error message if there are no command-line or
    Default() targets specified.

  - Fix the ASPPCOM values for the GNU assembler.
    (Bug reported by Brett Polivka.)

  - Fix an exception thrown when a Default() directory was specified
    when using the -U option.

  - Issue a warning when -c can't remove a target.

  - Eliminate unnecessary Scanner calls by checking for the
    existence of a file before scanning it.  (This adds a generic
    hook to check an arbitrary condition before scanning.)

  - Add explicit messages to tell when we're "Reading SConscript files
    ...," "done reading SConscript files," "Building targets," and
    "done building targets."  Add a -Q option to supress these.

  - Add separate $SHOBJPREFIX and $SHOBJSUFFIX construction variables
    (by default, the same as $OBJPREFIX and $OBJSUFFIX).

  - Add Make-like error messages when asked to build a source file,
    and before trying to build a file that doesn't have all its source
    files (including when an invalid drive letter is used on WIN32).

  - Add an scons-local-{version} package (in both .tar.gz and .zip
    flavors) to help people who want to ship SCons as a stand-alone
    build tool in their software packages.

  - Prevent SCons from unlinking files in certain situations when
    the -n option is used.

  - Change the name of Tool/lib.py to Tool/mslib.py.

  From Steven Knight and Anthony Roach:

  - Man page:  document the fact that Builder calls return Node objects.

  From Steve LeBlanc:

  - Refactor option processing to use our own version of Greg Ward's
    Optik module, modified to run under Python 1.5.2.

  - Add a ParseConfig() command to modify an environment based on
    parsing output from a *-config command.

  From Jeff Petkau:

  - Fix interpretation of '#/../foo' on Win32 systems.

  From Anthony Roach:

  - Fixed use of command lines with spaces in their arguments,
    and use of Nodes with spaces in their string representation.

  - Make access and modification times of files in a BuildDir match
    the source file, even when hard linking isn't available.

  - Make -U be case insensitive on Win32 systems.

  - Issue a warning and continue when finding a corrupt .sconsign file.

  - Fix using an alias as a dependency of a target so that if one of the
    alias' dependencies gets rebuilt, the resulting target will, too.

  - Fix differently ordered targets causing unnecessary rebuilds
    on case insensitive systems.

  - Use os.system() to execute external commands whenever the "env"
    utility is available, which is much faster than fork()/exec(),
    and fixes the -j option on several platforms.

  - Fix use of -j with multiple targets.

  - Add an Options() object for friendlier accomodation of command-
    line arguments.

  - Add support for Microsoft VC++ precompiled header (.pch) files,
    debugger (.pdb) files, and resource (.rc) files.

  - Don't compute the $_CPPINCFLAGS, $_F77INCFLAGS, $_LIBFLAGS and
    $_LIBDIRFLAGS variables each time a command is executed, define
    them so they're computed only as needed.  Add a new _concat
    function to the Environment that allows people to define their
    own similar variables.

  - Fix dependency scans when $LIBS is overridden.

  - Add EnsurePythonVersion() and EnsureSConsVersion() functions.

  - Fix the overly-verbose stack trace on ListBuilder build errors.

  - Add a SetContentSignatureType() function, allowing use of file
    timestamps instead of MD5 signatures.

  - Make -U and Default('source') fail gracefully.

  - Allow the File() and Dir() methods to take a path-name string as
    the starting directory, in addition to a Dir object.

  - Allow the command handler to be selected via the SPAWN, SHELL
    and ESCAPE construction variables.

  - Allow construction variables to be overridden when a Builder
    is called.

  From sam th:

  - Dynamically check for the existence of utilities with which to
    initialize Environments by default.



RELEASE 0.08 - Mon, 15 Jul 2002 12:08:51 -0500

  From Charles Crain:

  - Fixed a bug with relative CPPPATH dirs when using BuildDir().
    (Bug reported by Bob Summerwill.)

  - Added a warnings framework and a --warn option to enable or
    disable warnings.

  - Make the C scanner warn users if files referenced by #include
    directives cannot be found and --warn=dependency is specified.

  - The BUILDERS construction variable should now be a dictionary
    that maps builder names to actions.  Existing uses of lists,
    and the Builder name= keyword argument, generate warnings
    about use of deprecated features.

  - Removed the "shared" keyword argument from the Object and
    Library builders.

  - Added separated StaticObject, SharedObject, StaticLibrary and
    SharedLibrary builders.  Made Object and Library synonyms for
    StaticObject and StaticLibrary, respectively.

  - Add LIBS and LIBPATH dependencies for shared libraries.

  - Removed support for the prefix, suffix and src_suffix arguments
    to Builder() to be callable functions.

  - Fix handling file names with multiple dots.

  - Allow a build directory to be outside of the SConstruct tree.

  - Add a FindFile() function that searches for a file node with a
    specified name.

  - Add $CPPFLAGS to the shared-object command lines for g++ and gcc.

  From Charles Crain and Steven Knight:

  - Add a "tools=" keyword argument to Environment instantiation,
    and a separate Tools() method, for more flexible specification
    of tool-specific environment changes.

  From Steven Knight:

  - Add a "platform=" keyword argument to Environment instantiation,
    and a separate Platform() method, for more flexible specification
    of platform-specific environment changes.

  - Updated README instructions and setup.py code to catch an
    installation failure from not having distutils installed.

  - Add descriptions to the -H help text for -D, -u and -U so
    people can tell them apart.

  - Remove the old feature of automatically splitting strings
    of file names on white space.

  - Add a dependency Scanner for native Fortran "include" statements,
    using a new "F77PATH" construction variable.

  - Fix C #include scanning to detect file names with characters like
    '-' in them.

  - Add more specific version / build output to the -v option.

  - Add support for the GNU as, Microsoft masm, and nasm assemblers.

  - Allow the "target" argument to a Builder call to be omitted, in
    which case the target(s) are deduced from the source file(s) and the
    Builder's specified suffix.

  - Add a tar archive builder.

  - Add preliminary support for the OS/2 Platform, including the icc
    and ilink Tools.

  From Jeff Petkau:

  - Fix --implicit-cache if the scanner returns an empty list.

  From Anthony Roach:

  - Add a "multi" keyword argument to Builder creation that specifies
    it's okay to call the builder multiple times for a target.

  - Set a "multi" on Aliases so multiple calls will append to an Alias.

  - Fix emitter functions' use of path names when using BuildDir or
    in subdirectories.

  - Fix --implicit-cache causing redundant rebuilds when the header
    file list changed.

  - Fix --implicit-cache when a file has no implicit dependencies and
    its source is generated.

  - Make the drive letters on Windows always be the same case, so that
    changes in the case of drive letters don't cause a rebuild.

  - Fall back to importing the SCons.TimeStamp module if the SCons.MD5
    module can't be imported.

  - Fix interrupt handling to guarantee that a single interrupt will
    halt SCons both when using -j and not.

  - Fix .sconsign signature storage so that output files of one build
    can be safely used as input files to another build.

  - Added a --debug=time option to print SCons execution times.

  - Print an error message if a file can't be unlinked before being
    built, rather than just silently terminating the build.

  - Add a SideEffect() method that can be used to tell the build
    engine that a given file is created as a side effect of building
    a target.  A file can be specified as a side effect of more than
    one build comand, in which case the commands will not be executed
    simultaneously.

  - Significant performance gains from not using our own version of
    the inefficient stock os.path.splitext() method, caching source
    suffix computation, code cleanup in MultiStepBuilder.__call__(),
    and replicating some logic in scons_subst().

  - Add --implicit-deps-changed and --implicit-deps-unchanged options.

  - Add a GetLaunchDir() function.

  - Add a SetBuildSignatureType() function.

  From Zed Shaw:

  - Add an Append() method to Environments, to append values to
    construction variables.

  - Change the name of Update() to Replace().  Keep Update() as a
    deprecated synonym, at least for now.

  From Terrel Shumway:

  - Use a $PYTHON construction variable, initialized to sys.executable,
    when using Python to build parts of the SCons packages.

  - Use sys.prefix, not sys.exec_prefix, to find pdb.py.



RELEASE 0.07 - Thu,  2 May 2002 13:37:16 -0500

  From Chad Austin:

  - Changes to build SCons packages on IRIX (and other *NIces).

  - Don't create a directory Node when a file already exists there,
    and vice versa.

  - Add 'dirs' and 'names' keyword arguments to SConscript for
    easier specification of subsidiary SConscript files.

  From Charles Crain:

  - Internal cleanup of environment passing to function Actions.

  - Builders can now take arbitrary keyword arguments to create
    attributes to be passed to: command generator functions,
    FunctionAction functions, Builder emitter functions (below),
    and prefix/suffix generator functions (below).

  - Command generator functions can now return ANYTHING that can be
    converted into an Action (a function, a string, a CommandGenerator
    instance, even an ActionBase instance).

  - Actions now call get_contents() with the actual target and source
    nodes used for the build.

  - A new DictCmdGenerator class replaces CompositeBuilder to support
    more flexible Builder behavior internally.

  - Builders can now take an emitter= keyword argument.  An emitter
    is a function that takes target, source, and env argument, then
    return a 2-tuple of (new sources, new targets).  The emitter is
    called when the Builder is __call__'ed, allowing a user to modify
    source and target lists.

  - The prefix, suffix and src_suffix Builder arguments now take a
    callable as well a string.  The callable is passed the Environment
    and any extra Builder keyword arguments and is expected to return
    the appropriate prefix or suffix.

  - CommandActions can now be a string, a list of command + argument
    strings, or a list of commands (strings or lists).

  - Added shared library support.  The Object and Library Builders now
    take a "shared=1" keyword argument to specify that a shared object
    or shared library should be built.  It is an error to try to build
    static objects into a shared library or vice versa.

  - Win32 support for .def files has been added.  Added the Win32-specific
    construction variables $WIN32DEFPREFIX, $WIN32DEFSUFFIX,
    $WIN32DLLPREFIX and $WIN32IMPLIBPREFIX.  When building a .dll,
    the new construction variable $WIN32_INSERT_DEF, controls whether
    the appropriately-named .def file is inserted into the target
    list (if not already present).  A .lib file is always added to
    a Library build if not present in the list of targets.

  - ListBuilder now passes all targets to the action, not just the first.

  - Fix so that -c now deletes generated yacc .h files.

  - Builder actions and emitter functions can now be initialized, through
    construction variables, to things other than strings.

  - Make top-relative '#/dir' lookups work like '#dir'.

  - Fix for relative CPPPATH directories in subsidiary SConscript files
    (broken in 0.06).

  - Add a for_signature argument to command generators, so that
    generators that need to can return distinct values for the
    command signature and for executing the command.

  From Alex Jacques:

  - Create a better scons.bat file from a py2bat.py script on the Python
    mailing list two years ago (modeled after pl2bat.pl).

  From Steven Knight:

  - Fix so that -c -n does *not* remove the targets!

  - Man page:  Add a hierarchical libraries + Program example.

  - Support long MSVC linker command lines through a builder action
    that writes to a temporary file and uses the magic MSVC "link @file"
    argument syntax if the line is longer than 2K characters.

  - Fix F77 command-line options on Win32 (use /Fo instead of -o).

  - Use the same action to build from .c (lower case) and .C (upper
    case) files on case-insensitive systems like Win32.

  - Support building a PDF file directly from a TeX or LaTeX file
    using pdftex or pdflatex.

  - Add a -x option to runtest.py to specify the script being tested.
    A -X option indicates it's an executable, not a script to feed
    to the Python interpreter.

  - Add a Split() function (identical to SCons.Util.argmunge()) for use
    in the next release, when Builders will no longer automatically split
    strings on white space.

  From Steve Leblanc:

  - Add the SConscriptChdir() method.

  From Anthony Roach:

  - Fix --debug=tree when used with directory targets.

  - Significant internal restructuring of Scanners and Taskmaster.

  - Added new --debug=dtree option.

  - Fixes for --profile option.

  - Performance improvement in construction variable substitution.

  - Implemented caching of content signatures, plus added --max-drift
    option to control caching.

  - Implemented caching of dependency signatures, enabled by new
    --implicit-cache option.

  - Added abspath construction variable modifier.

  - Added $SOURCE variable as a synonym for $SOURCES[0].

  - Write out .sconsign files on error or interrupt so intermediate
    build results are saved.

  - Change the -U option to -D.  Make a new -U that builds just the
    targets from the local SConscript file.

  - Fixed use of sys.path so Python modules can be imported from
    the SConscript directory.

  - Fix for using Aliases with the -u, -U and -D options.

  - Fix so that Nodes can be passed to SConscript files.

  From Moshe Zadka:

  - Changes for official Debian packaging.



RELEASE 0.06 - Thu, 28 Mar 2002 01:24:29 -0600

  From Charles Crain:

  - Fix command generators to expand construction variables.

  - Make FunctionAction arguments be Nodes, not strings.

  From Stephen Kennedy:

  - Performance:  Use a dictionary, not a list, for a Node's parents.

  From Steven Knight:

  - Add .zip files to the packages we build.

  - Man page:  document LIBS, fix a typo, document ARGUMENTS.

  - Added RANLIB and RANLIBFLAGS construction variables.  Only use them
    in ARCOM if there's a "ranlib" program on the system.

  - Add a configurable CFILESUFFIX for the Builder of .l and .y files
    into C files.

  - Add a CXXFile Builder that turns .ll and .yy files into .cc files
    (configurable via a CXXFILESUFFIX construction variable).

  - Use the POSIX-standard lex -t flag, not the GNU-specific -o flag.
    (Bug reported by Russell Christensen.)

  - Fixed an exception when CPPPATH or LIBPATH is a null string.
    (Bug reported by Richard Kiss.)

  - Add a --profile=FILE option to make profiling SCons easier.

  - Modify the new DVI builder to create .dvi files from LaTeX (.ltx
    and .latex) files.

  - Add support for Aliases (phony targets).

  - Add a WhereIs() method for searching for path names to executables.

  - Add PDF and PostScript document builders.

  - Add support for compiling Fortran programs from a variety of
    suffixes (a la GNU Make):  .f, .F, .for, .FOR, .fpp and .FPP

  - Support a CPPFLAGS variable on all default commands that use the
    C preprocessor.

  From Steve Leblanc:

  - Add support for the -U option.

  - Allow CPPPATH, LIBPATH and LIBS to be specified as white-space
    separated strings.

  - Add a document builder to create .dvi files from TeX (.tex) files.

  From Anthony Roach:

  - Fix:  Construction variables with values of 0 were incorrectly
    interpolated as ''.

  - Support env['VAR'] to fetch construction variable values.

  - Man page:  document Precious().



RELEASE 0.05 - Thu, 21 Feb 2002 16:50:03 -0600

  From Chad Austin:

  - Set PROGSUFFIX to .exe under Cygwin.

  From Charles Crain:

  - Allow a library to specified as a command-line source file, not just
    in the LIBS construction variable.

  - Compensate for a bug in os.path.normpath() that returns '' for './'
    on WIN32.

  - More performance optimizations:  cache #include lines from files,
    eliminate unnecessary calls.

  - If a prefix or suffix contains white space, treat the resulting
    concatenation as separate arguments.

  - Fix irregularities in the way we fetch DevStudio information from
    the Windows registry, and in our registry error handling.

  From Steven Knight:

  - Flush stdout after print so it intermixes correctly with stderr
    when redirected.

  - Allow Scanners to return a list of strings, and document how to
    write your own Scanners.

  - Look up implicit (scanned) dependencies relative to the directory
    of file being scanned.

  - Make writing .sconsign files more robust by first trying to write
    to a temp file that gets renamed.

  - Create all of the directories for a list of targets before trying
    to build any of the targets.

  - WIN32 portability fixes in tests.

  - Allow the list of variables exported to an SConscript file to be
    a UserList, too.

  - Document the overlooked LIBPATH construction variable.
    (Bug reported by Eicke Godehardt.)

  - Fix so that Ignore() ignores indirect, implicit dependencies
    (included files), not just direct dependencies.

  - Put the man page in the Debian distribution.

  - Run HTML docs through tidy to clean up the HTML (for Konqueror).

  - Add preliminary support for Unicode strings.

  - Efficiency:  don't scan dependencies more than once during the
    walk of a tree.

  - Fix the -c option so it doesn't stop removing targets if one doesn't
    already exist.
    (Bug reported by Paul Connell.)

  - Fix the --debug=pdb option when run on Windows NT.
    (Bug reported by Paul Connell.)

  - Add support for the -q option.

  From Steve Leblanc:

  - Add support for the -u option.

  - Add .cc and .hh file suffixes to the C Scanner.

  From Anthony Roach:

  - Make the scons script return an error code on failures.

  - Add support for using code to generate a command to build a target.



RELEASE 0.04 - Wed, 30 Jan 2002 11:09:42 -0600

  From Charles Crain:

  - Significant performance improvements in the Node.FS and
    Scanner subsystems.

  - Fix signatures of binary files on Win32 systems.

  - Allow LIBS and LIBPATH to be strings, not just arrays.

  - Print a traceback if a Python-function builder throws an exception.

  From Steven Knight:

  - Fix using a directory as a Default(), and allow Default() to
    support white space in file names for strings in arrays.

  - Man page updates:  corrected some mistakes, documented various
    missing Environment methods, alphabetized the construction
    variables and other functions, defined begin and end macros for
    the example sections, regularized white space separation, fixed
    the use of Export() in the Multiple Variants example.

  - Function action fixes:  None is now a successful return value.
    Exceptions are now reported.  Document function actions.

  - Add 'Action' and 'Scanner' to the global keywords so SConscript
    files can use them too.

  - Removed the Wrapper class between Nodes and Walkers.

  - Add examples using Library, LIBS, and LIBPATH.

  - The C Scanner now always returns a sorted list of dependencies
    so order changes don't cause unnecessary rebuilds.

  - Strip $(-$) bracketed text from command lines.  Use this to
    surround $_INCDIRS and $_LIBDIRS so we don't rebuild in response
    to changes to -I or -L options.

  - Add the Ignore() method to ignore dependencies.

  - Provide an error message when a nonexistent target is specified
    on the command line.

  - Remove targets before building them, and add an Environment
    Precious() method to override that.

  - Eliminate redundant calls to the same builder when the target is a
    list of targets:  Add a ListBuilder class that wraps Builders to
    handle lists atomically.  Extend the Task class to support building
    and updating multiple targets in a single Task.  Simplify the
    interface between Task and Taskmaster.

  - Add a --debug=pdb option to re-run SCons under the Python debugger.

  - Only compute a build signature once for each node.

  - Changes to our sys.path[] manipulation to support installation into
    an arbitrary --prefix value.

  From Steve Leblanc:

  - Add var=value command-line arguments.



RELEASE 0.03 - Fri, 11 Jan 2002 01:09:30 -0600

  From Charles Crain:

  - Performance improvements in the Node.FS and Sig.Calculator classes.

  - Add the InstallAs() method.

  - Execute commands through an external interpreter (sh, cmd.exe, or
    command.com) to handle redirection metacharacters.

  - Allow the user to supply a command handler.

  From Steven Knight:

  - Search both /usr/lib and /usr/local/lib for scons directories by
    adding them both to sys.path, with whichever is in sys.prefix first.

  - Fix interpreting strings of multiple white-space separated file names
    as separate file names, allowing prefixes and suffixes to be appended
    to each individually.

  - Refactor to move CompositeBuilder initialization logic from the
    factory wrapper to the __init__() method, and allow a Builder to
    have both an action and a src_builder (or array of them).

  - Refactor BuilderBase.__call__() to separate Node creation/lookup
    from initialization of the Node's builder information.

  - Add a CFile Builder object that supports turning lex (.l) and
    yacc (.y) files into .c files.

  - Document: variable interpretation attributes; how to propogate
    the user's environment variables to executed commands; how to
    build variants in multiple BuildDirs.

  - Collect String, Dict, and List type-checking in common utility
    routines so we can accept User{String,Dict,List}s all over.

  - Put the Action factory and classes into their own module.

  - Use one CPlusPlusAction in the Object Builder's action dictionary,
    instead of letting it create multiple identical instances.

  - Document the Install() and InstallAs() methods.

  From Steve Leblanc:

  - Require that a Builder be given a name argument, supplying a
    useful error message when it isn't.

  From Anthony Roach:

  - Add a "duplicate" keyword argument to BuildDir() that can be set
    to prevent linking/copying source files into build directories.

  - Add a "--debug=tree" option to print an ASCII dependency tree.

  - Fetch the location of the Microsoft Visual C++ compiler(s) from
    the Registry, instead of hard-coding the location.

  - Made Scanner objects take Nodes, not path names.

  - Have the C Scanner cache the #include file names instead of
    (re-)scanning the file each time it's called.

  - Created a separate class for parent "nodes" of file system roots,
    eliminating the need for separate is-parent-null checks everywhere.

  - Removed defined __hash__() and __cmp() methods from FS.Entry, in
    favor of Python's more efficient built-in identity comparisons.



RELEASE 0.02 - Sun, 23 Dec 2001 19:05:09 -0600

  From Charles Crain:

  - Added the Install(), BuildDir(), and Export() methods.

  - Fix the -C option by delaying setting the top of the FS tree.

  - Avoid putting the directory path on the libraries in the LIBS
    construction variable.

  - Added a GetBuildPath() method to return the full path to the
    Node for a specified string.

  - Fixed variable substitution in CPPPATH and LIBPATH.

  From Steven Knight:

  - Fixed the version comment in the scons.bat (the UNIX geek used
    # instead of @rem).

  - Fix to setup.py so it doesn't require a sys.argv[1] argument.

  - Provide make-like warning message for "command not found" and
    similar errors.

  - Added an EXAMPLES section to the man page.

  - Make Default() targets properly relative to their SConscript
    file's subdirectory.

  From Anthony Roach:

  - Documented CXXFLAGS, CXXCOM, and CPPPATH.

  - Fixed SCONS_LIB_DIR to work as documented.

  - Made Default() accept Nodes as arguments.

  - Changed Export() to make it easier to use.

  - Added the Import() and Return() methods.



RELEASE 0.01 - Thu Dec 13 19:25:23 CST 2001

A brief overview of important functionality available in release 0.01:

  - C and C++ compilation on POSIX and Windows NT.

  - Automatic scanning of C/C++ source files for #include dependencies.

  - Support for building libraries; setting construction variables
    allows creation of shared libraries.

  - Library and C preprocessor search paths.

  - File changes detected using MD5 signatures.

  - User-definable Builder objects for building files.

  - User-definable Scanner objects for scanning for dependencies.

  - Parallel build (-j) support.

  - Dependency cycles detected.

  - Linux packages available in RPM and Debian format.

  - Windows installer available.<|MERGE_RESOLUTION|>--- conflicted
+++ resolved
@@ -167,7 +167,6 @@
       their values taken from the default in the variable description
       (if a variable was set to the same value as the default in one
       of the input sources, it is not included in this list).
-<<<<<<< HEAD
     - If a build Variable is created with no aliases, the name of the
       Variable is no longer listed in its aliases. Internally, the name
       and aliases are considered together anyway so this should not have
@@ -175,7 +174,6 @@
     - A build Variable is now a dataclass, with initialization moving to
       the automatically provided method; the Variables class no longer
       writes directly to a Variable (makes static checkers happier).
-=======
     - The (optional) C Conditional Scanner now does limited macro
       replacement on the contents of CPPDEFINES, to improve finding deps
       that are conditionally included.  Previously replacement was only
@@ -183,7 +181,6 @@
       Only object-like macros are replaced (not function-like), and
       only on a whole-word basis; recursion is limited to five levels
       and does not error out if that limit is reached (issue #4523).
->>>>>>> 7409b5da
 
 
 RELEASE 4.8.1 -  Tue, 03 Sep 2024 17:22:20 -0700
