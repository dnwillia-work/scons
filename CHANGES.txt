

                 SCons - a software construction tool

                            Change Log

NOTE: The 4.0.0 Release of SCons dropped Python 2.7 Support
NOTE: 4.3.0 now requires Python 3.6.0 and above. Python 3.5.x is no longer supported

RELEASE  VERSION/DATE TO BE FILLED IN LATER

  From Ataf Fazledin Ahamed:
    - Use of NotImplemented instead of NotImplementedError for special methods
      of _ListVariable class

  From Joseph Brill:
    - Fix issue #2755: the msvs tool no longer writes the OS environment SCONS_HOME
      value into the SCons environment when the SCONS_HOME variable already exists
      in the SCons environment.  Prior to this change, a valid user-defined SCons
      environment value for SCONS_HOME would be overwritten with the OS environment
      value of SCONS_HOME which could be None (i.e., undefined).
    - Update the windows registry keys for detection of Visual Studio 2015 Express
      ('14.0Exp'): the VS2015 registry key ('WDExpress') appears to be different
      than the registry key ('VCExpress') for earlier Visual Studio express
      versions.  The registry key value is relative to the installation root rather
      than the VC folder and requires additional path components during evaluation.
    - Fix the vs-6.0-exec.py test script: the msvs generated project is 'foo.dsp'
      and the command-line invocation of the Visual Studio development environment
      program was attempting to build 'test.dsp'.  The command-line invocation was
      changed to build 'foo.dsp'.
    - Update the msvs project generation test scripts: the msvs project execution
      tests could produce a "false positive" test result when the test executable is
      correctly built via the SConstruct env.Program() call and the command-line
      invocation of the Visual Studio development environment program fails.  The
      test passes due to the existence of the test executable from the initial
      build.  The tests were modified to delete the test executable, object file,
      and sconsign file prior to the command-line invocation of the VS development
      binary.
    - Method unlink_files was added to the TestCmd class that unlinks a list of
      files from a specified directory.  An attempt to unlink a file is made only
      when the file exists; otherwise, the file is ignored.
    - Fix issue #4320: add an optional argument list string to configure's CheckFunc
      method so that the generated function argument list matches the function's
      prototype when including a header file.

  From Thaddeus Crews:
<<<<<<< HEAD
    - Explicitly wrap non-serializable values in json dump
=======
    - Implemented SCons.Util.sctyping as a safe means of hinting complex types. Currently
      only implemented for `Executor` as a proof-of-concept.
>>>>>>> 38125c09

  From William Deegan:
    - Fix sphinx config to handle SCons versions with post such as: 4.6.0.post1

  From Michał Górny:
    - Remove unecessary dependencies on pypi packages from setup.cfg

  From Sten Grüner:
    - Fix of the --debug=sconscript option to return exist statements when using return
      statement with stop flag enabled

  From Prabhu S. Khalsa:
    - Fix typo in user documentation (issue #4458)

  From Andrew Morrow:
    - The NewParallel scheduler is now the default, the `tm_v2` flag is removed,
      and the old scheduler is opt-in under `--experimental=legacy_sched`. Additionally,
      the new scheduler is now used for -j1 builds as well.
    - A python interpreter with support for the `threading` package is now required,
      and this is enforced on startup. SCons currently sets its minimum supported
      Python to 3.6, and it was not until Python 3.7 where `threading` became
      default supported. In practice, we expect most real world Python 3.6 deployments
      will have `threading` support enabled, so this will not be an issue.
    - CacheDir writes no longer happen within the taskmaster critical section,
      and therefore can run in parallel with both other CacheDir writes and the
      taskmaster DAG walk.
    - The NewParallel scheduler now only adds threads as new work requiring execution
      is discovered, up to the limit set by -j. This should reduce resource utilization
      when the achievable parallelism in the DAG is less than the -j limit.

  From Mats Wichmann:
    - Add support for Python 3.13 (as of alpha 2). So far only affects
      expected bytecodes in ActionTests.py.
    - sconsign cleanup - remove some dead code, minor manpage tweaks.
    - Be more cautious about encodings fetching command output on Windows.
      Problem occurs in piped-spawn scenario, used by Configure tests.
      Fixes #3529.
    - Clarify/fix documentation of Scanners in User Guide and Manpage.
      Fixes #4468.
    - Fix bad typing in Action.py: process() and strfunction().
    - Add Pseudo() to global functions, had been omitted. Fixes #4474.
    - Improve handling of file data that SCons itself processes - try
      harder to decode non-UTF-8 text. SCons.Util.to_Text now exists
      to convert a byte stream, such as "raw" file data.  Fixes #3569, #4462.
      The Pseudo manpage entry was updated to provide more clarity.
    - The internal routine which implements the PyPackageDir function
      would fail with an exception if called with a module which is
      not found.  It will now return None.  Updated manpage entry and
      docstring..


RELEASE 4.6.0 -  Sun, 19 Nov 2023 17:22:20 -0700

  From Max Bachmann:
    - Add missing directories to searched paths for mingw installs

  From Joseph Brill:
    - Fix issue #4312: the cached installed msvc list had an indirect dependency
      on the target architecture in the environment dictionary.  The first call
      to construct the installed msvc list now forces the target architecture to be
      undefined, constructs the installed msvc list, and then restores the original
      target architecture.
      Note: an indirect dependency on the VSWHERE construction variable in the
      environment remains.
    - Fix issue #4312: explicitly guard against an empty regular expression list
      when msvc is not installed.
    - When trying to find a valid msvc batch file, check that the compiler executable
      (cl.exe) exists for VS6 to VS2015 to avoid executing the msvc batch file.  Always
      check that the compiler executable is found on the msvc script environment path
      after running the msvc batch file.  Only use the sdk batch files when all of the
      msvc script host/target combinations have been exhausted and a valid script was
      not found.
    - Add ARM64 host configurations for windows and msvc.
      Note: VS2013 and earlier has not been tested on ARM64.
    - If necessary, automatically define VSCMD_SKIP_SENDTELEMETRY for VS2019 and later
      on ARM64 hosts when using an arm32 build of python to prevent a powershell dll
      not found error pop-up window.
    - Fix an issue where test SConfTests.py would fail when mscommon debugging
      was enabled.  The mscommon debug filter class registered with the logging
      module was refactored.
    - Add arm64 to the MSVS supported architectures list for VS2017 and later to be
      consistent with the current documentation of MSVS_ARCH.
    - Fix an issue with an unhandled MissingConfiguration exception due to an msvc
      registry query that returns a path that does not exist.  Multiple invocation
      paths were not prepared to handle the MissingConfiguration exception.  The
      MissingConfiguration exception type was removed.
    - The MSCommon module import was changed from a relative import to a top-level
      absolute import in the following Microsoft tools: midl, mslib, mslink, mssdk, msvc,
      msvs. Moving any of these tools that used relative imports to the scons site tools
      folder would fail on import (i.e., the relative import paths become invalid when
      moved).
    - The detection of the msvc compiler executable (cl.exe) has been modified:
        * The host os environment path is no longer evaluated for the existence of the
          msvc compiler executable when searching the detection dictionary.
        * The existence of the msvc compiler executable is checked in the detection
          dictionary and the scons ENV path before the detection dictionary is merged
          into the scons ENV.
        * Different warnings are produced when the msvc compiler is not detected in the
          detection dictionary based on whether or not an msvc compiler was detected in
          the scons ENV path (i.e., a msvc compiler executable already exists in the
          user's ENV path prior to detection).
        * The warning message issued when a msvc compiler executable is not found in the
          detection dictionary was modified by adding the word "requested":
            Old warning: "Could not find MSVC compiler 'cl'."
            New warning: "Could not find requested MSVC compiler 'cl'.".
        * An additonal sentence is appended to the warning message issued when an msvc
          compiler executable is not found in the msvc detection dictionary and is found
          in the user's ENV path prior to detection:
            " A 'cl' was found on the scons ENV path which may be erroneous."

  From Vitaly Cheptsov:
    - Fix race condition in `Mkdir` which can happen when two `SConscript`
      are processed simultaneously by two separate build commands.

  From William Deegan:
    - The --debug flag now has a 'json' option which will write information
      generated by --debug={count, memory, time, action-timestamps} and about
      the build.
    - Obsoleted YACCVCGFILESUFFIX, being replaced by YACC_GRAPH_FILE_SUFFIX.
      If YACC_GRAPH_FILE_SUFFIX is not set, it will respect YACCVCGFILESUFFIX.

  From Sten Grüner
    - The newly added --debug=sconscript option (new) will output notices when
      entering an exiting each SConscript as they are processed.

  From Philipp Maierhöfer:
    - Fix gfortran tool initialization. Defaults to using binary named gfortran
      as would be expected, and properly set's SHFORTRAN flags to include -fPIC
      where previously it was only doing so for the other fortran versions (F77,..)

  From Jonathon Reinhart:
    - Fix another instance of `int main()` in CheckLib() causing failures
      when using -Wstrict-prototypes.

  From Mats Wichmann
    - C scanner's dictifyCPPDEFINES routine did not understand the possible
      combinations of CPPDEFINES - not aware of a "name=value" string either
      embedded in a sequence, or by itself.  The conditional C scanner thus
      did not always properly apply the defines. The regular C scanner does
      not use these, so was not affected.  [fixes #4193]
    - Minor cleanup for ValidateOptions - docs and docstring tweaked,
      add missed versionadded indicator.
    - Added some typing annotations generated by a tool, to eliminate manual
      work in future on things which are safe for the tool to produce.
      Then manually fixed up some things related to bool that the tool did
      not handly ideally. For example, simple functions which just did
      "return 1" were interpreted by the tool as returning int, when bool
      was really the intent.  Functions/methods named like "is_*", "has_*",
      "exists" are now pretty consistently marked as "-> bool".
    - Simplify some code due to pylint observation: "C2801: Unnecessarily
      calls dunder method __call__. Invoke instance directly."
    - Python 3.9 dropped the alias base64.decodestring, deprecated since 3.1.
      Only used in msvs.py. Use base64.decodebytes instead.
    - When debugging (--debug=pdb), the filenames SConstruct and SConscript
      are now recognized when manipulating breakpoints. Previously,
      only a full pathname to an sconscript file worked, as pdb requires
      a .py extension to open a file that is not an absolute path.
    - SCons test runner now uses pathlib to normalize and compare paths
      to test files.
    - D compilers : added support for generation of .di interface files.
      New variables DI_FILE_DIR, DI_FILE_DIR_PREFIX, DI_FILE_DIR_SUFFIX,
      DI_FILE_SUFFIX.
    - Fixed: when using the mingw tool, if an msys2 Python is used (os.sep
      is '/' rather than the Windows default '\'), certain Configure checks
      could fail due to the construction of the path to run the compiled check.
    - Added effort to find mingw if it comes from Chocolatey install of msys2.
    - Minor doc fixes: signature of Alias() now matches implementation
      to avoid problem if kwargs used; case of Alias with no targets is
      mentioned in text (was already shown in example); now mention that
      Action([item]) does not return a ListAction - previously implied
      that if arg was a list, a ListAction was *always* returned; mention
      default Decider and sort the names of available decider functions,
      and add a version marking.  Minor fiddling with Alias.py docstrings.
    - Python 3.12 support: new bytecodes for ActionTests.py, adapt to
      changes to pathlib module in runtest.py (PosixPath no longer
      converts slashes if given a Windows-style path). Also switch to
      using `subTest` in `ActionTests`, so that we can see all 21 fails
      due to bytecode changes (previously testcases aborted on the first
      assert fail so we only saw seven), and use unittest asserts to
      simplify complex printing stanzas.
    - Added copyright headers to files in test/ that didn't have them.
    - Drop three unused methods from the Environment Base class:
      get_src_sig_type and get_tgt_sig_type, as well as "private"
      _changed_source. These were orphaned when the long-deprecated
      Source Signatures and Target Signatures were removed, these were
      missed at that time.
    - Remove dead code: some mocked classes in unit tests had methods
      which have been removed from the Node class they're mocking,
      there's no need to shadow those any more as there are no callers.
      The methods are depends_on (base functionality removed in 2005)
      and is_pseudeo_derived (base functionality removed in 2006). There
      may well be more!
    - Added pass_test() call to test/MSVC/MSVC_BATCH-spaces-targetdir.py.
      It looked it was missing a more detailed check, but it should be
      sufficient just to check the build worked. Renamed the fixture
      dir to follow naming convention in test/MSVC overall, and added
      a sconstest.skip file, also to follow convention.
    - Marked some scanner methods as @staticmethod.
    - Class ActionBase is now an abstract base class to more accurately
      reflect its usage. Derived _ActionAction inherits the ABC, so it
      now declares (actually raises NotImplementedError) two methods it
      doesn't use so it can be instantiated by unittests and others.
    - The yacc tool now understands the bison behavior of --header,
      --defines and --graph being called without option-argument as being
      synonyms for -d (first two) and -g. -H also recognized as a synonym
      for -d.  Default value for $YACC_GRAPH_FILE_SUFFIX changed to '.gv'
      to match current bison default (since bison 3.8).  Set this variable
      to '.dot' if using byacc. The graph file name (-g) is now generated
      relative to the requested target file name, not to the source file
      name, to match actual current behavior (only affects if target
      explicitly requested with a different base name
      than source).  Docs updated.  Fixes #4326 and #4327.
    - Cleaned up dblite module (checker warnings, etc.).
    - Some cleanup in the FortranCommon tool.
    - Rewrite the internal _subproc routine - a new scons_subproc_run() now
      makes use of Python's subprocess.run in a more natural way, getting
      around some of the issues with attempted context manager use, fetching
      output, etc. - we let the subprocess module do the hard work,
      since it's well debugged and supported.  _subproc is no longer
      called by internal code, but remains in place in case there are builds
      which call to it (even though it was never "published API").
    - Changed the message about scons -H to clarify it shows built-in options.
    - Improve CacheDir() Documentation.
    - Release-building setup tweaked. (most of) the targets listed in
      SCons' own "scons --help" now work again.
    - Fix platform unit test on Windows for Py 3.12+. Fixes #4376.
    - More tweaking of test framework overview (which is duplicated onto
      the website, but not in the regular documentation section).
    - Extend range of recognized Java versions to 20.
    - Builder calls now accept PathLike objects in source lists. Fixes #4398.
    - The Help() function now takes an additional keyword argument
      keep_local: when starting to build a help message, you can now
      retain help from AddOption calls, but omit help for SCons' own
      command-line options with "Help(newtext, append=True, local_only=True)".
    - A little more code "modernization", done via "pypgrade" tool set
      to "3.6 and above" setting.
    - Finish the change to make calling SConscript() with a nonexistent
      file an error. It has issued a warning since 3.0, with "warn instead
      of fail" deprecated since 3.1.  Fixes #3958.
    - Minor (non-functional) cleanup of some tests, particuarly test/MSVC.
    - Added more error handling while reading msvc config cache.
      (Enabled/specified by SCONS_CACHE_MSVC_CONFIG).
      The existing cache will be discarded if there's a decode error reading it.
      It's possible there's a race condition creating this issue in certain CI
      builds.  Also add a simple filesystem-based locking protocol to try to
      avoid the problem occuring.
    - Update the first two chapters on building with SCons in the User Guide.
    - Update docs on Export/Import - make sure mutable/immutable status has
      been mentioned.
    - Some cleanup to the Util package, including renaming SCons.Util.types
      to SCons.Util.sctypes to avoid any possible confusion with the
      Python stdlib types module.
    - TeX tests: skip tests that use makeindex or epstopdf not installed, or
      if `kpsewhich glossaries.sty` fails.
    - Added a .note.GNU-stack section to the test assembler files to
      avoid the GNU linker issuing warnings for its absence.
    - Eliminate more http: references (mostly in comments/docstrings where
      they really weren't harmful). A few links labeled dead with no alt.
    - Add JDK 21 LTS support
    - Add a LIBLITERALPREFIX variable which can be set to the linker's
      prefix for considering a library argument unmodified (e.g. for the
      GNU linker, the ':' in '-l:libfoo.a'). Fixes Github issue #3951.
    - Update PCH builder docs with some usage notes.

RELEASE 4.5.2 -  Sun, 21 Mar 2023 14:08:29 -0700

  From Michał Górny:
    - Remove the redundant `wheel` dependency from `pyproject.toml`,
      as it is added automatically by the setuptools PEP517 backend.

  From Mats Wichmann
    -  Fix a problem (#4321) in 4.5.0/4.5.1 where ParseConfig could cause an
       exception in MergeFlags when the result would be to add preprocessor
       defines to existing CPPDEFINES. The following code illustrates the
       circumstances that could trigger this:
          env=Environment(CPPDEFINES=['a'])
          env.Append(CPPDEFINES=['b'])
          env.MergeFlags({'CPPDEFINES': 'c'})


RELEASE 4.5.1 -  Mon, 06 Mar 2023 14:08:29 -0700

  From Mats Wichmann
    - Fix a problem in 4.5.0 where using something like the following code
      will cause a Clone()'d environment to share the CPPDEFINES with the
      original Environment() which was cloned. Causing leakage of changes
      to CPPDEFINES when they should be completely independent after the Clone.
          env=Environment(CPPDEFINES=['a'])
          env.Append(CPPDEFINES=['b']) (or AppendUnique,Prepend,PrependUnique)
          env1=env.Clone()
          env1.Append(CPPDEFINES=['c']) (or any other modification, but not overwriting CPPDEFINES
      Now env['CPPDEFINES'] will contain 'c' when it should not.


RELEASE 4.5.0 -  Sun, 05 Mar 2023 14:08:29 -0700

  From Anatoli Babenia:
    - Do not initialize DefaultEnvironment when calling EnsureSConsVersion(),
      EnsurePythonVersion(), Exit(), GetLaunchDir() and SConscriptChdir().
    - Remove unused private method SConsEnvironment._exceeds_version().

  From William Deegan:
    - Added ValidateOptions() which will check that all command line options are in either
      those specified by SCons itself, or by AddOption() in SConstruct/SConscript.  It should
      not be called until all AddOption() calls are completed. Resolves Issue #4187
    - Refactored SCons/Taskmaster into a package. Moved SCons/Jobs.py into that package.
      NOTE: If you hook into SCons.Jobs, you'll have to change that to use SCons.Taskmaster.Jobs
    - Changed the Taskmaster trace logic to use python's logging module. The output formatting
      should remain (mostly) the same. Minor update to unittest for this to adjust for 1 less newline.
    - Migrated logging logic for --taskmastertrace to use Python's logging module. Added logging
      to NewParallel Job class (Andrew Morrow's new parallel job implementation)
    - Ninja: Fix execution environment sanitation for launching ninja. Previously if you set an
      execution environment variable set to a python list it would crash. Now it
      will create a string joining the list with os.pathsep
    - Move execution environment sanitation from Action._subproc() to
      SCons.Util.sanitize_shell_env(ENV)
    - Moved rpm and debian directories under packaging
    - Added logic to help packagers enable reproducible builds into packaging/etc/. Please
      read packaging/etc/README.txt if you are interested.
    - Added --experimental=tm_v2, which enables Andrew Morrow's new NewParallel Job implementation.
      This should scale much better for highly parallel builds. You can also enable this via SetOption().
    - Fixed command line argument --diskcheck: previously a value of 'none' was ignored.
      SetOption('diskcheck','none') is unaffected, as it did not have the problem.
    - Added overrides argument to SCons.Subst.scons_subst(), subst_list(), subst(), and Action's process(),
      strfunction(). This allows passing a dictionary of envvars to override when evaluating subst()'d strings/lists
    - Fixed Issue #4275 - when outputting compilation db and TEMPFILE was in use, the compilation db would have
      command lines using the generated tempfile for long command lines, instead of the full command line for
      the compilation step for the source/target pair.
    - Renamed the qt tools to qt3 since the logic in that tool is only for QT version 3.  Renamed all env vars
      which affect qt3 from QT_ to QT3_.  If you are still using SCons to build QT 3 code, you'll need to update
      your SConscripts.  Note that using 'qt' tool has been deprecated for some time.

  From David H:
    - Added JAVAPROCESSORPATH construction variable which populates -processorpath.
    - Updated JavaScanner to scan JAVAPROCESSORPATH.

  From Nickolai Korshunov
    - Added FILE_ENCODING, to allow explicitly setting the text encoding for files
      written by the Textfile() and Substfile() builders. If not specified, Textfile() and Substfile() builders
      will write files as UTF-8. Fixed Issue #4302.

  From Dan Mezhiborsky:
    - Add newline to end of compilation db (compile_commands.json).

  From Daniel Moody:
    - Added error message to handle the case when SCons attempts to retrieve all the targets
      for a specified builder from the CacheDir, fails to do so, and then runs into an error
      when deleting the files which were retrieved. Previously if this happened there was no
      errors or warnings.
    - Fix issue #2757, where Configure checks that perform a check which reads a modified source
      (including program, source or header file(s)) would incorrectly mark that file "up to date" so the
      actual build would not see the file as modified. Leading to incorrect incremental builds.
      Now configure checks now clear node info for non conftest nodes, so they will be re-evaluated for
      the real taskmaster run when the build commences.

  From Andrew Morrow
    - Avoid returning UniqueList for `children` and other `Executor` APIs. This type
      iterates more slowly than the builtin types. Also simplify uniquer_hashables to
      use an faster implementation under the assumption of ordered dictionaries.

  From Ryan Saunders:
    - Fixed runtest.py failure on Windows caused by excessive escaping of the path to python.exe.

  From Lukas Schrangl:
    - Run LaTeX after biber/bibtex only if necessary

  From Flaviu Tamas:
    - Added -fsanitize support to ParseFlags().  This will propagate to CCFLAGS and LINKFLAGS.

  From Mats Wichmann:
    - A list argument as the source to the Copy() action function is now
      correctly handled by converting elements to string. Copy errors out
      if asked to copy a list to an existing non-directory destination.
      Both the implementation and the strfunction which prints the progress
      message were adjusted. Fixes #3009.
    - doc: EnsureSConsVersion, EnsurePythonVersion, Exit, GetLaunchDir and
      SConscriptChdir are now listed as Global functions only; the
      Environment versions still work but are not documented.
    - The Java scanner processing of JAVACLASSPATH for dependencies was
      changed to split on os.pathsep instead of space, to match usage of
      passing a path string like "xxx:yyy:zzz". This is not portable -
      passing a POSIX-style path string (with ':') won't work on Windows
      (';') - which is now documented with a hint to use a list instead
      to be portable. Splitting on space broke paths with embedded spaces.
      Fixes #4243.
    - Cleanup: make sure BoolVariable usage in tests and examples uses Python
      boolean values instead of 0/1.
    - Stop telling people to run "python setup.py install" in the User Guide.
      Adds new content on using virtualenvs to be able to have multiple
      different SCons versions available on one system.
    - Added the "DefaultEnvironment(tools=[])" stanza to a number of tests
      that are known to be particularly slow.  It's still just a tiny
      speedup, but the Windows CI had been occasionally timing out,
      so maybe this helps a bit.
    - Remove an extra existence check in one ninja test that caused it
      to be skipped on some otherwise-valid Windows installations.
    - test framework tests now pass on Linux and Windows (the latter can
      still run into problems on some configurations), and automated
      tests are now run on changes in this area so future problems can
      be spotted.
    - The single-file Util module was split into a package with a few
      functional areas getting their own files - Util.py had grown to
      over 2100 lines.
    - Add a zipapp package of scons-local: can use SCons from a local
      file which does not need unpacking.
    - Additional explanations for MSVSProject and MSVSSolution builders.
    - Fix a problem (present in 4.4.0 only) where a Java inner class could
      not be cached because the emitted filename contained a '$' and when
      looked up through a node ended up generating a Python SyntaxError
      because it was passed through scons_subst().
    - Have the gfortran tool do a better job of honoring user preferences
      for the dialect tools (F77, F90, F03 and F09, as well as the shared-library
      equivalents SHF77,  SHF90, SHF03, SHF09). Previously these were
      unconditionally overwritten to 'gfortran'; the change should be more
      in line with expectations of how these variables should work.
      Also cleaned a few Fortran tests - test behavior does not change.
    - Updated MSVC documentation - adds "version added" annotations on recently
      added construction variables and provides a version-mapping table.
    - Add Python 3.12 support, and indicate 3.11/3.12 support in package.
      3.12 is in alpha for this SCons release, the bytecode sequences
      embedded in SCons/ActionTests.py may need to change later, but
      based on what is known now, 3.12 itself should work with this release.
    - Add "append" keyword argument to Configure context's CheckLib and
      CheckLibWithHeader to control whether to append or prepend (issue #2767)
      Also added "unique" keyword, to control whether a library is added
      or not if it is already in the $LIBS construction var in the
      configure context. (issue #2768).
    - Completely refactored the CPPDEFINES logic in Append/AppendUnique/Prepend/PrependUnique
      This change fixes the following GH Issues:
      - GH Issue #3876 - Append() and AppendUnique() will handle CPPDEFINES the same
      - GH Issue #4254 - Make handling tuples in CPPDEFINES consistent.
      - We no longer sort the keys added to CPPDEFINES by their dictionary keys.
        We take advantage that their order is now stable based on insertion order
        in Python 3.5+
      - Added/modifed unit and system tests to verify these changes.


RELEASE 4.4.0 -  Sat, 30 Jul 2022 14:08:29 -0700

  From Joseph Brill:
    - Verify that a user specified msvc script (via MSVC_USE_SCRIPT) exists and raise an exception
      when the user specified msvc script does not exist.
    - Fix issue where if you only had mingw installed on a Windows system and no MSVC compiler, and
      did not explicitly request the mingw tool, mingw tool initialization would fail and set the
      default compiler to MSVC which wasn't installed, yielding broken build.
      Updated mingw tool so that the generate and exists methods use the same mingw search paths
      (issue #4134).
    - Update the debug output written to stdout for MSVC initialization which is enabled by setting
      SCONS_MSCOMMON_DEBUG=- to use the logging module. Also changed the debug output format
      written to stdout to include more information about the source for each message of MSVC
      initialization debugging output.  A single space was added before the message for all
      debugging output records written to stdout and to files.
    - Refactor the data definitions for msvc configurations to allow derived data structures to be
      constructed during initialization that removes the need for special case handling during
      runtime execution. Special case handling of host/target combinations is eliminated and
      replaced with pre-computed search lists that implicitly handle the differences between full
      versions and express versions of msvc. This fixes an issue where Express versions of the MSVC
      compiler were not detected due to differences in initial msvc detection and msvc batch file
      determination when configuring the build environment.  This could lead to build failures when
      only an MSVC Express instance is installed and the MSVC version is not explicitly specified
      (issue #2668 and issue #2697).
    - Added MSVC_USE_SETTINGS construction variable to pass a dictionary to configure the msvc compiler
      system environment as an alternative to bypassing Visual Studio autodetection entirely.
    - Added MSVC_SDK_VERSION construction variable which allows building with a specific Microsoft
      SDK version. This variable is used with the msvc batch file determined via autodetection subject
      to validation constraints.  Refer to the documentation for additional requirements and validation
      details.
    - Added MSVC_TOOLSET_VERSION construction variable which allows building with a specific toolset
      version. This variable is used with the msvc batch file determined via autodetection subject to
      validation constraints. This variable does not affect the autodetection and selection of msvc
      instances. The toolset version is applied after an msvc instance is selected. This could be the
      default version of msvc. Refer to the documentation for additional requirements and validation
      details.  Addresses issue #3265, issue #3664, and pull request #4149.
    - Added MSVC_SPECTRE_LIBS construction variable which allows building with spectre-mitigated
      Visual C++ libraries. This variable is used with the msvc batch file determined via autodetection
      subject to validation constraints. Refer to the documentation for additional requirements and
      validation details.
    - Added MSVC_SCRIPT_ARGS construction variable which specifies command line arguments that are
      passed to the msvc batch file determined via autodetection subject to validation constraints.
      Refer to the documentation for additional requirements and validation details.  Addresses
      enhancement issue #4106.
    - An exception is raised when MSVC_UWP_APP is enabled for Visual Studio 2013 and earlier.
      Previous behavior was to silently ignore MSVC_UWP_APP when enabled for Visual Studio 2013
      and earlier. Refer to the documentation for additional requirements and validation details.
      MSVC_UWP_APP was extended to accept True, False, and None in addition to '1' and '0'.
    - The imported system environment variable names for MSVC 7.0 and 6.0 have been changed to the
      names set by their respective installers.  Prior to this change, bypassing MSVC detection by
      specifying the MSVC 7.0 batch file directly would fail due to using an erroneous environment
      variable name.  Arguments are no longer passed to the MSVC 6.0 to 7.1 batch files as no
      arguments are required and could improve the effectiveness of the internal MSVC cache.
    - Propagate the OS and windir environment variables from the system environment to the msvc
      environment.  The OS and windir environment variables are used in the MSVC 6.0 batch file
      and the SDK 6.0-7.1 SetEnv.cmd batch files.  Inclusion of the OS and windir environment
      variables eliminates some partial paths and warnings generated by the MSVC 6.0 and SDK
      6.0-7.1 batch files when the variables are not defined.
      Note: Attempting to run the SDK 6.0-7.1 batch files directly via MSVC_USE_SCRIPT can lead to
            build failures and/or incomplete build environments.  The SDK 6.0-7.1 batch files
            require delayed expansion to be enabled which is currently not supported and is
            typically not enabled by default on the host system. The batch files may also require
            environment variables that are not included by default in the msvc environment.
    - Suppress issuing a warning when there are no installed Visual Studio instances for the default
      tools configuration (issue #2813).  When msvc is the default compiler because there are no
      compilers installed, a build may fail due to the cl.exe command not being recognized.  At
      present, there is no easy way to detect during msvc initialization if the default environment
      will be used later to build a program and/or library. There is no error/warning issued for the
      default tools as there are legitimate SCons uses that do not require a c compiler.
    - Added a global policy setting and an environment construction variable for specifying the
      action to be taken when an msvc request cannot be satisfied. The available options are "error",
      "exception", "warning", "warn", "ignore", and "suppress".  The global policy variable may be
      set and retrieved via the functions msvc_set_notfound_policy and msvc_get_notfound_policy,
      respectively.  These two methods may be imported from SCons.Tool.MSCommon. The environment
      construction variable is MSVC_NOTFOUND_POLICY.  When defined, the environment construction
      variable overrides the global policy setting for a given environment. When the active policy
      is "error" or "exception", an MSVCVersionNotFound exception is raised.  When the active policy
      is "warning" or "warn", a VisualCMissingWarning warning is issued and the constructed
      environment is likely incomplete. When the active policy is "ignore" or "suppress", no action
      is taken and the constructed environment is likely incomplete.  As implemented, the default
      global policy is "warning".  The ability to set the global policy via an SCons command-line
      option may be added in a future enhancement.
    - Added a global policy setting and an environment construction variable for specifying the
      action to be taken when msvc script errors are detected. The available options are "error",
      "exception", "warning", "warn", "ignore", and "suppress".  The global policy variable may be
      set and retrieved via the functions msvc_set_scripterror_policy and msvc_get_scripterror_policy,
      respectively.  These two methods may be imported from SCons.Tool.MSCommon. The environment
      construction variable is MSVC_SCRIPTERROR_POLICY.  When defined, the environment construction
      variable overrides the global policy setting for a given environment. When the active policy
      is "error" or "exception", an MSVCScriptExecutionError exception is raised when msvc batch file
      errors are detected.  When the active policy is "warning" or "warn", an MSVCScriptExecutionWarning
      warning is issued when msvc batch file errors are detected. When the active policy is "ignore" or
      "suppress", msvc batch error messages are suppressed.  As implemented, the default global policy
      is "ignore".  The ability to set the global policy via an SCons command-line option may be added
      in a future enhancement.
    - Added experimental function msvc_query_version_toolset to SCons.Tool.MSCommon. Given a version
      specification, this function will return an msvc version and an msvc toolset version.  The msvc
      toolset version may be None.  The msvc version and msvc toolset version can be used in the
      environment construction variables MSVC_VERSION and MSVC_TOOLSET_VERSION, respectively.  The
      version specification may be an msvc version or an msvc toolset version. This is a proxy for
      using an msvc toolset version to select an msvc instance. This function may be removed when an
      msvc toolset version is used during msvc instance selection.
    - Modify the MSCommon logger configuration to be independent of the root logger. This fixes an issue
      when multiple loggers are created and the MSCommon logger added computed fields to the root logger
      that are not present in other logging instances.
    - Modify the MSVC_USE_SCRIPT_ARGS test fixture to disable the msvc cache. This fixes an issue where
      the MSVC_USE_SCRIPT_ARGS test for success relied on a debug log message that was not produced when
      the msvc cache file exists and the test keys are already in the cache as the msvc script invocation
      was bypassed.

  From William Deegan:
    - Fix check for unsupported Python version. It was broken. Also now the error message
      will include what is the minimum supported version of Python
    - Fix ActionTests to work with python 3.10.1 (and higher)
    NOTE: If you build with Python 3.10.0 and then rebuild with 3.10.1 (or higher), you may
          see unexpected rebuilds. This is due to Python internals changing which changed
          the signature of a Python Action Function.
    - Fix a number of Python ResourceWarnings which are issued when running SCons and/or it's tests
      with python 3.9 (or higher)
    - Action._subproc() can now be used as a python context manager to ensure that the
      POpen object is properly closed.
      (Thanks to Mats Wichmann for catching that DummyPopen needed additional logic)
    - Added project_url for mailing lists and Discord
    - Updated project url in steup.cfg to be https instead of http
    - Updated setup.cfg to remove Python 3.5 and add Python 3.10
    - Added default values for source and target arguments to _defines() function. This
      is used to expand CPPDEFINES (and others). Previous change added those arguments
      with no defaults, so old usage where _defines() was called without source and target
      arguments would yield an exception. This issue was found via qt4 and qt5 tools in
      scons-contrib https://github.com/SCons/scons-contrib/issues/45

  From David H:
    - Add JavaScanner to include JAVACLASSPATH as a dependency when using the Java tool.
    - Fix incorrect Java classpath generation when a NodeList is used as part of any JAVA*PATH variables.

  From Daniel Moody:
    - Add cache-debug messages for push failures.
    - Ninja: Changed generated build.ninja file to run SCons only build Actions via
      a SCons Deamon. Added logic for starting and connecting to SCons daemon (currently
      only used for ninja)
    - Ninja: Fix issue where Configure files weren't being properly processed when build run
      via ninja.
    - Ninja: Added ninja mingw support and improved ninja CommandGeneratorAction support.
    - Ninja: Update ninja file generation to only create response files for build commands
      which exceed MAXLINELENGTH
    - Ninja: Added NINJA_GENERATED_SOURCE_ALIAS_NAME which allows user to specify an
      Alias() which the ninja tool can use to determine which files are generated sources.
      If this is not set by the user then the ninja tool will still dynamically determine
      which files are generated sources based on NINJA_GENERATED_SOURCE_SUFFIXES, and create
      a phony target _ninja_generated_sources. Generated sources will be built first by
      ninja. This is needed because ninja cannot determine which generated sources are
      required by other build targets. Code contributed by MongoDB
      The downstream commit is here:
      https://github.com/mongodb/mongo/commit/2fef432fa6e7cf3fd4f22ba3b193222c2887f14f
    - Ninja: Added special case for ninja scons daemon to work in win32 python3.6 environments.
      This particular environment does a bad job managing popen standard file handles, so
      some special workarounds are needed.
    - Ninja:Added user configurable setting of ninja depfile format via NINJA_DEPFILE_PARSE_FORMAT.
      Now setting NINJA_DEPFILE_PARSE_FORMAT to [msvc,gcc,clang] can force the ninja expected
      format. Compiler tools will also configure the variable automatically.
    - Ninja: Made ninja tool force the ninja file as the only target.
    - Ninja: Improved the default targets setup and made sure there is always a default target for
      the ninja file, which excludes targets that start and stop the daemon.
    - Ninja: Update ninja tool so targets passed to SCons are propagated to ninja when scons
      automatically executes ninja.
    - Small refactor of scons daemons using a shared StateInfo class for communication
      between the scons interactive thread and the http server thread. Added error handling
      for scons interactive failing to startup.
    - Ninja: Updated ninja scons daemon scripts to output errors to stderr as well as the daemon log.
    - Ninja: Fix typo in ninja scons daemon startup which causes ConnectionRefusedError to not retry
    - Added SHELL_ENV_GENERATORS construction variable. This variable should be set to a list
      (or an iterable) which contains functions to be called in order
      when constructing the execution environment (Generally this is the shell environment
      variables). This allows the user to customize how (for example) PATH is constructed.
      Note that these are called for every build command run by SCons. It could have considerable
      performance impact if not used carefully.
      to connect to the server during start up.
    - lex: Fixed an issue with the lex tool where file arguments specified to either "--header-file="
      or "--tables-file=" which included a space in the path to the file would be processed incorrectly
    - Ninja: added option "--skip-ninja-regen" to enable skipping regeneration of the ninja file
      if scons can determine the ninja file doesnot need to be regenerated, which will also
      skip restarting the scons daemon. Note this option is could result in incorrect rebuilds
      if scons Glob or scons generated files are used in ninja build target's command lines.
    - Ninja: Added new alias "shutdown-ninja-scons-daemon" to allow ninja to shutdown the daemon.
      Also added cleanup to test framework to kill ninja scons daemons and clean ip daemon logs.
      NOTE: Test for this requires python psutil module. It will be skipped if not present.
    - Ninja: Added command line variable NINJA_CMD_ARGS that allows to pass through ninja command line args.
      This can also be set in your Environment().

  From Mats Wichmann:
    - Tweak the way default site_scons paths on Windows are expressed to
      conform to conventions (what they actually resolve to is unchanged),
      drop a Py2 workaround, and pick a better "system" path, old one
      remains supported (%AllUsersProfile%\scons\site_scons vs old
      %AllUsersProfile%\Application Data\scons\site_scons).
    - Fix testsuite to work on Windows systems where there is no usable
      association for running .py files directly. There are a few tests where
      we need to do this for internal reasons, those are skipped in that case.
      Bad association could mean some other tool took it over (Visual
      Studio Code is known to do this), or no association at all.
    - Updated debug code in MSVC and MSVS tools to conform to the
      suggested "lazy interpolation" use of the Python logging module.
      Calls now look like 'debug("template %s", text)' rather than
      'debug("template %s" % text)' so the logging system does the
      interpolation only when/if needed (was a pylint warning).
    - Update Help (-H) output a bit. Drop "ignored for compat" entry.
      Pass window size to formatter so it formats for wider displays too.
    - runtest.py now accepts -j 0 to auto-detect number of usable
      processors for testing threads.
    - Fixed crash in C scanner's dictify_CPPDEFINES() function which happens if
      AppendUnique is called on CPPPATH. (Issue #4108).
    - The MSVC script_env_cache now contains a sanity check: if the retrieved
      tools path does not exist, the entry is invalidated so it will
      be recomputed, in an attempt to avoid scons failing when certain
      compiler version bumps have taken place.  The dictionary key (uses
      the name of a batch file and any arguments which may have been
      passes), is now computed a bit differently: the dashes are left
      off if there are no arguments.  The default cachefile is changed
      to have a .json suffix, for better recognition on Windows since
      the contents are json.
    - As "code modernization" all of SCons now uses the current super()
      zero-argument syntax instead of direct calls to a parent class method
      or the super() two-argument syntax.
    - Renamed ParseFlag's internal data structure to "mapping" instead of
      "dict" (avoid redefining builtin)
    - Fix an old use-before-set bug in tex tool (issue #2888)
    - Fix a test harness exception returning stderr if a wait_for timed out.
    - ParseConfig now correctly passes the *unique* flag to a user-supplied
      flag-merging function.
    - Restore the ability of the content-timestamp decider to see that a
      a source which is a symlink has changed if the file-system target of
      that link has been modified (issue #3880)
    - Modernize a few tests that use now-deprecated unittest.getTestCaseNames
      and unittest.makeSuite - Python itself suggests the replacements.
    - SCons.Tool.find_program_path now takes an optional add_path argument
      to add a path to the execution environment if it was discovered in
      default_paths. Previously, the routine, called by many tool modules,
      never altered the execution environment, leaving it to the tools.
    - A new construction variable FORTRANCOMMONFLAGS is added which is
      applied to all Fortran dialects, in case someone needs to set some
      flags globally. FORTRANFLAGS looked like it was intended for that,
      but was not applied to other dialects, and e2e tests explicitly checked
      that FORTRANFLAGS did not propagate outside the FORTRAN dialect,
      so the conclusion is that behavior is intentional (issue #2257)
    - SCons programmatic importing (tool modules and platform modules)
      no longer uses the deprecated (since Py 3.10) importlib.load_module
      routine, shifting to the preferred exec_module.  Old Python 2 compatible
      import fallback (using the imp module) in tool module loading is dropped.
      Tool module loading no longer special-cases Jython, which is a dead
      project as far as SCons (no timeline in sight for Python 3 support).
    - Improvements to lex and yacc tools: better documentation of
      extra-file options, add test for extra-file behavior.
      -  Two new construction variables are introduced for lex (LEX_HEADER_FILE
      and LEX_TABLES_FILE) as the preferred way of specifying these extra-file
      options.
      -  Two new construction variables are introduced for yacc
      (YACC_HEADER_FILE and YACC_GRAPH_FILE) as the preferred way of
      specifying these extra-file options.


  From Zhichang Yu:
    - Added MSVC_USE_SCRIPT_ARGS variable to pass arguments to MSVC_USE_SCRIPT.
    - Added Configure.CheckMember() checker to check if struct/class has the specified member.

  From Ivan Kravets, PlatformIO:
    - Conditional C/C++ Preprocessor: Strip shell's backslashes from the computed include (-DFOO_H=\"foo.h\")

RELEASE 4.3.0 - Tue, 16 Nov 2021 18:12:46 -0700

  From Jacob Cassagnol:
    - Default hash algorithm check updated for SCons FIPS compliance. Now checks for hash viability
      first and then walks the tree to use the first viable hash as the default one. This typically
      selects SHA1 on FIPS-enabled systems less than Python 3.9 as the new default instead of MD5,
      unless SHA1 has also been disabled by security policy, at which point SCons selects SHA256
      as the default. For systems running Python 3.9 and later, the hashlib bug has been fixed,
      and SCons will once again default to MD5 as the preferred algorithm.

  From Joseph Brill:
    - Fix MSVS tests (vs-N.N-exec.py) for MSVS 6.0, 7.0, and 7.1 (import missing module).
    - Add support for Visual Studio 2022.

  From William Deegan:
    - Fix reproducible builds. Restore logic respecting SOURCE_DATE_EPOCH when set.
    - Fix version tests to work with updated scons --version output. (Date format changed)
    - Fix issue #4021.  Change the way subst() is used in Textfile() to not evaluate '$$(' -> '$',
      but instead it should yield '$('.
    - Change SCons.Platform.win32.get_architecture() to return platform.platform() when run in an
      environment where neither: PROCESSOR_ARCHITEW6432 nor PROCESSOR_ARCHITECTURE is set.
      This should fix platform tests which started failing when HOST_OS/HOST_ARCH changes
      introduced by Aaron Franke (listed below) were merged.
    - Further PCH updates. It's now recommended that env['PCH'] should always be a File node.
      Either via return value from env.PCH() or by explicitly using File('StdAfx.pch').
    - Added --no-ignore-skips to runtest.py. Changed default to ignore skips when setting
      runtest.py's exit status. Previously would exit 2 if any tests were skipped.
      Now will only exit 2 if user specifies --no-ignore-skips and some tests were skipped.

  From Ryan Egesdahl:
    - Small fix to ensure CLVar default value is an empty list.
      See MongoDB bug report: https://jira.mongodb.org/browse/SERVER-59656
      Code contributed by MongoDB.
    - Ninja - Fixed an issue where if you control-c and/or killed ninja while it was running scons to
      regenerate build.ninja you would end up with no build.ninja file and have to rerun scons from scratch.
      Code contributed by MongoDB.

  From Aaron Franke:
    - Define HOST_OS and HOST_ARCH in the environment for all platforms.
      Before this change, these were only defined for Win32 and OS/2.

  From Daniel Moody:
    - Fix ninja tool to never use for_sig substitution because ninja does not use signatures. This
      issue affected CommandGeneratorAction function actions specifically.
    - Expanded ninja Mkdir to also support Mkdir actions.
    - Added support for the PCH environment variable to support subst generators.
    - Fix command line escaping for ninja dollar sign escape. Without escaping ninja properly,
      the ninja file scons regenerate and callback invocations will lose the $ characters used in
      the scons command line which ninja uses itself for escaping. For Example:
          scons BUILD=xyz OTHERVAR=$BUILD
      Prior to this fix, it would cause ninja to fail to escape the dollar sign, leading to the
      single dollar sign being used as a ninja escape character in the ninja file.

  From Daniel Moody:
    - Added ninja API 'NINJA_FORCE_SCONS_BUILD' to force a node to callback to scons.

  From Mats Wichmann:
    - Two small Python 3.10 fixes: one more docstring turned into raw
      because it contained an escape; updated "helpful" syntax error message
      from 3.10 was not expected by SubstTests.py and test/Subst/Syntax.py
    - EmitterProxy rich comparison set is completed (checker warning).
      Added __le__, __gt__, __ge__.
    - Fix gcc/g++ tool failing if "gcc --version" returns text which fails
      to_String conversion (i.e., not UTF-8) - failure happens when tool
      initialization checks version. For gcc, the initial version string is
      not translated, for the rest, don't convert, just consume raw and discard.
    - Maintenance and doc: modernize some usage in Scanner package,
      calling super(), switching some imitialization to comprehensions,
      and code formatting.  Docstring for scanner Base moved from
      init-method to class-level so it's picked up by Sphinx.
      Added new sconsign filenames to skip_entry_list in Scanner/Dir.py
    - Change SCons.Scanner.Base to ScannerBase. Old name kept as an alias
      but is now unused in SCons itself.
    - Call Variables option converter consistently - the converter should
      have access to the env if it needs to (issue #2064).
    - Fixed the variables Add() method to accept a tuple for the variable
      name the same way AddVariables() does (issue #3869).
    - The premade validator PathIsDirCreate for for PathVariable now catches
      the case where the directory could not be created due to permission
      problems, allowing a more helpful error to be emitted (issue #2828)
    - Maintenance: Python thread.setDaemon is deprecated in favor of
      directly updating daemon attribute - update SCons to do this.
    - Make sure when subst'ing a callable, the callable is called with
      the correct for_signature value, previously it would be true even
      if doing SUBST_RAW (issue #4037)
    - Update Util/NodeList implementation to get rid of a workaround for
      early Python 3 slicing issue that is no longer a problem.
    - Rework some Java tests to skip rather than fail on CI systems, where
      the working java is > v9, but a 1.8 or 9 was also found.
    - Java updates: on Windows, detect more default JDK install locations.
      On all platforms, more Java versions (up to 17.0 now).  Add more information
      on version selection to docs.
      Update docs on JavaH tool in light of javah command dropped since 10.0.
      Try to be better about preserving user's passed-in JAVA* construction vars.
    - Start the deprecation of the qt tool, which refers to Qt3 (usupported
      since around 2006). There's a deprecation warning added, initially
      defaulting to disabled.

  From Brian Quistorff:
    - Fix crash when scons is run from a python environement where a signal
      is set from outside Python.


RELEASE 4.2.0 - Sat, 31 Jul 2021 18:12:46 -0700

  From Byron Platt:
    - Fix Install() issue when copytree recursion gives bad arguments that can
      lead to install side-effects including keeping dangling symlinks and
      silently failing to copy directories (and their subdirectories) when the
      directory already exists in the target.

  From Joseph Brill:
    - Internal MSVS update: Remove unnecessary calls to find all installed versions of msvc
      when constructing the installed visual studios list.

  From William Deegan:
    - Improve Subst()'s logic to check for proper callable function or class's argument list.
      It will now allow callables with expected args, and any extra args as long as they
      have default arguments. Additionally functions with no defaults for extra arguments
      as long as they are set using functools.partial to create a new callable which set them.
    - Fix Issue #3035 - mingw with SHLIBVERSION set fails with either not a dll error or
      "Multiple ways to build the same target were specified for:".  Now mingw will disable
      creating the symlinks (and adding version string to ) dlls.  It sets SHLIBNOVERSIONSYMLINKS,
      IMPLIBNOVERSIONSYMLINKS and LDMODULENOVERSIONSYMLINKS to True.
    - Added --experimental flag, to enable various experimental features/tools.  You can specify
      'all', 'none', or any combination of available experimental features.
    - Fix Issue #3933 - Remove unguarded print of debug information in SharedLibrary logic when
      SHLIBVERSION is specified.
    - Fix versioned shared library naming for MacOS platform. (Previously was libxyz.dylib.1.2.3,
      has been fixed to libxyz.1.2.3.dylib. Additionally the sonamed symlink had the same issue,
      that is now resolved as well)
    - Add experimental ninja builder. (Contributed by MongoDB, Daniel Moody and many others).
    - Fix #3955 - _LIBDIRFLAGS leaving $( and $) in *COMSTR output.  Added affect_signature flag to
      _concat function.  If set to False, it will prepend and append $( and $). That way the various
      Environment variables can use that rather than "$( _concat(...) $)".
    - Fix issue with exparimental ninja tool which would fail on windows or when ninja package wasn't
      installed but --experimental=ninja was specified.
    - As part of experimental ninja tool, allow SetOption() to set both disable_execute_ninja and
      disable_ninja.

  From David H:
    - Fix Issue #3906 - `IMPLICIT_COMMAND_DEPENDENCIES` was not properly disabled when
      set to any string value (For example ['none','false','no','off'])
      Also previously 'All' wouldn't have the desired affect.

  From Ivan Kravets:
    - Provide a custom argument escape function for `TempFileMunge` using a new
      `TEMPFILEARGESCFUNC` variable. Useful if you need to apply extra operations on
      a command argument before writing to a temporary file (fix Windows slashes,
      normalize paths, etc.)

  From Henrik Maier:
   - DocbookXslt tool: The XSLT stylesheet file is now initialized to an env.File() Node,
     such that dependencies work correctly in hierarchical builds (eg when using
     DocbookXslt in SConscript('subdir/SConscript') context.

  From Daniel Moody:
    - Update CacheDir to use uuid for tmpfile uniqueness instead of pid.
      This fixes cases for shared cache where two systems write to the same
      cache tmpfile at the same time because the happened to get the same pid.
    - Added support for passing custom CacheDir derived classes to SCons. Moved
      copy_from_cache attribute from the Environment class to CacheDir class.
      Code contributed by MongoDB.
    - Update BuildTask to pass all targets to the progress object fixing an issue
      where multi-target build nodes only got the first target passed to the progress
      object.
    - Fix a potential race condition in shared cache environments where the permissions are
      not writeable for a moment after the file has been renamed and other builds (users) will copy
      it out of the cache. Small reorganization of logic to copy files from cachedir. Moved CacheDir
      writeable permission code for copy to cache behind the atomic rename operation.
    - Added marking of intermediate and and multi target nodes generated from SConf tests so that
      is_conftest() is more accurate.
    - Added test for configure check failing to ensure it didn't break generating and running ninja.


  From Mats Wichmann:
    - Initial support in tests for Python 3.10 - expected bytecode and
      one changed expected exception message. Change some more regexes
      to be specified as rawstrings in response to DeprecationWarnings.
    - Add an example of adding an emitter to User Guide (concept
      from Jeremy Elson)
    - Add timing information for sconsign database dump when --debug=time
      is selected. Also switch to generally using time.perf_counter,
      which is the Python recommended way for timing short durations.
    - Drop remaining definitions of dict-like has_key methods, since
      Python 3 doesn't have a dictionary has_key (maintenance)
    - Do not treat --site-dir=DIR and --no-site-dir as distinct options.
      Allows a later instance to override an earlier one.
    - Ignore empty cmdline arguments when computing targets (issue 2986)
    - Remove long-deprecated construction variables PDFCOM, WIN32_INSERT_DEF,
      WIN32DEFPREFIX, WIN32DEFSUFFIX, WIN32EXPPREFIX, WIN32EXPSUFFIX.
      All have been replaced by other names since at least 1.0.
    - Add a __iadd__ method to the CLVar class so that inplace adds
      (+=) also work as expected (issue 2399)
    - Remove local copy of CLVar in EnvironmentTests unittest file -
      should be testing against the production version, and they
      didn't really differ.
    - Don't strip spaces in INSTALLSTR by using raw subst (issue 2018)
    - Deprecate Python 3.5 as a supported version.
    - CPPDEFINES now expands construction variable references (issue 2363)
    - Restore behavior that Install()'d files are writable (issue 3927)
    - Simplified Mkdir(), the internal mkdir_func no longer needs to handle
      existing directories, it can now pass exist_ok=True to os.makedirs().
    - Avoid WhereIs exception if user set a tool name to empty (from issue 1742)
    - Maintenance: remove obsolete __getslice__ definitions (Py3 never calls);
      add Node.fs.scandir to call new (Py3.5) os.scandir; Node.fs.makedirs
      now passes the exist_ok flag; Cachedir creation now uses this flag.
    - Maintenance: remove unneeded imports and reorganize some.  Fix uses
      of warnings in some tools which instantiated the class but did nothing
      with them, need to instead call SCons.Warnings.warn with the warn class.
    - Drop overridden changed_since_last_build method in Value class.
    - Resync the SetOption implementation and the manpage, making sure new
      options are available and adding a notes column for misc information.
      SetOption equivalents to --hash-chunksize, --implicit-deps-unchanged
      and --implicit-deps-changed are enabled.
    - Add tests for SetOption failing on disallowed options and value types.
    - Maintenance: eliminate lots of checker complaints about Util.py.
    - Maintenance: fix checker-spotted issues in Environment (apply_tools)
      and EnvironmentTests (asserts comparing with self).
      For consistency, env.Tool() now returns a tool object the same way
      Tool() has done.
    - Change SConscript() missing SConscript behavior - if must_exist=False,
      the warning is suppressed.
    - Make sure TEMPFILEPREFIX can be set to an empty string (issue 3964)

  From Dillan Mills:
    - Add support for the (TARGET,SOURCE,TARGETS,SOURCES,CHANGED_TARGETS,CHANGED_SOURCES}.relpath property.
      This will provide a path relative to the top of the build tree (where the SConstruct is located)
      Fixes #396

  From Andrew Morrow:
    - Fix issue #3790: Generators in CPPDEFINES now have access to populated source
      and target lists

RELEASE 4.1.0 - Tues, 19 Jan 2021 15:04:42 -0700

  From James Benton:
    - Add COMPILATIONDB_PATH_FILTER env option for CompilationDatabase() builder which allows
      filtering of entries based on the output file paths using glob style file matching (issue #3742).

  From Joseph Brill:
    - Internal MSVC and test updates: Rework the msvc installed versions cache so that it
      is not exposed externally and update external references accordingly.
    - Modify the MSCommon internal-use only debug logging records to contain the correct relative
      file path when the debug function is called from outside the MSCommon module.

  From William Deegan:
    - Fix yacc tool, not respecting YACC set at time of tool initialization.
    - Refactor SCons.Tool to move all common shared and loadable module linking logic to SCons.Tool.linkCommon
    - Remove pywin32 imports from SCons.Script.Main. No longer needed.
    - Switch to use ctypes instead of pywin32 (requiring an extra pip install) - Fixes Github Issue #2291
       - pywin32 no longer necessary for SCons install. (pip install SCons will no longer also require pywin32 on win32)
       - Remove pywin32 usage from SCons.Util where it was used for accessing the registry. Python native winreg
         library already includes this functionality.
       - Remove using pywin32 to retrieve peak memory usage on Win32 for `--debug=memory`
    - Fix Issue #3759 - include scons.1, sconsign.1, scons-time.1 manpages in sdist and wheel packages.
    - Change SCons's build so the generated `SCons/__init__.py` is no longer removed by `scons -c`
    - Completely rewrote versioned shared libraries logic. Added support for SOVERSION via dmoody's initial PR #3733
    - No longer automatically disable setting SONAME on shared libraries on OpenBSD.
    - Fix race condition bug when initializing a scons cache directory at the
      same time from multiple threads or processes. Problem described in PR #3114.
      This is a simpler fix which should avoid some problems identified with the initial PR.
      (Credit to Fredrik Medley for reporting the issue, the initial PR, and discussing and testing
       this solution)
    - Minor edits to User Guide and manpage's header with copyright, released date changed.

  From Michał Górny:
    - Fix dvipdf test failure due to passing incorrect flag to dvipdf.

  From Adam Gross:
    - Fix minor bug affecting SCons.Node.FS.File.get_csig()'s usage of the MD5 chunksize.
      User-facing behavior does not change with this fix (GH Issue #3726).
    - Fix occasional test failures caused by not being able to find a file or directory fixture
      when running multiple tests with multiple jobs.
    - Added support for a new command-line parameter `--hash-format` to override the default
      hash format that SCons uses. It can also be set via `SetOption('hash_format')`. Supported
      values are: `md5`, `sha1`, and `sha256`. For all hash formats other than
      the default of `md5`, the SConsign database will include the name of the hash format.
      For example, `--hash-format=sha256` will create a SConsign with name
      `.sconsign_sha256.dblite.`.
    - Fix incorrect cache hits and/or misses when running in interactive mode by having
      SCons.Node.Node.clear() clear out all caching-related state.
    - Change Environment.SideEffect() to not add duplicate side effects.
      NOTE: The list of returned side effect Nodes will not include any duplicate side effect Nodes.
    - Add support to the Python scanner for finding dynamically generated dependencies.
      Previously the scanner only found imports if they existed on disk at scanning time.

  From David H:
    - Add ZIP_OVERRIDE_TIMESTAMP env option to Zip builder which allows for overriding of the file
      modification times in the archive.
    - Fix Zip builder not rebuilding when ZIPROOT env option was changed.

  From Jason Kenny
    - Fix python3 crash when Value node get_text_content when child content does not have decode()
      NOTE: If you depend on Value node's get_text_content returning concatenated contents of it's
      children. This may break your code. It now concatenates the csig() of all children.

  From Joachim Kuebart:
    - Suppress missing SConscript deprecation warning if `must_exist=False`
      is used.

  From Rocco Matano:
    - Fix Zip tool to respect ZIPCOMSTR. Previously all zip builder calls would yield something
      like zip(["test.zip"], ["zip_scons.py"]) and ignore ZIPCOMSTR if ZIPCOM and ZIPCOMSTR
      weren't set after the Environment/Tool is initialized. (Explained in PR #3659)

  From Daniel Moody:
    - Fix issue where java parsed a class incorrectly from lambdas used after a new.

  From Simon Tegelid
    - Fix using TEMPFILE in multiple actions in an action list. Previously a builder, or command
      with an action list like this:
      ['${TEMPFILE("xxx.py -otempfile $SOURCE")}', '${TEMPFILE("yyy.py -o$TARGET tempfile")}']
      Could yield a single tempfile with the first TEMPFILE's contents, used by both steps
      in the action list.

  From Mats Wichmann:
    - Complete tests for Dictionary, env.keys() and env.values() for
      OverrideEnvironment. Enable env.setdefault() method, add tests.
    - Raise an error if an option (not otherwise consumed) is used which
      looks like an abbreviation of one one added by AddOption. (#3653)
    - Tool module not found will now raise a UserError to more clearly indicate this is
      probably an SConscript problem, and to make the traceback more relevant.
    - Fix three issues with MergeFlags:
      - Signature/return did not match documentation or existing usage - the implementation
        now no longer returns the passed env
      - merging --param arguments did not work (issue #3107);
      - passing a dict to merge where the values are strings failed (issue #2961).
    - Include previously-excluded SideEffect section in User Guide.
    - Clean up unneeded imports (autoflake tool).
    - Make sure cProfile is used if profiling - SCons was expecting
      the Util module to monkeypatch in cProfile as profile if available,
      but this is no longer being done.
    - Cleanup in SCons.Util.AddMethod. If called with an environment instance
      as the object to modify, the method would not be correctly set up in
      any Clone of that instance.  Now tries to detect this and calls
      MethodWrapper to set up the method the same way env.AddMethod does.
      MethodWrapper moved to Util to avoid a circular import. Fixes #3028.
    - Some Python 2 compatibility code dropped
    - Rework runtest.py to use argparse for arg handling (was a mix
      of hand-coded and optparse, with a stated intent to "gradually port").
    - Add options to runtest to generate/not generate a log of failed tests,
      and to rerun such tests. Useful when an error cascades through several
      tests, can quickly try if a change improves all the fails. Dropped
      runtest test for fallback from qmtest, not needed; added new tests.
    - Eliminate tex tool usage of "for foo in range(len(iterable))"
    - Restore internal Trace function to functional state.
    - Only try to initialize the wix tool by default (or when tool `default` is explicitly installed)
      on Windows based systems.
    - Pick a better "Topic" Trove classifier for SCons: SW Dev / Build Tools
    - Use os.replace instead of os.rename in dblite so don't need to
      special-case Windows here. dblite is the default storage engine for the SConsign file(s).
    - Fix cut-n-paste error in msvc debug printout and make some debug output
      in msvs and msvsTests.py be off until needed (uncomment to use)
    - Fix Issue #3014 - Empty file and missing file have same csig
    - Refactor env.Append/Prepend to remove Py 1.5 era need to nest
      try blocks, can now "continue" at the appropriate places.
    - Add /snap/bin to env['PATH'] on POSIX, although this is only
      really useful for a subset of POSIX systems that use snaps.
      Was needed for CI builds, which run on Ubuntu LTS images.
    - Eliminate Py2-ism __nonzero__ (now __bool__). Work around issue #3860
      where a check for BuilderBase raising exc. on __bool__ was optimized out.
      This issue was found due to a bug in Python 3.10.0a4. See issue #3860 for details.


RELEASE 4.0.1 - Mon, 16 Jul 2020 16:06:40 -0700

  From Rob Boehne:
    - Fix fortran tools to set SHFORTRAN variables to $FORTRAN, similarly SHF77, SHF90, SHF95,
      SHF03 and SHF08 will default to the variables $F77, $F90, $F95, $F03 and $F08 respectively.
      If you were depending on changing the value of FORTRAN (or $F[0-9][0-9]) having no effect
      on the value of SHFORTRAN, this change will break that.   The values of FORTRAN, F77, F90,
      F95, F03, F08 and SHFORTRAN, SHF77 (etc.) now are not overridden in generate if alredy set
      by the user.
    - Fix subprocess execution of 'lslpp' on AIX to produce text standard i/o.
    - Re-do the fix for suncxx tool (Oracle Studio compiler) now that only Python 3 is supported,
      to avoid decoding errors.

  From William Deegan:
    - Added Environment() variable TEMPFILEDIR which allows setting the directory which temp
      files createdby TEMPFILEMUNGE are created in.

  From Daniel Moody:
    - Added method on Node to test if its node used in SConf. (Github Issue #3626)



RELEASE 4.0.0 - Sat, 04 Jul 2020 12:00:27 +0000

  From Dirk Baechle:
    - Updated documentation toolchain to work properly under Python3, also
      removed libxslt support from the Docbook Tool. (issue #3580)
    - Added Docker images for building and testing SCons. (issue #3585)


  From James Benton:
    - Improve Visual Studio solution/project generation code to add support
      for a per-variant cppflags. Intellisense can be affected by cppflags,
      this is especially important when it comes to /std:c++* which specifies
      what C++ standard version to target. SCons will append /Zc:__cplusplus
      to the project's cppflags when a /std:c++* flag is found as this is
      required for intellisense to use the C++ standard version from cppflags.

  From Rob Boehne
    - Specify UTF-8 encoding when opening Java source file as text.  By default, encoding is the output
    of locale.getpreferredencoding(False), and varies by platform.

  From Joseph Brill:
    - MSVC updates: When there are multiple product installations (e.g, Community and
      Build Tools) of MSVC 2017 or MSVC 2019, an Enterprise, Professional,
      or Community installation will be selected before a Build Tools installation when
      "14.1" or "14.2" is requested, respectively. (GH Issue #3699).
    - MSVC updates: When there are multiple product installations of MSVC 2017 (e.g.,
      Community and Express), 2017 Express is no longer returned when "14.1" is
      requested.  Only 2017 Express will be returned when "14.1Exp" is requested.
      (GH Issue #3699).
    - MSVC updates: An MSVC 6.0 installation now appears in the installed versions list
      when msvc debug output is enabled (GH Issue #3699).
    - MSVS test updates: Tests for building a program using generated MSVS project and
      solution files using MSVS 2015 and later now work as expected on x86 hosts.
    - Test update: Reduce the number of "false negative" test failures for the interactive
      configuration test (test/interactive/configure.py).
    - MSVS update: Fix the development environment path for MSVS 7.0.

  From William Deegan:
    - Fix broken clang + MSVC 2019 combination by using MSVC configuration logic to
      propagate'VCINSTALLDIR' and 'VCToolsInstallDir' which clang tools use to locate
      header files and libraries from MSVC install. (Fixes GH Issue #3480)
    - Added C:\msys64\mingw64\bin to default mingw and clang windows PATH's.  This
      is a reasonable default and also aligns with changes in Appveyor's VS2019 image.
    - Drop support for Python 2.7. SCons will be Python 3.5+ going forward.
    - Change SCons.Node.ValueWithMemo to consider any name passed when memoizing Value() nodes
    - Fix Github Issue #3550 - When using Substfile() with a value like Z:\mongo\build\install\bin
      the implementation using re.sub() would end up interpreting the string and finding regex escape
      characters where it should have been simply replacing existing text. Switched to use string.replace().
    - Fix Github Issue #2904 - Provide useful error message when more than one Configure Contexts are opened.
      Only one open is allowed. You must call conf.Finish() to complete the currently open one before creating another
    - Add msys2 installed mingw default path to PATH for mingw tool.
      - C:\msys64\mingw64\bin
    - Purge obsolete internal build and tooling scripts
    - Allow user specified location for vswhere.exe specified by VSWHERE.
      NOTE: This must be set at the time the 'msvc' 'msvs' and/or 'mslink' tool(s) are initialized to have any effect.
    - Resolve Issue #3451 and Issue #3450 - Rewrite SCons setup.py and packaging. Move script logic to entry points so
      package can create scripts which use the correct version of Python.
    - Resolve Issue #3248 - Removing '-Wl,-Bsymbolic' from SHLIBVERSIONFLAGS
      NOTE: If your build depends on the above you must now add to your SHLIBVERSIONFLAGS
    - Speedup bin/docs-update-generated by caching parsed docbook schema. (60x speedup)
    - Reorganized source tree. Moved src/engine/SCons to SCons to be more in line with current Python source
      tree organization practices.
    - Renamed as.py to asm.py and left redirecting tool.  'as' is a reserved word and so
      changing the name was required as we wanted to import symbols for use in compilation_db
      tool.
    - Add CompilationDatabase() builder in compilation_db tool. Contributed by MongoDB.
      Setting COMPILATIONDB_USE_ABSPATH to True|False controls whether the files are absolute or relative
      paths.  Address Issue #3693 and #3694 found during development.
    - Fixed Github Issue 3628 - Hardcoding pickle protocol to 4 (supports python 3.4+)
      and skipping Python 3.8's new pickle protocol 5 whose main advantage is for out-of-band data buffers.
      NOTE: If you used Python 3.8 with SCons 3.0.0 or above, you may get a a pickle protocol error. Remove your
      .sconsign.dblite. You will end up with a full rebuild.

  From Andrii Doroshenko:
    - Extended `Environment.Dump()` to select a format to serialize construction variables (pretty, json).

  From Jeremy Elson:
    - Updated design doc to use the correct syntax for Depends()

  From Adam Gross:
    - Added support for scanning multiple entries in an action string if
      IMPLICIT_COMMAND_DEPENDENCIES is set to 2 or 'all'. This enables more thorough
      action scanning where every item in each command line is scanned to determine
      if it is a non-source and non-target path and added to the list of implicit dependencies
      for the target.
    - Added support for taking instances of the Value class as implicit
      dependencies.
    - Added new module SCons.Scanner.Python to allow scanning .py files.
    - Added support for explicitly passing a name when creating Value() nodes. This may be useful
      when the value can't be converted to a string or if having a name is otherwise desirable.
    - Fixed usage of abspath and path for RootDir objects on Windows. Previously
      env.fs.Dir("T:").abspath would return "T:\T:" and now it correctly returns "T:".

  From Ivan Kravets, PlatformIO
    - New conditional C Scanner (`SCons.Scanner.C.CConditionalScanner()`)
      which interprets C/C Preprocessor conditional syntax (#ifdef, #if, #else,
      #elif, #define, etc.)
    - Improvements for virtual C Pre-Processor:
      * Handle UNSIGNED LONG and LONG numeric constants in DEC (keep support for HEX)
      * Skip unrecognized directives, such as `#if( defined ...)`
      * Ignore `#include DYNAMIC_INCLUDE` directive that depends on a dynamic
        macro which is not located in a state TABLE.
      * Cleanup CPP expressions before evaluating (strip comments, carriage returns)

  From Iosif Kurazs:
    - Added a new flag called "linedraw" for the command line argument  "--tree"
      that instructs scons to use single line drawing characters to draw the dependency tree.

  From Daniel Moody:
    - Add no_progress (-Q) option as a set-able option. However, setting it in the
      SConstruct/SConscript will still cause "scons: Reading SConscript files ..." to be
      printed, since the option is not set when the build scripts first get read.
    - Added check for SONAME in environment to setup symlinks correctly (Github Issue #3246)
    - User callable's called during substition expansion could possibly throw a TypeError
      exception, however SCons was using TypeError to detect if the callable had a different
      signature than expected, and would silently fail to report user's exceptions. Fixed to
      use signature module to detect function signature instead of TypeError. (Github Issue #3654)
    - Added storage of SConstructs and SConscripts nodes into global set for checking
      if a given node is a SConstruct/SConscript.
      Added new node function SCons.Node.is_sconscript(self) (Github Issue #3625)

  From Andrew Morrow:
    - Fix Issue #3469 - Fixed improper reuse of temporary and compiled files by Configure when changing
      the order and/or number of tests.  This is done by using the hash of the generated temporary files
      content and (For the target files) the hash of the action.
      So where previously files would be named:
      - config_1.c, config_1.o, config_1
      The will now be named (For example)
      - conftest_68b375d16e812c43e6d72d6e93401e7c_0.c,
        conftest_68b375d16e812c43e6d72d6e93401e7c_0_5713f09fc605f46b2ab2f7950455f187.o
        or
        conftest_68b375d16e812c43e6d72d6e93401e7c_0.o
        conftest_68b375d16e812c43e6d72d6e93401e7c_0_5713f09fc605f46b2ab2f7950455f187 (for executable)

  From Mathew Robinson:
    - Improve performance of Subst by preventing unnecessary frame
      allocations by no longer defining the *Subber classes inside of their
      respective function calls.
    - Improve performance of Subst in some cases by preventing
      unnecessary calls to eval when a token is surrounded in braces
      but is not a function call.
    - Improve performance of subst by removing unnecessary recursion.
    - Cleanup dangling symlinks before running builders (Issue #3516)

  From Mats Wichmann:
    - Remove deprecated SourceCode
    - str.format syntax errors fixed
    - a bunch of linter/checker syntax fixups
    - Convert remaining uses of insecure/deprecated mktemp method.
    - Clean up some duplications in manpage.  Clarify portion of manpage on Dir and File nodes.
    - Reduce needless list conversions.
    - Fixed regex in Python scanner.
    - Accommodate VS 2017 Express - it's got a more liberal license then VS
      Community, so some people prefer it (from 2019, no more Express)
    - vswhere call should also now work even if programs aren't on the C: drive.
    - Add an alternate warning message if cl.exe is not found and msvc config
      cache is in use (SCONS_CACHE_MSVC_CONFIG was given) - config cache
      may be out of date.
    - Fixed bug where changing TEXTFILESUFFIX would cause Substfile() to rebuild. (Github Issue #3540)
    - Script/Main.py now uses importlib instead of imp module.
    - Drop some Python 2-isms.
    - MSVC updates: pass on VSCMD_DEBUG and VSCMD_SKIP_SENDTELEMETRY to msvc
      tool setup if set in environment. Add Powershell to default env
      (used to call telemetry script).
    - Microsoft Visual Studio - switch to using uuid module to generate GUIDs rather than hand rolled
      method using md5 directly.
      NOTE: This change affects the following builders' output. If your build depends on the output of these builders
      you will likely see a rebuild.
      * Package() (with PACKAGETYPE='msi')
      * MSVSSolution()
      * MSVSProject()
    - Docbook builder provides a fallback if lxml fails to generate
      a document with tostring().
    - Fix description of ARCOMSTR constr. var. (issue 3636). Previously the text was a copy of ASCOMSTR which
      has different function.
    - Update xml files in SCons to reflect changed relative paths after
      code restructuring (src/engine/SCons -> SCons)
    - Preliminary Python 3.9 support - elimination of some warnings.
    - Drop the with_metaclass jig which was designed to let class
      definitions using a metaclass be written the same for Py2/Py3.
    - Bump python_version_unsupported (and deprecated) to indicate 3.5
      is lowest supported Python.
    - ParseFlags should not modify the user's passed in dict in case it's
      a compound data structure (e.g. values are lists) (issue #3665)
    - In Py3 classes no longer need to be listed as deriving from object.
    - Remove deprecated check for Task subclasses needing a needs_execute
      method - this is now enforced via an abstract base class, so the
      check and test is no longer needed.
    - Close various logfiles (trace, cache, taskmastertrace, configure)
      when done using atexit calls.
    - Rebase forked copy of shutil.copytree to Python 3.7 stlib version.
    - Significant rework of documentation: API docs are now generated
      using Sphinx; manpage and user guide now use more "standard"
      markup elements (which could facilitate later conversion to a
      different doc format, should that choice be made); significant
      rewordings in manpage.  Manpage Examples moved to an external
      repository / website (scons-cookbook.readthedocs.io).
    - Clean up test harness and tests' use of subdir, file_fixture and
      dir_fixture.
    - SubstitutionEnvironment and OverrideEnvironment now have keys()
      and values() methods to better emulate a dict (already had items()).
    - Rename internal Warning base class to SConsWarning to avoid any
      possible confusion with Python's own Warning class.


RELEASE 3.1.2 - Mon, 17 Dec 2019 02:06:27 +0000

  From Edoardo Bezzeccheri
    - Added debug option "action_timestamps" which outputs to stdout the absolute start and end time for each target.

  From Rob Boehne
    - Fix suncxx tool (Oracle Studio compiler) when using Python 3.  Previously would throw an exception.
      Resolved by properly handling tool version string output as unicode.

  From Tim Gates
    - Resolved a typo in engine.SCons.Tool

  From Adam Gross:
    - Resolved a race condition in multithreaded Windows builds with Python 2
      in the case where a child process is spawned while a Python action has a
      file open. Original author: Ryan Beasley.
    - Added memoization support for calls to Environment.Value() in order to
	  improve performance of repeated calls.


  From Jason Kenny
    - Update Command() function to accept target_scanner, source_factory, and target_factory arguments.
      This makes Command act more like a one-off builder.

  From Ivan Kravets
    - Added support for "-imacros" to ParseFlags

  From Jacek Kuczera:
    - Fix CheckFunc detection code for Visual 2019. Some functions
      (e.g. memmove) were incorrectly recognized as not available.

  From Jakub Kulik
    - Fix stacktrace when using SCons with Python 3.5+ and SunOS/Solaris related tools.

  From Philipp Maierhöfer:
    - Avoid crash with UnicodeDecodeError on Python 3 when a Latex log file in
      non-UTF-8 encoding (e.g. containing umlauts in Latin-1 encoding when
      the fontenc package is included with \usepackage[T1]{fontenc}) is read.

  From Mathew Robinson:
    - Improved threading performance by ensuring NodeInfo is shared
      across threads. Results in ~13% improvement for parallel builds
      (-j# > 1) with many shared nodes.
    - Improve performance of Entry.disambiguate() by making check for
      most common case first, preventing unnecessary IO.
    - Improved DAG walk performance by reducing unnecessary work when
      there are no un-visited children.

  From Mats Wichmann
    - Replace instances of string find method with "in" checks where
      the index from find() was not used.
    - CmdStringHolder fix from issue #3428
    - Turn previously deprecated debug options into failures:
      --debug=tree, --debug=dtree, --debug=stree, --debug=nomemoizer.
    - Experimental New Feature: Enable caching MSVC configuration
      If SCONS_CACHE_MSVC_CONFIG shell environment variable is set,
      SCons will cache the results of past calls to vcvarsall.bat to
      a file; integrates with existing memoizing of such vars.
      On vs2019 saves 5+ seconds per SCons invocation, which really
      helps test suite runs.
    - Remove deprecated SourceSignatures, TargetSignatures
    - Remove deprecated Builder keywords: overrides and scanner
    - Remove deprecated env.Copy
    - Remove deprecated BuildDir plus SConscript keyword build_dir
    - A number of documentation improvements.


RELEASE 3.1.1 - Mon, 07 Aug 2019 20:09:12 -0500

  From William Deegan:
    - Remove obsoleted references to DeciderNeedsNode which could cause crash when using --debug=explain

  From Jason Kenny
    - Add Fix and test for crash in 3.1.0 when using Decider('MD5-timestamp') and --debug=explain

  From Ben Reed:
    - Added -fmerge-all-constants to flags that get included in both CCFLAGS and LINKFLAGS.

  From Mathew Robinson:
    - Fix issue #3415 - Update remaining usages of EnvironmentError to SConsEnvironmentError
      this patch fixes issues introduced in 3.1.0 where any of the
      following would cause SCons to error and exit:
        - CacheDir not write-able
        - JSON encoding errors for CacheDir config
        - JSON decoding errors for CacheDir config

RELEASE 3.1.0 - Mon, 20 Jul 2019 16:59:23 -0700

  From Joseph Brill:
    - Code to supply correct version-specifier argument to vswhere for
      VS version selection.

  From William Deegan:
    - Enhanced --debug=explain output. Now the separate components of the dependency list are split up
      as follows:

      scons: rebuilding `file3' because:
           the dependency order changed:
           ->Sources
           Old:xxx  New:zzz
           Old:yyy  New:yyy
           Old:zzz  New:xxx
           ->Depends
           ->Implicit
           Old:/usr/bin/python  New:/usr/bin/python
    - Fix Issue #3350 - SCons Exception EnvironmentError is conflicting with Python's EnvironmentError.
    - Fix spurious rebuilds on second build for cases where builder has > 1 target and the source file
      is generated. This was causing the > 1th target to not have it's implicit list cleared when the source
      file was actually built, leaving an implicit list similar to follows for 2nd and higher target
              ['/usr/bin/python', 'xxx', 'yyy', 'zzz']
      This was getting persisted to SConsign and on rebuild it would be corrected to be similar to this
              ['zzz', 'yyy', 'xxx', '/usr/bin/python']
      Which would trigger a rebuild because the order changed.
      The fix involved added logic to mark all shared targets as peers and then ensure they're implicit
      list is all cleared together.
    - Fix Issue #3349 - SCons Exception EnvironmentError is conflicting with Python's EnvironmentError.
      Renamed to SConsEnvironmentError
    - Fix Issue #3350 - mslink failing when too many objects.  This is resolved by adding TEMPFILEARGJOIN variable
      which specifies what character to join all the argements output into the tempfile. The default remains a space
      when mslink, msvc, or mslib tools are loaded they change the TEMPFILEARGJOIN to be a line separator (\r\n on win32)
    - Fix performance degradation for MD5-timestamp decider.  NOTE: This changes the Decider() function arguments.
      From:
          def my_decider(dependency, target, prev_ni):
      To:
          def my_decider(dependency, target, prev_ni, repo_node):
      Where repo_node is the repository (or other) node to use to check if the node is out of date instead of dependency.

  From Peter Diener:
    - Additional fix to issue #3135 - Also handle 'pure' and 'elemental' type bound procedures
    - Fix issue #3135 - Handle Fortran submodules and type bound procedures

  From Adam Gross:
    - Upgraded and improved Visual Studio solution/project generation code using the MSVSProject builder.
      - Added support for Visual Studio 2017 and 2019.
      - Added support for the following per-variant parameters to the builder:
        - cpppaths: Provides per-variant include paths.
        - cppdefines: Provides per-variant preprocessor definitions.

  From Michael Hartmann:
    - Fix handling of Visual Studio Compilers to properly reject any unknown HOST_PLATFORM or TARGET_PLATFORM

  From Bert Huijben:
    - Added support for Visual Studio 2019 toolset.

  From Mathew Robinson:
    - Update cache debug output to include cache hit rate.
    - No longer unintentionally hide exceptions in Action.py
    - Allow builders and pseudo-builders to inherit from OverrideEnvironments

  From Leonard de Ruijter:
    - Add logic to derive correct version argument to vswhere

  From Lukas Schrangl:
    - Enable LaTeX scanner to find more than one include per line

  From  Sergey Torokhov:
    - Recognize jdk on Gentoo systems.

  From Mats Wichmann:
    - scons-time takes more care closing files and uses safer mkdtemp to avoid
      possible races on multi-job runs.
    - Use importlib to dynamically load tool and platform modules instead of imp module
    - sconsign: default to .sconsign.dblite if no filename is specified.
      Be more informative in case of unsupported pickle protocol (py2 only).
    - Fix issue #3336 - on Windows, paths were being added to PATH even if
      tools were not found in those paths.
    - More fixes for newer Java versions (since 9): handle new jdk directory
      naming (jdk-X.Y instead of jdkX.Y) on Windows; handle two-digit major
      version. Docstrings improved.
    - Fixups for pylint: exception types, redefined functions,
      globals, etc.  Some old code removed to resolve issues (hashlib is
      always present on modern Pythons; no longer need the code for
      2.5-and-earlier optparse). cmp is not a builtin function in Py3,
      drop one (unused) use; replace one.  Fix another instance of
      renaming to SConsEnvironmentError. Trailing whitespace.
      Consistently use not is/in (if not x is y -> if x is not y).
    - Add a PY3-only function for setting up the cachedir that should be less
      prone to races. Add a hack to the PY2 version (from Issue #3351) to
      be less prone to a race in the check for old-style cache.
    - Fix coding error in docbook tool only exercised when using python lxml
    - Recognize two additional GNU compiler header directory options in
      ParseFlags: -iquote and -idirafter.
    - Fix more re patterns that contain \ but not specified as raw strings
      (affects scanners for D, LaTeX, swig)


RELEASE 3.0.5 - Mon, 26 Mar 2019 15:04:42 -0700

  From William Deegan:

    - Fix Issue #3283 - Handle using --config=force in combination with Decider('MD5-timestamp').
      3.0.2 in fix for issue #2980 added that deciders can throw DeciderNeedsNode exception.
      The Configure logic directly calls the decider when using --config=force but wasn't handling
      that exception.  This would yield minimally configure tests using TryLink() not running and
      leaving TypeError Nonetype exception in config.log
    - Fix Issue #3303 - Handle --config=force overwriting the Environment passed into Configure()'s
      Decider and not clearing it when the configure context is completed.
    - Add default paths for yacc tool on windows to include cygwin, mingw, and chocolatey
    - Fix issue #2799 - Fix mingw tool to respect SHCCCOMSTR, SHLINKCOMSTR and LDMODULECOMSTR
    - Fix Issue #3329 - Add support for MS SDK V10.0A (which is commonly installed with VS2017)
    - Fix Issue #3333 - Add support for finding vswhere under 32 bit windows installs.

  From Maciej Kumorek:
    - Update the MSVC tool to include the nologo flag by default in RCFLAGS

From Daniel Moody:
    - Change the default for AppendENVPath to delete_existing=0, so path
      order will not be changed, unless explicitly set (Issue #3276)
    - Fixed bug which threw error when running SCons on windows system with no MSVC installed.
    - Update link tool to convert target to node before accessing node member
    - Update mingw tool to remove MSVC like nologo CCFLAG
    - Add default paths for lex tool on windows to include cygwin, mingw, and chocolatey
    - Add lex construction variable LEXUNISTD for turning off unix headers on windows
    - Update lex tool to use win_flex on windows if available

  From Mats Wichmann:
    - Quiet open file ResourceWarnings on Python >= 3.6 caused by
      not using a context manager around Popen.stdout
    - Add the textfile tool to the default tool list
    - Fix syntax on is/is not clauses: should not use with a literal
    - Properly retrieve exit code when catching SystemExit
    - scons-time now uses context managers around file opens
    - Fix regex patterns that were not specified as raw strings

  From Bernhard M. Wiedemann:
    - Do not store build host+user name if reproducible builds are wanted


RELEASE 3.0.4 - Mon, 20 Jan 2019 22:49:27 +0000

  From Mats Wichmann:
    - Improve finding of Microsoft compiler: add a 'products' wildcard
      in case 2017 Build Tools only is installed as it is considered a separate
      product from the default Visual Studio
    - Add TEMPFILESUFFIX to allow a customizable filename extension, as
      described in the patch attached to issue #2431.
    - scons.py and sconsign.py stopped working if script called as a symlink
      to location in scons-local location.
    - Fix issue running scons using a symlink to scons.py in an scons-local dir
    - Doc updates around Default(), and the various *TARGETS variables.

  From Daniel Moody:
    - Improved support for VC14.1 and Visual Studio 2017, as well as arm and arm64 targets.
      Issues #3268 & Issue #3222
    - Initial support for ARM targets with Visual Studio 2017 - Issue #3182 (You must set TARGET_ARCH for this to work)
    - Update TempFileMunge class to use PRINT_CMD_LINE_FUNC

  From Tobias Herzog
    - Enhance cpp scanner regex logic to detect if/elif expressions without whitespaces but
      parenthesis like "#if(defined FOO)" or "#elif!(BAR)" correctly.


RELEASE 3.0.3 - Mon, 07 Jan 2019 20:05:22 -0400
  NOTE: 3.0.2 release was dropped because there was a packaging bug. Please consider all 3.0.2
        content.

  From William Deegan:
    - Fixes to packaging logic.  Ensuring the SCons.Tool.clangCommon module is added
      to the release packages.
    - Modify scons.bat script to check for scons python script without .py extension if no file
      scons.py exists. This enables an all platform wheel to work.

  From Mats Wichmann:
    - Update doc examples to work with Python 3.5+:  map() now returns an iterable instead of a list.


RELEASE 3.0.2 - Mon, 31 Dec 2018 16:00:12 -0700

  From Bernard Blackham:
    - Fixed handling of side-effects in task master (fixes #3013).

  From William Deegan:
    - Remove long deprecated SCons.Options code and tests.  This removes BoolOption,EnumOption,
      ListOption,PackageOption, and PathOption which have been replaced by *Variable() many years ago.
    - Re-Enable parallel SCons (-j) when running via Pypy
    - Move SCons test framework files to testing/framework and remove all references to QMtest.
      QMTest has not been used by SCons for some time now.
    - Updated logic for mingw and clang on win32 to search default tool install paths if not
      found in normal SCons PATH.  If the user specifies PATH or tool specific paths they
      will be used and the default paths below will be ignored.
      - Default path for clang/clangxx : C:\Program Files\LLVM\bin
      - Default path for mingw         : C:\MinGW\bin and/or  C:\mingw-w64\*\mingw64\bin
      - Key program to locate mingw    : mingw32-make (as the gcc with mingw prefix has no fixed name)
    - Fixed issue causing stack trace when python Action function contains a unicode string when being
      run with Python 2.7
    - Add alternate path to QT install for Centos in qt tool: /usr/lib64/qt-3.3/bin
    - Fix Java tools to search reasonable default paths for Win32, Linux, macOS.  Add required paths
      for swig and java native interface to JAVAINCLUDES.  You should add these to your CPPPATH if you need
      to compile with them.  This handles spaces in paths in default Java paths on windows.
    - Added more java paths to match install for Centos 7 of openjdk
    - Fix new logic which populates JAVAINCLUDES to handle the case where javac is not found.
    - Fix GH Issue #2580 - # in FRAMEWORKPATH doesn't get properly expanded. The # is left in the
      command line.
    - Fix issue #2980 with credit to Piotr Bartosik (and William Blevins).  This is an issue where using
      TimeStamp-MD5 Decider and CacheDir can yield incorrect md5's being written into the .sconsign.
      The difference between Piotr Bartosik's patch and the current code is that the more complicated
      creation of file to csig map is only done when the count of children for the current node doesn't
      match the previous count which is loaded from the sconsign.
    - Fix issue # 3106 MSVC if using MSVC_BATCH and target dir had a space would fail due to quirk in
      MSVC's handling of escaped targetdirs when batch compiling.
    - Fix GH Issue #3141 unicode string in a TryAction() with python 2.7 crashes.
    - Fix GH Issue #3212 - Use of Py3 and CacheDir + Configure's TryCompile (or likely and Python Value Nodes)
      yielded trying to combine strings and bytes which threw exception.
    - Fix GH Issue #3225 SCons.Util.Flatten() doesn't handle MappingView's produced by dictionary as return
      values from dict().{items(), keys(), values()}.
    - Fix GH Issue #3241 - Properly support versioned shared libraries for MacOS.  We've also introduced two
      new env variables APPLELINK_CURRENT_VERSION and APPLELINK_COMPATIBILITY_VERSION which will specify
      what is passed to the linkers -current_version and -compatibility_version flags.  If not specified
      they will be derived from SHLIBVERSION as such:
      - APPLELINK_CURRENT_VERSION = SHLIBVERSION
      - APPLELINK_COMPATIBILITY_VERSION = all but the last digit in SHLIBVERSION with .0 appended.
      Note that the values of the above will be validated. Valid format for either APPLELINK variable is
      X[.Y[.Z]] where 0 <= X <= 65535, 0 <= Y <= 255, 0 <= Z <= 255.
      The new variables have been added to the documents and should show up in user guide and manpage.
    - Fix GH Issue #3136 no longer wrap io.{BufferedReader,BufferedWriter,BufferedRWPair,BufferedRandom,TextIOWrapper
      with logic to set HANDLE_FLAG_INHERIT flag on the file handle.  Python 3.4+ automatically sets this according
      to Python docs: https://docs.python.org/3/library/os.html#fd-inheritance

  From Ray Donnelly:
    - Fix the PATH created by scons.bat (and other .bat files) to provide a normalized
      PATH.  Some pythons in the 3.6 series are no longer able to handle paths which
      have ".." in them and end up crashing.  This is done by cd'ing into the directory
      we want to add to the path and then using %CD% to give us the normalized directory
      See bug filed under Python 3.6: https://bugs.python.org/issue32457.
      Note: On Win32 PATH's which have not been normalized may cause undefined behavior
      by other executables being run by SCons (or any subprocesses of executables being run by SCons).
      Resolving this issue should eliminate that possibility going forward.

  From Andrew Featherstone
    - Removed unused --warn options from the man page and source code.

  From Arda Fu
    - Fix cpp scanner regex logic to treat ifndef for py3.5+. Previously it was
      not properly differentiating between if, ifdef, and ifndef.

  From Philipp Maierhöfer
    - Added a __hash__ method to the class SCons.Subst.Literal. Required when substituting Literal
      objects when SCons runs with Python 3.
    - Added missing FORTRANMODDIRPREFIX to the gfortran tool.

  From Matthew Marinets:
    - Fixed an issue that caused the Java emitter to incorrectly parse arguments to constructors that
      implemented a class.

  From Fredrik Medley:
    - Fix exception when printing of EnviromentError messages.
      Specifically, this fixes error reporting of the race condition when
      initializing the cache which error previously was hidden.

  From Daniel Moody:
    - Updated Jar builder to handle nodes and directories better
    - Updated Jar builder to flatten source list which could contain embedded lists
    - Removed some magic numbers from jar.py on behalf of Mats Wichmann (mats@linux.com)
    - Set the pickling protocal back to highest which was causing issues
      with variant dir tests. This will cause issues if reading sconsigns
      pickled with the previous lower protocol.
    - Updated swig to setup default paths for windows
    - Updated gettext tools to setup default paths for windows with Cygwin/MinGW setups
    - Add common location for default paths for cygwin and mingw in Platform modules
    - Updated YACC tool to work on windows with Cygwin/MinGW setups
    - Set the pickling protocal back to highest which was causing issues
      with variant dir tests. This will cause issues if reading sconsigns
      pickled with the previous lower protocol.
    - Updated FS.py to handle removal of splitunc function from python 3.7
    - Updated the vc.py to ignore MSVS versions where no compiler could be found

  From Gary Oberbrunner:
    - Fix bug when Installing multiple subdirs outside the source tree
    - fix to_str to handle None without raising exception
    - Fix -jN for python 3.7

  From Jonathon Reinhart:
    - Replace all instances of `int main()` in C code with `int main(void)`.
      Specifically, this fixes the test cases use by Configure.CheckCC() which
      would fail when using -Wstrict-prototypes.

  From Zachary Tessler:
    - Fix calculation of signatures for FunctionActions that contain list (or set,...)
      comprehensions whose expressions involve constant literals. Those constants had
      been ignored in signatures, so changing them did not cause targets to be rebuilt.

  From Paweł Tomulik:
    - In the testing framework, module TestCommon, fixed must_contain(),
      must_not_contain(), and related methods of TestCommon class to work with
      substrings located at zero offset.
    - Added virtualenv support. A new function Virtualenv() determines whether
      SCons runs in a virtualenv. The search PATH may also be extended to
      prefer executables from the current virtualenv over the ones provided by
      base environment. New option --enable-virtualenv provided to import some
      virtualenv-related variables to SCons and extend every env['ENV']['PATH']
      automatically. New option --ignore-virtualenv disables this. Two
      environment variables, SCONS_ENABLE_VIRTUALENV and
      SCONS_IGNORE_VIRTUALENV are supported for the same purpose.

  From Richard West:
    - Add SConstruct.py, Sconstruct.py, sconstruct.py to the search path for the root SConstruct file.
      Allows easier debugging within Visual Studio
    - Change setup.py to change the install directory (via  pip, or setup.py install) from scons-#.#.#
      to scons (Yielding <pythondir>/lib/scons/SCons/ instead of <pythondir>/lib/scons/SCons-#.#.#/).
      This changes SCons to better comply with normal Python installation practices.

  From Mats Wichmann:
    - Recognize new java 9, 10, 11 (as 9.0 and 10.0, 11.0)
    - Updated manpage scons.xml to fix a nested list problem
    - Updated doc terminiology: use prepend instead of append as appropriate
    - XML validity fixes from SConstruct.py change
    - Update wiki links to new github location
    - Update bug links to new github location
    - Make it easier for SConscript() call to fail on missing script.
      It was possible to call SCons.Warnings.warningAsException
      (not documented as a user API) to make all warnings fail. Now
      SConscript can take an optional must_exist flag which if true fails
      if the script does not exist.  Not failing on missing script is
      now considered deprecated, and the first instance will print a
      deprecation message.  It is now also possible to flip the scons
      behavior (which still defaults to warn, not fail) by calling
      SCons.Script.set_missing_sconscript_error, which is also not a
      documented interface at the moment.
    - Convert TestCmd.read to use with statement on open (quiets 17 py3 warnings)
    - Quiet py3 warning in UtilTests.py
    - Fix tests specifying octal constants for py3
    - Fix must_contain tests for py3
    - RPM package generation:
       - Fix supplying a build architecture
       - Disable auto debug package generation on certain rpmbuild versions
       - Adjust some tests to only supply build-id file on certain rpmbuild versions
       - Tests now use a file fixture for the repeated (trivial) main.c program.
       - Document and comment cleanup.
       - Added new Environment Value X_RPM_EXTRADEFS to supply custom settings
         to the specfile without adding specific logic for each one to scons.
    - The test for Python.h needed by swig tests is moved to get_python_platform
      so it does not have to be repeated in every test; picks up one failure
      which did not make the (previously needed) check. Windows version
      of get_python_platform needed some rework in case running in virtualenv.
    - If test opens os.devnull, register with atexit so file opens do not leak.
    - Fix bugs in Win32 process spawn logic to handle OSError exception correctly.
    - Use time.perf_counter instead of time.clock if it exists.
      time.clock deprecated since py3.3, due to remove in 3.8. deprecation
      warnings from py3.7 were failing a bunch of tests on Windows since they
      mess up expected stderr.
    - Prefer Py3's inspect.getfullargspec over deprecated inspect.getargspec.
      Switched to "new" (standard in Py2.7) usage of receiving a namedtuple -
      we were unpacking to a four-tuple, two of the items of which were unused;
      getfullargspec returns a named tuple with seven elements so it is a
      cleaner drop-in replacement using the namedtuple.
    - Updated the test-framework.rst documentation.
    - Remove obsoleted internal implementaiton of OrderedDict.
    - Test for tar packaging fixups
    - Stop using deprecated unittest asserts
    - messages in strip-install-dir test now os-neutral
    - Add xz compression format to packaging choices.
    - Syntax cleanups - trailing blanks, use "is" to compare with None, etc.
      Three uses of variables not defined are changed.
    - Some script changes in trying to find scons engine
    - Update (pep8) configure-cache script, add a --show option.
    - Fix for a couple of "what if tool not found" exceptions in framework.
    - Add Textfile/Substfile to default environment. (issue #3147)
    - sconsign: a couple of python3 fixes; be more tolerant of implicit
      entries which have no signatures; minor PEP8 changes.
    - Fix a couple of type mistakes (list-> string, filter type -> list)
    - Fix a couple of type mistakes in packaging tools: list-> string in msi,
      filter type -> list in ipk

  From Bernhard M. Wiedemann:
    - Update SCons' internal scons build logic to allow overriding build date
      with SOURCE_DATE_EPOCH for SCons itself.
    - Change the datestamps in SCons' docs and embedded in code use ISO 8601 format and UTC

  From Hao Wu
    - Typo in customized decider example in user guide
    - Replace usage of unittest.TestSuite with unittest.main() (fix #3113)

RELEASE 3.0.1 - Mon, 12 Nov 2017 15:31:33 -0700

  From Daniel Moody:
    - Jar can take multiple targets, and will make a duplicate jar from the sources for each target
    - Added some warnings in case the Jar builder makes an implicit target
    - Added Jar method and changed jar build to be more specific. Jar method will take in
      directories or classes as source. Added more tests to JAR to ensure the jar was
      packaged with the correct compiled class files.
    - Added a No result test case to handle bug which seems unrelated to java in the
      swig-dependencies.py test, more info here: http://scons.tigris.org/issues/show_bug.cgi?id=2907
    - Added a travis script to test on ubuntu trusty now that the project is on github
      so that Continuus Integration tests can be run automatically. It tests most case and considers
      no result a pass as well. Improving this script can install more dependincies allowing for more
      tests to be run.

  From Daniel Moody:
    - Updated the Jar Builder tool in Tool/__init__.py so that is doesn't force class files as
      sources, allowing directories to be passed, which was causing test/Java/JAR.py to fail.

  From William Deegan:
    - Fix issue where code in utility routine to_String_for_subst() had code whose result was never
      properly returned.
      (Found by: James Rinkevich https://pairlist4.pair.net/pipermail/scons-users/2017-October/006358.html )
    - Fixed Variables.GenerateHelpText() to now use the sort parameter. Due to incorrect 2to3 fixer changes
      8 years ago it was being used as a boolean parameter.  Now you can specify sort to be a callable, or boolean
      value. (True = normal sort). Manpage also updated.
    - Fixed Tool loading logic from exploding sys.path with many site_scons/site_tools prepended on py3.
    - Added additional output with time to process each SConscript file when using --debug=time.

  From Thomas Berg:
    - Fixed a regression in scons-3.0.0 where "from __future__ import print_function" was imposed
      on the scope where SConstruct is executed, breaking existing builds using PY 2.7.

  From William Deegan:
    - Fix broken subst logic where a string with "$$(abc)" was being treated as "$(abc) and the
      logic for removing the signature escapes was then failing because there was no closing "$)".
      This was introduced by a pull request to allow recursive variable evaluations to yield a string
      such as "$( $( some stuff $) $)".

  From Zachary Tessler:
    - Fix incorrect warning for repeated identical builder calls that use overrides


RELEASE 3.0.0 - Mon, 18 Sep 2017 08:32:04 -0700

NOTE: This is a major release.  You should expect that some targets may rebuild when upgrading.
Significant changes in some python action signatures. Also switching between PY 2.7 and PY 3.5, 3.6
will cause rebuilds.


  From William Blevins:
    - Updated D language scanner support to latest: 2.071.1. (PR #1924)
      https://dlang.org/spec/module.html accessed 11 August 2016
      - Enhancements:
        - Added support for selective imports: "import A : B, C;" -> A
        - Added support for renamed imports. "import B = A;" -> A
        - Supports valid combinations: "import A, B, CCC = C, DDD = D : EEE = FFF;" -> A, B, C, D
      - Notes:
        - May find new (previously missed) Dlang dependencies.
        - May cause rebuild after upgrade due to dependency changes.
    - Updated Fortran-related tests to pass under GCC 5/6.
    - Fixed SCons.Tool.Packaging.rpm.package source nondeterminism across builds.

  From William Deegan:
    - Removed deprecated tools CVS, Perforce, BitKeeper, RCS, SCCS, Subversion.
    - Removed deprecated module SCons.Sig
    - Added prioritized list of xsltproc tools to docbook. The order will now be as
      follows: xsltproc, saxon, saxon-xslt, xalan  (with first being highest priority, first
      tool found is used)
    - Fixed MSVSProject example code (http://scons.tigris.org/issues/show_bug.cgi?id=2979)
    - Defined MS SDK 10.0 and Changed VS 2015 to use SDK 10.0
    - Changes to Action Function and Action Class signiture creation.  NOTE: This will cause rebuilds
      for many builds when upgrading to SCons 3.0
    - Fixed Bug #3027 - "Cross Compiling issue: cannot override ranlib"
    - Fixed Bug #3020 - "Download link in user guide wrong. python setup.py install --version-lib broken"
    - Fixed Bug #2486 - Added SetOption('silent',True) - Previously this value was not allowed to be set.
    - Fixed Bug #3040 - Non-unicode character in CHANGES.txt
    - Fixed Bug #2622 - AlwaysBuild + MSVC regression.
    - Fixed Bug #3025 - (Credit to Florian : User flow86 on tigris) - Fix typo JAVACLASSSUFIX should have been
                        JAVACLASSSUFFIX


  From Ibrahim Esmat:
    - Added the capability to build Windows Store Compatible libraries that can be used
      with Universal Windows Platform (UWP) Apps and published to the store

  From Daniel Holth:
    - Add basic support for PyPy (by deleting __slots__ from Node with a
      metaclass on PyPy); wrap most-used open() calls in 'with' statements to
      avoid too many open files.
    - Add __main__.py for `python -m SCons` in case it is on PYTHONPATH.
    - Always use highest available pickle protocol for efficiency.
    - Remove unused command line fallback for the zip tool.

  From Gaurav Juvekar:
    - Fix issue #2832: Expand construction variables in 'chdir' argument of builders. (PR #463)
    - Fix issue #2910: Make --tree=all handle Unicode. (PR #427)
    - Fix issue #2788: Fix typo in documentation example for sconf. (PR #388)

  From Alexey Klimkin:
    - Use memoization to optimize PATH evaluation across all dependencies per
      node. (PR #345)
    - Use set() where it is applicable (PR #344)

  From M. Limber:
    - Fixed msvs.py for Visual Studio Express editions that would report
      "Error  : ValueError: invalid literal for float(): 10.0Exp".

  From Rick Lupton:
    - Update LaTeX scanner to understand \import and related commands

  From Steve Robinson:
    - Add support for Visual Studio 2017.  This support requires vswhere.exe a helper
      tool installed with newer installs of 2017. SCons expects it to be located at
      "C:\Program Files (x86)\Microsoft Visual Studio\Installer\vswhere.exe"
      It can be downloaded separately at
      https://github.com/Microsoft/vswhere

  From Tom Tanner:
    - Allow nested $( ... $) sections

  From Paweł Tomulik:
    - Fixed the issue with LDMODULEVERSIONFLAGS reported by Tim Jenness
      (https://pairlist4.pair.net/pipermail/scons-users/2016-May/004893.html).
      An error was causing "-Wl,Bsymbolic" being added to linker's command-line
      even when there was no specified value in LDMODULEVERSION and thus no
      need for the flags to be specified.
    - Added LoadableModule to the list of global functions (DefaultEnvironment
      builders).

  From Manish Vachharajani:
    - Update debian rules, compat, and control to not use features
      deprecated or obsolete in later versions of debhelpers
    - Update python version to 2.7 in debian/control

  From Richard Viney:
    - Fixed PCHPDBFLAGS causing a deprecation warning on MSVC v8 and later when
      using PCHs and PDBs together.


  From Richard West:
    - Added nested / namespace tool support
    - Added a small fix to the python3 tool loader when loading a tool as a package
    - Added additional documentation to the user manual on using toolpaths with the environment
      This includes the use of sys.path to search for tools installed via pip or package managers
    - Added support for a PyPackageDir function for use with the toolpath

  From Russel Winder:
    - Reordered the default D tools from "dmd, gdc, ldc" to "dmd, ldc, gdc".
    - Add a ProgramAllAtOnce builder to the dmd, ldc, and gdc tools. (PR #448)
    - Remove a file name exception for very old Fedora LDC installation.
    - gdc can now handle building shared objects (tested for version 6.3.0).
    - Remove establishing the SharedLibrary builder in the dmd, ldc, and gdc
      tools, must now include the ar tool to get this builder as is required for
      other compiler tools.
    - Add clang and clang++ tools based on Paweł Tomulik's work.

RELEASE 2.5.1 - Mon, 03 Nov 2016 13:37:42 -0400

  From William Deegan:
    - Add scons-configure-cache.py to packaging. It was omitted

  From Alexey Klimkin:
    - Use memoization to optimize PATH evaluation across all dependencies per
      node. (PR #345)

RELEASE 2.5.0 - Mon, 09 Apr 2016 11:27:42 -0700

  From Dirk Baechle:
    - Removed a lot of compatibility methods and workarounds
      for Python versions < 2.7, in order to prepare the work
      towards a combined 2.7/3.x version. (PR #284)
      Also fixed the default arguments for the print_tree and
      render_tree methods. (PR #284, too)

  From William Blevins:
    - Added support for cross-language dependency scanning;
      SCons now respects scanner keys for implicit dependencies.
      - Notes for SCons users with heterogeneous systems.
        - May find new (previously missed) dependencies.
        - May cause rebuild after upgrade due to dependency changes.
        - May find new dependency errors (EG. cycles).
          - Discovered in some of the SCons QT tests.
    - Resolved missing cross-language dependencies for
      SWIG bindings (fixes #2264).
    - Corrected typo in User Guide for Scanner keyword. (PR #2959)
    - Install builder interacts with scanner found in SCANNERS differently.
      - Previous: Install builder recursively scanned implicit dependencies
        for scanners from SCANNER, but not for built-in (default) scanners.
      - Current: Install builder will not scan for implicit dependencies via
        either scanner source. This optimizes some Install builder behavior
        and brings orthogonality to Install builder scanning behavior.

  From William Deegan:
    - Add better messaging when two environments have
      different actions for the same target (Bug #2024)
    - Fix issue only with MSVC and Always build where targets
      marked AlwaysBuild wouldn't make it into CHANGED_SOURCES
      and thus yield an empty compile command line. (Bug #2622)
    - Fix posix platform escaping logic to properly handle paths
      with parens in them "()".  (Bug #2225)

  From Jakub Pola:
    - Intel Compiler 2016 (Linux/Mac) update for tool directories.

  From Adarsh Sanjeev:
    - Fix for issue #2494: Added string support for Chmod function.

  From Tom Tanner:
    - change cache to use 2 character subdirectories, rather than one character,
      so as not to give huge directories for large caches, a situation which
      causes issues for NFS.
      For existing caches, you will need to run the scons-configure-cache.py
      script to update them to the new format. You will get a warning every time
      you build until you co this.
    - Fix a bunch of unit tests on windows

RELEASE 2.4.1 - Mon, 07 Nov 2015 10:37:21 -0700

  From Arfrever Frehtes Taifersar Arahesis:
    - Fix for Bug # 2791 - Setup.py fails unnecessarily under Jython.

  From Dirk Baechle:
    - Fixed license of SVG titlepage files in the context of Debian
      packaging, such that they allow for commercial use too (#2985).

  From William Blevins:
    - InstallVersionedLib now available in the DefaultEnvironment context.
    - Improves orthogonality of use cases between different Install functions.

  From Carnë Draug:
    - Added new configure check, CheckProg, to check for
      existence of a program.

  From Andrew Featherstone:
    - Fix for issue #2840 - Fix for two environments specifying same target with different
      actions not throwing hard error. Instead SCons was incorrectly issuing a warning
      and continuing.

  From Hiroaki Itoh :
    - Add support `Microsoft Visual C++ Compiler for Python 2.7'
      Compiler can be obtained at: https://www.microsoft.com/en-us/download/details.aspx?id=44266

  From Florian Miedniak:
    - Fixed tigris issue #3011: Glob() excludes didn't work when used with VariantDir(duplicate=0)

  From William Roberts:
    - Fix bug 2831 and allow Help() text to be appended to AddOption() help.

  From Paweł Tomulik:
    - Reimplemented versioning for shared libraries, with the following effects
    - Fixed tigris issues #3001, #3006.
    - Fixed several other issues not reported to tigris, including:
      issues with versioned libraries in subdirectories with tricky names,
      issues with versioned libraries and variant directories,
      issue with soname not being injected to library when using D linkers,
    - Switched to direct symlinks instead of daisy-chained ones -- soname and
      development symlinks point directly to the versioned shared library now),
      for rationale see:
      https://www.debian.org/doc/debian-policy/ch-sharedlibs.html
      https://fedoraproject.org/wiki/Packaging:Guidelines#Devel_Packages
      https://bitbucket.org/scons/scons/pull-requests/247/new-versioned-libraries-gnulink-cyglink/diff#comment-10063929
    - New construction variables to allow override default behavior: SONAME,
      SHLIBVERSIONFLAGS, _SHLIBVERSIONFLAGS, SHLIBNOVERSIONSYMLINKS,
      LDMODULEVERSION, LDMODULEVERSIONFLAGS, _LDMODULEVERSIONFLAGS,
      LDMODULENOVERSIONSYMLINKS.
    - Changed logic used to configure the versioning machinery from
      platform-centric to linker-oriented.
    - The SHLIBVERSION/LDMODULEVERSION variables are no longer validated by
      SCons (more freedom to users).
    - InstallVersionedLib() doesn't use SHLIBVERSION anymore.
    - Enchanced docs for the library versioning stuff.
    - New tests for versioned libraries.
    - Library versioning is currently implemented for the following linker
      tools: 'cyglink', 'gnulink', 'sunlink'.
    - Fix to swig tool - pick-up 'swig', 'swig3.0' and 'swig2.0' (in order).
    - Fix to swig tool - respect env['SWIG'] provided by user.



RELEASE 2.4.0 - Mon, 21 Sep 2015 08:56:00 -0700

  From Dirk Baechle:
    - Switched several core classes to use "slots", to
      reduce the overall memory consumption in large
      projects (fixes #2180, #2178, #2198)
    - Memoizer counting uses decorators now, instead of
      the old metaclasses approach.

  From Andrew Featherstone
    - Fixed typo in SWIGPATH description

RELEASE 2.3.6 - Mon, 31 Jul 2015 14:35:03 -0700

  From Rob Smith:
    - Added support for Visual Studio 2015

RELEASE 2.3.5 - Mon, 17 Jun 2015 21:07:32 -0700

  From Stephen Pollard:
    - Documentation fixes for libraries.xml and
      builders-writing.xml (#2989 and #2990)

  From William Deegan:
    - Extended docs for InstallVersionedLib/SharedLibrary,
      and added SKIP_WIN_PACKAGES argument to build script
      bootstrap.py (PR #230, #3002).

  From William Blevins:
    - Fixed symlink support (PR #227, #2395).
    - Updated debug-count test case (PR #229).

  From Alexey Klimkin:
    - Fixed incomplete LIBS flattening and substitution in
      Program scanner(PR #205, #2954).

  From Dirk Baechle:
    - Added new method rentry_exists_on_disk to Node.FS (PR #193).

  From Russel Winder:
    - Fixed several D tests under the different OS.
    - Add support for f08 file extensions for Fortran 2008 code.

  From Anatoly Techtonik:
    - Show --config choices if no argument is specified (PR #202).
    - Fixed build crash when XML toolchain isn't installed, and
      activated compression for ZIP archives.

  From Alexandre Feblot:
    - Fix for VersionedSharedLibrary under 'sunos' platform.
    - Fixed dll link with precompiled headers on MSVC 2012
    - Added an 'exclude' parameter to Glob()

  From Laurent Marchelli:
    - Support for multiple cmdargs (one per variant) in VS project files.
    - Various improvements for TempFileMunge class.
    - Added an implementation for Visual Studio users files (PR #209).

  From Dan Pidcock:
    - Added support for the 'PlatformToolset' tag in VS project files (#2978).

  From James McCoy:
    - Added support for '-isystem' to ParseFlags.

RELEASE 2.3.4 - Mon, 27 Sep 2014 12:50:35 -0400

  From Bernhard Walle and Dirk Baechle:
    - Fixed the interactive mode, in connection with
      Configure contexts (#2971).

  From Anatoly Techtonik:
    - Fix EnsureSConsVersion warning when running packaged version

  From Russel Winder:
    - Fix D tools for building shared libraries

RELEASE 2.3.3 - Sun, 24 Aug 2014 21:08:33 -0400

  From Roland Stark:
    - Fixed false line length calculation in the TempFileMunge class (#2970).

  From Gary Oberbrunner:
    - Improve SWIG detection

  From Russel Winder:
    - Fix regression on Windows in D language update

  From Neal Becker and Stefan Zimmermann:
    - Python 3 port and compatibility

  From Anatoly Techtonik:
    - Do not fail on EnsureSConsVersion when running from checkout

  From Kendrick Boyd and Rob Managan:
    - Fixed the newglossary action to work with VariantDir (LaTeX).

  From Manuel Francisco Naranjo:
    - Added a default for the BUILDERS environment variable,
      to prevent not defined exception on a Clone().

  From Andrew Featherstone:
    - Added description of CheckTypeSize method (#1991).
    - Fixed handling of CPPDEFINE var in Append()
      for several list-dict combinations (#2900).

  From William Blevins:
    - Added test for Java derived-source dependency tree generation.
    - Added Copy Action symlink soft-copy support (#2395).
    - Various contributions to the documentation (UserGuide).

RELEASE 2.3.2

  From Dirk Baechle:
    - Update XML doc editor configuration
    - Fix: Allow varlist to be specified as list of strings for Actions (#2754)

  From veon on bitbucket:
    - Fixed handling of nested ifs in CPP scanner PreProcessor class.

  From Shane Gannon:
    - Support for Visual Studio 2013 (12.0)

  From Michael Haubenwallner:
    - Respect user's CC/CXX values; don't always overwrite in generate()
    - Delegate linker Tool.exists() to CC/CXX Tool.exists().

  From Rob Managan:
    - Updated the TeX builder to support use of the -synctex=1
      option and the files it creates.
    - Updated the TeX builder to correctly clean auxiliary files when
      the biblatex package is used.

  From Gary Oberbrunner:
    - get default RPM architecture more robustly when building RPMs

  From Amir Szekely:
    - Fixed NoClean() for multi-target builders (#2353).

  From Paweł Tomulik:
    - Fix SConf tests that write output

  From Russel Winder:
    - Revamp of the D language support. Tools for DMD, GDC and LDC provided
      and integrated with the C and C++ linking. NOTE: This is only tested
      with D v2. Support for D v1 is now deprecated.

  From Anatoly Techtonik:
    - Several improvements for running scons.py from source:
      * engine files form source directory take priority over all other
        importable versions
      * message about scons.py running from source is removed to fix tests
        that were failing because of this extra line in the output
      * error message when SCons import fails now lists lookup paths
    - Remove support for QMTest harness from runtest.py
    - Remove RPM and m4 from default tools on Windows
    - BitKeeper, CVS, Perforce, RCS, SCCS are deprecated from default
      tools and will be removed in future SCons versions to speed up
      SCons initialization (it will still be possible to use these tools
      explicitly)

  From Sye van der Veen:
    - Support for Visual Studio 12.0Exp, and fixes for earlier MSVS
      versions.


RELEASE 2.3.1

  From Andrew Featherstone:
    - Added support for EPUB output format to the DocBook tool.

  From Tom Tanner:
    - Stop leaking file handles to subprocesses by switching to using subprocess
      always.
    - Allow multiple options to be specified with --debug=a,b,c
    - Add support for a readonly cache (--cache-readonly)
    - Always print stats if requested
    - Generally try harder to print out a message on build errors
    - Adds a switch to warn on missing targets
    - Add Pseudo command to mark targets which should not exist after
      they are built.

  From Bogdan Tenea:
    - Check for 8.3 filenames on cygwin as well as win32 to make variant_dir work properly.

  From Alexandre Feblot:
    - Make sure SharedLibrary depends on all dependent libs (by depending on SHLINKCOM)

  From Stefan Sperling:
    - Fixed the setup of linker flags for a versioned SharedLibrary
      under OpenBSD (#2916).

  From Antonio Cavallo:
    - Improve error if Visual Studio bat file not found.

  From Manuel Francisco Naranjo:
    - Allow Subst.Literal string objects to be compared with each other,
      so they work better in AddUnique() and Remove().

  From David Rothenberger:
    - Added cyglink linker that uses Cygwin naming conventions for
      shared libraries and automatically generates import libraries.

  From Dirk Baechle:
    - Update bootstrap.py so it can be used from any dir, to run
      SCons from a source (non-installed) dir.
    - Count statistics of instances are now collected only when
      the --debug=count command-line option is used (#2922).
    - Added release_target_info() to File nodes, which helps to
      reduce memory consumption in clean builds and update runs
      of large projects.
    - Fixed the handling of long options in the command-line
      parsing (#2929).
    - Fixed misspelled variable in intelc.py (#2928).

  From Gary Oberbrunner:
    - Test harness: fail_test() can now print a message to help debugging.

  From Anatoly Techtonik:
    - Require rpmbuild when building SCons package.
    - Print full stack on certain errors, for debugging.
    - Improve documentation for Textfile builder.

  From William Deegan:
    - VS2012 & VS2010 Resolve initialization issues by adding path to reg.exe
      in shell used to run batch files.
    - MSVC Support fixed defaulting TARGET_ARCH to HOST_ARCH. It should be
      None if not explicitly set.
    - MSVC Fixed issue where if more than one Architectures compilers are
      detected, it would take the last one found, and not the first.

  From Philipp Kraus:
    - Added optional ZIPROOT to Zip tool.

  From Dirk Baechle:
    - Replaced old SGML-based documentation toolchain with a more modern
      approach, that also requires less external dependencies (programs and
      Python packages). Added a customized Docbook XSD for strict validation of
      all input XML files.

  From Luca Falavigna:
    - Fixed spelling errors in MAN pages (#2897).

  From Michael McDougall:
    - Fixed description of ignore_case for EnumVariable in the
      MAN page (#2774).

RELEASE 2.3.0 - Mon, 02 Mar 2013 13:22:29 -0400

  From Anatoly Techtonik:
    - Added ability to run scripts/scons.py directly from source checkout
    - Hide deprecated --debug={dtree,stree,tree} from --help output
    - Error messages from option parser now include hints about valid choices
    - Cleaned up some Python 1.5 and pre-2.3 code, so don't expect SCons
      to run on anything less than Python 2.4 anymore
    - Several fixes for runtest.py:
      * exit with an error if no tests were found
      * removed --noqmtest option - this behavior is by default
      * replaced `-o FILE --xml` combination with `--xml FILE`
      * changed `-o, --output FILE` option to capture stdout/stderr output
        from runtest.py
    - Remove os_spawnv_fix.diff patch required to enable parallel builds
      support prior to Python 2.2

  From Juan Lang:
    - Fix WiX Tool to use .wixobj rather than .wxiobj for compiler output
    - Support building with WiX releases after 2.0

  From Alexey Klimkin:
    - Fix nested LIBPATH expansion by flattening sequences in subst_path.

  From eyan on Bitbucket:
    - Print target name with command execution time with --debug=time

  From Thomas Berg and Evgeny Podjachev:
    - Fix subprocess spawning on Windows.  Work around a Windows
      bug that can crash python occasionally when using -jN. (#2449)

  From Dirk Baechle:
    - Updated test framework to support dir and file fixtures and
      added ability to test external (out-of-tree) tools (#2862).
      See doc in QMTest/test-framework.rst.
    - Fixed several errors in the test suite (Java paths, MSVS version
      detection, Tool import), additionally
      * provided MinGW command-line support for the CXX, AS and
        Fortran tests,
      * refactored the detection of the gcc version and the according
        Fortran startup library,
      * provided a new module rpmutils.py, wrapping the RPM naming rules
        for target files and further hardware-dependent info (compatibility,
        compiler flags, ...),
      * added new test methods must_exist_one_of() and
        must_not_exist_any_of() and
      * removed Aegis support from runtest.py. (#2872)

  From Gary Oberbrunner:
    - Add -jN support to runtest.py to run tests in parallel
    - Add MSVC10 and MSVC11 support to get_output low-level bat script runner.
    - Fix MSVS solution generation for VS11, and fixed tests.

  From Rob Managan:
    - Updated the TeX builder to support the \newglossary command
      in LaTeX's glossaries package and the files it creates.
    - Improve support for new versions of biblatex in the TeX builder
      so biber is called automatically if biblatex requires it.
    - Add SHLIBVERSION as an option that tells SharedLibrary to build
      a versioned shared library and create the required symlinks.
      Add builder InstallVersionedLib to create the required symlinks
      installing a versioned shared library.

RELEASE 2.2.0 - Mon, 05 Aug 2012 15:37:48 +0000

  From dubcanada on Bitbucket:
    - Fix 32-bit Visual Express C++ on 64-bit Windows (generate 32-bit code)

  From Paweł Tomulik:
    - Added gettext toolset
    - Fixed FindSourceFiles to find final sources (leaf nodes).

  From Greg Ward:
    - Allow Node objects in Java path (#2825)

  From Joshua Hughes:
    - Make Windows not redefine builtin file as un-inheritable (#2857)
    - Fix WINDOWS_INSERT_DEF on MinGW (Windows) (#2856)

  From smallbub on Bitbucket:
    - Fix LINKCOMSTR, SHLINKCOMSTR, and LDMODULECOMSTR on Windows (#2833).

  From Mortoray:
    - Make -s (silent mode) be silent about entering subdirs (#2976).
    - Fix cloning of builders when cloning environment (#2821).

  From Gary Oberbrunner:
    - Show valid Visual Studio architectures in error message
       when user passes invalid arch.

  From Alexey Petruchik:
    - Support for Microsoft Visual Studio 11 (both using it
      and generating MSVS11 solution files).

  From Alexey Klimkin:
    - Fixed the Taskmaster, curing spurious build failures in
      multi-threaded runs (#2720).

  From Dirk Baechle:
    - Improved documentation of command-line variables (#2809).
    - Fixed scons-doc.py to properly convert main XML files (#2812).

  From Rob Managan:
    - Updated the TeX builder to support LaTeX's multibib package.
    - Updated the TeX builder to support LaTeX's biblatex package.
    - Added support for using biber instead of bibtex by setting
      env['BIBTEX'] = 'biber'

  From Arve Knudsen:
    - Test for FORTRANPPFILESUFFIXES (#2129).


RELEASE 2.1.0 - Mon, 09 Sep 2011 20:54:57 -0700

  From Anton Lazarev:
    - Fix Windows resource compiler scanner to accept DOS line endings.

  From Matthias:
    - Update MSVS documents to remove note indicating that only one
      project is currently supported per solution file.

  From Grzegorz Bizoń:
    - Fix long compile lines in batch mode by using TEMPFILE
    - Fix MSVC_BATCH=False (was treating it as true)

  From Justin Gullingsrud:
    - support -std=c++0x and related CXXFLAGS in pkgconfig (ParseFlags)

  From Vincent Beffara:
    - Support -dylib_file in pkgconfig (ParseFlags)

  From Gary Oberbrunner and Sohail Somani:
    - new construction variable WINDOWS_EMBED_MANIFEST to automatically
      embed manifests in Windows EXEs and DLLs.

  From Gary Oberbrunner:
    - Fix Visual Studio project generation when CPPPATH contains Dir nodes
    - Ensure Visual Studio project is regenerated when CPPPATH or CPPDEFINES change
    - Fix unicode error when using non-ASCII filenames with Copy or Install
    - Put RPATH in LINKCOM rather than LINKFLAGS so resetting
      LINKFLAGS doesn't kill RPATH
    - Fix precompiled headers on Windows when variant dir name has spaces.
    - Adding None to an Action no longer fails (just returns original action)
    - New --debug=prepare option to show each target as it's being
      prepared, whether or not anything needs to be done for it.
    - New debug option --debug=duplicate to print a line for each
      unlink/relink (or copy) of a variant file from its source file.
    - Improve error message for EnumVariables to show legal values.
    - Fix Intel compiler to sort versions >9 correctly (esp. on Linux)
    - Fix Install() when the source and target are directories and the
      target directory exists.

  From David Garcia Garzon:
    - Fix Delete to be able to delete broken symlinks and dir
      symlinks.

  From Imran Fanaswala and Robert Lehr:
    - Handle .output file generated by bison/yacc properly. Cleaning it
      when necessary.

  From Antoine Dechaume:
    - Handle SWIG file where there is whitespace after the module name
      properly. Previously the generated files would include
      the whitespace.

  From Dmitry R.:
    - Handle Environment in case __semi_deepcopy is None

  From Benoit Belley:

    - Much improved support for Windows UNC paths (\\SERVERNAME).

  From Jean-Baptiste Lab:

    - Fix problems with appending CPPDEFINES that contain
      dictionaries, and related issues with Parse/MergeFlags and
      CPPDEFINES.

  From Allen Weeks:

    - Fix for an issue with implicit-cache with multiple targets
      when dependencies are removed on disk.

  From Evgeny Podjachev and Alexey Petruchick:

    - Support generation of Microsoft Visual Studio 2008 (9.0)
      and 2010 (10.0) project and solution files.

  From Ken Deeter:

    - Fix a problem when FS Entries which are actually Dirs have builders.

  From Luca Falavigna:

    - Support Fortran 03

  From Gary Oberbrunner:

    - Print the path to the SCons package in scons --version

  From Jean-Franï¿½ois Colson:

    - Improve Microsoft Visual Studio Solution generation, and fix
      various errors in the generated solutions especially when using
      MSVS_SCC_PROVIDER, and when generating multiple projects.  The
      construction variable MSVS_SCC_PROJECT_BASE_PATH, which never
      worked properly, is removed.  Users can use the new variable
      MSVS_SCC_CONNECTION_ROOT instead if desired.

  From Anatoly Techtonik:

    - Use subprocess in bootstrap.py instead of os.execve to avoid
      losing output control on Windows (http://bugs.python.org/issue9148)

    - Revert patch for adding SCons to App Paths, because standard cmd
      shell doesn't search there. This is confusing, because `scons` can
      be executed from explorer, but fail to start from console.

    - Fix broken installation with easy_install on Windows (issue #2051)
      SCons traditionally installed in a way that allowed to run multiple
      versions side by side. This custom logic was incompatible with
      easy_install way of doing things.

    - Use epydoc module for generating API docs in HTML if command line
      utility is not found in PATH. Actual for Windows.

  From Alexander Goomenyuk:

    - Add .sx to assembly source scanner list so .sx files
      get their header file dependencies detected.

  From Arve Knudsen:

    - Set module metadata when loading site_scons/site_init.py
      so it is treated as a proper module; __doc__, __file__ and
      __name__ now refer to the site_init.py file.

  From Russel Winder:

    - Users Guide updates explaining that Tools can be packages as
      well as python modules.

  From Gary Oberbrunner:

    - New systemwide and per-user site_scons dirs.

  From Dirk Baechle:

    - XML fixes in User's Guide.
    - Fixed the detection of 'jar' and 'rmic' during
      the initialization of the respective Tools (#2730).
    - Improved docs for custom Decider functions and
      custom Scanner objects (#2711, #2713).
    - Corrected SWIG module names for generated *.i files (#2707).

  From Joe Zuntz:

    - Fixed a case-sensitivity problem with Fortran modules.

  From Bauke Conijn:

    - Added Users Guide example for auto-generated source code

  From Steven Knight:

    - Fix explicit dependencies (Depends()) on Nodes that don't have
      attached Builders.

    - Fix use of the global Alias() function with command actions.

  From Matt Hughes:

    - Fix the ability to append to default $*FLAGS values (which are
      implemented as CLVar instances) in a copied construction environment
      without affecting the original construction environment's value.

  From Rob Managan:

    - Updated the TeX command strings to include a /D on Windows in
      case the new directory is on a different drive letter.

    - Fixed the LaTeX scanner so dependencies are found in commands that
      are broken across lines with a comment or have embedded spaces.

    - The TeX builders should now work with tex files that are generated
      by another program. Thanks to Hans-Martin von Gaudecker for
      isolating the cause of this bug.

    - Added support for INDEXSTYLE environment variable so makeindex can
      find style files.

    - Added support for the bibunits package so we call bibtex on all
      the bu*.aux files.

    - Add support of finding path information on OSX for TeX applications
      MacPorts and Fink paths need to be added by the user

  From Russel Winder:

    - Add support for DMD version 2 (the phobos2 library).

  From William Deegan:

    - Add initial support for VS/VC 2010 (express and non-express versions)
    - Remove warning for not finding MS VC/VS install.
      "scons: warning: No version of Visual Studio compiler found
        - C/C++ compilers most likely not set correctly"
    - Add support for Linux 3.0


RELEASE 2.0.1 - Mon, 15 Aug 2010 15:46:32 -0700

  From Dirk Baechle:

    - Fix XML in documentation.

  From Joe Zuntz:

    - Fixed a case-sensitivity problem with Fortran modules.

  From Bauke Conijn:

    - Added Users Guide example for auto-generated source code

  From Steven Knight:

    - Fix explicit dependencies (Depends()) on Nodes that don't have
      attached Builders.

  From Matt Hughes:

    - Fix the ability to append to default $*FLAGS values (which are
      implemented as CLVar instances) in a copied construction environment
      without affecting the original construction environment's value.

  From Rob Managan:

    - Updated the TeX command strings to include a /D on Windows in
      case the new directory is on a different drive letter.

    - Fixed the LaTeX scanner so dependencies are found in commands that
      are broken across lines with a comment or have embedded spaces.


RELEASE 2.0.0.final.0 - Mon, 14 Jun 2010 22:01:37 -0700

  From Dirk Baechle:

    - Fix XML in documentation.

  From Steven Knight:

    - Provide forward compatibility for the 'profile' module.

    - Provide forward compatibility for the 'pickle' module.

    - Provide forward compatibility for the 'io' module.

    - Provide forward compatibility for the 'queue' module.

    - Provide forward compatibility for the 'collections' module.

    - Provide forward compatibility for the 'builtins' module.

    - Provide forward compatibility for 'sys.intern()'.

    - Convert to os.walk() from of os.path.walk().

    - Remove compatibility logic no longer needed.

    - Add a '-3' option to runtest to print 3.x incompatibility warnings.

    - Convert old-style classes into new-style classes.

    - Fix "Ignoring corrupt sconsign entry" warnings when building
      in a tree with a pre-2.0 .sconsign file.

    - Fix propagation from environment of VS*COMNTOOLS to resolve issues
      initializing MSVC/MSVS/SDK issues.

    - Handle detecting Visual C++ on Python versions with upper-case
      platform architectures like 'AMD64'.

  From W. Trevor King:

    - Revisions to README.

  From Greg Noel:

    - Apply numerous Python fixers to update code to more modern idioms.
      Find where fixers should be applied to code in test strings and
      apply the fixers there, too.

    - Write a fixer to convert string functions to string methods.

    - Modify the 'dict' fixer to be less conservative.

    - Modify the 'apply' fixer to handle more cases.

    - Create a modified 'types' fixer that converts types to 2.x
      equivalents rather than 3.x equivalents.

    - Write a 'division' fixer to highlight uses of the old-style
      division operator.  Correct usage where needed.

    - Add forward compatibility for the new 'memoryview' function
      (which replaces the 'buffer' function).

    - Add forward compatibility for the 'winreg' module.

    - Remove no-longer-needed 'platform' module.

    - Run tests with the '-3' option to Python 2.6 and clear up
      various reported incompatibilities.

    - Comb out code paths specialized to Pythons older than 2.4.

    - Update deprecation warnings; most now become mandatory.

    - Start deprecation cycle for BuildDir() and build_dir.

    - Start deprecation cycle for SourceCode() and related factories

    - Fixed a problem with is_Dict() not identifying some objects derived
      from UserDict.

  From Jim Randall:

    - Document the AllowSubstExceptions() function in the User's Guide.

  From William Deegan:

    - Migrate MSVC/MSVS/SDK improvements from 1.3 branch.


RELEASE 1.3.0 - Tue, 23 Mar 2010 21:44:19 -0400

  From Steven Knight:

    - Update man page and documentation.

  From William Deegan (plus minor patch from Gary Oberbrunner):

    - Support Visual Studio 8.0 Express

RELEASE 1.2.0.d20100306 - Sat, 06 Mar 2010 16:18:33 -0800

  From Luca Falavigna:

    - Fix typos in the man page.

  From Gottfried Ganssauge:

    - Support execution when SCons is installed via easy_install.

  From Steven Knight:

    - Make the messages for Configure checks of compilers consistent.

    - Issue an error message if a BUILDERS entry is not a Builder
      object or a callable wrapper.

  From Rob Managan:

    - Update tex builder to handle the case where a \input{foo}
      command tries to work with a directory named foo instead of the
      file foo.tex. The builder now ignores a directory and continues
      searching to find the correct file. Thanks to Lennart Sauerbeck
      for the test case and initial patch

      Also allow the \include of files in subdirectories when variantDir
      is used with duplicate=0. Previously latex would crash since
      the directory in which the .aux file is written was not created.
      Thanks to Stefan Hepp for finding this and part of the solution.

  From James Teh:
    - Patches to fix some issues using MS SDK V7.0

  From William Deegan:
    - Lots of testing and minor patches to handle mixed MS VC and SDK
      installations, as well as having only the SDK installed.


RELEASE 1.2.0.d20100117 - Sun, 17 Jan 2010 14:26:59 -0800

  From Jim Randall:
    - Fixed temp filename race condition on Windows with long cmd lines.

  From David Cournapeau:
    - Fixed tryRun when sconf directory is in a variant dir.
    - Do not add -fPIC for ifort tool on non-posix platforms (darwin and
      windows).
    - Fix bug 2294 (spurious CheckCC failures).
    - Fix SCons bootstrap process on windows 64 (wrong wininst name)

  From William Deegan:
    - Final merge from vs_revamp branch to main

    - Added definition and usage of HOST_OS, HOST_ARCH, TARGET_OS,
      TARGET_ARCH, currently only defined/used by Visual Studio
      Compilers. This will be rolled out to other platforms/tools
      in the future.

    - Add check for python >= 3.0.0 and exit gracefully.
      For 1.3 python >= 1.5.2 and < 3.0.0 are supported

    - Fix bug 1944 - Handle non-existent .i file in swig emitter, previously
      it would crash with an IOError exception. Now it will try to make an
      educated guess on the module name based on the filename.

  From Lukas Erlinghagen:

    - Have AddOption() remove variables from the list of
      seen-but-unknown variables (which are reported later).

    - An option name and aliases can now be specified as a tuple.

  From Hartmut Goebel:

    - Textfile builder.

  From Jared Grubb:

    - use "is/is not" in comparisons with None instead of "==" or "!=".

  From Jim Hunziker:

    - Avoid adding -gphobos to a command line multiple times
      when initializing use of the DMD compiler.

  From Jason Kenney:

    - Sugguested HOST/TARGET OS/ARCH separation.

  From Steven Knight:

    - Fix the -n option when used with VariantDir(duplicate=1)
      and the variant directory doesn't already exist.

    - Fix scanning of Unicode files for both UTF-16 endian flavors.

    - Fix a TypeError on #include of file names with Unicode characters.

    - Fix an exception if a null command-line argument is passed in.

    - Evaluate Requires() prerequisites before a Node's direct children
      (sources and dependencies).

  From Greg Noel:

    - Remove redundant __metaclass__ initializations in Environment.py.

    - Correct the documentation of text returned by sconf.Result().

    - Document that filenames with '.' as the first character are
      ignored by Glob() by default (matching UNIX glob semantics).

    - Fix SWIG testing infrastructure to work on Mac OS X.

    - Restructure a test that occasionally hung so that the test would
      detect when it was stuck and fail instead.

    - Substfile builder.

  From Gary Oberbrunner:

    - When reporting a target that SCons doesn't know how to make,
      specify whether it's a File, Dir, etc.

  From Ben Webb:

    - Fix use of $SWIGOUTDIR when generating Python wrappers.

    - Add $SWIGDIRECTORSUFFIX and $SWIGVERSION construction variables.

  From Rob Managan:

    - Add -recorder flag to Latex commands and updated internals to
      use the output to find files TeX creates. This allows the MiKTeX
      installations to find the created files

    - Notify user of Latex errors that would get buried in the
      Latex output

    - Remove LATEXSUFFIXES from environments that don't initialize Tex.

    - Add support for the glossaries package for glossaries and acronyms

    - Fix problem that pdftex, latex, and pdflatex tools by themselves did
      not create the actions for bibtex, makeindex,... by creating them
      and other environment settings in one routine called by all four
      tex tools.

    - Fix problem with filenames of sideeffects when the user changes
      the name of the output file from the latex default

    - Add scanning of files included in Latex by means of \lstinputlisting{}
      Patch from Stefan Hepp.

    - Change command line for epstopdf to use --outfile= instead of -o
      since this works on all platforms.
      Patch from Stefan Hepp.

    - Change scanner to properly search for included file from the
      directory of the main file instead of the file it is included from.
      Also update the emitter to add the .aux file associated with
      \include{filename} commands. This makes sure the required directories
      if any are created for variantdir cases.
      Half of the patch from Stefan Hepp.

RELEASE 1.2.0.d20090223 - Mon, 23 Feb 2009 08:41:06 -0800

  From Stanislav Baranov:

    - Make suffix-matching for scanners case-insensitive on Windows.

  From David Cournapeau:

    - Change the way SCons finds versions of Visual C/C++ and Visual
      Studio to find and use the Microsoft v*vars.bat files.

  From Robert P. J. Day:

    - User's Guide updates.

  From Dan Eaton:

    - Fix generation of Visual Studio 8 project files on x64 platforms.

  From Allan Erskine:

    - Set IncludeSearchPath and PreprocessorDefinitions in generated
      Visual Studio 8 project files, to help IntelliSense work.

  From Mateusz Gruca:

    - Fix deletion of broken symlinks by the --clean option.

  From Steven Knight:

    - Fix the error message when use of a non-existent drive on Windows
      is detected.

    - Add sources for files whose targets don't exist in $CHANGED_SOURCES.

    - Detect implicit dependencies on commands even when the command is
      quoted.

    - Fix interaction of $CHANGED_SOURCES with the --config=force option.

    - Fix finding #include files when the string contains escaped
      backslashes like "C:\\some\\include.h".

    - Pass $CCFLAGS to Visual C/C++ precompiled header compilation.

    - Remove unnecessary nested $( $) around $_LIBDIRFLAGS on link lines
      for the Microsoft linker, the OS/2 ilink linker and the Phar Lap
      linkloc linker.

    - Spell the Windows environment variables consistently "SystemDrive"
      and "SystemRoot" instead of "SYSTEMDRIVE" and "SYSTEMROOT".



RELEASE 1.2.0.d20090113 - Tue, 13 Jan 2009 02:50:30 -0800

  From Stanislav Baranov, Ted Johnson and Steven Knight:

    - Add support for batch compilation of Visual Studio C/C++ source
      files, controlled by a new $MSVC_BATCH construction variable.

  From Steven Knight:

    - Print the message, "scons: Build interrupted." on error output,
      not standard output.

    - Add a --warn=future-deprecated option for advance warnings about
      deprecated features that still have warnings hidden by default.

    - Fix use of $SOURCE and $SOURCES attributes when there are no
      sources specified in the Builder call.

    - Add support for new $CHANGED_SOURCES, $CHANGED_TARGETS,
      $UNCHANGED_SOURCES and $UNCHANGED_TARGETS variables.

    - Add general support for batch builds through new batch_key= and
      targets= keywords to Action object creation.

  From Arve Knudsen:

    - Make linker tools differentiate properly between SharedLibrary
      and LoadableModule.

    - Document TestCommon.shobj_prefix variable.

    - Support $SWIGOUTDIR values with spaces.

  From Rob Managan:

    - Don't automatically try to build .pdf graphics files for
      .eps files in \includegraphics{} calls in TeX/LaTeX files
      when building with the PDF builder (and thus using pdflatex).

  From Gary Oberbrunner:

    - Allow AppendENVPath() and PrependENVPath() to interpret '#'
      for paths relative to the top-level SConstruct directory.

    - Use the Borland ilink -e option to specify the output file name.

    - Document that the msvc Tool module uses $PCH, $PCHSTOP and $PDB.

    - Allow WINDOWS_INSERT_DEF=0 to disable --output-def when linking
      under MinGW.

  From Zia Sobhani:

    - Fix typos in the User's Guide.

  From Greg Spencer:

    - Support implicit dependency scanning of files encoded in utf-8
      and utf-16.

  From Roberto de Vecchi:

    - Remove $CCFLAGS from the the default definitions of $CXXFLAGS for
      Visual C/C++ and MIPSpro C++ on SGI so, they match other tools
      and avoid flag duplication on C++ command lines.

  From Ben Webb:

    - Handle quoted module names in SWIG source files.

    - Emit *_wrap.h when SWIG generates header file for directors

  From Matthew Wesley:

    - Copy file attributes so we identify, and can link a shared library
      from, shared object files in a Repository.



RELEASE 1.2.0 - Sat, 20 Dec 2008 22:47:29 -0800

  From Steven Knight:

    - Don't fail if can't import a _subprocess module on Windows.

    - Add warnings for use of the deprecated Options object.



RELEASE 1.1.0.d20081207 - Sun, 07 Dec 2008 19:17:23 -0800

  From Benoit Belley:

    - Improve the robustness of GetBuildFailures() by refactoring
      SCons exception handling (especially BuildError exceptions).

    - Have the --taskmastertrace= option print information about
      individual Task methods, not just the Taskmaster control flow.

    - Eliminate some spurious dependency cycles by being more aggressive
      about pruning pending children from the Taskmaster walk.

    - Suppress mistaken reports of a dependency cycle when a child
      left on the pending list is a single Node in EXECUTED state.

  From David Cournapeau:

    - Fix $FORTRANMODDIRPREFIX for the ifort (Intel Fortran) tool.

  From Brad Fitzpatrick:

    - Don't pre-generate an exception message (which will likely be
      ignored anyway) when an EntryProxy re-raises an AttributeError.

  From Jared Grubb:

    - Clean up coding style and white space in Node/FS.py.

    - Fix a typo in the documentation for $_CPPDEFFLAGS.

    - Issue 2401: Fix usage of comparisons with None.

  From Ludwig Hï¿½hne:

    - Handle Java inner classes declared within a method.

  From Steven Knight:

    - Fix label placement by the "scons-time.py func" subcommand
      when a profile value was close to (or equal to) 0.0.

    - Fix env.Append() and env.Prepend()'s ability to add a string to
      list-like variables like $CCFLAGS under Python 2.6.

    - Other Python2.6 portability:  don't use "as" (a Python 2.6 keyword).
      Don't use the deprecated Exception.message attribute.

    - Support using the -f option to search for a different top-level
      file name when walking up with the -D, -U or -u options.

    - Fix use of VariantDir when the -n option is used and doesn't,
      therefore, actually create the variant directory.

    - Fix a stack trace from the --debug=includes option when passed a
      static or shared library as an argument.

    - Speed up the internal find_file() function (used for searching
      CPPPATH, LIBPATH, etc.).

    - Add support for using the Python "in" keyword on construction
      environments (for example, if "CPPPATH" in env: ...).

    - Fix use of Glob() when a repository or source directory contains
      an in-memory Node without a corresponding on-disk file or directory.

    - Add a warning about future reservation of $CHANGED_SOURCES,
      $CHANGED_TARGETS, $UNCHANGED_SOURCES and $UNCHANGED_TARGETS.

    - Enable by default the existing warnings about setting the resource
      $SOURCE, $SOURCES, $TARGET and $TARGETS variable.

  From Rob Managan:

    - Scan for TeX files in the paths specified in the $TEXINPUTS
      construction variable and the $TEXINPUTS environment variable.

    - Configure the PDF() and PostScript() Builders as single_source so
      they know each source file generates a separate target file.

    - Add $EPSTOPDF, $EPSTOPDFFLAGS and $EPSTOPDFCOM

    - Add .tex as a valid extension for the PDF() builder.

    - Add regular expressions to find \input, \include and
      \includegraphics.

    - Support generating a .pdf file from a .eps source.

    - Recursive scan included input TeX files.

    - Handle requiring searched-for TeX input graphics files to have
      extensions (to avoid trying to build a .eps from itself, e.g.).

  From Greg Noel:

    - Make the Action() function handle positional parameters consistently.

    - Clarify use of Configure.CheckType().

    - Make the File.{Dir,Entry,File}() methods create their entries
      relative to the calling File's directory, not the SConscript
      directory.

    - Use the Python os.devnull variable to discard error output when
      looking for the $CC or $CXX version.

    - Mention LoadableModule() in the SharedLibrary() documentation.

  From Gary Oberbrunner:

    - Update the User's Guide to clarify use of the site_scons/
      directory and the site_init.py module.

    - Make env.AppendUnique() and env.PrependUnique remove duplicates
      within a passed-in list being added, too.

  From Randall Spangler:

    - Fix Glob() so an on-disk file or directory beginning with '#'
      doesn't throw an exception.



RELEASE 1.1.0 - Thu, 09 Oct 2008 08:33:47 -0700

  From Chris AtLee

    - Use the specified environment when checking for the GCC compiler
      version.

  From Ian P. Cardenas:

    - Fix Glob() polluting LIBPATH by returning copy of list

  From David Cournapeau:

    - Add CheckCC, CheckCXX, CheckSHCC and CheckSHCXX tests to
      configuration contexts.

    - Have the --profile= argument use the much faster cProfile module
      (if it's available in the running Python version).

    - Reorder MSVC compilation arguments so the /Fo is first.

  From Bill Deegan:

    - Add scanning Windows resource (.rc) files for implicit dependencies.

  From John Gozde:

    - When scanning for a #include file, don't use a directory that
      has the same name as the file.

  From Ralf W. Grosse-Kunstleve

    - Suppress error output when checking for the GCC compiler version.

  From Jared Grubb:

    - Fix VariantDir duplication of #included files in subdirectories.

  From Ludwig Hï¿½hne:

    - Reduce memory usage when a directory is used as a dependency of
      another Node (such as an Alias) by returning a concatenation
      of the children's signatures + names, not the children's contents,
      as the directory contents.

    - Raise AttributeError, not KeyError, when a Builder can't be found.

    - Invalidate cached Node information (such as the contenst returned
      by the get_contents() method) when calling actions with Execute().

    - Avoid object reference cycles from frame objects.

    - Reduce memory usage from Null Executor objects.

    - Compute MD5 checksums of large files without reading the entire
      file contents into memory.  Add a new --md5-chunksize option to
      control the size of each chunk read into memory.

  From Steven Knight:

    - Fix the ability of the add_src_builder() method to add a new
      source builder to any other builder.

    - Avoid an infinite loop on non-Windows systems trying to find the
      SCons library directory if the Python library directory does not
      begin with the string "python".

    - Search for the SCons library directory in "scons-local" (with
      no version number) after "scons-local-{VERSION}".

  From Rob Managan:

    - Fix the user's ability to interrupt the TeX build chain.

    - Fix the TeX builder's allowing the user to specify the target name,
      instead of always using its default output name based on the source.

    - Iterate building TeX output files until all warning are gone
      and the auxiliary files stop changing, or until we reach the
      (configurable) maximum number of retries.

    - Add TeX scanner support for:  glossaries, nomenclatures, lists of
      figures, lists of tables, hyperref and beamer.

    - Use the $BIBINPUTS, $BSTINPUTS, $TEXINPUTS and $TEXPICTS construction
      variables as search paths for the relevant types of input file.

    - Fix building TeX with VariantDir(duplicate=0) in effect.

    - Fix the LaTeX scanner to search for graphics on the TEXINPUTS path.

    - Have the PDFLaTeX scanner search for .gif files as well.

  From Greg Noel:

    - Fix typos and format bugs in the man page.

    - Add a first draft of a wrapper module for Python's subprocess
      module.

    - Refactor use of the SCons.compat module so other modules don't
      have to import it individually.

    - Add .sx as a suffix for assembly language files that use the
      C preprocessor.

  From Gary Oberbrunner:

    - Make Glob() sort the returned list of Files or Nodes
      to prevent spurious rebuilds.

    - Add a delete_existing keyword argument to the AppendENVPath()
      and PrependENVPath() Environment methods.

    - Add ability to use "$SOURCE" when specifying a target to a builder

  From Damyan Pepper:

    - Add a test case to verify that SConsignFile() files can be
      created in previously non-existent subdirectories.

  From Jim Randall:

    - Make the subdirectory in which the SConsignFile() file will
      live, if the subdirectory doesn't already exist.

  From Ali Tofigh:

    - Add a test to verify duplication of files in VariantDir subdirectories.



RELEASE 1.0.1 - Sat, 06 Sep 2008 07:29:34 -0700

  From Greg Noel:

    - Add a FindFile() section to the User's Guide.

    - Fix the FindFile() documentation in the man page.

    - Fix formatting errors in the Package() description in the man page.

    - Escape parentheses that appear within variable names when spawning
      command lines using os.system().



RELEASE 1.0.0 - XXX

  From Jared Grubb:

    - Clear the Node state when turning a generic Entry into a Dir.

  From Ludwig Hï¿½hne:

    - Fix sporadic output-order failures in test/GetBuildFailures/parallel.py.

    - Document the ParseDepends() function in the User's Guide.

  From khomenko:

    - Create a separate description and long_description for RPM packages.

  From Steven Knight:

    - Document the GetLaunchDir() function in the User's Guide.

    - Have the env.Execute() method print an error message if the
      executed command fails.

    - Add a script for creating a standard SCons development system on
      Ubuntu Hardy.  Rewrite subsidiary scripts for install Python and
      SCons versions in Python (from shell).

  From Greg Noel:

    - Handle yacc/bison on newer Mac OS X versions creating file.hpp,
      not file.cpp.h.

    - In RPCGEN tests, ignore stderr messages from older versions of
      rpcgen on some versions of Mac OS X.

    - Fix typos in man page descriptions of Tag() and Package(), and in
      the scons-time man page.

    - Fix documentation of SConf.CheckLibWithHeader and other SConf methods.

    - Update documentation of SConscript(variant_dir) usage.

    - Fix SWIG tests for (some versions of) Mac OS X.

  From Jonas Olsson:

    - Print the warning about -j on Windows being potentially unreliable if
      the pywin32 extensions are unavailable or lack file handle operations.

  From Jim Randall:

    - Fix the env.WhereIs() method to expand construction variables.

  From Rogier Schouten:

    - Enable building of shared libraries with the Bordand ilink32 linker.



RELEASE 1.0.0 - Sat, 09 Aug 2008 12:19:44 -0700

  From Luca Falavigna:

    - Fix SCons man page indentation under Debian's man page macros.

  From Steven Knight:

    - Clarify the man page description of the SConscript(src_dir) argument.

    - User's Guide updates:

       -  Document the BUILD_TARGETS, COMMAND_LINE_TARGETS and
          DEFAULT_TARGETS variables.

       -  Document the AddOption(), GetOption() and SetOption() functions.

       -  Document the Requires() function; convert to the Variables
          object, its UnknownOptions() method, and its associated
          BoolVariable(), EnumVariable(), ListVariable(), PackageVariable()
          and PathVariable() functions.

       -  Document the Progress() function.

       -  Reorganize the chapter and sections describing the different
          types of environments and how they interact.  Document the
          SetDefault() method.  Document the PrependENVPath() and
          AppendENVPath() functions.

       -  Reorganize the command-line arguments chapter.  Document the
          ARGLIST variable.

       -  Collect some miscellaneous sections into a chapter about
          configuring build output.

    - Man page updates:

       -  Document suggested use of the Visual C/C++ /FC option to fix
          the ability to double-click on file names in compilation error
          messages.

       -  Document the need to use Clean() for any SideEffect() files that
          must be explicitly removed when their targets are removed.

       -  Explicitly document use of Node lists as input to Dependency().

  From Greg Noel:

    - Document MergeFlags(), ParseConfig(), ParseFlags() and SideEffect()
      in the User's Guide.

  From Gary Oberbrunner:

    - Document use of the GetBuildFailures() function in the User's Guide.

  From Adam Simpkins:

    - Add man page text clarifying the behavior of AddPreAction() and
      AddPostAction() when called with multiple targets.

  From Alexey Zezukin:

    - Fix incorrectly swapped man page descriptions of the --warn= options
      for duplicate-environment and missing-sconscript.



RELEASE 0.98.5 - Sat, 07 Jun 2008 08:20:35 -0700

  From Benoit Belley:

  - Fix the Intel C++ compiler ABI specification for EMT64 processors.

  From David Cournapeau:

  - Issue a (suppressable) warning, not an error, when trying to link
    C++ and Fortran object files into the same executable.

  From Steven Knight:

  - Update the scons.bat file so that it returns the real exit status
    from SCons, even though it uses setlocal + endlocal.

  - Fix the --interactive post-build messages so it doesn't get stuck
    mistakenly reporting failures after any individual build fails.

  - Fix calling File() as a File object method in some circumstances.

  - Fix setup.py installation on Mac OS X so SCons gets installed
    under /usr/lcoal by default, not in the Mac OS X Python framework.



RELEASE 0.98.4 - Sat, 17 May 2008 22:14:46 -0700

  From Benoit Belley:

  - Fix calculation of signatures for Python function actions with
    closures in Python versions before 2.5.

  From David Cournapeau:

  - Fix the initialization of $SHF77FLAGS so it includes $F77FLAGS.

  From Jonas Olsson:

  - Fix a syntax error in the Intel C compiler support on Windows.

  From Steven Knight:

  - Change how we represent Python Value Nodes when printing and when
    stored in .sconsign files (to avoid blowing out memory by storing
    huge strings in .sconsign files after multiple runs using Configure
    contexts cause the Value strings to be re-escaped each time).

  - Fix a regression in not executing configuration checks after failure
    of any configuration check that used the same compiler or other tool.

  - Handle multiple destinations in Visual Studio 8 settings for the
    analogues to the INCLUDE, LIBRARY and PATH variables.

  From Greg Noel:

  - Update man page text for VariantDir().



RELEASE 0.98.3 - Tue, 29 Apr 2008 22:40:12 -0700

  From Greg Noel:

  - Fix use of $CXXFLAGS when building C++ shared object files.

  From Steven Knight:

  - Fix a regression when a Builder's source_scanner doesn't select
    a more specific scanner for the suffix of a specified source file.

  - Fix the Options object backwards compatibility so people can still
    "import SCons.Options.{Bool,Enum,List,Package,Path}Option" submodules.

  - Fix searching for implicit dependencies when an Entry Node shows up
    in the search path list.

  From Stefano:

  - Fix expansion of $FORTRANMODDIR in the default Fortran command line(s)
    when it's set to something like ${TARGET.dir}.



RELEASE 0.98.2 - Sun, 20 Apr 2008 23:38:56 -0700

  From Steven Knight:

  - Fix a bug in Fortran suffix computation that would cause SCons to
    run out of memory on Windows systems.

  - Fix being able to specify --interactive mode command lines with
    \ (backslash) path name separators on Windows.

  From Gary Oberbrunner:

  - Document Glob() in the User's Guide.



RELEASE 0.98.1 - Fri, 18 Apr 2008 19:11:58 -0700

  From Benoit Belley:

  - Speed up the SCons.Util.to_string*() functions.

  - Optimize various Node intialization and calculations.

  - Optimize Executor scanning code.

  - Optimize Taskmaster execution, including dependency-cycle checking.

  - Fix the --debug=stree option so it prints its tree once, not twice.

  From Johan Boulï¿½:

  - Fix the ability to use LoadableModule() under MinGW.

  From David Cournapeau:

  - Various missing Fortran-related construction variables have been added.

  - SCons now uses the program specified in the $FORTRAN construction
    variable to link Fortran object files.

  - Fortran compilers on Linux (Intel, g77 and gfortran) now add the -fPIC
    option by default when compilling shared objects.

  - New 'sunf77', 'sunf90' and 'sunf95' Tool modules have been added to
    support Sun Fortran compilers.  On Solaris, the Sun Fortran compilers
    are used in preference to other compilers by default.

  - Fortran support now uses gfortran in preference to g77.

  - Fortran file suffixes are now configurable through the
    $F77FILESUFFIXES, $F90FILESUFFIXES, $F95FILESUFFIXES and
    $FORTRANFILESUFFIXES variables.

  From Steven Knight:

  - Make the -d, -e, -w and --no-print-directory options "Ignored for
    compatibility."  (We're not going to implement them.)

  - Fix a serious inefficiency in how SCons checks for whether any source
    files are missing when a Builder call creates many targets from many
    input source files.

  - In Java projects, make the target .class files depend only on the
    specific source .java files where the individual classes are defined.

  - Don't store duplicate source file entries  in the .sconsign file so
    we don't endlessly rebuild the target(s) for no reason.

  - Add a Variables object as the first step towards deprecating the
    Options object name.  Similarly, add BoolVariable(), EnumVariable(),
    ListVariable(), PackageVariable() and PathVariable() functions
    as first steps towards replacing BoolOption(), EnumOption(),
    ListOption(), PackageOption() and PathOption().

  - Change the options= keyword argument to the Environment() function
    to variables=, to avoid confusion with SCons command-line options.
    Continue supporting the options= keyword for backwards compatibility.

  - When $SWIGFLAGS contains the -python flag, expect the generated .py
    file to be in the same (sub)directory as the target.

  - When compiling C++ files, allow $CCFLAGS settings to show up on the
    command line even when $CXXFLAGS has been redefined.

  - Fix --interactive with -u/-U/-D when a VariantDir() is used.

  From Anatoly Techtonik:

  - Have the scons.bat file add the script execution directory to its
    local %PATH% on Windows, so the Python executable can be found.

  From Mike Wake:

  - Fix passing variable names as a list to the Return() function.

  From Matthew Wesley:

  - Add support for the GDC 'D' language compiler.



RELEASE 0.98 - Sun, 30 Mar 2008 23:33:05 -0700

  From Benoit Belley:

  - Fix the --keep-going flag so it builds all possible targets even when
    a later top-level target depends on a child that failed its build.

  - Fix being able to use $PDB and $WINDWOWS_INSERT_MANIFEST together.

  - Don't crash if un-installing the Intel C compiler leaves left-over,
    dangling entries in the Windows registry.

  - Improve support for non-standard library prefixes and suffixes by
    stripping all prefixes/suffixes from file name string as appropriate.

  - Reduce the default stack size for -j worker threads to 256 Kbytes.
    Provide user control over this value by adding --stack-size and
    --warn=stack-size options, and a SetOption('stack_size') function.

  - Fix a crash on Linux systems when trying to use the Intel C compiler
    and no /opt/intel_cc_* directories are found.

  - Improve using Python functions as actions by incorporating into
    a FunctionAction's signature:
      - literal values referenced by the byte code.
      - values of default arguments
      - code of nested functions
      - values of variables captured by closures
      - names of referenced global variables and functions

  - Fix the closing message when --clean and --keep-going are both
    used and no errors occur.

  - Add support for the Intel C compiler on Mac OS X.

  - Speed up reading SConscript files by about 20% (for some
    configurations) by:  1) optimizing the SCons.Util.is_*() and
    SCons.Util.flatten() functions; 2) avoiding unnecessary os.stat()
    calls by using a File's .suffix attribute directly instead of
    stringifying it.

  From JÃ©rÃ´me Berger:

  - Have the D language scanner search for .di files as well as .d files.

  - Add a find_include_names() method to the Scanner.Classic class to
    abstract out how included names can be generated by subclasses.

  - Allow the D language scanner to detect multiple modules imported by
    a single statement.

  From Konstantin Bozhikov:

  - Support expansion of construction variables that contain or refer
    to lists of other variables or Nodes within expansions like $CPPPATH.

  - Change variable substitution (the env.subst() method) so that an
    input sequence (list or tuple) is preserved as a list in the output.

  From David Cournapeau:

  - Add a CheckDeclaration() call to configure contexts.

  - Improve the CheckTypeSize() code.

  - Add a Define() call to configure contexts, to add arbitrary #define
    lines to a generated configure header file.

  - Add a "gfortran" Tool module for the GNU F95/F2003 compiler.

  - Avoid use of -rpath with the Mac OS X linker.

  - Add comment lines to the generated config.h file to describe what
    the various #define/#undef lines are doing.

  From Steven Knight:

  - Support the ability to subclass the new-style "str" class as input
    to Builders.

  - Improve the performance of our type-checking by using isinstance()
    with new-style classes.

  - Fix #include (and other $*PATH variables searches) of files with
    absolute path names.  Don't die if they don't exist (due to being
    #ifdef'ed out or the like).

  - Fix --interactive mode when Default(None) is used.

  - Fix --debug=memoizer to work around a bug in base Python 2.2 metaclass
    initialization (by just not allowing Memoization in Python versions
    that have the bug).

  - Have the "scons-time time" subcommand handle empty log files, and
    log files that contain no results specified by the --which option.

  - Fix the max Y of vertical bars drawn by "scons-time --fmt=gnuplot".

  - On Mac OS X, account for the fact that the header file generated
    from a C++ file will be named (e.g.) file.cpp.h, not file.hpp.

  - Fix floating-point numbers confusing the Java parser about
    generated .class file names in some configurations.

  - Document (nearly) all the values you can now fetch with GetOption().

  - Fix use of file names containing strings of multiple spaces when
    using ActionFactory instances like the Copy() or Move() function.

  - Fix a 0.97 regression when using a variable expansion (like
    $OBJSUFFIX) in a source file name to a builder with attached source
    builders that match suffix (like Program()+Object()).

  - Have the Java parser recognize generics (surrounded by angle brackets)
    so they don't interfere with identifying anonymous inner classes.

  - Avoid an infinite loop when trying to use saved copies of the
    env.Install() or env.InstallAs() after replacing the method
    attributes.

  - Improve the performance of setting construction variables.

  - When cloning a construction environment, avoid over-writing an
    attribute for an added method if the user explicitly replaced it.

  - Add a warning about deprecated support for Python 1.5, 2.0 and 2.1.

  - Fix being able to SetOption('warn', ...) in SConscript files.

  - Add a warning about env.Copy() being deprecated.

  - Add warnings about the --debug={dtree,stree,tree} options
    being deprecated.

  - Add VariantDir() as the first step towards deprecating BuildDir().
    Add the keyword argument "variant_dir" as the replacement for
    "build_dir".

  - Add warnings about the {Target,Source}Signatures() methods and
    functions being deprecated.

  From Rob Managan:

  - Enhance TeX and LaTeX support to work with BuildDir(duplicate=0).

  - Re-run LaTeX when it issues a package warning that it must be re-run.

  From Leanid Nazdrynau:

  - Have the Copy() action factory preserve file modes and times
    when copying individual files.

  From Jan Nijtmans:

  - If $JARCHDIR isn't set explicitly, use the .java_classdir attribute
    that was set when the Java() Builder built the .class files.

  From Greg Noel:

  - Document the Dir(), File() and Entry() methods of Dir and File Nodes.

  - Add the parse_flags option when creating Environments

  From Gary Oberbrunner:

  - Make File(), Dir() and Entry() return a list of Nodes when passed
    a list of names, instead of trying to make a string from the name
    list and making a Node from that string.

  - Fix the ability to build an Alias in --interactive mode.

  - Fix the ability to hash the contents of actions for nested Python
    functions on Python versions where the inability to pickle them
    returns a TypeError (instead of the documented PicklingError).

  From Jonas Olsson:

  - Fix use of the Intel C compiler when the top compiler directory,
    but not the compiler version, is specified.

  - Handle Intel C compiler network license files (port@system).

  From Jim Randall:

  - Fix how Python Value Nodes are printed in --debug=explain output.

  From Adam Simpkins:

  - Add a --interactive option that starts a session for building (or
    cleaning) targets without re-reading the SConscript files every time.

  - Fix use of readline command-line editing in --interactive mode.

  - Have the --interactive mode "build" command with no arguments
    build the specified Default() targets.

  - Fix the Chmod(), Delete(), Mkdir() and Touch() Action factories to
    take a list (of Nodes or strings) as arguments.

  From Vaclav Smilauer:

  - Fix saving and restoring an Options value of 'all' on Python
    versions where all() is a builtin function.

  From Daniel Svensson:

  - Code correction in SCons.Util.is_List().

  From Ben Webb:

  - Support the SWIG %module statement with following modifiers in
    parenthese (e.g., '%module(directors="1")').



RELEASE 0.97.0d20071212 - Wed, 12 Dec 2007 09:29:32 -0600

  From Benoit Belley:

  - Fix occasional spurious rebuilds and inefficiency when using
    --implicit-cache and Builders that produce multiple targets.

  - Allow SCons to not have to know about the builders of generated
    files when BuildDir(duplicate=0) is used, potentially allowing some
    SConscript files to be ignored for smaller builds.

  From David Cournapeau:

  - Add a CheckTypeSize() call to configure contexts.

  From Ken Deeter:

  - Make the "contents" of Alias Nodes a concatenation of the children's
    content signatures (MD5 checksums), not a concatenation of the
    children's contents, to avoid using large amounts of memory during
    signature calculation.

  From Malte Helmert:

  - Fix a lot of typos in the man page and User's Guide.

  From Geoffrey Irving:

  - Speed up conversion of paths in .sconsign files to File or Dir Nodes.

  From Steven Knight:

  - Add an Options.UnknownOptions() method that returns any settings
    (from the command line, or whatever dictionary was passed in)
    that aren't known to the Options object.

  - Add a Glob() function.

  - When removing targets with the -c option, use the absolute path (to
    avoid problems interpreting BuildDir() when the top-level directory
    is the source directory).

  - Fix problems with Install() and InstallAs() when called through a
    clone (of a clone, ...) of a cloned construction environment.

  - When executing a file containing Options() settings, add the file's
    directory to sys.path (so modules can be imported from there) and
    explicity set __name__ to the name of the file so the statement's
    in the file can deduce the location if they need to.

  - Fix an O(n^2) performance problem when adding sources to a target
    through calls to a multi Builder (including Aliases).

  - Redefine the $WINDOWSPROGMANIFESTSUFFIX and
    $WINDOWSSHLIBMANIFESTSUFFIX variables so they pick up changes to
    the underlying $SHLIBSUFFIX and $PROGSUFFIX variables.

  - Add a GetBuildFailures() function that can be called from functions
    registered with the Python atexit module to print summary information
    about any failures encountered while building.

  - Return a NodeList object, not a Python list, when a single_source
    Builder like Object() is called with more than one file.

  - When searching for implicit dependency files in the directories
    in a $*PATH list, don't create Dir Nodes for directories that
    don't actually exist on-disk.

  - Add a Requires() function to allow the specification of order-only
    prerequisites, which will be updated before specified "downstream"
    targets but which don't actually cause the target to be rebuilt.

  - Restore the FS.{Dir,File,Entry}.rel_path() method.

  - Make the default behavior of {Source,Target}Signatures('timestamp')
    be equivalent to 'timestamp-match', not 'timestamp-newer'.

  - Fix use of CacheDir with Decider('timestamp-newer') by updating
    the modification time when copying files from the cache.

  - Fix random issues with parallel (-j) builds on Windows when Python
    holds open file handles (especially for SCons temporary files,
    or targets built by Python function actions) across process creation.

  From Maxim Kartashev:

  - Fix test scripts when run on Solaris.

  From Gary Oberbrunner:

  - Fix Glob() when a pattern is in an explicitly-named subdirectory.

  From Philipp Scholl:

  - Fix setting up targets if multiple Package builders are specified
    at once.



RELEASE 0.97.0d20070918 - Tue, 18 Sep 2007 10:51:27 -0500

  From Steven Knight:

  - Fix the wix Tool module to handle null entries in $PATH variables.

  - Move the documentation of Install() and InstallAs() from the list
    of functions to the list of Builders (now that they're implemented
    as such).

  - Allow env.CacheDir() to be set per construction environment.  The
    global CacheDir() function now sets an overridable global default.

  - Add an env.Decider() method and a Node.Decider() method that allow
    flexible specification of an arbitrary function to decide if a given
    dependency has changed since the last time a target was built.

  - Don't execute Configure actions (while reading SConscript files)
    when cleaning (-c) or getting help (-h or -H).

  - Add to each target an implicit dependency on the external command(s)
    used to build the target, as found by searching env['ENV']['PATH']
    for the first argument on each executed command line.

  - Add support for a $IMPLICIT_COMMAND_DEPENDENCIES construction
    variabe that can be used to disable the automatic implicit
    dependency on executed commands.

  - Add an "ensure_suffix" keyword to Builder() definitions that, when
    true, will add the configured suffix to the targets even if it looks
    like they already have a different suffix.

  - Add a Progress() function that allows for calling a function or string
    (or list of strings) to display progress while walking the DAG.

  - Allow ParseConfig(), MergeFlags() and ParseFlags() to handle output
    from a *config command with quoted path names that contain spaces.

  - Make the Return() function stop processing the SConscript file and
    return immediately.  Add a "stop=" keyword argument that can be set
    to False to preserve the old behavior.

  - Fix use of exitstatfunc on an Action.

  - Introduce all man page function examples with "Example:" or "Examples:".

  - When a file gets added to a directory, make sure the directory gets
    re-scanned for the new implicit dependency.

  - Fix handling a file that's specified multiple times in a target
    list so that it doesn't cause dependent Nodes to "disappear" from
    the dependency graph walk.

  From Carsten Koch:

  - Avoid race conditions with same-named files and directory creation
    when pushing copies of files to CacheDir().

  From Tzvetan Mikov:

  - Handle $ in Java class names.

  From Gary Oberbrunner:

  - Add support for the Intel C compiler on Windows64.

  - On SGI IRIX, have $SHCXX use $CXX by default (like other platforms).

  From Sohail Somani:

  - When Cloning a construction environment, set any variables before
    applying tools (so the tool module can access the configured settings)
    and re-set them after (so they end up matching what the user set).

  From Matthias Troffaes:

  - Make sure extra auxiliary files generated by some LaTeX packages
    and not ending in .aux also get deleted by scons -c.

  From Greg Ward:

  - Add a $JAVABOOTCLASSPATH variable for directories to be passed to the
    javac -bootclasspath option.

  From Christoph Wiedemann:

  - Add implicit dependencies on the commands used to build a target.




RELEASE 0.97.0d20070809 - Fri, 10 Aug 2007 10:51:27 -0500

  From Lars Albertsson:

  - Don't error if a #include line happens to match a directory
    somewhere on a path (like $CPPPATH, $FORTRANPATH, etc.).

  From Mark Bertoglio:

  - Fix listing multiple projects in Visual Studio 7.[01] solution files,
    including generating individual project GUIDs instead of re-using
    the solution GUID.

  From Jean Brouwers:

  - Add /opt/SUNWspro/bin to the default execution PATH on Solaris.

  From Allan Erskine:

  - Only expect the Microsoft IDL compiler to emit *_p.c and *_data.c
    files if the /proxy and /dlldata switches are used (respectively).

  From Steven Knight:

  - Have --debug=explain report if a target is being rebuilt because
    AlwaysBuild() is specified (instead of "unknown reasons").

  - Support {Get,Set}Option('help') to make it easier for SConscript
    files to tell if a help option (-h, --help, etc.) has been specified.

  - Support {Get,Set}Option('random') so random-dependency interaction
    with CacheDir() is controllable from SConscript files.

  - Add a new AddOption() function to support user-defined command-
    line flags (like --prefix=, --force, etc.).

  - Replace modified Optik version with new optparse compatibility module
    for command line processing in Scripts/SConsOptions.py

  - Push and retrieve built symlinks to/from a CacheDir() as actual
    symlinks, not by copying the file contents.

  - Fix how the Action module handles stringifying the shared library
    generator in the Tool/mingw.py module.

  - When generating a config.h file, print "#define HAVE_{FEATURE} 1"
    instad of just "#define HAVE_{FEATURE}", for more compatibility
    with Autoconf-style projects.

  - Fix expansion of $TARGET, $TARGETS, $SOURCE and $SOURCES keywords in
    Visual C/C++ PDB file names.

  - Fix locating Visual C/C++ PDB files in build directories.

  - Support an env.AddMethod() method and an AddMethod() global function
    for adding a new method, respectively, to a construction environment
    or an arbitrary object (such as a class).

  - Fix the --debug=time option when the -j option is specified and all
    files are up to date.

  - Add a $SWIGOUTDIR variable to allow setting the swig -outdir option,
    and use it to identify files created by the swig -java option.

  - Add a $SWIGPATH variable that specifies the path to be searched
    for included SWIG files, Also add related $SWIGINCPREFIX and
    $SWIGINCSUFFIX variables that specify the prefix and suffix to
    be be added to each $SWIGPATH directory when expanded on the SWIG
    command line.

  - More efficient copying of construction environments (mostly borrowed
    from copy.deepcopy() in the standard Python library).

  - When printing --tree=prune output, don't print [brackets] around
    source files, only do so for built targets with children.

  - Fix interpretation of Builder source arguments when the Builder has
    a src_suffix *and* a source_builder and the argument has no suffix.

  - Fix use of expansions like ${TARGET.dir} or ${SOURCE.dir} in the
    following construction variables:  $FORTRANMODDIR, $JARCHDIR,
    $JARFLAGS, $LEXFLAGS, $SWIGFLAGS, $SWIGOUTDIR and $YACCFLAGS.

  - Fix dependencies on Java files generated by SWIG so they can be
    detected and built in one pass.

  - Fix SWIG when used with a BuildDir().

  From Leanid Nazdrynau:

  - When applying Tool modules after a construction environment has
    already been created, don't overwrite existing $CFILESUFFIX and
    $CXXFILESUFFIX value.

  - Support passing the Java() builder a list of explicit .java files
    (not only a list of directories to be scanned for .java files).

  - Support passing .java files to the Jar() and JavaH() builders, which
    then use the builder underlying the Java() builder to turn them into
    .class files.  (That is, the Jar()-Java() chain of builders become
    multi-step, like the Program()-Object()-CFile() builders.)

  - Support passing SWIG .i files to the Java builders (Java(),
    Jar(), JavaH()), to cause intermediate .java files to be created
    automatically.

  - Add $JAVACLASSPATH and $JAVASOURCEPATH variables, that get added to
    the javac "-classpath" and "-sourcepath" options.  (Note that SCons
    does *not* currently search these paths for implicit dependencies.)

  - Commonize initialization of Java-related builders.

  From Jan Nijtmans:

  - Find Java anonymous classes when the next token after the name is
    an open parenthesis.

  From Gary Oberbrunner:

  - Fix a code example in the man page.

  From Tilo Prutz:

  - Add support for the file names that Java 1.5 (and 1.6) generates for
    nested anonymous inner classes, which are different from Java 1.4.

  From Adam Simpkins:

  - Allow worker threads to terminate gracefully when all jobs are
    finished.

  From Sohail Somani:

  - Add LaTeX scanner support for finding dependencies specified with
    the \usepackage{} directive.



RELEASE 0.97 - Thu, 17 May 2007 08:59:41 -0500

  From Steven Knight:

  - Fix a bug that would make parallel builds stop in their tracks if
    Nodes that depended on lists that contained some Nodes built together
    caused the reference count to drop below 0 if the Nodes were visited
    and commands finished in the wrong order.

  - Make sure the DirEntryScanner doesn't choke if it's handed something
    that's not a directory (Node.FS.Dir) Node.



RELEASE 0.96.96 - Thu, 12 Apr 2007 12:36:25 -0500

  NOTE:  This is (Yet) a(nother) pre-release of 0.97 for testing purposes.

  From Joe Bloggs:

  - Man page fix:  remove cut-and-paste sentence in NoCache() description.

  From Dmitry Grigorenko and Gary Oberbrunner:

  - Use the Intel C++ compiler, not $CC, to link C++ source.

  From Helmut Grohne:

  - Fix the man page example of propagating a user's external environment.

  From Steven Knight:

  - Back out (most of) the Windows registry installer patch, which
    seems to not work on some versions of Windows.

  - Don't treat Java ".class" attributes as defining an inner class.

  - Fix detecting an erroneous Java anonymous class when the first
    non-skipped token after a "new" keyword is a closing brace.

  - Fix a regression when a CPPDEFINES list contains a tuple, the second
    item of which (the option value) is a construction variable expansion
    (e.g. $VALUE) and the value of the variable isn't a string.

  - Improve the error message if an IOError (like trying to read a
    directory as a file) occurs while deciding if a node is up-to-date.

  - Fix "maximum recursion" / "unhashable type" errors in $CPPPATH
    PathList expansion if a subsidiary expansion yields a stringable,
    non-Node object.

  - Generate API documentation from the docstrings (using epydoc).

  - Fix use of --debug=presub with Actions for out-of-the-box Builders.

  - Fix handling nested lists within $CPPPATH, $LIBPATH, etc.

  - Fix a "builders_used" AttributeError that real-world Qt initialization
    triggered in the refactored suffix handling for Builders.

  - Make the reported --debug=time timings meaningful when used with -j.
    Better documentation of what the times mean.

  - User Guide updates: --random, AlwaysBuild(), --tree=,
    --debug=findlibs, --debug=presub, --debug=stacktrace,
    --taskmastertrace.

  - Document (in both man page and User's Guide) that --implicit-cache
    ignores changes in $CPPPATH, $LIBPATH, etc.

  From Jean-Baptiste Lab:

  - Remove hard-coded dependency on Python 2.2 from Debian packaging files.

  From Jeff Mahovsky:

  - Handle spaces in the build target name in Visual Studio project files.

  From Rob Managan:

  - Re-run LaTeX after BibTeX has been re-run in response to a changed
    .bib file.

  From Joel B. Mohler:

  - Make additional TeX auxiliary files (.toc, .idx and .bbl files)
    Precious so their removal doesn't affect whether the necessary
    sections are included in output PDF or PostScript files.

  From Gary Oberbrunner:

  - Fix the ability to import modules in the site_scons directory from
    a subdirectory.

  From Adam Simpkins:

  - Make sure parallel (-j) builds all targets even if they show up
    multiple times in the child list (as a source and a dependency).

  From Matthias Troffaes:

  - Don't re-run TeX if the triggering strings (\makeindex, \bibliography
    \tableofcontents) are commented out.

  From Richard Viney:

  - Fix use of custom include and lib paths with Visual Studio 8.

  - Select the default .NET Framework SDK Dir based on the version of
    Visual Studio being used.



RELEASE 0.96.95 - Mon, 12 Feb 2007 20:25:16 -0600

  From Anatoly Techtonik:

  - Add the scons.org URL and a package description to the setup.py
    arguments.

  - Have the Windows installer add a registry entry for scons.bat in the
    "App Paths" key, so scons.bat can be executed without adding the
    directory to the %PATH%.  (Python itself works this way.)

  From Anonymous:

  - Fix looking for default paths in Visual Studio 8.0 (and later).

  - Add -lm to the list of default D libraries for linking.

  From Matt Doar:

  - Provide a more complete write-your-own-Scanner example in the man page.

  From Ralf W. Grosse-Kunstleve:

  - Contributed upstream Python change to our copied subprocess.py module
    for more efficient standard input processing.

  From Steven Knight:

  - Fix the Node.FS.Base.rel_path() method when the two nodes are on
    different drive letters.  (This caused an infinite loop when
    trying to write .sconsign files.)

  - Fully support Scanners that use a dictionary to map file suffixes
    to other scanners.

  - Support delayed evaluation of the $SPAWN variable to allow selection
    of a function via ${} string expansions.

  - Add --srcdir as a synonym for -Y/--repository.

  - Document limitations of #include "file.h" with Repository().

  - Fix use of a toolpath under the source directory of a BuildDir().

  - Fix env.Install() with a file name portion that begins with '#'.

  - Fix ParseConfig()'s handling of multiple options in a string that's
    replaced a *FLAGS construction variable.

  - Have the C++ tools initialize common C compilation variables ($CCFLAGS,
    $SHCCFLAGS and $_CCCOMCOM) even if the 'cc' Tool isn't loaded.

  From Leanid Nazdrynau:

  - Fix detection of Java anonymous classes if a newline precedes the
    opening brace.

  From Gary Oberbrunner:

  - Document use of ${} to execute arbitrary Python code.

  - Add support for:
    1) automatically adding a site_scons subdirectory (in the top-level
       SConstruct directory) to sys.path (PYTHONPATH);
    2) automatically importing site_scons/site_init.py;
    3) automatically adding site_scons/site_tools to the toolpath.

  From John Pye:

  - Change ParseConfig() to preserve white space in arguments passed in
    as a list.

  From a smith:

  - Fix adding explicitly-named Java inner class files (and any
    other file names that may contain a '$') to Jar files.

  From David Vitek:

  - Add a NoCache() function to mark targets as unsuitable for propagating
    to (or retrieving from) a CacheDir().

  From Ben Webb:

  - If the swig -noproxy option is used, it won't generate a .py file,
    so don't emit it as a target that we expect to be built.



RELEASE 0.96.94 - Sun, 07 Jan 2007 18:36:20 -0600

  NOTE:  This is a pre-release of 0.97 for testing purposes.

  From Anonymous:

  - Allow arbitrary white space after a SWIG %module declaration.

  From Paul:

  - When compiling resources under MinGW, make sure there's a space
    between the --include-dir option and its argument.

  From Jay Kint:

  - Alleviate long command line issues on Windows by executing command
    lines directly via os.spawnv() if the command line doesn't need
    shell interpretation (has no pipes, redirection, etc.).

  From Walter Franzini:

  - Exclude additional Debian packaging files from the copyright check.

  From Fawad Halim:

  - Handle the conflict between the impending Python 2.6 'as' keyword
    and our Tool/as.py module name.

  From Steven Knight:

  - Speed up the Node.FS.Dir.rel_path() method used to generate path names
    that get put into the .sconsign* file(s).

  - Optimize Node.FS.Base.get_suffix() by computing the suffix once, up
    front, when we set the Node's name.  (Duh...)

  - Reduce the Memoizer's responsibilities to simply counting hits and
    misses when the --debug=memoizer option is used, not to actually
    handling the key calculation and memoization itself.  This speeds
    up some configurations significantly, and should cause no functional
    differences.

  - Add a new scons-time script with subcommands for generating
    consistent timing output from SCons configurations, extracting
    various information from those timings, and displaying them in
    different formats.

  - Reduce some unnecessary stat() calls from on-disk entry type checks.

  - Fix SideEffect() when used with -j, which was badly broken in 0.96.93.

  - Propagate TypeError exceptions when evaluating construction variable
    expansions up the stack, so users can see what's going on.

  - When disambiguating a Node.FS.Entry into a Dir or File, don't look
    in the on-disk source directory until we've confirmed there's no
    on-disk entry locally and there *is* one in the srcdir.  This avoids
    creating a phantom Node that can interfere with dependencies on
    directory contents.

  - Add an AllowSubstExceptions() function that gives the SConscript
    files control over what exceptions cause a string to expand to ''
    vs. terminating processing with an error.

  - Allow the f90.py and f95.py Tool modules to compile earlier source
    source files of earlier Fortran version.

  - Fix storing signatures of files retrieved from CacheDir() so they're
    correctly identified as up-to-date next invocation.

  - Make sure lists of computed source suffixes cached by Builder objects
    don't persist across changes to the list of source Builders (so the
    addition of suffixes like .ui by the qt.py Tool module take effect).

  - Enhance the bootstrap.py script to allow it to be used to execute
    SCons more easily from a checked-out source tree.

  From Ben Leslie:

  - Fix post-Memoizer value caching misspellings in Node.FS._doLookup().

  From Rob Managan, Dmitry Mikhin and Joel B. Mohler:

  - Handle TeX/LaTeX files in subdirectories by changing directory
    before invoking TeX/LaTeX.

  - Scan LaTeX files for \bibliography lines.

  - Support multiple file names in a "\bibliography{file1,file2}" string.

  - Handle TeX warnings about undefined citations.

  - Support re-running LaTeX if necessary due to a Table of Contents.

  From Dmitry Mikhin:

  - Return LaTeX if "Rerun to get citations correct" shows up on the next
    line after the "Warning:" string.

  From Gary Oberbrunner:

  - Add #include lines to fix portability issues in two tests.

  - Eliminate some unnecessary os.path.normpath() calls.

  - Add a $CFLAGS variable for C-specific options, leaving $CCFLAGS
    for options common to C and C++.

  From Tom Parker:

  - Have the error message print the missing file that Qt can't find.

  From John Pye:

  - Fix env.MergeFlags() appending to construction variable value of None.

  From Steve Robbins:

  - Fix the "sconsign" script when the .sconsign.dblite file is explicitly
    specified on the command line (and not intuited from the old way of
    calling it with just ".sconsign").

  From Jose Pablo Ezequiel "Pupeno" Fernandez Silva:

  - Give the 'lex' tool knowledge of the additional target files produced
    by the flex "--header-file=" and "--tables-file=" options.

  - Give the 'yacc' tool knowledge of the additional target files produced
    by the bison "-g", "--defines=" and "--graph=" options.

  - Generate intermediate files with Objective C file suffixes (.m) when
    the lex and yacc source files have appropriate suffixes (.lm and .ym).

  From Sohail Somain:

  - Have the mslink.py Tool only look for a 'link' executable on Windows
    systems.

  From Vaclav Smilauer:

  - Add support for a "srcdir" keyword argument when calling a Builder,
    which will add a srcdir prefix to all non-relative string sources.

  From Jonathan Ultis:

  - Allow Options converters to take the construction environment as
    an optional argument.



RELEASE 0.96.93 - Mon, 06 Nov 2006 00:44:11 -0600

  NOTE:  This is a pre-release of 0.97 for testing purposes.

  From Anonymous:

  - Allow Python Value Nodes to be Builder targets.

  From Matthias:

  - Only filter Visual Studio common filename prefixes on complete
    directory names.

  From Chad Austin:

  - Fix the build of the SCons documentation on systems that don't
    have "python" in the $PATH.

  From Ken Boortz:

  - Enhance ParseConfig() to recognize options that begin with '+'.

  From John Calcote, Elliot Murphy:

  - Document ways to override the CCPDBFLAGS variable to use the
    Microsoft linker's /Zi option instead of the default /Z7.

  From Christopher Drexler:

  - Make SCons aware bibtex must be called if any \include files
    cause creation of a bibliography.

  - Make SCons aware that "\bilbiography" in TeX source files means
    that related .bbl and .blg bibliography files will be created.
    (NOTE:  This still needs to search for the string in \include files.)

  From David Gruener:

  - Fix inconsistent handling of Action strfunction arguments.

  - Preserve white space in display Action strfunction strings.

  From James Y. Knight and Gerard Patel:

  - Support creation of shared object files from assembly language.

  From Steven Knight:

  - Speed up the Taskmaster significantly by avoiding unnecessary
    re-scans of Nodes to find out if there's work to be done, having it
    track the currently-executed top-level target directly and not
    through its presence on the target list, and eliminating some other
    minor list(s), method(s) and manipulation.

  - Fix the expansion of $TARGET and $SOURCE in the expansion of
    $INSTALLSTR displayed for non-environment calls to InstallAs().

  - Fix the ability to have an Alias() call refer to a directory
    name that's not identified as a directory until later.

  - Enhance runtest.py with an option to use QMTest as the harness.
    This will become the default behavior as we add more functionality
    to the QMTest side.

  - Let linking on mingw use the default function that chooses $CC (gcc)
    or $CXX (g++) depending on whether there are any C++ source files.

  - Work around a bug in early versions of the Python 2.4 profile module
    that caused the --profile= option to fail.

  - Only call Options validators and converters once when initializing a
    construction environment.

  - Fix the ability of env.Append() and env.Prepend(), in all known Python
    versions, to handle different input value types when the construction
    variable being updated is a dictionary.

  - Add a --cache-debug option for information about what files it's
    looking for in a CacheDir().

  - Document the difference in construction variable expansion between
    {Action,Builder}() and env.{Action,Builder}().

  - Change the name of env.Copy() to env.Clone(), keeping the old name
    around for backwards compatibility (with the intention of eventually
    phasing it out to avoid confusion with the Copy() Action factory).

  From Arve Knudsen:

  - Support cleaning and scanning SWIG-generated files.

  From Carsten Koch:

  - Allow selection of Visual Studio version by setting $MSVS_VERSION
    after construction environment initialization.

  From Jean-Baptiste Lab:

  - Try using zipimport if we can't import Tool or Platform modules
    using the normal "imp" module.  This allows SCons to be packaged
    using py2exe's all-in-one-zip-file approach.

  From Ben Liblit:

  - Do not re-scan files if the scanner returns no implicit dependencies.

  From Sanjoy Mahajan:

  - Change use of $SOURCES to $SOURCE in all TeX-related Tool modules.

  From Joel B. Mohler:

  - Make SCons aware that "\makeindex" in TeX source files means that
    related .ilg, .ind and .idx index files will be created.
    (NOTE:  This still needs to search for the string in \include files.)

  - Prevent scanning the TeX .aux file for additional files from
    trying to remove it twice when the -c option is used.

  From Leanid Nazdrynau:

  - Give the MSVC RES (resource) Builder a src_builder list and a .rc
    src_suffix so other builders can generate .rc files.

  From Matthew A. Nicholson:

  - Enhance Install() and InstallAs() to handle directory trees as sources.

  From Jan Nijtmans:

  - Don't use the -fPIC flag when using gcc on Windows (e.g. MinGW).

  From Greg Noel:

  - Add an env.ParseFlags() method that provides separate logic for
    parsing GNU tool chain flags into a dictionary.

  - Add an env.MergeFlags() method to apply an arbitrary dictionary
    of flags to a construction environment's variables.

  From Gary Oberbrunner:

  - Fix parsing tripartite Intel C compiler version numbers on Linux.

  - Extend the ParseConfig() function to recognize -arch and
    -isysroot options.

  - Have the error message list the known suffixes when a Builder call
    can't build a source file with an unknown suffix.

  From Karol Pietrzak:

  - Avoid recursive calls to main() in the program snippet used by the
    SConf subsystem to test linking against libraries.  This changes the
    default behavior of CheckLib() and CheckLibWithHeader() to print
    "Checking for C library foo..." instead of "Checking for main()
    in C library foo...".

  From John Pye:

  - Throw an exception if a command called by ParseConfig() or
    ParseFlags() returns an error.

  From Stefan Seefeld:

  - Initial infrastructure for running SCons tests under QMTest.

  From Sohail Somani:

  - Fix tests that fail due to gcc warnings.

  From Dobes Vandermeer:

  - In stack traces, print the full paths of SConscript files.

  From Atul Varma:

  - Fix detection of Visual C++ Express Edition.

  From Dobes Vandermeer:

  - Let the src_dir option to the SConscript() function affect all the
    the source file paths, instead of treating all source files paths
    as relative to the SConscript directory itself.

  From Nicolas Vigier:

  - Fix finding Fortran modules in build directories.

  - Fix use of BuildDir() when the source file in the source directory
    is a symlink with a relative path.

  From Edward Wang:

  - Fix the Memoizer when the SCons Python modules are executed from
    .pyo files at different locations from where they were compiled.

  From Johan Zander:

  - Fix missing os.path.join() when constructing the $FRAMEWORKSDKDIR/bin.



RELEASE 0.96.92 - Mon, 10 Apr 2006 21:08:22 -0400

  NOTE:  This was a pre-release of 0.97 for testing purposes.

  From Anonymous:

  - Fix the intelc.py Tool module to not throw an exception if the
    only installed version is something other than ia32.

  - Set $CCVERSION when using gcc.

  From Matthias:

  - Support generating project and solution files for Microsoft
    Visual Studio version 8.

  - Support generating more than one project file for a Microsoft
    Visual Studio solution file.

  - Add support for a support "runfile" parameter to Microsoft
    Visual Studio project file creation.

  - Put the project GUID, not the solution GUID, in the right spot
    in the solution file.

  From Erling Andersen:

  - Fix interpretation of Node.FS objects wrapped in Proxy instances,
    allowing expansion of things like ${File(TARGET)} in command lines.

  From Stanislav Baranov:

  - Add a separate MSVSSolution() Builder, with support for the
    following new construction variables: $MSVSBUILDCOM, $MSVSCLEANCOM,
    $MSVSENCODING, $MSVSREBUILDCOM, $MSVSSCONS, $MSVSSCONSCOM,
    $MSVSSCONSFLAGS, $MSVSSCONSCRIPT and $MSVSSOLUTIONCOM.

  From Ralph W. Grosse-Kunstleve and Patrick Mezard:

  - Remove unneceesary (and incorrect) SCons.Util strings on some function
    calls in SCons.Util.

  From Bob Halley:

  - Fix C/C++ compiler selection on AIX to not always use the external $CC
    environment variable.

  From August HÃ¶randl:

  - Add a scanner for \include and \import files, with support for
    searching a directory list in $TEXINPUTS (imported from the external
    environment).

  - Support $MAKEINDEX, $MAKEINDEXCOM, $MAKEINDEXCOMSTR and
    $MAKEINDEXFLAGS for generating indices from .idx files.

  From Steven Johnson:

  - Add a NoClean() Environment method and function to override removal
    of targets during a -c clean, including documentation and tests.

  From Steven Knight:

  - Check for whether files exist on disk by listing the directory
    contents, not calling os.path.exists() file by file.  This is
    somewhat more efficient in general, and may be significantly
    more efficient on Windows.

  - Minor speedups in the internal is_Dict(), is_List() and is_String()
    functions.

  - Fix a signature refactoring bug that caused Qt header files to
    get re-generated every time.

  - Don't fail when writing signatures if the .sconsign.dblite file is
    owned by a different user (e.g. root) from a previous run.

  - When deleting variables from stacked OverrideEnvironments, don't
    throw a KeyError if we were able to delte the variable from any
    Environment in the stack.

  - Get rid of the last indentation tabs in the SCons source files and
    add -tt to the Python invocations in the packaging build and the
    tests so they don't creep back in.

  - In Visual Studio project files, put quotes around the -C directory
    so everything works even if the path has spaces in it.

  - The Intel Fortran compiler uses -object:$TARGET, not "-o $TARGET",
    when building object files on Windows.  Have the the ifort Tool
    modify the default command lines appropriately.

  - Document the --debug=explain option in the man page.  (How did we
    miss this?)

  - Add a $LATEXRETRIES variable to allow configuration of the number of
    times LaTex can be re-called to try to resolve undefined references.

  - Change the order of the arguments to Configure.Checklib() to match
    the documentation.

  - Handle signature calculation properly when the Python function used
    for a FunctionAction is an object method.

  - On Windows, assume that absolute path names without a drive letter
    refer to the drive on which the SConstruct file lives.

  - Add /usr/ccs/bin to the end of the the default external execution
    PATH on Solaris.

  - Add $PKGCHK and $PKGINFO variables for use on Solaris when searching
    for the SunPRO C++ compiler.  Make the default value for $PKGCHK
    be /usr/sbin/pgkchk (since /usr/sbin isn't usually on the external
    execution $PATH).

  - Fix a man page example of overriding variables when calling
    SharedLibrary() to also set the $LIBSUFFIXES variable.

  - Add a --taskmastertrace=FILE option to give some insight on how
    the taskmaster decides what Node to build next.

  - Changed the names of the old $WIN32DEFPREFIX, $WIN32DEFSUFFIX,
    $WIN32DLLPREFIX and $WIN32IMPLIBPREFIX construction variables to
    new $WINDOWSDEFPREFIX, $WINDOWSDEFSUFFIX, $WINDOWSDLLPREFIX and
    $WINDOWSIMPLIBPREFIX construction variables.  The old names are now
    deprecated, but preserved for backwards compatibility.

  - Fix (?) a runtest.py hang on Windows when the --xml option is used.

  - Change the message when an error occurs trying to interact with the
    file system to report the target(s) in square brackets (as before) and
    the actual file or directory that encountered the error afterwards.

  From Chen Lee:

  - Add x64 support for Microsoft Visual Studio 8.

  From Baptiste Lepilleur:

  - Support the --debug=memory option on Windows when the Python version
    has the win32process and win32api modules.

  - Add support for Visual Studio 2005 Pro.

  - Fix portability issues in various tests: test/Case.py,
    Test/Java/{JAR,JARCHDIR,JARFLAGS,JAVAC,JAVACFLAGS,JAVAH,RMIC}.py,
    test/MSVS/vs-{6.0,7.0,7.1,8.0}-exec.py,
    test/Repository/{Java,JavaH,RMIC}.py,
    test/QT/{generated-ui,installed,up-to-date,warnings}.py,
    test/ZIP/ZIP.py.

  - Ignore pkgchk errors on Solaris when searching for the C++ compiler.

  - Speed up the SCons/EnvironmentTests.py unit tests.

  - Add a --verbose= option to runtest.py to print executed commands
    and their output at various levels.

  From Christian Maaser:

  - Add support for Visual Studio Express Editions.

  - Add support for Visual Studio 8 *.manifest files, includng
    new $WINDOWS_INSERT_MANIFEST, $WINDOWSPROGMANIFESTSUFFIX,
    $WINDOWSPROGMANIFESTPREFIX, $WINDOWSPROGMANIFESTSUFFIX,
    $WINDOWSSHLIBMANIFESTPREFIX and $WINDOWSSHLIBMANIFESTSUFFIX
    construction variables.

  From Adam MacBeth:

  - Fix detection of additional Java inner classes following use of a
    "new" keyword inside an inner class.

  From Sanjoy Mahajan:

  - Correct TeX-related command lines to just $SOURCE, not $SOURCES

  From Patrick Mezard:

  - Execute build commands for a command-line target if any of the
    files built along with the target is out of date or non-existent,
    not just if the command-line target itself is out of date.

  - Fix the -n option when used with -c to print all of the targets
    that will be removed for a multi-target Builder call.

  - If there's no file in the source directory, make sure there isn't
    one in the build directory, too, to avoid dangling files left
    over from previous runs when a source file is removed.

  - Allow AppendUnique() and PrependUnique() to append strings (and
    other atomic objects) to lists.

  From Joel B. Mohler:

  - Extend latex.py, pdflatex.py, pdftex.py and tex.py so that building
    from both TeX and LaTeX files uses the same logic to call $BIBTEX
    when it's necessary, to call $MAKEINDEX when it's necessary, and to
    call $TEX or $LATEX multiple times to handle undefined references.

  - Add an emitter to the various TeX builders so that the generated
    .aux and .log files also get deleted by the -c option.

  From Leanid Nazdrynau:

  - Fix the Qt UIC scanner to work with generated .ui files (by using
    the FindFile() function instead of checking by-hand for the file).

  From Jan Nieuwenhuizen:

  - Fix a problem with interpreting quoted argument lists on command lines.

  From Greg Noel:

  - Add /sw/bin to the default execution PATH on Mac OS X.

  From Kian Win Ong:

  - When building a .jar file and there is a $JARCHDIR, put the -C
    in front of each .class file on the command line.

  - Recognize the Java 1.5 enum keyword.

  From Asfand Yar Qazi:

  - Add /opt/bin to the default execution PATH on all POSIX platforms
    (between /usr/local/bin and /bin).

  From Jon Rafkind:

  - Fix the use of Configure() contexts from nested subsidiary
    SConscript files.

  From Christoph Schulz:

  - Add support for $CONFIGUREDIR and $CONFIGURELOG variables to control
    the directory and logs for configuration tests.

  - Add support for a $INSTALLSTR variable.

  - Add support for $RANLIBCOM and $RANLIBCOMSTR variables (which fixes
    a bug when setting $ARCOMSTR).

  From Amir Szekely:

  - Add use of $CPPDEFINES to $RCCOM (resource file compilation) on MinGW.

  From Erick Tryzelaar:

  - Fix the error message when trying to report that a given option is
    not gettable/settable from an SConscript file.

  From Dobes Vandermeer:

  - Add support for SCC and other settings in Microsoft Visual
    Studio project and solution files:  $MSVS_PROJECT_BASE_PATH,
    $MSVS_PROJECT_GUID, $MSVS_SCC_AUX_PATH, $MSVS_SCC_LOCAL_PATH,
    $MSVS_SCC_PROJECT_NAME, $MSVS_SCC_PROVIDER,

  - Add support for using a $SCONS_HOME variable (imported from the
    external environment, or settable internally) to put a shortened
    SCons execution line in the Visual Studio project file.

  From David J. Van Maren:

  - Only filter common prefixes from source files names in Visual Studio
    project files if the prefix is a complete (sub)directory name.

  From Thad Ward:

  - If $MSVSVERSIONS is already set, don't overwrite it with
    information from the registry.



RELEASE 0.96.91 - Thu, 08 Sep 2005 07:18:23 -0400

  NOTE:  This was a pre-release of 0.97 for testing purposes.

  From Chad Austin:

  - Have the environment store the toolpath and re-use it to find Tools
    modules during later Copy() or Tool() calls (unless overridden).

  - Normalize the directory path names in SConsignFile() database
    files so the same signature file can interoperate on Windows and
    non-Windows systems.

  - Make --debug=stacktrace print a stacktrace when a UserError is thrown.

  - Remove an old, erroneous cut-and-paste comment in Scanner/Dir.py.

  From Stanislav Baranov:

  - Make it possible to support with custom Alias (sub-)classes.

  - Allow Builders to take empty source lists when called.

  - Allow access to both TARGET and SOURCE in $*PATH expansions.

  - Allow SConscript files to modify BUILD_TARGETS.

  From Timothee Besset:

  - Add support for Objective C/C++ .m and .mm file suffixes (for
    Mac OS X).

  From Charles Crain

  - Fix the PharLap linkloc.py module to use target+source arguments
    when calling env.subst().

  From Bjorn Eriksson:

  - Fix an incorrect Command() keyword argument in the man page.

  - Add a $TEMPFILEPREFIX variable to control the prefix or flag used
    to pass a long-command-line-execution tempfile to a command.

  From Steven Knight:

  - Enhanced the SCons setup.py script to install man pages on
    UNIX/Linux systems.

  - Add support for an Options.FormatOptionHelpText() method that can
    be overridden to customize the format of Options help text.

  - Add a global name for the Entry class (which had already been
    documented).

  - Fix re-scanning of generated source files for implicit dependencies
    when the -j option is used.

  - Fix a dependency problem that caused $LIBS scans to not be added
    to all of the targets in a multiple-target builder call, which
    could cause out-of-order builds when the -j option is used.

  - Store the paths of source files and dependencies in the .sconsign*
    file(s) relative to the target's directory, not relative to the
    top-level SConstruct directory.  This starts to make it possible to
    subdivide the dependency tree arbitrarily by putting an SConstruct
    file in every directory and using content signatures.

  - Add support for $YACCHFILESUFFIX and $YACCHXXFILESUFFIX variables
    that accomodate parser generators that write header files to a
    different suffix than the hard-coded .hpp when the -d option is used.

  - The default behavior is now to store signature information in a
    single .sconsign.dblite file in the top-level SConstruct directory.
    The old behavior of a separate .sconsign file in each directory can
    be specified by calling SConsignFile(None).

  - Remove line number byte codes within the signature calculation
    of Python function actions, so that changing the location of an
    otherwise unmodified Python function doesn't cause rebuilds.

  - Fix AddPreAction() and AddPostAction() when an action has more than
    one target file:  attach the actions to the Executor, not the Node.

  - Allow the source directory of a BuildDir / build_dir to be outside
    of the top-level SConstruct directory tree.

  - Add a --debug=nomemoizer option that disables the Memoizer for clearer
    looks at the counts and profiles of the underlying function calls,
    not the Memoizer wrappers.

  - Print various --debug= stats even if we exit early (e.g. using -h).

  - Really only use the cached content signature value if the file
    is older than --max-drift, not just if --max-drift is set.

  - Remove support for conversion from old (pre 0.96) .sconsign formats.

  - Add support for a --diskcheck option to enable or disable various
    on-disk checks:  that File and Dir nodes match on-disk entries;
    whether an RCS file exists for a missing source file; whether an
    SCCS file exists for a missing source file.

  - Add a --raw argument to the sconsign script, so it can print a
    raw representation of each entry's NodeInfo dictionary.

  - Add the 'f90' and 'f95' tools to the list of Fortran compilers
    searched for by default.

  - Add the +Z option by default when compiling shared objects on
    HP-UX.

  From Chen Lee:

  - Handle Visual Studio project and solution files in Unicode.

  From Sanjoy Mahajan:

  - Fix a bad use of Copy() in an example in the man page, and a
    bad regular expression example in the man page and User's Guide.

  From Shannon Mann:

  - Have the Visual Studio project file(s) echo "Starting SCons" before
    executing SCons, mainly to work around a quote-stripping bug in
    (some versions of?) the Windows cmd command executor.

  From Georg Mischler:

  - Remove the space after the -o option when invoking the Borland
    BCC compiler; some versions apparently require that the file name
    argument be concatenated with the option.

  From Leanid Nazdrynau:

  - Fix the Java parser's handling of backslashes in strings.

  From Greg Noel:

  - Add construction variables to support frameworks on Mac OS X:
    $FRAMEWORKS, $FRAMEWORKPREFIX, $FRAMEWORKPATH, $FRAMEWORKPATHPREFIX.

  - Re-order link lines so the -o option always comes right after the
    command name.

  From Gary Oberbrunner:

  - Add support for Intel C++ beta 9.0 (both 32 and 64 bit versions).

  - Document the new $FRAMEWORK* variables for Mac OS X.

  From Karol Pietrzak:

  - Add $RPATH (-R) support to the Sun linker Tool (sunlink).

  - Add a description of env.subst() to the man page.

  From Chris Prince:

  - Look in the right directory, not always the local directory, for a
    same-named file or directory conflict on disk.

  - On Windows, preserve the external environment's %SYSTEMDRIVE%
    variable, too.

  From Craig Scott:

  - Have the Fortran module emitter look for Fortan modules to be created
    relative to $FORTRANMODDIR, not the top-level directory.

  - When saving Options to a file, run default values through the
    converter before comparing them with the set values.  This correctly
    suppresses Boolean Option values from getting written to the saved
    file when they're one of the many synonyms for a default True or
    False value.

  - Fix the Fortran Scanner's ability to handle a module being used
    in the same file in which it is defined.

  From Steve-o:

  - Add the -KPIC option by default when compiling shared objects on
    Solaris.

  - Change the default suffix for Solaris objects to .o, to conform to
    Sun WorkShop's expectations.  Change the profix to so_ so they can
    still be differentiated from static objects in the same directory.

  From Amir Szekely:

  - When calling the resource compiler on MinGW, add --include-dir and
    the source directory so it finds the source file.

  - Update EnsureSConsVersion() to support revision numbers.

  From Greg Ward:

  - Fix a misplaced line in the man page.



RELEASE 0.96.90 - Tue, 15 Feb 2005 21:21:12 +0000

  NOTE:  This was a pre-release of 0.97 for testing purposes.

  From Anonymous:

  - Fix Java parsing to avoid erroneously identifying a new array
    of class instances as an anonymous inner class.

  - Fix a typo in the man page description of PathIsDirCreate.

  From Chad Austin:

  - Allow Help() to be called multiple times, appending to the help
    text each call.

  - Allow Tools found on a toolpath to import Python modules from
    their local directory.

  From Steve Christensen:

  - Handle exceptions from Python functions as build actions.

  - Add a set of canned PathOption validators:  PathExists (the default),
    PathIsFile, PathIsDir and PathIsDirCreate.

  From Matthew Doar:

  - Add support for .lex and .yacc file suffixes for Lex and Yacc files.

  From Eric Frias:

  - Huge performance improvement:  wrap the tuples representing an
    include path in an object, so that the time it takes to hash the
    path doesn't grow porportionally to the length of the path.

  From Gottfried Ganssauge:

  - Fix SCons on SuSE/AMD-64 Linux by having the wrapper script also
    check for the build engine in the parent directory of the Python
    library directory (/usr/lib64 instead of /usr/lib).

  From Stephen Kennedy:

  - Speed up writing the .sconsign file at the end of a run by only
    calling sync() once at the end, not after every entry.

  From Steven Knight:

  - When compiling with Microsoft Visual Studio, don't include the ATL and
    MFC directories in the default INCLUDE and LIB environment variables.

  - Remove the following deprecated features:  the ParseConfig()
    global function (deprecated in 0.93); the misspelled "validater"
    keyword to the Options.Add() method (deprecated in 0.91); the
    SetBuildSignatureType(), SetContentSignatureType(), SetJobs() and
    GetJobs() global functions (deprecated in 0.14).

  - Fix problems with corrupting the .sconsign.dblite file when
    interrupting builds by writing to a temporary file and renaming,
    not writing the file directly.

  - Fix a 0.96 regression where when running with -k, targets built from
    walking dependencies later on the command line would not realize
    that a dependency had failed an earlier build attempt, and would
    try to rebuild the dependent targets.

  - Change the final messages when using -k and errors occur from
    "{building,cleaning} terminated because of errors" to "done
    {building,cleaning} targets (errors occurred during {build,clean})."

  - Allow Configure.CheckFunc() to take an optional header argument
    (already supported by Conftest.py) to specify text at the top of
    the compiled test file.

  - Fix the --debug=explain output when a Python function action changed
    so it prints a meaningful string, not the binary representation of
    the function contents.

  - Allow a ListOption's default value(s) to be a Python list of specified
    values, not just a string containing a comma-separated list of names.

  - Add a ParseDepends() function that will parse up a list of explicit
    dependencies from a "make depend" style file.

  - Support the ability to change directory when executing an Action
    through "chdir" keyword arguments to Action and Builder creation
    and calls.

  - Fix handling of Action ojects (and other callables that don't match
    our calling arguments) in construction variable expansions.

  - On Win32, install scons.bat in the Python directory when installing
    from setup.py.  (The bdist_wininst installer was already doing this.)

  - Fix env.SConscript() when called with a list of SConscipt files.
    (The SConscript() global function already worked properly.)

  - Add a missing newline to the end of the --debug=explain "unknown
    reasons" message.

  - Enhance ParseConfig() to work properly for spaces in between the -I,
    -L and -l options and their arguments.

  - Packaging build fix:  Rebuild the files that are use to report the
    --version of SCons whenever the development version number changes.

  - Fix the ability to specify a target_factory of Dir() to a Builder,
    which the default create-a-directory Builder was interfering with.

  - Mark a directory as built if it's created as part of the preparation
    for another target, to avoid trying to build it again when it comes
    up in the target list.

  - Allow a function with the right calling signature to be put directly
    in an Environment's BUILDERS dictionary, making for easier creation
    and use of wrappers (pseudo-Builders) that call other Builders.

  - On Python 2.x, wrap lists of Nodes returned by Builders in a UserList
    object that adds a method that makes str() object return a string
    with all of the Nodes expanded to their path names.  (Builders under
    Python 1.5.2 still return lists to avoid TypeErrors when trying
    to extend() list, so Python 1.5.2 doesn't get pretty-printing of Node
    lists, but everything should still function.)

  - Allow Aliases to have actions that will be executed whenever
    any of the expanded Alias targets are out of date.

  - Fix expansion of env.Command() overrides within target and
    source file names.

  - Support easier customization of what's displayed by various default
    actions by adding lots of new construction variables: $ARCOMSTR,
    $ASCOMSTR, $ASPPCOMSTR, $BIBTEXCOMSTR, $BITKEEPERCOMSTR, $CCCOMSTR,
    $CVSCOMSTR, $CXXCOMSTR, $DCOMSTR, $DVIPDFCOMSTR, $F77COMSTR,
    $F90COMSTR, $F95COMSTR, $FORTRANCOMSTR, $GSCOMSTR, $JARCOMSTR,
    $JAVACCOMSTR, $JAVAHCOMSTR, $LATEXCOMSTR, $LEXCOMSTR, $LINKCOMSTR,
    $M4COMSTR, $MIDLCOMSTR, $P4COMSTR, $PCHCOMSTR, $PDFLATEXCOMSTR,
    $PDFTEXCOMSTR, $PSCOMSTR, $QT_MOCFROMCXXCOMSTR, $QT_MOCFROMHCOMSTR,
    $QT_UICCOMSTR, $RCCOMSTR, $REGSVRCOMSTR, $RCS_COCOMSTR, $RMICCOMSTR,
    $SCCSCOMSTR, $SHCCCOMSTR, $SHCXXCOMSTR, $SHF77COMSTR, $SHF90COMSTR,
    $SHF95COMSTR, $SHFORTRANCOMSTR, $SHLINKCOMSTR, $SWIGCOMSTR,
    $TARCOMSTR, $TEXCOMSTR, $YACCCOMSTR and $ZIPCOMSTR.

  - Add an optional "map" keyword argument to ListOption() that takes a
    dictionary to map user-specified values to legal values from the list
    (like EnumOption() already doee).

  - Add specific exceptions to try:-except: blocks without any listed,
    so that they won't catch and mask keyboard interrupts.

  - Make --debug={tree,dtree,stree} print something even when there's
    a build failure.

  - Fix how Scanners sort the found dependencies so that it doesn't
    matter whether the dependency file is in a Repository or not.
    This may cause recompilations upon upgrade to this version.

  - Make AlwaysBuild() work with Alias and Python value Nodes (making
    it much simpler to support aliases like "clean" that just invoke
    an arbitrary action).

  - Have env.ParseConfig() use AppendUnique() by default to suppress
    duplicate entries from multiple calls.  Add a "unique" keyword
    argument to allow the old behavior to be specified.

  - Allow the library modules imported by an SConscript file to get at
    all of the normally-available global functions and variables by saying
    "from SCons.Script import *".

  - Add a --debug=memoizer option to print Memoizer hit/mass statistics.

  - Allow more than one --debug= option to be set at a time.

  - Change --debug=count to report object counts before and after
    reading SConscript files and before and after building targets.

  - Change --debug=memory output to line up the numbers and to better
    match (more or less) the headers on the --debug=count columns.

  - Speed things up when there are lists of targets and/or sources by
    getting rid of some N^2 walks of the lists involved.

  - Cache evaluation of LazyActions so we don't create a new object
    for each invocation.

  - When scanning, don't create Nodes for include files that don't
    actually exist on disk.

  - Make supported global variables CScanner, DScanner, ProgramScanner and
    SourceFileScanner.  Make SourceFileScanner.add_scanner() a supported
    part of the public interface.  Keep the old SCons.Defaults.*Scan names
    around for a while longer since some people were already using them.

  - By default, don't scan directories for on-disk files.  Add a
    DirScanner global scanner that can be used in Builders or Command()
    calls that want source directory trees scanned for on-disk changes.
    Have the Tar() and Zip() Builders use the new DirScanner to preserve
    the behavior of rebuilding a .tar or .zip file if any file or
    directory under a source tree changes.  Add Command() support for
    a source_scanner keyword argument to Command() that can be set to
    DirScanner to get this behavior.

  - Documentation changes:  Explain that $CXXFLAGS contains $CCFLAGS
    by default.  Fix a bad target_factory example in the man page.
    Add appendices to the User's Guide to cover the available Tools,
    Builders and construction variables.  Comment out the build of
    the old Python 10 paper, which doesn't build on all systems and
    is old enough at this point that it probably isn't worth the
    effort to make it do so.

  From Wayne Lee:

  - Avoid "maximum recursion limit" errors when removing $(-$) pairs
    from long command lines.

  From Clive Levinson:

  - Make ParseConfig() recognize and add -mno-cygwin to $LINKFLAGS and
    $CCFLAGS, and -mwindows to $LINKFLAGS.

  From Michael McCracken:

  - Add a new "applelink" tool to handle the things like Frameworks and
    bundles that Apple has added to gcc for linking.

  - Use more appropriate default search lists of linkers, compilers and
    and other tools for the 'darwin' platform.

  - Add a LoadableModule Builder that builds a bundle on Mac OS X (Darwin)
    and a shared library on other systems.

  - Improve SWIG tests for use on Mac OS X (Darwin).

  From Elliot Murphy:

  - Enhance the tests to guarantee persistence of ListOption
    values in saved options files.

  - Supply the help text when -h is used with the -u, -U or -D options.

  From Christian Neeb:

  - Fix the Java parser's handling of string definitions to avoid ignoring
    subsequent code.

  From Han-Wen Nienhuys:

  - Optimize variable expansion by:  using the re.sub() method (when
    possible); not using "eval" for variables for which we can fetch the
    value directory; avoiding slowing substitution logic when there's no
    '$' in the string.

  From Gary Oberbrunner:

  - Add an Environment.Dump() method to print the contents of a
    construction environment.

  - Allow $LIBS (and similar variables) to contain explicit File Nodes.

  - Change ParseConfig to add the found library names directly to the
    $LIBS variable, instead of returning them.

  - Add ParseConfig() support for the -framework GNU linker option.

  - Add a PRINT_CMD_LINE_FUNC construction variable to allow people
    to filter (or log) command-line output.

  - Print an internal Python stack trace in response to an otherwise
    unexplained error when --debug=stacktrace is specified.

  - Add a --debug=findlibs option to print what's happening when
    the scanner is searching for libraries.

  - Allow Tool specifications to be passed a dictionary of keyword
    arguments.

  - Support an Options default value of None, in which case the variable
    will not be added to the construction environment unless it's set
    explicitly by the user or from an Options file.

  - Avoid copying __builtin__ values into a construction environment's
    dictionary when evaluating construction variables.

  - Add a new cross-platform intelc.py Tool that can detect and
    configure the Intel C++ v8 compiler on both Windows, where it's
    named icl, and Linux, where it's named icc.  It also checks that
    the directory specified in the Windows registry exists, and sets a
    new $INTEL_C_COMPILER_VERSION construction variable to identify the
    version being used.  (Niall Douglas contributed an early prototype
    of parts of this module.)

  - Fix the private Conftest._Have() function so it doesn't change
    non-alphanumeric characters to underscores.

  - Supply a better error message when a construction variable expansion
    has an unknown attribute.

  - Documentation changes:  Update the man page to describe use of
    filenames or Nodes in $LIBS.

  From Chris Pawling:

  - Have the linkloc tool use $MSVS_VERSION to select the Microsoft
    Visual Studio version to use.

  From Kevin Quick:

  - Fix the Builder name returned from ListBuilders and other instances
    of subclasses of the BuilderBase class.

  - Add Builders and construction variables to support rpcgen:
    RPCGenClient(), RPCGenHeader(), RPCGenService(), RPCGenXDR(),
    $RPCGEN, $RPCGENFLAGS, $RPCGENCLIENTFLAGS, $RPCGENHEADERFLAGS,
    $RPCGENSERVICEFLAGS, $RPCGENXDRFLAGS.

  - Update the man page to document that prefix and suffix Builder
    keyword arguments can be strings, callables or dictionaries.

  - Provide more info in the error message when a user tries to build
    a target multiple ways.

  - Fix Delete() when a file doesn't exist and must_exist=1.  (We were
    unintentionally dependent on a bug in versions of the Python shutil.py
    module prior to Python 2.3, which would generate an exception for
    a nonexistent file even when ignore_errors was set.)

  - Only replace a Node's builder with a non-null source builder.

  - Fix a stack trace when a suffix selection dictionary is passed
    an empty source file list.

  - Allow optional names to be attached to Builders, for default
    Builders that don't get attached to construction environments.

  - Fix problems with Parallel Task Exception handling.

  - Build targets in an associated BuildDir even if there are targets
    or subdirectories locally in the source directory.

  - If a FunctionAction has a callable class as its underlying Python
    function, use its strfunction() method (if any) to display the
    action.

  - Fix handling when BuildDir() exists but is unwriteable.  Add
    "Stop." to those error messages for consistency.

  - Catch incidents of bad builder creation (without an action) and
    supply meaningful error messages.

  - Fix handling of src_suffix values that aren't extensions (don't
    begin with a '.').

  - Don't retrieve files from a CacheDir, but report what would happen,
    when the -n option is used.

  - Use the source_scanner from the target Node, not the source node
    itself.

  - Internal Scanners fixes:  Make sure Scanners are only passed Nodes.
    Fix how a Scanner.Selector called its base class initialization.
    Make comparisons of Scanner objects more robust.  Add a name to
    an internal default ObjSourceScanner.

  - Add a deprecated warning for use of the old "scanner" keyword argument
    to Builder creation.

  - Improve the --debug=explain message when the build action changes.

  - Test enhancements in SourceCode.py, option-n.py, midl.py.  Better
    Command() and Scanner test coverage.  Improved test infrastructure
    for -c output.

  - Refactor the interface between Action and Executor objects to treat
    Actions atomically.

  - The --debug=presub option will now report the pre-substitution
    each action seprately, instead of reporting the entire list before
    executing the actions one by one.

  - The --debug=explain option explaining a changed action will now
    (more correctly) show pre-substitution action strings, instead of
    the commands with substituted file names.

  - A Node (file) will now be rebuilt if its PreAction or PostAction
    actions change.

  - Python Function actions now have their calling signature (target,
    source, env) reported correctly when displayed.

  - Fix BuildDir()/build_dir handling when the build_dir is underneath
    the source directory and trying to use entries from the build_dir
    as sources for other targets in the build-dir.

  - Fix hard-coding of JDK path names in various Java tests.

  - Handle Python stack traces consistently (stop at the SConscript stack
    frame, by default) even if the Python source code isn't available.

  - Improve the performance of the --debug={tree,dtree} options.

  - Add --debug=objects logging of creation of OverrideWarner,
    EnvironmentCopy and EnvironmentOverride objects.

  - Fix command-line expansion of Python Value Nodes.

  - Internal cleanups:  Remove an unnecessary scan argument.  Associate
    Scanners only with Builders, not nodes.  Apply overrides once when
    a Builder is called, not in multiple places.  Cache results from the
    Node.FS.get_suffix() and Node.get_build_env() methods.  Use the Python
    md5 modules' hexdigest() method, if there is one.  Have Taskmaster
    call get_stat() once for each Node and re-use the value instead of
    calling it each time it needs the value.  Have Node.depends_on()
    re-use the list from the children() method instead of calling it
    multiple times.

  - Use the correct scanner if the same source file is used for targets in
    two different environments with the same path but different scanners.

  - Collect logic for caching values in memory in a Memoizer class,
    which cleans up a lot of special-case code in various methods and
    caches additional values to speed up most configurations.

  - Add a PathAccept validator to the list of new canned PathOption
    validators.

  From Jeff Squyres:

  - Documentation changes:  Use $CPPDEFINES instead of $CCFLAGS in man
    page examples.

  From Levi Stephen:

  - Allow $JARCHDIR to be expanded to other construction variables.

  From Christoph Wiedemann:

  - Add an Environment.SetDefault() method that only sets values if
    they aren't already set.

  - Have the qt.py Tool not override variables already set by the user.

  - Add separate $QT_BINPATH, $QT_CPPPATH and $QT_LIBPATH variables
    so these can be set individually, instead of being hard-wired
    relative to $QTDIR.

  - The %TEMP% and %TMP% external environment variables are now propagated
    automatically to the command execution environment on Windows systems.

  - A new --config= command-line option allows explicit control of
    of when the Configure() tests are run:  --config=force forces all
    checks to be run, --config=cache uses all previously cached values,
    --config=auto (the default) runs tests only when dependency analysis
    determines it's necessary.

  - The Configure() subsystem can now write a config.h file with values
    like HAVE_STDIO_H, HAVE_LIBM, etc.

  - The Configure() subsystem now executes its checks silently when the
    -Q option is specified.

  - The Configure() subsystem now reports if a test result is being
    taken from cache, and prints the standard output and error output
    of tests even when cached.

  - Configure() test results are now reported as "yes" or "no" instead of
    "ok" or "failed."

  - Fixed traceback printing when calling the env.Configure() method
    instead of the Configure() global function.

  - The Configure() subsystem now caches build failures in a .sconsign
    file in the subdirectory, not a .cache file.  This may cause
    tests to be re-executed the first time after you install 0.97.

  - Additional significant internal cleanups in the Configure() subsystem
    and its tests.

  - Have the Qt Builder make uic-generated files dependent on the .ui.h
    file, if one exists.

  - Add a test to make sure that SCons source code does not contain
    try:-except: blocks that catch all errors, which potentially catch
    and mask keyboard interrupts.

  - Fix us of TargetSignatures('content') with the SConf subsystem.

  From Russell Yanofsky:

  - Add support for the Metrowerks Codewarrior compiler and linker
    (mwcc and mwld).



RELEASE 0.96.1 - Mon, 23 Aug 2004 12:55:50 +0000

  From Craig Bachelor:

  - Handle white space in the executable Python path name within in MSVS
    project files by quoting the path.

  - Correct the format of a GUID string in a solution (.dsw) file so
    MSVS can correctly "build enable" a project.

  From Steven Knight:

  - Add a must_exist flag to Delete() to let the user control whether
    it's an error if the specified entry doesn't exist.  The default
    behavior is now to silently do nothing if it doesn't exist.

  - Package up the new Platform/darwin.py, mistakenly left out of 0.96.

  - Make the scons.bat REM statements into @REM so they aren't printed.

  - Make the SCons packaging SConscript files platform independent.

  From Anthony Roach:

  - Fix scanning of pre-compiled header (.pch) files for #includes,
    broken in 0.96.



RELEASE 0.96 - Wed, 18 Aug 2004 13:36:40 +0000

  From Chad Austin:

  - Make the CacheDir() directory if it doesn't already exist.

  - Allow construction variable substitutions in $LIBS specifications.

  - Allow the emitter argument to a Builder() to be or expand to a list
    of emitter functions, which will be called in sequence.

  - Suppress null values in construction variables like $LIBS that use
    the internal _concat() function.

  - Remove .dll files from the construction variables searched for
    libraries that can be fed to Win32 compilers.

  From Chad Austin and Christoph Wiedemann:

  - Add support for a $RPATH variable to supply a list of directories
    to search for shared libraries when linking a program.  Used by
    the GNU and IRIX linkers (gnulink and sgilink).

  From Charles Crain:

  - Restore the ability to do construction variable substitutions in all
    kinds of *PATH variables, even when the substitution returns a Node
    or other object.

  From Tom Epperly:

  - Allow the Java() Builder to take more than one source directory.

  From Ralf W. Grosse-Kunstleve:

  - Have SConsignFile() use, by default, a custom "dblite.py" that we can
    control and guarantee to work on all Python versions (or nearly so).

  From Jonathan Gurley:

  - Add support for the newer "ifort" versions of the Intel Fortran
    Compiler for Linux.

  From Bob Halley:

  - Make the new *FLAGS variable type work with copied Environments.

  From Chris Hoeppler:

  - Initialize the name of a Scanner.Classic scanner correctly.

  From James Juhasz:

  - Add support for the .dylib shared library suffix and the -dynamiclib
    linker option on Mac OS X.

  From Steven Knight:

  - Add an Execute() method for executing actions directly.

  - Support passing environment override keyword arguments to Command().

  - Fix use of $MSVS_IGNORE_IDE_PATHS, which was broken when we added
    support for $MSVS_USE_MFC_DIRS last release.

  - Make env.Append() and env.Prepend() act like the underlying Python
    behavior when the variable being appended to is a UserList object.

  - Fix a regression that prevented the Command() global function in
    0.95 from working with command-line strings as actions.

  - Fix checking out a file from a source code management system when
    the env.SourceCode() method was called with an individual file name
    or node, not a directory name or node.

  - Enhance the Task.make_ready() method to create a list of the
    out-of-date Nodes for the task for use by the wrapping interface.

  - Allow Scanners to pull the list of suffixes from the construction
    environment when the "skeys" keyword argument is a string containing
    a construction variable to be expanded.

  - Support new $CPPSUFFIXES, $DSUFFIXES $FORTRANSUFFIXES, and
    $IDLSUFFIXES.  construction variables that contain the default list
    of suffixes to be scanned by a given type of scanner, allowing these
    suffix lists to be easily added to or overridden.

  - Speed up Node creation when calling a Builder by comparing whether two
    Environments are the same object, not if their underlying dictionaries
    are equivalent.

  - Add a --debug=explain option that reports the reason(s) why SCons
    thinks it must rebuild something.

  - Add support for functions that return platform-independent Actions
    to Chmod(), Copy(), Delete(), Mkdir(), Move() and Touch() files
    and/or directories.  Like any other Actions, the returned Action
    object may be executed directly using the Execute() global function
    or env.Execute() environment method, or may be used as a Builder
    action or in an env.Command() action list.

  - Add support for the strfunction argument to all types of Actions:
    CommandAction, ListAction, and CommandGeneratorAction.

  - Speed up turning file system Nodes into strings by caching the
    values after we're finished reading the SConscript files.

  - Have ParseConfig() recognize and supporting adding the -Wa, -Wl,
    and -Wp, flags to ASFLAGS, LINKFLAGS and CPPFLAGS, respectively.

  - Change the .sconsign format and the checks for whether a Node is
    up-to-date to make dependency checks more efficient and correct.

  - Add wrapper Actions to SCons.Defaults for $ASCOM, $ASPPCOM, $LINKCOM,
    $SHLINKCOM, $ARCOM, $LEXCOM and $YACCCOM.  This makes it possible
    to replace the default print behavior with a custom strfunction()
    for each of these.

  - When a Node has been built, don't walk the whole tree back to delete
    the parents's implicit dependencies, let returning up the normal
    Taskmaster descent take care of it for us.

  - Add documented support for separate target_scanner and source_scanner
    arguments to Builder creation, which allows different scanners to
    be applied to source files

  - Don't re-install or (re-generate) .h files when a subsidiary #included
    .h file changes.  This eliminates incorrect circular dependencies
    with .h files generated from other source files.

  - Slim down the internal Sig.Calculator class by eliminating methods
    whose functionality is now covered by Node methods.

  - Document use of the target_factory and source_factory keyword
    arguments when creating Builder objects.  Enhance Dir Nodes so that
    they can be created with user-specified Builder objects.

  - Don't blow up with stack trace when the external $PATH environment
    variable isn't set.

  - Make Builder calls return lists all the time, even if there's only
    one target.  This keeps things consistent and easier to program to
    across platforms.

  - Add a Flatten() function to make it easier to deal with the Builders
    all returning lists of targets, not individual targets.

  - Performance optimizations in Node.FS.__doLookup().

  - Man page fixes:  formatting typos, misspellings, bad example.

  - User's Guide fixes: Fix the signatures of the various example
    *Options() calls.  Triple-quote properly a multi-line Split example.

  - User's Guide additions:  Chapter describing File and Directory
    Nodes.  Section describing declarative nature of SCons functions in
    SConscript files.  Better organization and clarification of points
    raised by Robert P. J. Day.  Chapter describing SConf (Autoconf-like)
    functionality.  Chapter describing how to install Python and
    SCons.  Chapter describing Java builds.

  From Chris Murray:

  - Add a .win32 attribute to force file names to expand with
    Windows backslash path separators.

  - Fix escaping file names on command lines when the expansion is
    concatenated with another string.

  - Add support for Fortran 90 and Fortran 95.  This adds $FORTRAN*
    variables that specify a default compiler, command-line, flags,
    etc. for all Fortran versions, plus separate $F90* and $F95*
    variables for when different compilers/flags/etc. must be specified
    for different Fortran versions.

  - Have individual tools that create libraries override the default
    $LIBPREFIX and $LIBSUFFIX values set by the platform.  This makes
    it easier to use Microsoft Visual Studio tools on a CygWin platform.

  From Gary Oberbrunner:

  - Add a --debug=presub option to print actions prior to substitution.

  - Add a warning upon use of the override keywords "targets" and
    "sources" when calling Builders.  These are usually mistakes which
    are otherwise silently (and confusingly) turned into construction
    variable overrides.

  - Try to find the ICL license file path name in the external environment
    and the registry before resorting to the hard-coded path name.

  - Add support for fetching command-line keyword=value arguments in
    order from an ARGLIST list.

  - Avoid stack traces when trying to read dangling symlinks.

  - Treat file "extensions" that only contain digits as part of the
    file basename.  This supports version numbers as part of shared
    library names, for example.

  - Avoid problems when there are null entries (None or '') in tool
    lists or CPPPATH.

  - Add an example and explanation of how to use "tools = ['default', ..."
    when creating a construction environment.

  - Add a section describing File and Directory Nodes and some of their
    attributes and methods.

  - Have ParseConfig() add a returned -pthread flag to both $CCFLAGS
    and $LINKFLAGS.

  - Fix some test portability issues on Mac OS X (darwin).

  From Simon Perkins:

  - Fix a bug introduced in building shared libraries under MinGW.

  From Kevin Quick:

  - Handling SCons exceptions according to Pythonic standards.

  - Fix test/chained-build.py on systems that execute within one second.

  - Fix tests on systems where 'ar' warns about archive creation.

  From Anthony Roach:

  - Fix use of the --implicit-cache option with timestamp signatures.

  - If Visual Studio is installed, assume the C/C++ compiler, the linker
    and the MIDL compiler that comes with it are available, too.

  - Better error messages when evaluating a construction variable
    expansion yields a Python syntax error.

  - Change the generation of PDB files when using Visual Studio from
    compile time to link time.

  From sam th:

  - Allow SConf.CheckLib() to search a list of libraries, like the
    Autoconf AC_SEARCH_LIBS macro.

  - Allow the env.WhereIs() method to take a "reject" argument to
    let it weed out specific path names.

  From Christoph Wiedemann:

  - Add new Moc() and Uic() Builders for more explicit control over
    Qt builds, plus new construction variables to control them:
    $QT_AUTOSCAN, $QT_DEBUG, $QT_MOCCXXPREFIX, $QT_MOCCXXSUFFIX,
    $QT_MOCHPREFIX, $QT_MOCHSUFFIX, $QT_UICDECLPREFIX, $QT_UICDECLSUFFIX,
    $QT_UICIMPLPREFIX, $QT_UICIMPLSUFFIX and $QT_UISUFFIX.

  - Add a new single_source keyword argument for Builders that enforces
    a single source file on calls to the Builder.



RELEASE 0.95 - Mon, 08 Mar 2004 06:43:20 -0600

  From Chad Austin:

  - Replace print statements with calls to sys.stdout.write() so output
    lines stay together when -j is used.

  - Add portability fixes for a number of tests.

  - Accomodate the fact that Cygwin's os.path.normcase() lies about
    the underlying system being case-sensitive.

  - Fix an incorrect _concat() call in the $RCINCFLAGS definition for
    the mingw Tool.

  - Fix a problem with the msvc tool with Python versions prior to 2.3.

  - Add support for a "toolpath" Tool() and Environment keyword that
    allows Tool modules to be found in specified local directories.

  - Work around Cygwin Python's silly fiction that it's using a
    case-sensitive file system.

  - More robust handling of data in VCComponents.dat.

  - If the "env" command is available, spawn commands with the more
    general "env -" instead of "env -i".

  From Kerim Borchaev:

  - Fix a typo in a msvc.py's registry lookup:  "VCComponents.dat", not
    "VSComponents.dat".

  From Chris Burghart:

  - Fix the ability to save/restore a PackageOption to a file.

  From Steve Christensen:

  - Update the MSVS .NET and MSVC 6.0/7.0 path detection.

  From David M. Cooke:

  - Make the Fortran scanner case-insensitive for the INCLUDE string.

  From Charles Crain:

  - If no version of MSVC is detected but the tool is specified,
    use the MSVC 6.0 paths by default.

  - Ignore any "6.1" version of MSVC found in the registry; this is a
    phony version number (created by later service packs?) and would
    throw off the logic if the user had any non-default paths configure.

  - Correctly detect if the user has independently configured the MSVC
    "include," "lib" or "path" in the registry and use the appropriate
    values.  Previously, SCons would only use the values if all three
    were set in the registry.

  - Make sure side-effect nodes are prepare()d before building their
    corresponding target.

  - Preserve the ability to call BuildDir() multiple times with the
    same target and source directory arguments.

  From Andy Friesen:

  - Add support for the Digital Mars "D" programming language.

  From Scott Lystig Fritchie:

  - Fix the ability to use a custom _concat() function in the
    construction environment when calling _stripixes().

  - Make the message about ignoring a missing SConscript file into a
    suppressable Warning, not a hard-coded sys.stderr.write().

  - If a builder can be called multiple times for a target (because
    the sources and overrides are identical, or it's a builder with the
    "multi" flag set), allow the builder to be called through multiple
    environments so long as the builders have the same signature for
    the environments in questions (that is, they're the same action).

  From Bob Halley:

  - When multiple targets are built by a single action, retrieve all
    of them from cache, not just the first target, and exec the build
    command if any of the targets isn't present in the cache.

  From Zephaniah Hull:

  - Fix command-line ARGUMENTS with multiple = in them.

  From Steven Knight:

  - Fix EnsureSConsVersion() so it checks against the SCons version,
    not the Python version, on Pythons with sys.version_info.

  - Don't swallow the AttributeError when someone uses an expansion like
    $TARGET.bak, so we can supply a more informative error message.

  - Fix an odd double-quote escape sequence in the man page.

  - Fix looking up a naked drive letter as a directory (Dir('C:')).

  - Support using File nodes in the LIBS construction variable.

  - Allow the LIBS construction variable to be a single string or File
    node, not a list, when only one library is needed.

  - Fix typos in the man page:  JAVACHDIR => JARCHDIR; add "for_signature"
    to the __call__() example in the "Variable Substitution" section.

  - Correct error message spellings of "non-existant" to "non-existent."

  - When scanning for libraries to link with, don't append $LIBPREFIXES
    or $LIBSUFFIXES values to the $LIBS values if they're already present.

  - Add a ZIPCOMPRESSION construction variable to control whether the
    internal Python action for the Zip Builder compresses the file or
    not.  The default value is zipfile.ZIP_DEFLATED, which generates
    a compressed file.

  - Refactor construction variable expansion to support recursive
    expansion of variables (e.g. CCFLAGS = "$CCFLAGS -g") without going
    into an infinite loop.  Support this in all construction variable
    overrides, as well as when copying Environments.

  - Fix calling Configure() from more than one subsidiary SConscript file.

  - Fix the env.Action() method so it returns the correct type of
    Action for its argument(s).

  - Fix specifying .class files as input to JavaH with the .class suffix
    when they weren't generated using the Java Builder.

  - Make the check for whether all of the objects going into a
    SharedLibrary() are shared work even if the object was built in a
    previous run.

  - Supply meaningful error messages, not stack traces, if we try to add
    a non-Node as a source, dependency, or ignored dependency of a Node.

  - Generate MSVS Project files that re-invoke SCons properly regardless
    of whether the file was built via scons.bat or scons.py.
    (Thanks to Niall Douglas for contributing code and testing.)

  - Fix TestCmd.py, runtest.py and specific tests to accomodate being
    run from directories whose paths include white space.

  - Provide a more useful error message if a construction variable
    expansion contains a syntax error during evaluation.

  - Fix transparent checkout of implicit dependency files from SCCS
    and RCS.

  - Added new --debug=count, --debug=memory and --debug=objects options.
    --debug=count and --debug=objects only print anything when run
    under Python 2.1 or later.

  - Deprecate the "overrides" keyword argument to Builder() creation
    in favor of using keyword argument values directly (like we do
    for builder execution and the like).

  - Always use the Builder overrides in substitutions, not just if
    there isn't a target-specific environment.

  - Add new "rsrcpath" and "rsrcdir" and attributes to $TARGET/$SOURCE,
    so Builder command lines can find things in Repository source
    directories when using BuildDir.

  - Fix the M4 Builder so that it chdirs to the Repository directory
    when the input file is in the source directory of a BuildDir.

  - Save memory at build time by allowing Nodes to delete their build
    environments after they've been built.

  - Add AppendUnique() and PrependUnique() Environment methods, which
    add values to construction variables like Append() and Prepend()
    do, but suppress any duplicate elements in the list.

  - Allow the 'qt' tool to still be used successfully from a copied
    Environment.  The include and library directories previously ended up
    having the same string re-appended to the end, yielding an incorrect
    path name.

  - Supply a more descriptive error message when the source for a target
    can't be found.

  - Initialize all *FLAGS variables with objects do the right thing with
    appending flags as strings or lists.

  - Make things like ${TARGET.dir} work in *PATH construction variables.

  - Allow a $MSVS_USE_MFC_DIRS construction variable to control whether
    ATL and MFC directories are included in the default INCLUDE and
    LIB paths.

  - Document the dbm_module argument to the SConsignFile() function.

  From Vincent Risi:

  - Add support for the bcc32, ilink32 and tlib Borland tools.

  From Anthony Roach:

  - Supply an error message if the user tries to configure a BuildDir
    for a directory that already has one.

  - Remove documentation of the still-unimplemented -e option.

  - Add -H help text listing the legal --debug values.

  - Don't choke if a construction variable is a non-string value.

  - Build Type Libraries in the target directory, not the source
    directory.

  - Add an appendix to the User's Guide showing how to accomplish
    various common tasks in Python.

  From Greg Spencer:

  - Add support for Microsoft Visual Studio 2003 (version 7.1).

  - Evaluate $MSVSPROJECTSUFFIX and $MSVSSOLUTIONSUFFIX when the Builder
    is invoked, not when the tool is initialized.

  From Christoph Wiedemann:

  - When compiling Qt, make sure the moc_*.cc files are compiled using
    the flags from the environment used to specify the target, not
    the environment that first has the Qt Builders attached.



RELEASE 0.94 - Fri, 07 Nov 2003 05:29:48 -0600

  From Hartmut Goebel:

  - Add several new types of canned functions to help create options:
    BoolOption(), EnumOption(), ListOption(), PackageOption(),
    PathOption().

  From Steven Knight:

  - Fix use of CPPDEFINES with C++ source files.

  - Fix env.Append() when the operand is an object with a __cmp__()
    method (like a Scanner instance).

  - Fix subclassing the Environment and Scanner classes.

  - Add BUILD_TARGETS, COMMAND_LINE_TARGETS and DEFAULT_TARGETS variables.

  From Steve Leblanc:

  - SGI fixes:  Fix C++ compilation, add a separate Tool/sgic++.py module.

  From Gary Oberbrunner:

  - Fix how the man page un-indents after examples in some browsers.

  From Vincent Risi:

  - Fix the C and C++ tool specifications for AIX.



RELEASE 0.93 - Thu, 23 Oct 2003 07:26:55 -0500

  From J.T. Conklin:

  - On POSIX, execute commands with the more modern os.spawnvpe()
    function, if it's available.

  - Scan .S, .spp and .SPP files for C preprocessor dependencies.

  - Refactor the Job.Parallel() class to use a thread pool without a
    condition variable.  This improves parallel build performance and
    handles keyboard interrupts properly when -j is used.

  From Charles Crain:

  - Add support for a JARCHDIR variable to control changing to a
    directory using the jar -C option.

  - Add support for detecting Java manifest files when using jar,
    and specifying them using the jar m flag.

  - Fix some Python 2.2 specific things in various tool modules.

  - Support directories as build sources, so that a rebuild of a target
    can be triggered if anything underneath the directory changes.

  - Have the scons.bat and scons.py files look for the SCons modules
    in site-packages as well.

  From Christian Engel:

  - Support more flexible inclusion of separate C and C++ compilers.

  - Use package management tools on AIX and Solaris to find where
    the comilers are installed, and what version they are.

  - Add support for CCVERSION and CXXVERSION variables for a number
    of C and C++ compilers.

  From Sergey Fogel:

  - Add test cases for the new capabilities to run bibtex and to rerun
    latex as needed.

  From Ralf W. Grosse-Kunstleve:

  - Accomodate anydbm modules that don't have a sync() method.

  - Allow SConsignFile() to take an argument specifying the DBM
    module to be used.

  From Stephen Kennedy:

  - Add support for a configurable global .sconsign.dbm file which
    can be used to avoid cluttering each directory with an individual
    .sconsign file.

  From John Johnson:

  - Fix (re-)scanning of dependencies in generated or installed
    header files.

  From Steven Knight:

  - The -Q option suppressed too many messages; fix it so that it only
    suppresses the Reading/Building messages.

  - Support #include when there's no space before the opening quote
    or angle bracket.

  - Accomodate alphanumeric version strings in EnsurePythonVersion().

  - Support arbitrary expansion of construction variables within
    file and directory arguments to Builder calls and Environment methods.

  - Add Environment-method versions of the following global functions:
    Action(), AddPostAction(), AddPreAction(), Alias(), Builder(),
    BuildDir(), CacheDir(), Clean(), Configure(), Default(),
    EnsurePythonVersion(), EnsureSConsVersion(), Environment(),
    Exit(), Export(), FindFile(), GetBuildPath(), GetOption(), Help(),
    Import(), Literal(), Local(), Platform(), Repository(), Scanner(),
    SConscriptChdir(), SConsignFile(), SetOption(), SourceSignatures(),
    Split(), TargetSignatures(), Tool(), Value().

  - Add the following global functions that correspond to the same-named
    Environment methods:  AlwaysBuild(), Command(), Depends(), Ignore(),
    Install(), InstallAs(), Precious(), SideEffect() and SourceCode().

  - Add the following global functions that correspond to the default
    Builder methods supported by SCons: CFile(), CXXFile(), DVI(), Jar(),
    Java(), JavaH(), Library(), M4(), MSVSProject(), Object(), PCH(),
    PDF(), PostScript(), Program(), RES(), RMIC(), SharedLibrary(),
    SharedObject(), StaticLibrary(), StaticObject(), Tar(), TypeLibrary()
    and Zip().

  - Rearrange the man page to show construction environment methods and
    global functions in the same list, and to explain the difference.

  - Alphabetize the explanations of the builder methods in the man page.

  - Rename the Environment.Environment class to Enviroment.Base.
    Allow the wrapping interface to extend an Environment by using its own
    subclass of Environment.Base and setting a new Environment.Environment
    variable as the calling entry point.

  - Deprecate the ParseConfig() global function in favor of a same-named
    construction environment method.

  - Allow the Environment.WhereIs() method to take explicit path and
    pathext arguments (like the underlying SCons.Util.WhereIs() function).

  - Remove the long-obsolete {Get,Set}CommandHandler() functions.

  - Enhance env.Append() to suppress null values when appropriate.

  - Fix ParseConfig() so it works regardless of initial construction
    variable values.

    Extend CheckHeader(), CheckCHeader(), CheckCXXHeader() and
    CheckLibWithHeader() to accept a list of header files that will be
    #included in the test.  The last one in the list is assumed to be
    the one being checked for.  (Prototype code contributed by Gerard
    Patel and Niall Douglas).

  - Supply a warning when -j is used and threading isn't built in to
    the current version of Python.

  - First release of the User's Guide (finally, and despite a lot
    of things still missing from it...).

  From Clark McGrew:

  - Generalize the action for .tex files so that it will decide whether
    a file is TeX or LaTeX, check the .aux output to decide if it should
    run bibtex, and check the .log output to re-run LaTeX if needed.

  From Bram Moolenaar:

  - Split the non-SCons-specific functionality from SConf.py to a new,
    re-usable Conftest.py module.

  From Gary Oberbrunner:

  - Allow a directory to be the target or source or dependency of a
    Depends(), Ignore(), Precious() or SideEffect() call.

  From Gerard Patel:

  - Use the %{_mandir} macro when building our RPM package.

  From Marko Rauhamaa:

  - Have the closing message say "...terminated because of errors" if
    there were any.

  From Anthony Roach:

  - On Win32 systems, only use "rm" to delete files if Cygwin is being
    used.   ("rm" doesn't understand Win32-format path names.)

  From Christoph Wiedemann:

  - Fix test/SWIG.py to find the Python include directory in all cases.

  - Fix a bug in detection of Qt installed on the local system.

  - Support returning Python 2.3 BooleanType values from Configure checks.

  - Provide an error message if someone mistakenly tries to call a
    Configure check from within a Builder function.

  - Support calling a Builder when a Configure context is still open.

  - Handle interrupts better by eliminating all try:-except: blocks
    which caught any and all exceptions, including KeyboardInterrupt.

  - Add a --duplicate= option to control how files are duplicated.



RELEASE 0.92 - Wed, 20 Aug 2003 03:45:28 -0500

  From Charles Crain and Gary Oberbrunner:

  - Fix Tool import problems with the Intel and PharLap linkers.

  From Steven Knight

  - Refactor the DictCmdGenerator class to be a Selector subclass.

  - Allow the DefaultEnvironment() function to take arguments and pass
    them to instantiation of the default construction environment.

  - Update the Debian package so it uses Python 2.2 and more closely
    resembles the currently official Debian packaging info.

  From Gerard Patel

  - When the yacc -d flag is used, take the .h file base name from the
    target .c file, not the source (matching what yacc does).



RELEASE 0.91 - Thu, 14 Aug 2003 13:00:44 -0500

  From Chad Austin:

  - Support specifying a list of tools when calling Environment.Copy().

  - Give a Value Nodes a timestamp of the system time when they're
    created, so they'll work when using timestamp-based signatures.

  - Add a DefaultEnvironment() function that only creates a default
    environment on-demand (for fetching source files, e.g.).

  - Portability fix for test/M4.py.

  From Steven Knight:

  - Tighten up the scons -H help output.

  - When the input yacc file ends in .yy and the -d flag is specified,
    recognize that a .hpp file (not a .h file) will be created.

  - Make builder prefixes work correctly when deducing a target
    from a source file name in another directory.

  - Documentation fixes: typo in the man page; explain up-front about
    not propagating the external environment.

  - Use "cvs co -d" instead of "cvs co -p >" when checking out something
    from CVS with a specified module name.  This avoids zero-length
    files when there is a checkout error.

  - Add an "sconsign" script to print the contents of .sconsign files.

  - Speed up maintaining the various lists of Node children by using
    dictionaries to avoid "x in list" searches.

  - Cache the computed list of Node children minus those being Ignored
    so it's only calculated once.

  - Fix use of the --cache-show option when building a Program()
    (or using any other arbitrary action) by making sure all Action
    instances have strfunction() methods.

  - Allow the source of Command() to be a directory.

  - Better error handling of things like raw TypeErrors in SConscripts.

  - When installing using "setup.py install --prefix=", suppress the
    distutils warning message about adding the (incorrect) library
    directory to your search path.

  - Correct the spelling of the "validater" option to "validator."
    Add a DeprecatedWarning when the old spelling is used.

  - Allow a Builder's emitter to be a dictionary that maps source file
    suffixes to emitter functions, using the suffix of the first file
    in the source list to pick the right one.

  - Refactor the creation of the Program, *Object and *Library Builders
    so that they're moved out of SCons.Defaults and created on demand.

  - Don't split SConscript file names on white space.

  - Document the SConscript function's "dirs" and "name" keywords.

  - Remove the internal (and superfluous) SCons.Util.argmunge() function.

  - Add /TP to the default CXXFLAGS for msvc, so it can compile all
    of the suffixes we use as C++ files.

  - Allow the "prefix" and "suffix" attributes of a Builder to be
    callable objects that return generated strings, or dictionaries
    that map a source file suffix to the right prefix/suffix.

  - Support a MAXLINELINELENGTH construction variable on Win32 systems
    to control when a temporary file is used for long command lines.

  - Make how we build .rpm packages not depend on the installation
    locations from the distutils being used.

  - When deducing a target Node, create it directly from the first
    source Node, not by trying to create the right string to pass to
    arg2nodes().

  - Add support for SWIG.

  From Bram Moolenaar:

  - Test portability fixes for FreeBSD.

  From Gary Oberbrunner:

  - Report the target being built in error messages when building
    multiple sources from different extensions, or when the target file
    extension can't be deduced, or when we don't have an action for a
    file suffix.

  - Provide helpful error messages when the arguments to env.Install()
    are incorrect.

  - Fix the value returned by the Node.prevsiginfo() method to conform
    to a previous change when checking whether a node is current.

  - Supply a stack trace if the Taskmaster catches an exception.

  - When using a temporary file for a long link line on Win32 systems,
    (also) print the command line that is being executed through the
    temporary file.

  - Initialize the LIB environment variable when using the Intel
    compiler (icl).

  - Documentation fixes:  better explain the AlwaysBuild() function.

  From Laurent Pelecq:

  - When the -debug=pdb option is specified, use pdb.Pdb().runcall() to
    call pdb directly, don't call Python recursively.

  From Ben Scott:

  - Add support for a platform-independent CPPDEFINES variable.

  From Christoph Wiedemann:

  - Have the g++ Tool actually use g++ in preference to c++.

  - Have the gcc Tool actually use gcc in preference to cc.

  - Add a gnutools.py test of the GNU tool chain.

  - Be smarter about linking: use $CC by default and $CXX only if we're
    linking with any C++ objects.

  - Avoid SCons hanging when a piped command has a lot of output to read.

  - Add QT support for preprocessing .ui files into .c files.



RELEASE 0.90 - Wed, 25 Jun 2003 14:24:52 -0500

  From Chad Austin:

  - Fix the _concat() documentation, and add a test for it.

  - Portability fixes for non-GNU versions of lex and yacc.

  From Matt Balvin:

  - Fix handling of library prefixes when the subdirectory matches
    the prefix.

  From Timothee Bessett:

  - Add an M4 Builder.

  From Charles Crain:

  - Use '.lnk' as the suffix on the temporary file for linking long
    command lines (necessary for the Phar Lap linkloc linker).

  - Save non-string Options values as their actual type.

  - Save Options string values that contain a single quote correctly.

  - Save any Options values that are changed from the default
    Environment values, not just ones changed on the command line or in
    an Options file.

  - Make closing the Options file descriptor exception-safe.

  From Steven Knight:

  - SCons now enforces (with an error) that construction variables
    must have the same form as valid Python identifiers.

  - Fix man page bugs: remove duplicate AddPostAction() description;
    document no_import_lib; mention that CPPFLAGS does not contain
    $_CPPINCFLAGS; mention that F77FLAGS does not contain $_F77INCFLAGS;
    mention that LINKFLAGS and SHLINKFLAGS contains neither $_LIBFLAGS
    nor $_LIBDIRFLAGS.

  - Eliminate a dependency on the distutils.fancy_getopt module by
    copying and pasting its wrap_text() function directly.

  - Make the Script.Options() subclass match the underlying base class
    implementation.

  - When reporting a target is up to date, quote the target like make
    (backquote-quote) instead of with double quotes.

  - Fix handling of ../* targets when using -U, -D or -u.

  From Steve Leblanc:

  - Don't update the .sconsign files when run with -n.

  From Gary Oberbrunner:

  - Add support for the Intel C Compiler (icl.exe).

  From Anthony Roach

  - Fix Import('*').

  From David Snopek

  - Fix use of SConf in paths with white space in them.

  - Add CheckFunc and CheckType functionality to SConf.

  - Fix use of SConf with Builders that return a list of nodes.

  From David Snopek and Christoph Wiedemann

  - Fix use of the SConf subsystem with SConscriptChdir().

  From Greg Spencer

  - Check for the existence of MS Visual Studio on disk before using it,
    to avoid getting fooled by leftover junk in the registry.

  - Add support for MSVC++ .NET.

  - Add support for MS Visual Studio project files (DSP, DSW,
    SLN and VCPROJ files).

  From Christoph Wiedemann

  - SConf now works correctly when the -n and -q options are used.



RELEASE 0.14 - Wed, 21 May 2003 05:16:32 -0500

  From Chad Austin:

  - Use .dll (not .so) for shared libraries on Cygwin; use -fPIC
    when compiling them.

  - Use 'rm' to remove files under Cygwin.

  - Add a PLATFORM variable to construction environments.

  - Remove the "platform" argument from tool specifications.

  - Propogate PYTHONPATH when running the regression tests so distutils
    can be found in non-standard locations.

  - Using MSVC long command-line linking when running Cygwin.

  - Portability fixes for a lot of tests.

  - Add a Value Node class for dependencies on in-core Python values.

  From Allen Bierbaum:

  - Pass an Environment to the Options validator method, and
    add an Options.Save() method.

  From Steve Christensen:

  - Add an optional sort function argument to the GenerateHelpText()
    Options function.

  - Evaluate the "varlist" variables when computing the signature of a
    function action.

  From Charles Crain:

  - Parse the source .java files for class names (including inner class
    names) to figure out the target .class files that will be created.

  - Make Java support work with Repositories and SConscriptChdir(0).

  - Pass Nodes, not strings, to Builder emitter functions.

  - Refactor command-line interpolation and signature calculation
    so we can use real Node attributes.

  From Steven Knight:

  - Add Java support (javac, javah, jar and rmic).

  - Propagate the external SYSTEMROOT environment variable into ENV on
    Win32 systems, so external commands that use sockets will work.

  - Add a .posix attribute to PathList expansions.

  - Check out CVS source files using POSIX path names (forward slashes
    as separators) even on Win32.

  - Add Node.clear() and Node.FS.Entry.clear() methods to wipe out a
    Node's state, allowing it to be re-evaluated by continuous
    integration build interfaces.

  - Change the name of the Set{Build,Content}SignatureType() functions
    to {Target,Source}Signatures().  Deprecate the old names but support
    them for backwards compatibility.

  - Add internal SCons.Node.FS.{Dir,File}.Entry() methods.

  - Interpolate the null string if an out-of-range subscript is used
    for a construction variable.

  - Fix the internal Link function so that it properly links or copies
    files in subsidiary BuildDir directories.

  - Refactor the internal representation of a single execution instance
    of an action to eliminate redundant signature calculations.

  - Eliminate redundant signature calculations for Nodes.

  - Optimize out calling hasattr() before accessing attributes.

  - Say "Cleaning targets" (not "Building...") when the -c option is
    used.

  From Damyan Pepper:

  - Quote the "Entering directory" message like Make.

  From Stefan Reichor:

  - Add support for using Ghostscript to convert Postscript to PDF files.

  From Anthony Roach:

  - Add a standalone "Alias" function (separate from an Environment).

  - Make Export() work for local variables.

  - Support passing a dictionary to Export().

  - Support Import('*') to import everything that's been Export()ed.

  - Fix an undefined exitvalmap on Win32 systems.

  - Support new SetOption() and GetOption() functions for setting
    various command-line options from with an SConscript file.

  - Deprecate the old SetJobs() and GetJobs() functions in favor of
    using the new generic {Set,Get}Option() functions.

  - Fix a number of tests that searched for a Fortran compiler using the
    external PATH instead of what SCons would use.

  - Fix the interaction of SideEffect() and BuildDir() so that (for
    example) PDB files get put correctly in a BuildDir().

  From David Snopek:

  - Contribute the "Autoscons" code for Autoconf-like checking for
    the existence of libraries, header files and the like.

  - Have the Tool() function add the tool name to the $TOOLS
    construction variable.

  From Greg Spencer:

  - Support the C preprocessor #import statement.

  - Allow the SharedLibrary() Builder on Win32 systems to be able to
    register a newly-built dll using regsvr32.

  - Add a Builder for Windows type library (.tlb) files from IDL files.

  - Add an IDL scanner.

  - Refactor the Fortran, C and IDL scanners to share common logic.

  - Add .srcpath and .srcdir attributes to $TARGET and $SOURCE.

  From Christoph Wiedemann:

  - Integrate David Snopek's "Autoscons" code as the new SConf
    configuration subsystem, including caching of values between
    runs (using normal SCons dependency mechanisms), tests, and
    documentation.



RELEASE 0.13 - Mon, 31 Mar 2003 20:22:00 -0600

  From Charles Crain:

  - Fix a bug when BuildDir(duplicate=0) is used and SConscript
    files are called from within other SConscript files.

  - Support (older) versions of Perforce which don't set the Windows
    registry.



RELEASE 0.12 - Thu, 27 Mar 2003 23:52:09 -0600

  From Charles Crain:

  - Added support for the Perforce source code management system.

  - Fix str(Node.FS) so that it returns a path relative to the calling
    SConscript file's directory, not the top-level directory.

  - Added support for a separate src_dir argument to SConscript()
    that allows explicit specification of where the source files
    for an SConscript file can be found.

  - Support more easily re-usable flavors of command generators by
    calling callable variables when strings are expanded.

  From Steven Knight:

  - Added an INSTALL construction variable that can be set to a function
    to control how the Install() and InstallAs() Builders install files.
    The default INSTALL function now copies, not links, files.

  - Remove deprecated features:  the "name" argument to Builder objects,
    and the Environment.Update() method.

  - Add an Environment.SourceCode() method to support fetching files
    from source code systems.  Add factory methods that create Builders
    to support BitKeeper, CVS, RCS, and SCCS.  Add support for fetching
    files from RCS or SCCS transparently (like GNU Make).

  - Make the internal to_String() function more efficient.

  - Make the error message the same as other build errors when there's a
    problem unlinking a target file in preparation for it being built.

  - Make TARGET, TARGETS, SOURCE and SOURCES reserved variable names and
    warn if the user tries to set them in a construction environment.

  - Add support for Tar and Zip files.

  - Better documentation of the different ways to export variables to a
    subsidiary SConscript file.  Fix documentation bugs in a tools
    example, places that still assumed SCons split strings on white
    space, and typos.

  - Support fetching arbitrary files from the TARGETS or SOURCES lists
    (e.g. ${SOURCES[2]}) when calculating the build signature of a
    command.

  - Don't silently swallow exceptions thrown by Scanners (or other
    exceptions while finding a node's dependent children).

  - Push files to CacheDir() before calling the superclass built()
    method (which may clear the build signature as part of clearing
    cached implicit dependencies, if the file has a source scanner).
    (Bug reported by Jeff Petkau.)

  - Raise an internal error if we attempt to push a file to CacheDir()
    with a build signature of None.

  - Add an explicit Exit() function for terminating early.

  - Change the documentation to correctly describe that the -f option
    doesn't change to the directory in which the specified file lives.

  - Support changing directories locally with SConscript directory
    path names relative to any SConstruct file specified with -f.
    This allows you to build in another directory by simply changing
    there and pointing at the SConstruct file in another directory.

  - Change the default SConscriptChdir() behavior to change to the
    SConscript directory while it's being read.

  - Fix an exception thrown when the -U option was used with no
    Default() target specified.

  - Fix -u so that it builds things in corresponding build directories
    when used in a source directory.

  From Lachlan O'Dea:

  - Add SharedObject() support to the masm tool.

  - Fix WhereIs() to return normalized paths.

  From Jeff Petkau:

  - Don't copy a built file to a CacheDir() if it's already there.

  - Avoid partial copies of built files in a CacheDir() by copying
    to a temporary file and renaming.

  From Anthony Roach:

  - Fix incorrect dependency-cycle errors when an Aliased source doesn't
    exist.



RELEASE 0.11 - Tue, 11 Feb 2003 05:24:33 -0600

  From Chad Austin:

  - Add support for IRIX and the SGI MIPSPro tool chain.

  - Support using the MSVC tool chain when running Cygwin Python.

  From Michael Cook:

  - Avoid losing signal bits in the exit status from a command,
    helping terminate builds on interrupt (CTRL+C).

  From Charles Crain:

  - Added new AddPreAction() and AddPostAction() functions that support
    taking additional actions before or after building specific targets.

  - Add support for the PharLap ETS tool chain.

  From Steven Knight:

  - Allow Python function Actions to specify a list of construction
    variables that should be included in the Action's signature.

  - Allow libraries in the LIBS variable to explicitly include the prefix
    and suffix, even when using the GNU linker.
    (Bug reported by Neal Becker.)

  - Use DOS-standard CR-LF line endings in the scons.bat file.
    (Bug reported by Gary Ruben.)

  - Doc changes:  Eliminate description of deprecated "name" keyword
    argument from Builder definition (reported by Gary Ruben).

  - Support using env.Append() on BUILDERS (and other dictionaries).
    (Bug reported by Bj=F6rn Bylander.)

  - Setting the BUILDERS construction variable now properly clears
    the previous Builder attributes from the construction Environment.
    (Bug reported by Bj=F6rn Bylander.)

  - Fix adding a prefix to a file when the target isn't specified.
    (Bug reported by Esa Ilari Vuokko.)

  - Clean up error messages from problems duplicating into read-only
    BuildDir directories or into read-only files.

  - Add a CommandAction.strfunction() method, and add an "env" argument
    to the FunctionAction.strfunction() method, so that all Action
    objects have strfunction() methods, and the functions for building
    and returning a string both take the same arguments.

  - Add support for new CacheDir() functionality to share derived files
    between builds, with related options --cache-disable, --cache-force,
    and --cache-show.

  - Change the default behavior when no targets are specified to build
    everything in the current directory and below (like Make).  This
    can be disabled by specifying Default(None) in an SConscript.

  - Revamp SCons installation to fix a case-sensitive installation
    on Win32 systems, and to add SCons-specific --standard-lib,
    --standalone-lib, and --version-lib options for easier user
    control of where the libraries get installed.

  - Fix the ability to directly import and use Platform and Tool modules
    that have been implicitly imported into an Environment().

  - Add support for allowing an embedding interface to annotate a node
    when it's created.

  - Extend the SConscript() function to accept build_dir and duplicate
    keyword arguments that function like a BuildDir() call.

  From Steve Leblanc:

  - Fix the output of -c -n when directories are involved, so it
    matches -c.

  From Anthony Roach:

  - Use a different shared object suffix (.os) when using gcc so shared
    and static objects can exist side-by-side in the same directory.

  - Allow the same object files on Win32 to be linked into either
    shared or static libraries.

  - Cache implicit cache values when using --implicit-cache.



RELEASE 0.10 - Thu, 16 Jan 2003 04:11:46 -0600

  From Derrick 'dman' Hudson:

  - Support Repositories on other file systems by symlinking or
    copying files when hard linking won't work.

  From Steven Knight:

  - Remove Python bytecode (*.pyc) files from the scons-local packages.

  - Have FunctionActions print a description of what they're doing
    (a representation of the Python call).

  - Fix the Install() method so that, like other actions, it prints
    what would have happened when the -n option is used.

  - Don't create duplicate source files in a BuildDir when the -n
    option is used.

  - Refactor the Scanner interface to eliminate unnecessary Scanner
    calls and make it easier to write efficient scanners.

  - Added a "recursive" flag to Scanner creation that specifies the
    Scanner should be invoked recursively on dependency files returned
    by the scanner.

  - Significant performance improvement from using a more efficient
    check, throughout the code, for whether a Node has a Builder.

  - Fix specifying only the source file to MultiStepBuilders such as
    the Program Builder.  (Bug reported by Dean Bair.)

  - Fix an exception when building from a file with the same basename as
    the subdirectory in which it lives.  (Bug reported by Gerard Patel.)

  - Fix automatic deduction of a target file name when there are
    multiple source files specified; the target is now deduced from just
    the first source file in the list.

  - Documentation fixes: better initial explanation of SConscript files;
    fix a misformatted "table" in the StaticObject explanation.

  From Steven Knight and Steve Leblanc:

  - Fix the -c option so it will remove symlinks.

  From Steve Leblanc:

  - Add a Clean() method to support removing user-specified targets
    when using the -c option.

  - Add a development script for running SCons through PyChecker.

  - Clean up things found by PyChecker (mostly unnecessary imports).

  - Add a script to use HappyDoc to create HTML class documentation.

  From Lachlan O'Dea:

  - Make the Environment.get() method return None by default.

  From Anthony Roach:

  - Add SetJobs() and GetJobs() methods to allow configuration of the
    number of default jobs (still overridden by -j).

  - Convert the .sconsign file format from ASCII to a pickled Python
    data structure.

  - Error message cleanups:  Made consistent the format of error
    messages (now all start with "scons: ***") and warning messages (now
    all start with "scons: warning:").  Caught more cases with the "Do
    not know how to build" error message.

  - Added support for the MinGW tool chain.

  - Added a --debug=includes option.



RELEASE 0.09 - Thu,  5 Dec 2002 04:48:25 -0600

  From Chad Austin:

  - Add a Prepend() method to Environments, to append values to
    the beginning of construction variables.

  From Matt Balvin:

  - Add long command-line support to the "lib" Tool (Microsoft library
    archiver), too.

  From Charles Crain:

  - Allow $$ in a string to be passed through as $.

  - Support file names with odd characters in them.

  - Add support for construction variable substition on scanner
    directories (in CPPPATH, F77PATH, LIBPATH, etc.).

  From Charles Crain and Steven Knight:

  - Add Repository() functionality, including the -Y option.

  From Steven Knight:

  - Fix auto-deduction of target names so that deduced targets end
    up in the same subdirectory as the source.

  - Don't remove source files specified on the command line!

  - Suport the Intel Fortran Compiler (ifl.exe).

  - Supply an error message if there are no command-line or
    Default() targets specified.

  - Fix the ASPPCOM values for the GNU assembler.
    (Bug reported by Brett Polivka.)

  - Fix an exception thrown when a Default() directory was specified
    when using the -U option.

  - Issue a warning when -c can't remove a target.

  - Eliminate unnecessary Scanner calls by checking for the
    existence of a file before scanning it.  (This adds a generic
    hook to check an arbitrary condition before scanning.)

  - Add explicit messages to tell when we're "Reading SConscript files
    ...," "done reading SConscript files," "Building targets," and
    "done building targets."  Add a -Q option to supress these.

  - Add separate $SHOBJPREFIX and $SHOBJSUFFIX construction variables
    (by default, the same as $OBJPREFIX and $OBJSUFFIX).

  - Add Make-like error messages when asked to build a source file,
    and before trying to build a file that doesn't have all its source
    files (including when an invalid drive letter is used on WIN32).

  - Add an scons-local-{version} package (in both .tar.gz and .zip
    flavors) to help people who want to ship SCons as a stand-alone
    build tool in their software packages.

  - Prevent SCons from unlinking files in certain situations when
    the -n option is used.

  - Change the name of Tool/lib.py to Tool/mslib.py.

  From Steven Knight and Anthony Roach:

  - Man page:  document the fact that Builder calls return Node objects.

  From Steve LeBlanc:

  - Refactor option processing to use our own version of Greg Ward's
    Optik module, modified to run under Python 1.5.2.

  - Add a ParseConfig() command to modify an environment based on
    parsing output from a *-config command.

  From Jeff Petkau:

  - Fix interpretation of '#/../foo' on Win32 systems.

  From Anthony Roach:

  - Fixed use of command lines with spaces in their arguments,
    and use of Nodes with spaces in their string representation.

  - Make access and modification times of files in a BuildDir match
    the source file, even when hard linking isn't available.

  - Make -U be case insensitive on Win32 systems.

  - Issue a warning and continue when finding a corrupt .sconsign file.

  - Fix using an alias as a dependency of a target so that if one of the
    alias' dependencies gets rebuilt, the resulting target will, too.

  - Fix differently ordered targets causing unnecessary rebuilds
    on case insensitive systems.

  - Use os.system() to execute external commands whenever the "env"
    utility is available, which is much faster than fork()/exec(),
    and fixes the -j option on several platforms.

  - Fix use of -j with multiple targets.

  - Add an Options() object for friendlier accomodation of command-
    line arguments.

  - Add support for Microsoft VC++ precompiled header (.pch) files,
    debugger (.pdb) files, and resource (.rc) files.

  - Don't compute the $_CPPINCFLAGS, $_F77INCFLAGS, $_LIBFLAGS and
    $_LIBDIRFLAGS variables each time a command is executed, define
    them so they're computed only as needed.  Add a new _concat
    function to the Environment that allows people to define their
    own similar variables.

  - Fix dependency scans when $LIBS is overridden.

  - Add EnsurePythonVersion() and EnsureSConsVersion() functions.

  - Fix the overly-verbose stack trace on ListBuilder build errors.

  - Add a SetContentSignatureType() function, allowing use of file
    timestamps instead of MD5 signatures.

  - Make -U and Default('source') fail gracefully.

  - Allow the File() and Dir() methods to take a path-name string as
    the starting directory, in addition to a Dir object.

  - Allow the command handler to be selected via the SPAWN, SHELL
    and ESCAPE construction variables.

  - Allow construction variables to be overridden when a Builder
    is called.

  From sam th:

  - Dynamically check for the existence of utilities with which to
    initialize Environments by default.



RELEASE 0.08 - Mon, 15 Jul 2002 12:08:51 -0500

  From Charles Crain:

  - Fixed a bug with relative CPPPATH dirs when using BuildDir().
    (Bug reported by Bob Summerwill.)

  - Added a warnings framework and a --warn option to enable or
    disable warnings.

  - Make the C scanner warn users if files referenced by #include
    directives cannot be found and --warn=dependency is specified.

  - The BUILDERS construction variable should now be a dictionary
    that maps builder names to actions.  Existing uses of lists,
    and the Builder name= keyword argument, generate warnings
    about use of deprecated features.

  - Removed the "shared" keyword argument from the Object and
    Library builders.

  - Added separated StaticObject, SharedObject, StaticLibrary and
    SharedLibrary builders.  Made Object and Library synonyms for
    StaticObject and StaticLibrary, respectively.

  - Add LIBS and LIBPATH dependencies for shared libraries.

  - Removed support for the prefix, suffix and src_suffix arguments
    to Builder() to be callable functions.

  - Fix handling file names with multiple dots.

  - Allow a build directory to be outside of the SConstruct tree.

  - Add a FindFile() function that searches for a file node with a
    specified name.

  - Add $CPPFLAGS to the shared-object command lines for g++ and gcc.

  From Charles Crain and Steven Knight:

  - Add a "tools=" keyword argument to Environment instantiation,
    and a separate Tools() method, for more flexible specification
    of tool-specific environment changes.

  From Steven Knight:

  - Add a "platform=" keyword argument to Environment instantiation,
    and a separate Platform() method, for more flexible specification
    of platform-specific environment changes.

  - Updated README instructions and setup.py code to catch an
    installation failure from not having distutils installed.

  - Add descriptions to the -H help text for -D, -u and -U so
    people can tell them apart.

  - Remove the old feature of automatically splitting strings
    of file names on white space.

  - Add a dependency Scanner for native Fortran "include" statements,
    using a new "F77PATH" construction variable.

  - Fix C #include scanning to detect file names with characters like
    '-' in them.

  - Add more specific version / build output to the -v option.

  - Add support for the GNU as, Microsoft masm, and nasm assemblers.

  - Allow the "target" argument to a Builder call to be omitted, in
    which case the target(s) are deduced from the source file(s) and the
    Builder's specified suffix.

  - Add a tar archive builder.

  - Add preliminary support for the OS/2 Platform, including the icc
    and ilink Tools.

  From Jeff Petkau:

  - Fix --implicit-cache if the scanner returns an empty list.

  From Anthony Roach:

  - Add a "multi" keyword argument to Builder creation that specifies
    it's okay to call the builder multiple times for a target.

  - Set a "multi" on Aliases so multiple calls will append to an Alias.

  - Fix emitter functions' use of path names when using BuildDir or
    in subdirectories.

  - Fix --implicit-cache causing redundant rebuilds when the header
    file list changed.

  - Fix --implicit-cache when a file has no implicit dependencies and
    its source is generated.

  - Make the drive letters on Windows always be the same case, so that
    changes in the case of drive letters don't cause a rebuild.

  - Fall back to importing the SCons.TimeStamp module if the SCons.MD5
    module can't be imported.

  - Fix interrupt handling to guarantee that a single interrupt will
    halt SCons both when using -j and not.

  - Fix .sconsign signature storage so that output files of one build
    can be safely used as input files to another build.

  - Added a --debug=time option to print SCons execution times.

  - Print an error message if a file can't be unlinked before being
    built, rather than just silently terminating the build.

  - Add a SideEffect() method that can be used to tell the build
    engine that a given file is created as a side effect of building
    a target.  A file can be specified as a side effect of more than
    one build comand, in which case the commands will not be executed
    simultaneously.

  - Significant performance gains from not using our own version of
    the inefficient stock os.path.splitext() method, caching source
    suffix computation, code cleanup in MultiStepBuilder.__call__(),
    and replicating some logic in scons_subst().

  - Add --implicit-deps-changed and --implicit-deps-unchanged options.

  - Add a GetLaunchDir() function.

  - Add a SetBuildSignatureType() function.

  From Zed Shaw:

  - Add an Append() method to Environments, to append values to
    construction variables.

  - Change the name of Update() to Replace().  Keep Update() as a
    deprecated synonym, at least for now.

  From Terrel Shumway:

  - Use a $PYTHON construction variable, initialized to sys.executable,
    when using Python to build parts of the SCons packages.

  - Use sys.prefix, not sys.exec_prefix, to find pdb.py.



RELEASE 0.07 - Thu,  2 May 2002 13:37:16 -0500

  From Chad Austin:

  - Changes to build SCons packages on IRIX (and other *NIces).

  - Don't create a directory Node when a file already exists there,
    and vice versa.

  - Add 'dirs' and 'names' keyword arguments to SConscript for
    easier specification of subsidiary SConscript files.

  From Charles Crain:

  - Internal cleanup of environment passing to function Actions.

  - Builders can now take arbitrary keyword arguments to create
    attributes to be passed to: command generator functions,
    FunctionAction functions, Builder emitter functions (below),
    and prefix/suffix generator functions (below).

  - Command generator functions can now return ANYTHING that can be
    converted into an Action (a function, a string, a CommandGenerator
    instance, even an ActionBase instance).

  - Actions now call get_contents() with the actual target and source
    nodes used for the build.

  - A new DictCmdGenerator class replaces CompositeBuilder to support
    more flexible Builder behavior internally.

  - Builders can now take an emitter= keyword argument.  An emitter
    is a function that takes target, source, and env argument, then
    return a 2-tuple of (new sources, new targets).  The emitter is
    called when the Builder is __call__'ed, allowing a user to modify
    source and target lists.

  - The prefix, suffix and src_suffix Builder arguments now take a
    callable as well a string.  The callable is passed the Environment
    and any extra Builder keyword arguments and is expected to return
    the appropriate prefix or suffix.

  - CommandActions can now be a string, a list of command + argument
    strings, or a list of commands (strings or lists).

  - Added shared library support.  The Object and Library Builders now
    take a "shared=1" keyword argument to specify that a shared object
    or shared library should be built.  It is an error to try to build
    static objects into a shared library or vice versa.

  - Win32 support for .def files has been added.  Added the Win32-specific
    construction variables $WIN32DEFPREFIX, $WIN32DEFSUFFIX,
    $WIN32DLLPREFIX and $WIN32IMPLIBPREFIX.  When building a .dll,
    the new construction variable $WIN32_INSERT_DEF, controls whether
    the appropriately-named .def file is inserted into the target
    list (if not already present).  A .lib file is always added to
    a Library build if not present in the list of targets.

  - ListBuilder now passes all targets to the action, not just the first.

  - Fix so that -c now deletes generated yacc .h files.

  - Builder actions and emitter functions can now be initialized, through
    construction variables, to things other than strings.

  - Make top-relative '#/dir' lookups work like '#dir'.

  - Fix for relative CPPPATH directories in subsidiary SConscript files
    (broken in 0.06).

  - Add a for_signature argument to command generators, so that
    generators that need to can return distinct values for the
    command signature and for executing the command.

  From Alex Jacques:

  - Create a better scons.bat file from a py2bat.py script on the Python
    mailing list two years ago (modeled after pl2bat.pl).

  From Steven Knight:

  - Fix so that -c -n does *not* remove the targets!

  - Man page:  Add a hierarchical libraries + Program example.

  - Support long MSVC linker command lines through a builder action
    that writes to a temporary file and uses the magic MSVC "link @file"
    argument syntax if the line is longer than 2K characters.

  - Fix F77 command-line options on Win32 (use /Fo instead of -o).

  - Use the same action to build from .c (lower case) and .C (upper
    case) files on case-insensitive systems like Win32.

  - Support building a PDF file directly from a TeX or LaTeX file
    using pdftex or pdflatex.

  - Add a -x option to runtest.py to specify the script being tested.
    A -X option indicates it's an executable, not a script to feed
    to the Python interpreter.

  - Add a Split() function (identical to SCons.Util.argmunge()) for use
    in the next release, when Builders will no longer automatically split
    strings on white space.

  From Steve Leblanc:

  - Add the SConscriptChdir() method.

  From Anthony Roach:

  - Fix --debug=tree when used with directory targets.

  - Significant internal restructuring of Scanners and Taskmaster.

  - Added new --debug=dtree option.

  - Fixes for --profile option.

  - Performance improvement in construction variable substitution.

  - Implemented caching of content signatures, plus added --max-drift
    option to control caching.

  - Implemented caching of dependency signatures, enabled by new
    --implicit-cache option.

  - Added abspath construction variable modifier.

  - Added $SOURCE variable as a synonym for $SOURCES[0].

  - Write out .sconsign files on error or interrupt so intermediate
    build results are saved.

  - Change the -U option to -D.  Make a new -U that builds just the
    targets from the local SConscript file.

  - Fixed use of sys.path so Python modules can be imported from
    the SConscript directory.

  - Fix for using Aliases with the -u, -U and -D options.

  - Fix so that Nodes can be passed to SConscript files.

  From Moshe Zadka:

  - Changes for official Debian packaging.



RELEASE 0.06 - Thu, 28 Mar 2002 01:24:29 -0600

  From Charles Crain:

  - Fix command generators to expand construction variables.

  - Make FunctionAction arguments be Nodes, not strings.

  From Stephen Kennedy:

  - Performance:  Use a dictionary, not a list, for a Node's parents.

  From Steven Knight:

  - Add .zip files to the packages we build.

  - Man page:  document LIBS, fix a typo, document ARGUMENTS.

  - Added RANLIB and RANLIBFLAGS construction variables.  Only use them
    in ARCOM if there's a "ranlib" program on the system.

  - Add a configurable CFILESUFFIX for the Builder of .l and .y files
    into C files.

  - Add a CXXFile Builder that turns .ll and .yy files into .cc files
    (configurable via a CXXFILESUFFIX construction variable).

  - Use the POSIX-standard lex -t flag, not the GNU-specific -o flag.
    (Bug reported by Russell Christensen.)

  - Fixed an exception when CPPPATH or LIBPATH is a null string.
    (Bug reported by Richard Kiss.)

  - Add a --profile=FILE option to make profiling SCons easier.

  - Modify the new DVI builder to create .dvi files from LaTeX (.ltx
    and .latex) files.

  - Add support for Aliases (phony targets).

  - Add a WhereIs() method for searching for path names to executables.

  - Add PDF and PostScript document builders.

  - Add support for compiling Fortran programs from a variety of
    suffixes (a la GNU Make):  .f, .F, .for, .FOR, .fpp and .FPP

  - Support a CPPFLAGS variable on all default commands that use the
    C preprocessor.

  From Steve Leblanc:

  - Add support for the -U option.

  - Allow CPPPATH, LIBPATH and LIBS to be specified as white-space
    separated strings.

  - Add a document builder to create .dvi files from TeX (.tex) files.

  From Anthony Roach:

  - Fix:  Construction variables with values of 0 were incorrectly
    interpolated as ''.

  - Support env['VAR'] to fetch construction variable values.

  - Man page:  document Precious().



RELEASE 0.05 - Thu, 21 Feb 2002 16:50:03 -0600

  From Chad Austin:

  - Set PROGSUFFIX to .exe under Cygwin.

  From Charles Crain:

  - Allow a library to specified as a command-line source file, not just
    in the LIBS construction variable.

  - Compensate for a bug in os.path.normpath() that returns '' for './'
    on WIN32.

  - More performance optimizations:  cache #include lines from files,
    eliminate unnecessary calls.

  - If a prefix or suffix contains white space, treat the resulting
    concatenation as separate arguments.

  - Fix irregularities in the way we fetch DevStudio information from
    the Windows registry, and in our registry error handling.

  From Steven Knight:

  - Flush stdout after print so it intermixes correctly with stderr
    when redirected.

  - Allow Scanners to return a list of strings, and document how to
    write your own Scanners.

  - Look up implicit (scanned) dependencies relative to the directory
    of file being scanned.

  - Make writing .sconsign files more robust by first trying to write
    to a temp file that gets renamed.

  - Create all of the directories for a list of targets before trying
    to build any of the targets.

  - WIN32 portability fixes in tests.

  - Allow the list of variables exported to an SConscript file to be
    a UserList, too.

  - Document the overlooked LIBPATH construction variable.
    (Bug reported by Eicke Godehardt.)

  - Fix so that Ignore() ignores indirect, implicit dependencies
    (included files), not just direct dependencies.

  - Put the man page in the Debian distribution.

  - Run HTML docs through tidy to clean up the HTML (for Konqueror).

  - Add preliminary support for Unicode strings.

  - Efficiency:  don't scan dependencies more than once during the
    walk of a tree.

  - Fix the -c option so it doesn't stop removing targets if one doesn't
    already exist.
    (Bug reported by Paul Connell.)

  - Fix the --debug=pdb option when run on Windows NT.
    (Bug reported by Paul Connell.)

  - Add support for the -q option.

  From Steve Leblanc:

  - Add support for the -u option.

  - Add .cc and .hh file suffixes to the C Scanner.

  From Anthony Roach:

  - Make the scons script return an error code on failures.

  - Add support for using code to generate a command to build a target.



RELEASE 0.04 - Wed, 30 Jan 2002 11:09:42 -0600

  From Charles Crain:

  - Significant performance improvements in the Node.FS and
    Scanner subsystems.

  - Fix signatures of binary files on Win32 systems.

  - Allow LIBS and LIBPATH to be strings, not just arrays.

  - Print a traceback if a Python-function builder throws an exception.

  From Steven Knight:

  - Fix using a directory as a Default(), and allow Default() to
    support white space in file names for strings in arrays.

  - Man page updates:  corrected some mistakes, documented various
    missing Environment methods, alphabetized the construction
    variables and other functions, defined begin and end macros for
    the example sections, regularized white space separation, fixed
    the use of Export() in the Multiple Variants example.

  - Function action fixes:  None is now a successful return value.
    Exceptions are now reported.  Document function actions.

  - Add 'Action' and 'Scanner' to the global keywords so SConscript
    files can use them too.

  - Removed the Wrapper class between Nodes and Walkers.

  - Add examples using Library, LIBS, and LIBPATH.

  - The C Scanner now always returns a sorted list of dependencies
    so order changes don't cause unnecessary rebuilds.

  - Strip $(-$) bracketed text from command lines.  Use this to
    surround $_INCDIRS and $_LIBDIRS so we don't rebuild in response
    to changes to -I or -L options.

  - Add the Ignore() method to ignore dependencies.

  - Provide an error message when a nonexistent target is specified
    on the command line.

  - Remove targets before building them, and add an Environment
    Precious() method to override that.

  - Eliminate redundant calls to the same builder when the target is a
    list of targets:  Add a ListBuilder class that wraps Builders to
    handle lists atomically.  Extend the Task class to support building
    and updating multiple targets in a single Task.  Simplify the
    interface between Task and Taskmaster.

  - Add a --debug=pdb option to re-run SCons under the Python debugger.

  - Only compute a build signature once for each node.

  - Changes to our sys.path[] manipulation to support installation into
    an arbitrary --prefix value.

  From Steve Leblanc:

  - Add var=value command-line arguments.



RELEASE 0.03 - Fri, 11 Jan 2002 01:09:30 -0600

  From Charles Crain:

  - Performance improvements in the Node.FS and Sig.Calculator classes.

  - Add the InstallAs() method.

  - Execute commands through an external interpreter (sh, cmd.exe, or
    command.com) to handle redirection metacharacters.

  - Allow the user to supply a command handler.

  From Steven Knight:

  - Search both /usr/lib and /usr/local/lib for scons directories by
    adding them both to sys.path, with whichever is in sys.prefix first.

  - Fix interpreting strings of multiple white-space separated file names
    as separate file names, allowing prefixes and suffixes to be appended
    to each individually.

  - Refactor to move CompositeBuilder initialization logic from the
    factory wrapper to the __init__() method, and allow a Builder to
    have both an action and a src_builder (or array of them).

  - Refactor BuilderBase.__call__() to separate Node creation/lookup
    from initialization of the Node's builder information.

  - Add a CFile Builder object that supports turning lex (.l) and
    yacc (.y) files into .c files.

  - Document: variable interpretation attributes; how to propogate
    the user's environment variables to executed commands; how to
    build variants in multiple BuildDirs.

  - Collect String, Dict, and List type-checking in common utility
    routines so we can accept User{String,Dict,List}s all over.

  - Put the Action factory and classes into their own module.

  - Use one CPlusPlusAction in the Object Builder's action dictionary,
    instead of letting it create multiple identical instances.

  - Document the Install() and InstallAs() methods.

  From Steve Leblanc:

  - Require that a Builder be given a name argument, supplying a
    useful error message when it isn't.

  From Anthony Roach:

  - Add a "duplicate" keyword argument to BuildDir() that can be set
    to prevent linking/copying source files into build directories.

  - Add a "--debug=tree" option to print an ASCII dependency tree.

  - Fetch the location of the Microsoft Visual C++ compiler(s) from
    the Registry, instead of hard-coding the location.

  - Made Scanner objects take Nodes, not path names.

  - Have the C Scanner cache the #include file names instead of
    (re-)scanning the file each time it's called.

  - Created a separate class for parent "nodes" of file system roots,
    eliminating the need for separate is-parent-null checks everywhere.

  - Removed defined __hash__() and __cmp() methods from FS.Entry, in
    favor of Python's more efficient built-in identity comparisons.



RELEASE 0.02 - Sun, 23 Dec 2001 19:05:09 -0600

  From Charles Crain:

  - Added the Install(), BuildDir(), and Export() methods.

  - Fix the -C option by delaying setting the top of the FS tree.

  - Avoid putting the directory path on the libraries in the LIBS
    construction variable.

  - Added a GetBuildPath() method to return the full path to the
    Node for a specified string.

  - Fixed variable substitution in CPPPATH and LIBPATH.

  From Steven Knight:

  - Fixed the version comment in the scons.bat (the UNIX geek used
    # instead of @rem).

  - Fix to setup.py so it doesn't require a sys.argv[1] argument.

  - Provide make-like warning message for "command not found" and
    similar errors.

  - Added an EXAMPLES section to the man page.

  - Make Default() targets properly relative to their SConscript
    file's subdirectory.

  From Anthony Roach:

  - Documented CXXFLAGS, CXXCOM, and CPPPATH.

  - Fixed SCONS_LIB_DIR to work as documented.

  - Made Default() accept Nodes as arguments.

  - Changed Export() to make it easier to use.

  - Added the Import() and Return() methods.



RELEASE 0.01 - Thu Dec 13 19:25:23 CST 2001

A brief overview of important functionality available in release 0.01:

  - C and C++ compilation on POSIX and Windows NT.

  - Automatic scanning of C/C++ source files for #include dependencies.

  - Support for building libraries; setting construction variables
    allows creation of shared libraries.

  - Library and C preprocessor search paths.

  - File changes detected using MD5 signatures.

  - User-definable Builder objects for building files.

  - User-definable Scanner objects for scanning for dependencies.

  - Parallel build (-j) support.

  - Dependency cycles detected.

  - Linux packages available in RPM and Debian format.

  - Windows installer available.<|MERGE_RESOLUTION|>--- conflicted
+++ resolved
@@ -44,12 +44,9 @@
       prototype when including a header file.
 
   From Thaddeus Crews:
-<<<<<<< HEAD
     - Explicitly wrap non-serializable values in json dump
-=======
     - Implemented SCons.Util.sctyping as a safe means of hinting complex types. Currently
       only implemented for `Executor` as a proof-of-concept.
->>>>>>> 38125c09
 
   From William Deegan:
     - Fix sphinx config to handle SCons versions with post such as: 4.6.0.post1
