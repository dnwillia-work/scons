--- conflicted
+++ resolved
@@ -17,19 +17,16 @@
       default compiler to MSVC which wasn't installed, yielding broken build.
       Updated mingw tool so that the generate and exists methods use the same mingw search paths
       (issue #4134).
-<<<<<<< HEAD
+    - Update the debug output written to stdout for MSVC initialization which is enabled by setting
+      SCONS_MSCOMMON_DEBUG=- to use the logging module. Also changed the debug output format
+      written to stdout to include more information about the source for each message of MSVC
+      initialization debugging output.  A single space was added before the message for all
+      debugging output records written to stdout and to files.
     - The imported system environment variable names for MSVC 7.0 and 6.0 have been changed to the
       names set by their respective installers.  Prior to this change, bypassing MSVC detection by
       specifying the MSVC 7.0 batch file directly would fail due to using an erroneous environment
       variable name.  Arguments are no longer passed to the MSVC 6.0 to 7.1 batch files as no
       arguments are required and could improve the effectiveness of the internal MSVC cache.
-=======
-    - Update the debug output written to stdout for MSVC initialization which is enabled by setting
-      SCONS_MSCOMMON_DEBUG=- to use the logging module. Also changed the debug output format
-      written to stdout to include more information about the source for each message of MSVC
-      initialization debugging output.  A single space was added before the message for all
-      debugging output records written to stdout and to files.
->>>>>>> 1b80e513
 
   From William Deegan:
     - Fix check for unsupported Python version. It was broken. Also now the error message
