

                 SCons - a software construction tool

                            Change Log

NOTE: The 4.0.0 release of SCons dropped Python 2.7 support. Use 3.1.2 if
  Python 2.7 support is required (but note old SCons releases are unsupported).
NOTE: Since SCons 4.3.0, Python 3.6.0 or above is required.
NOTE: Python 3.6 support is deprecated and will be dropped in a future release.
  python.org no longer supports 3.6 or 3.7, and will drop 3.8 in Oct. 2024.

RELEASE  VERSION/DATE TO BE FILLED IN LATER

  From Mats Wichmann:
    - PackageVariable now does what the documentation always said it does
      if the variable is used on the command line with one of the enabling
      string as the value: the variable's default value is produced (previously
      it always produced True in this case).
    - Minor updates to test framework. The functional change is that
      test.must_exist() and test.must_exist_one_of() now take an optional
      'message' keyword argument which is passed on to fail_test() if
      the test fails. The rest is cleanup and type annotations. Be more
      careful that the returns from stderr() and stdout(), which *can*
      return None, are not used without checking.
<<<<<<< HEAD
    - The optparse add_option method supports an additional calling style
      that is not directly described in SCons docs, but is included
      by reference ("see the optparse documentation for details"):
      a single arg consisting of a premade option object. Because optparse
      detects that case based on seeing zero kwargs and we always
      added at least one (default=) that would fail for AddOption. Fix
      for consistency, but don't advertise it further - not addewd to
      manpage synoposis/description.
=======
    - Temporary files created by TempFileMunge() are now cleaned up on
      scons exit, instead of at the time they're used.  Fixes #4595.
    - Override envirionments, created when giving construction environment
      keyword arguments to Builder calls (or manually, through the undocumented
      Override method), were modified not to "leak" on item deletion.  The item
      will now not be deleted from the base environment. Override Environments
      now also pretend to have a _dict attribute so that regular environment
      methods don't have a problem if passed an OE instance.
>>>>>>> 4e005ff9


RELEASE 4.8.1 -  Tue, 03 Sep 2024 17:22:20 -0700

  From Thaddeus Crews:
    - Add explicit return types to sctypes `is_*` functions. For Python <=3.9,
      the return type is simply `bool`, same as before. Python 3.10 and later
      will benefit from `TypeGuard`/`TypeIs`, to produce intellisense similar
      to using `isinstance` directly.

  From Anthony Siegrist;
    - On win32 platform, handle piped process output more robustly. Output encoding
      now uses 'oem' which should be the systems default encoding for the shell where
      the process is being spawned.

  From Mats Wichmann:
    - env.Dump() now considers the "key" positional argument to be a varargs
      type (zero, one or many). However called, it returns a serialized
      result that looks like a dict. Previously, only a single "key" was
      accepted, and unlike the zero-args case, it was serialized to a
      string containing just the value (without the key). For example, if
      "print(repr(env.Dump('CC'))" previously returned "'gcc'", it will now
      return "{'CC': 'gcc'}".
    - Add a timeout to test/ninja/default_targets.py - it's gotten stuck on
      the GitHub Windows action and taken the run to the full six hour timeout.
      Usually runs in a few second, so set the timeout to 3min (120).
    - SCons 4.8.0 added an `__all__`  specifier at the top of the Variables
      module (`Variables/__init__.py`) to control what is made available in
      a star import. However, there was existing usage of doing
      `from SCons.Variables import *` which expected the variable *types*
      to be avaiable. While we never advertised this usage, there's no
      real reason it shouldn't keep working - add to `__all__`.
    - Switch SCons build to use setuptools' supported version fetcher from
      the old homegrown one.
    - Improve wording of manpage "Functions and Environment Methods" section.
      Make doc function signature style more consistent - tweaks to AddOption,
      DefaultEnvironment and Tool,.
    - Fix a problem with AppendUnique and PrependUnique where a value could
      be erroneously removed due to a substring match.
    - Fix handling of ListVariable when supplying a quoted choice containing
      a space character (issue #4585).


RELEASE 4.8.0 -  Sun, 07 Jul 2024 17:22:20 -0700

  From Joseph Brill:
    - For msvc version specifications without an 'Exp' suffix, an express installation
      is used when no other edition is detected for the msvc version.  Similarly, an
      express installation of the IDE binary is used when no other IDE edition is
      detected.
    - VS2015 Express (14.0Exp) does not support the sdk version argument.  VS2015 Express
      does not support the store argument for target architectures other than x86.
      Script argument validation now takes into account these restrictions.
    - VS2015 BuildTools (14.0) does not support the sdk version argument and does not
      support the store argument.  Script argument validation now takes into account
      these restrictions.
    - The Windows SDK for Windows 7 and .NET Framework 4" (SDK 7.1) populates the
      registry keys in a manner in which the msvc detection would report that VS2010
      (10.0) is installed when only the SDK was installed.  The installed files are
      intended to be used via the sdk batch file setenv.cmd. The installed msvc
      batch files will fail. The msvc detection logic now ignores SDK-only VS2010
      installations.  Similar protection is implemented for the sdk-only installs that
      populate the installation folder and registry keys for VS2008 (9.0), if necessary.
    - For VS2005 (8.0) to VS2015 (14.0), vsvarsall.bat is employed to dispatch to a
      dependent batch file when configuring the msvc environment.  Previously, only the
      existence of the compiler executable was verified. In certain installations, the
      dependent batch file (e.g., vcvars64.bat) may not exist while the compiler
      executable does exist resulting in build failures.  The existence of vcvarsall.bat,
      the dependent batch file, and the compiler executable are now validated.
    - MSVC configuration data specific to versions VS2005 (8.0) to VS2008 (9.0) was added
      as the dependent batch files have different names than the batch file names used
      for VS2010 (10.0) and later.  The VS2008 (9.0) Visual C++ For Python installation
      is handled as a special case as the dependent batch files are: (a) not used and (b)
      in different locations.
    - When VS2008 (9.0) Visual C++ For Python is installed using the ALLUSERS=1 option
      (i.e., msiexec /i VCForPython27.msi ALLUSERS=1), the registry keys are written to
      HKEY_LOCAL_MACHINE rather than HKEY_CURRENT_USER.  An entry was added to query the
      Visual C++ For Python keys in HKLM following the HKCU query, if necessary.
    - For VS2008, a full development edition (e.g., Professional) is now selected before
      a Visual C++ For Python edition.  Prior to this change, Visual C++ For Python was
      selected before a full development edition when both editions are installed.
    - The registry detection of VS2015 (14.0), and earlier, is now cached at runtime and
      is only evaluated once for each msvc version.
    - The vswhere executable is frozen upon initial detection.  Specifying a different
      vswhere executable via the construction variable VSWHERE after the initial
      detection now results in an exception.  Multiple bugs in the implementation of
      specifying a vswhere executable via the construction variable VSWHERE have been
      fixed.  Previously, when a user specified vswhere executable detects new msvc
      installations after the initial detection, the internal msvc installation cache
      and the default msvc version based on the initial detection are no longer valid.
      For example, when no vswhere executable is found for the initial detection
      and then later an environment is constructed with a user specified vswhere
      executable that detects new msvc installations.
    - The vswhere detection of VS2017 (14.1), and later, is now cached at runtime and is
      only evaluated once using a single vswhere invocation for all msvc versions.
      Previously, the vswhere executable was invoked for each supported msvc version.
    - The vswhere executable locations for the WinGet and Scoop package managers were
      added to the default vswhere executable search list after the Chocolatey
      installation location.
    - Fix issue #4543: add support for msvc toolset versions 14.4X installed as the
      latest msvc toolset versions for msvc buildtools v143.  The v143 msvc buildtools
      may contain msvc toolset versions from 14.30 to 14.4X.

  From Thaddeus Crews:
    - GetSConsVersion() to grab the latest SCons version without needing to
      access SCons internals.
    - Migrate setup.cfg logic to pyproject.toml; remove setup.cfg.
    - Update .gitattributes to match .editorconfig; enforce eol settings.
    - Replace black/flake8 with ruff for more efficient formatting & linting.
    - When debugging (--debug=pdb), the filename SCsub is now recognized when
      manipulating breakpoints.

  From Raymond Li:
    - Fix issue #3935: OSErrors are now no longer hidden during execution of
      Actions. All exceptions during the execution of an Action are now
      returned by value rather than by raising an exception, for more
      consistent behavior.
      NOTE: With this change, user created Actions should now catch and handle
      expected exceptions (whereas previously many of these were silently
      caught and suppressed by the SCons Action exection code).

  From Ryan Carsten Schmidt:
    - Teach ParseFlags to put a --stdlib=libname argument into CXXFLAGS.
      If placed in CCFLAGS (the default location), it could be fed to the
      C compiler (gcc, clang) where it is not applicable and causes a
      warning message.

  From Mats Wichmann:
    - Updated Value Node docs and tests.
    - Python 3.13 compat: re.sub deprecated count, flags as positional args,
      caused update-release-info test to fail.
    - Dump() with json format selected now recognizes additional compound types
      (UserDict and UserList), which improves the detail of the display.
      json output is also sorted, to match the default display.
    - Python 3.13 (alpha) changes the behavior of isabs() on Windows. Adjust
      SCons usage of in NodeInfo classes to match.  Fixes #4502, #4504.
    - Drop duplicated __getstate__ and __setstate__ methods in AliasNodeInfo,
      FileNodeInfo and ValueNodeInfo classes, as they are identical to the
      ones in parent NodeInfoBase and can just be inherited.
    - Update manpage for Tools, and for TOOL, which also gets a minor
      tweak for how it's handled (should be more accurate in a few situations).
    - Test framework now uses a subdirectory named "scons" below the base
      temporary directory. This gives something invariant to tell antivirus
      to ignore without having to exclude tmpdir itself. Fixes #4509.
    - MSVS "live" tests of project files adjusted to look for the generated
      executable with an exe sufffix
    - Documentation build now properly passes through skipping the PDF
      (and EPUB) builds of manpage and user guide; this can also be done
      manually if directly calling doc/man/SConstruct and doc/user/SConstruct
      by adding SKIP_PDF=1.  This should help with distro packaging of SCons,
      which now does not need "fop" and other tools to be set up in order to
      build pdf versions which are then ignored.
    - Add the ability to print a Variables object for debugging purposes
      (provides a __str__ method in the class).
    - Mark Python 3.6 support as deprecated.
    - Clean up Variables: more consistently call them variables (finish the
      old change from Options) in docstrings, etc.; some typing and other
      tweaks.  Update manpage and user guide for Variables usage.
    - Regularize internal usage of Python version strings and drop one
      old Python 2-only code block in a test.
    - scons-time tests now supply a "filter" argument to tarfile.extract
      to quiet a warning which was added in Python 3.13 beta 1.
    - Improved the conversion of a "foreign" exception from an action
      into BuildError by making sure our defaults get applied even in
      corner cases. Fixes #4530.
    - Restructured API docs build (Sphinx) so main module contents appear
      on a given page *before* the submodule docs, not after. Also
      tweaked the Util package doc build so it's structured more like the
      other packages (a missed part of the transition when it was split).
    - Updated manpage description of Command "builder" and function.
    - Framework for scons-time tests adjusted so a path with a long username
      Windows has squashed doesn't get re-expanded. Fixes a problem seen
      on GitHub Windows runner which uses a name "runneradmin".
    - SCons.Environment.is_valid_construction_var() now returns a boolean to
      match the convention that functions beginning with "is" have yes/no
      answers (previously returned either None or an re.match object).
      Now matches the annotation and docstring (which were prematurely
      updated in 4.6). All SCons usage except unit test was already fully
      consistent with a bool.
    - When a variable is added to a Variables object, it can now be flagged
      as "don't perform substitution" by setting the argument subst.
      This allows variables to contain characters which would otherwise
      cause expansion. Fixes #4241.
    - The test runner now recognizes the unittest module's return code of 5,
      which means no tests were run. SCons/Script/MainTests.py currently
      has no tests, so this particular error code is expected - should not
      cause runtest to give up with an "unknown error code".
    - Updated the notes about reproducible builds with SCons and the example.
    - The Clone() method now respects the variables argument (fixes #3590)
    - is_valid_construction_var() (not part of the public API) moved from
      SCons.Environment to SCons.Util to avoid the chance of import loops. Variables
      and Environment both use the routine and Environment() uses a Variables()
      object so better to move to a safer location.
    - Performance tweak: the __setitem__ method of an Environment, used for
      setting construction variables, now uses the string method isidentifier
      to validate the name (updated from microbenchmark results).
    - AddOption and the internal add_local_option which AddOption calls now
      recognize a "settable" keyword argument to indicate a project-added
      option can also be modified using SetOption. Fixes #3983.
      NOTE: If you were using ninja and using SetOption() for ninja options
      in your SConscripts prior to loading the ninja tool, you will now
      see an error. The fix is to move the SetOption() to after you've loaded
      the ninja tool.
    - ListVariable now has a separate validator, with the functionality
      that was previously part of the converter. The main effect is to
      allow a developer to supply a custom validator, which previously
      could be inhibited by the converter failing before the validator
      is reached.
    - Regularized header (copyright, licens) at top of documentation files
      using SPDX.
    - Updated introductory section of manual page.
    - Minor cleanups in tests - drop unused "% locals()" stanzas.


RELEASE 4.7.0 -  Sun, 17 Mar 2024 17:22:20 -0700

  From Ataf Fazledin Ahamed:
    - Use of NotImplemented instead of NotImplementedError for special methods
      of _ListVariable class

  From Joseph Brill:
    - Fix issue #2755: the msvs tool no longer writes the OS environment SCONS_HOME
      value into the SCons environment when the SCONS_HOME variable already exists
      in the SCons environment.  Prior to this change, a valid user-defined SCons
      environment value for SCONS_HOME would be overwritten with the OS environment
      value of SCONS_HOME which could be None (i.e., undefined).
    - Update the windows registry keys for detection of Visual Studio 2015 Express
      ('14.0Exp'): the VS2015 registry key ('WDExpress') appears to be different
      than the registry key ('VCExpress') for earlier Visual Studio express
      versions.  The registry key value is relative to the installation root rather
      than the VC folder and requires additional path components during evaluation.
    - Fix the vs-6.0-exec.py test script: the msvs generated project is 'foo.dsp'
      and the command-line invocation of the Visual Studio development environment
      program was attempting to build 'test.dsp'.  The command-line invocation was
      changed to build 'foo.dsp'.
    - Update the msvs project generation test scripts: the msvs project execution
      tests could produce a "false positive" test result when the test executable is
      correctly built via the SConstruct env.Program() call and the command-line
      invocation of the Visual Studio development environment program fails.  The
      test passes due to the existence of the test executable from the initial
      build.  The tests were modified to delete the test executable, object file,
      and sconsign file prior to the command-line invocation of the VS development
      binary.
    - Method unlink_files was added to the TestCmd class that unlinks a list of
      files from a specified directory.  An attempt to unlink a file is made only
      when the file exists; otherwise, the file is ignored.
    - Fix issue #4320: add an optional argument list string to configure's CheckFunc
      method so that the generated function argument list matches the function's
      prototype when including a header file.

  From Thaddeus Crews:
    - Explicitly wrap non-serializable values in json dump
    - Implemented SCons.Util.sctyping as a safe means of hinting complex types. Currently
      only implemented for `Executor` as a proof-of-concept.

  From William Deegan:
    - Fix sphinx config to handle SCons versions with post such as: 4.6.0.post1

  From Michał Górny:
    - Remove unnecessary dependencies on pypi packages from setup.cfg

  From Sten Grüner:
    - Fix of the --debug=sconscript option to return exist statements when using return
      statement with stop flag enabled

  From Prabhu S. Khalsa:
    - Fix typo in user documentation (issue #4458)

  From Andrew Morrow:
    - The NewParallel scheduler is now the default, the `tm_v2` flag is removed,
      and the old scheduler is opt-in under `--experimental=legacy_sched`. Additionally,
      the new scheduler is now used for -j1 builds as well.
    - A python interpreter with support for the `threading` package is now required,
      and this is enforced on startup. SCons currently sets its minimum supported
      Python to 3.6, and it was not until Python 3.7 where `threading` became
      default supported. In practice, we expect most real world Python 3.6 deployments
      will have `threading` support enabled, so this will not be an issue.
    - CacheDir writes no longer happen within the taskmaster critical section,
      and therefore can run in parallel with both other CacheDir writes and the
      taskmaster DAG walk.
    - The NewParallel scheduler now only adds threads as new work requiring execution
      is discovered, up to the limit set by -j. This should reduce resource utilization
      when the achievable parallelism in the DAG is less than the -j limit.

  From Mats Wichmann:
    - Add support for Python 3.13 (as of alpha 2). So far only affects
      expected bytecodes in ActionTests.py.
    - sconsign cleanup - remove some dead code, minor manpage tweaks.
    - Be more cautious about encodings fetching command output on Windows.
      Problem occurs in piped-spawn scenario, used by Configure tests.
      Fixes #3529.
    - Clarify/fix documentation of Scanners in User Guide and Manpage.
      Fixes #4468.
    - Fix bad typing in Action.py: process() and strfunction().
    - Add Pseudo() to global functions, had been omitted. Fixes #4474.
    - Improve handling of file data that SCons itself processes - try
      harder to decode non-UTF-8 text. SCons.Util.to_Text now exists
      to convert a byte stream, such as "raw" file data.  Fixes #3569, #4462.
      The Pseudo manpage entry was updated to provide more clarity.
    - Clarify how SCons finds the project top directory, and what that is used for.
    - The internal routine which implements the PyPackageDir function
      would fail with an exception if called with a module which is
      not found.  It will now return None.  Updated manpage entry and
      docstring..
    - Doc update: standardized on the use of a new entity &MSVC; to
      describe the Microsoft C++ compiler. Update the version table slightly.
      Amplified the usage of MSVC_VERSION.
    - Improve SharedLibrary docs a bit.
    - More consistent use of &Python; in the manpage.  A few links added.
      A warning about overwriting env['ENV'] and one about Configure
      checks possibly not running in in no-exec mode also added.
    - Update warnings module: adds docstrings, drop three unused warnings
      (DeprecatedSourceCodeWarning, TaskmasterNeedsExecuteWarning,
      DeprecatedMissingSConscriptWarning) add two warnings to manpage
      (cache-cleanup-error, future-reserved-variable), improve unittest, tweak
      Sphinx build.
    - Add locking around creation of CacheDir config file. Fixes #4489.
    - Clarify MergeFlags usage of a dict argument.
    - SCons documentation build can now be controlled through SKIP_DOC
      variable - rather than just true/false can now specify
      skip none, skip all, skip pdf docs, skip api docs.


RELEASE 4.6.0 -  Sun, 19 Nov 2023 17:22:20 -0700

  From Max Bachmann:
    - Add missing directories to searched paths for mingw installs

  From Joseph Brill:
    - Fix issue #4312: the cached installed msvc list had an indirect dependency
      on the target architecture in the environment dictionary.  The first call
      to construct the installed msvc list now forces the target architecture to be
      undefined, constructs the installed msvc list, and then restores the original
      target architecture.
      Note: an indirect dependency on the VSWHERE construction variable in the
      environment remains.
    - Fix issue #4312: explicitly guard against an empty regular expression list
      when msvc is not installed.
    - When trying to find a valid msvc batch file, check that the compiler executable
      (cl.exe) exists for VS6 to VS2015 to avoid executing the msvc batch file.  Always
      check that the compiler executable is found on the msvc script environment path
      after running the msvc batch file.  Only use the sdk batch files when all of the
      msvc script host/target combinations have been exhausted and a valid script was
      not found.
    - Add ARM64 host configurations for windows and msvc.
      Note: VS2013 and earlier has not been tested on ARM64.
    - If necessary, automatically define VSCMD_SKIP_SENDTELEMETRY for VS2019 and later
      on ARM64 hosts when using an arm32 build of python to prevent a powershell dll
      not found error pop-up window.
    - Fix an issue where test SConfTests.py would fail when mscommon debugging
      was enabled.  The mscommon debug filter class registered with the logging
      module was refactored.
    - Add arm64 to the MSVS supported architectures list for VS2017 and later to be
      consistent with the current documentation of MSVS_ARCH.
    - Fix an issue with an unhandled MissingConfiguration exception due to an msvc
      registry query that returns a path that does not exist.  Multiple invocation
      paths were not prepared to handle the MissingConfiguration exception.  The
      MissingConfiguration exception type was removed.
    - The MSCommon module import was changed from a relative import to a top-level
      absolute import in the following Microsoft tools: midl, mslib, mslink, mssdk, msvc,
      msvs. Moving any of these tools that used relative imports to the scons site tools
      folder would fail on import (i.e., the relative import paths become invalid when
      moved).
    - The detection of the msvc compiler executable (cl.exe) has been modified:
        * The host os environment path is no longer evaluated for the existence of the
          msvc compiler executable when searching the detection dictionary.
        * The existence of the msvc compiler executable is checked in the detection
          dictionary and the scons ENV path before the detection dictionary is merged
          into the scons ENV.
        * Different warnings are produced when the msvc compiler is not detected in the
          detection dictionary based on whether or not an msvc compiler was detected in
          the scons ENV path (i.e., a msvc compiler executable already exists in the
          user's ENV path prior to detection).
        * The warning message issued when a msvc compiler executable is not found in the
          detection dictionary was modified by adding the word "requested":
            Old warning: "Could not find MSVC compiler 'cl'."
            New warning: "Could not find requested MSVC compiler 'cl'.".
        * An additonal sentence is appended to the warning message issued when an msvc
          compiler executable is not found in the msvc detection dictionary and is found
          in the user's ENV path prior to detection:
            " A 'cl' was found on the scons ENV path which may be erroneous."

  From Vitaly Cheptsov:
    - Fix race condition in `Mkdir` which can happen when two `SConscript`
      are processed simultaneously by two separate build commands.

  From William Deegan:
    - The --debug flag now has a 'json' option which will write information
      generated by --debug={count, memory, time, action-timestamps} and about
      the build.
    - Obsoleted YACCVCGFILESUFFIX, being replaced by YACC_GRAPH_FILE_SUFFIX.
      If YACC_GRAPH_FILE_SUFFIX is not set, it will respect YACCVCGFILESUFFIX.

  From Sten Grüner
    - The newly added --debug=sconscript option (new) will output notices when
      entering an exiting each SConscript as they are processed.

  From Philipp Maierhöfer:
    - Fix gfortran tool initialization. Defaults to using binary named gfortran
      as would be expected, and properly set's SHFORTRAN flags to include -fPIC
      where previously it was only doing so for the other fortran versions (F77,..)

  From Jonathon Reinhart:
    - Fix another instance of `int main()` in CheckLib() causing failures
      when using -Wstrict-prototypes.

  From Mats Wichmann
    - C scanner's dictifyCPPDEFINES routine did not understand the possible
      combinations of CPPDEFINES - not aware of a "name=value" string either
      embedded in a sequence, or by itself.  The conditional C scanner thus
      did not always properly apply the defines. The regular C scanner does
      not use these, so was not affected.  [fixes #4193]
    - Minor cleanup for ValidateOptions - docs and docstring tweaked,
      add missed versionadded indicator.
    - Added some typing annotations generated by a tool, to eliminate manual
      work in future on things which are safe for the tool to produce.
      Then manually fixed up some things related to bool that the tool did
      not handly ideally. For example, simple functions which just did
      "return 1" were interpreted by the tool as returning int, when bool
      was really the intent.  Functions/methods named like "is_*", "has_*",
      "exists" are now pretty consistently marked as "-> bool".
    - Simplify some code due to pylint observation: "C2801: Unnecessarily
      calls dunder method __call__. Invoke instance directly."
    - Python 3.9 dropped the alias base64.decodestring, deprecated since 3.1.
      Only used in msvs.py. Use base64.decodebytes instead.
    - When debugging (--debug=pdb), the filenames SConstruct and SConscript
      are now recognized when manipulating breakpoints. Previously,
      only a full pathname to an sconscript file worked, as pdb requires
      a .py extension to open a file that is not an absolute path.
    - SCons test runner now uses pathlib to normalize and compare paths
      to test files.
    - D compilers : added support for generation of .di interface files.
      New variables DI_FILE_DIR, DI_FILE_DIR_PREFIX, DI_FILE_DIR_SUFFIX,
      DI_FILE_SUFFIX.
    - Fixed: when using the mingw tool, if an msys2 Python is used (os.sep
      is '/' rather than the Windows default '\'), certain Configure checks
      could fail due to the construction of the path to run the compiled check.
    - Added effort to find mingw if it comes from Chocolatey install of msys2.
    - Minor doc fixes: signature of Alias() now matches implementation
      to avoid problem if kwargs used; case of Alias with no targets is
      mentioned in text (was already shown in example); now mention that
      Action([item]) does not return a ListAction - previously implied
      that if arg was a list, a ListAction was *always* returned; mention
      default Decider and sort the names of available decider functions,
      and add a version marking.  Minor fiddling with Alias.py docstrings.
    - Python 3.12 support: new bytecodes for ActionTests.py, adapt to
      changes to pathlib module in runtest.py (PosixPath no longer
      converts slashes if given a Windows-style path). Also switch to
      using `subTest` in `ActionTests`, so that we can see all 21 fails
      due to bytecode changes (previously testcases aborted on the first
      assert fail so we only saw seven), and use unittest asserts to
      simplify complex printing stanzas.
    - Added copyright headers to files in test/ that didn't have them.
    - Drop three unused methods from the Environment Base class:
      get_src_sig_type and get_tgt_sig_type, as well as "private"
      _changed_source. These were orphaned when the long-deprecated
      Source Signatures and Target Signatures were removed, these were
      missed at that time.
    - Remove dead code: some mocked classes in unit tests had methods
      which have been removed from the Node class they're mocking,
      there's no need to shadow those any more as there are no callers.
      The methods are depends_on (base functionality removed in 2005)
      and is_pseudeo_derived (base functionality removed in 2006). There
      may well be more!
    - Added pass_test() call to test/MSVC/MSVC_BATCH-spaces-targetdir.py.
      It looked it was missing a more detailed check, but it should be
      sufficient just to check the build worked. Renamed the fixture
      dir to follow naming convention in test/MSVC overall, and added
      a sconstest.skip file, also to follow convention.
    - Marked some scanner methods as @staticmethod.
    - Class ActionBase is now an abstract base class to more accurately
      reflect its usage. Derived _ActionAction inherits the ABC, so it
      now declares (actually raises NotImplementedError) two methods it
      doesn't use so it can be instantiated by unittests and others.
    - The yacc tool now understands the bison behavior of --header,
      --defines and --graph being called without option-argument as being
      synonyms for -d (first two) and -g. -H also recognized as a synonym
      for -d.  Default value for $YACC_GRAPH_FILE_SUFFIX changed to '.gv'
      to match current bison default (since bison 3.8).  Set this variable
      to '.dot' if using byacc. The graph file name (-g) is now generated
      relative to the requested target file name, not to the source file
      name, to match actual current behavior (only affects if target
      explicitly requested with a different base name
      than source).  Docs updated.  Fixes #4326 and #4327.
    - Cleaned up dblite module (checker warnings, etc.).
    - Some cleanup in the FortranCommon tool.
    - Rewrite the internal _subproc routine - a new scons_subproc_run() now
      makes use of Python's subprocess.run in a more natural way, getting
      around some of the issues with attempted context manager use, fetching
      output, etc. - we let the subprocess module do the hard work,
      since it's well debugged and supported.  _subproc is no longer
      called by internal code, but remains in place in case there are builds
      which call to it (even though it was never "published API").
    - Changed the message about scons -H to clarify it shows built-in options.
    - Improve CacheDir() Documentation.
    - Release-building setup tweaked. (most of) the targets listed in
      SCons' own "scons --help" now work again.
    - Fix platform unit test on Windows for Py 3.12+. Fixes #4376.
    - More tweaking of test framework overview (which is duplicated onto
      the website, but not in the regular documentation section).
    - Extend range of recognized Java versions to 20.
    - Builder calls now accept PathLike objects in source lists. Fixes #4398.
    - The Help() function now takes an additional keyword argument
      keep_local: when starting to build a help message, you can now
      retain help from AddOption calls, but omit help for SCons' own
      command-line options with "Help(newtext, append=True, local_only=True)".
    - A little more code "modernization", done via "pypgrade" tool set
      to "3.6 and above" setting.
    - Finish the change to make calling SConscript() with a nonexistent
      file an error. It has issued a warning since 3.0, with "warn instead
      of fail" deprecated since 3.1.  Fixes #3958.
    - Minor (non-functional) cleanup of some tests, particuarly test/MSVC.
    - Added more error handling while reading msvc config cache.
      (Enabled/specified by SCONS_CACHE_MSVC_CONFIG).
      The existing cache will be discarded if there's a decode error reading it.
      It's possible there's a race condition creating this issue in certain CI
      builds.  Also add a simple filesystem-based locking protocol to try to
      avoid the problem occuring.
    - Update the first two chapters on building with SCons in the User Guide.
    - Update docs on Export/Import - make sure mutable/immutable status has
      been mentioned.
    - Some cleanup to the Util package, including renaming SCons.Util.types
      to SCons.Util.sctypes to avoid any possible confusion with the
      Python stdlib types module.
    - TeX tests: skip tests that use makeindex or epstopdf not installed, or
      if `kpsewhich glossaries.sty` fails.
    - Added a .note.GNU-stack section to the test assembler files to
      avoid the GNU linker issuing warnings for its absence.
    - Eliminate more http: references (mostly in comments/docstrings where
      they really weren't harmful). A few links labeled dead with no alt.
    - Add JDK 21 LTS support
    - Add a LIBLITERALPREFIX variable which can be set to the linker's
      prefix for considering a library argument unmodified (e.g. for the
      GNU linker, the ':' in '-l:libfoo.a'). Fixes Github issue #3951.
    - Update PCH builder docs with some usage notes.

RELEASE 4.5.2 -  Sun, 21 Mar 2023 14:08:29 -0700

  From Michał Górny:
    - Remove the redundant `wheel` dependency from `pyproject.toml`,
      as it is added automatically by the setuptools PEP517 backend.

  From Mats Wichmann
    -  Fix a problem (#4321) in 4.5.0/4.5.1 where ParseConfig could cause an
       exception in MergeFlags when the result would be to add preprocessor
       defines to existing CPPDEFINES. The following code illustrates the
       circumstances that could trigger this:
          env=Environment(CPPDEFINES=['a'])
          env.Append(CPPDEFINES=['b'])
          env.MergeFlags({'CPPDEFINES': 'c'})


RELEASE 4.5.1 -  Mon, 06 Mar 2023 14:08:29 -0700

  From Mats Wichmann
    - Fix a problem in 4.5.0 where using something like the following code
      will cause a Clone()'d environment to share the CPPDEFINES with the
      original Environment() which was cloned. Causing leakage of changes
      to CPPDEFINES when they should be completely independent after the Clone.
          env=Environment(CPPDEFINES=['a'])
          env.Append(CPPDEFINES=['b']) (or AppendUnique,Prepend,PrependUnique)
          env1=env.Clone()
          env1.Append(CPPDEFINES=['c']) (or any other modification, but not overwriting CPPDEFINES
      Now env['CPPDEFINES'] will contain 'c' when it should not.


RELEASE 4.5.0 -  Sun, 05 Mar 2023 14:08:29 -0700

  From Anatoli Babenia:
    - Do not initialize DefaultEnvironment when calling EnsureSConsVersion(),
      EnsurePythonVersion(), Exit(), GetLaunchDir() and SConscriptChdir().
    - Remove unused private method SConsEnvironment._exceeds_version().

  From William Deegan:
    - Added ValidateOptions() which will check that all command line options are in either
      those specified by SCons itself, or by AddOption() in SConstruct/SConscript.  It should
      not be called until all AddOption() calls are completed. Resolves Issue #4187
    - Refactored SCons/Taskmaster into a package. Moved SCons/Jobs.py into that package.
      NOTE: If you hook into SCons.Jobs, you'll have to change that to use SCons.Taskmaster.Jobs
    - Changed the Taskmaster trace logic to use python's logging module. The output formatting
      should remain (mostly) the same. Minor update to unittest for this to adjust for 1 less newline.
    - Migrated logging logic for --taskmastertrace to use Python's logging module. Added logging
      to NewParallel Job class (Andrew Morrow's new parallel job implementation)
    - Ninja: Fix execution environment sanitation for launching ninja. Previously if you set an
      execution environment variable set to a python list it would crash. Now it
      will create a string joining the list with os.pathsep
    - Move execution environment sanitation from Action._subproc() to
      SCons.Util.sanitize_shell_env(ENV)
    - Moved rpm and debian directories under packaging
    - Added logic to help packagers enable reproducible builds into packaging/etc/. Please
      read packaging/etc/README.txt if you are interested.
    - Added --experimental=tm_v2, which enables Andrew Morrow's new NewParallel Job implementation.
      This should scale much better for highly parallel builds. You can also enable this via SetOption().
    - Fixed command line argument --diskcheck: previously a value of 'none' was ignored.
      SetOption('diskcheck','none') is unaffected, as it did not have the problem.
    - Added overrides argument to SCons.Subst.scons_subst(), subst_list(), subst(), and Action's process(),
      strfunction(). This allows passing a dictionary of envvars to override when evaluating subst()'d strings/lists
    - Fixed Issue #4275 - when outputting compilation db and TEMPFILE was in use, the compilation db would have
      command lines using the generated tempfile for long command lines, instead of the full command line for
      the compilation step for the source/target pair.
    - Renamed the qt tools to qt3 since the logic in that tool is only for QT version 3.  Renamed all env vars
      which affect qt3 from QT_ to QT3_.  If you are still using SCons to build QT 3 code, you'll need to update
      your SConscripts.  Note that using 'qt' tool has been deprecated for some time.

  From David H:
    - Added JAVAPROCESSORPATH construction variable which populates -processorpath.
    - Updated JavaScanner to scan JAVAPROCESSORPATH.

  From Nickolai Korshunov
    - Added FILE_ENCODING, to allow explicitly setting the text encoding for files
      written by the Textfile() and Substfile() builders. If not specified, Textfile() and Substfile() builders
      will write files as UTF-8. Fixed Issue #4302.

  From Dan Mezhiborsky:
    - Add newline to end of compilation db (compile_commands.json).

  From Daniel Moody:
    - Added error message to handle the case when SCons attempts to retrieve all the targets
      for a specified builder from the CacheDir, fails to do so, and then runs into an error
      when deleting the files which were retrieved. Previously if this happened there was no
      errors or warnings.
    - Fix issue #2757, where Configure checks that perform a check which reads a modified source
      (including program, source or header file(s)) would incorrectly mark that file "up to date" so the
      actual build would not see the file as modified. Leading to incorrect incremental builds.
      Now configure checks now clear node info for non conftest nodes, so they will be re-evaluated for
      the real taskmaster run when the build commences.

  From Andrew Morrow
    - Avoid returning UniqueList for `children` and other `Executor` APIs. This type
      iterates more slowly than the builtin types. Also simplify uniquer_hashables to
      use an faster implementation under the assumption of ordered dictionaries.

  From Ryan Saunders:
    - Fixed runtest.py failure on Windows caused by excessive escaping of the path to python.exe.

  From Lukas Schrangl:
    - Run LaTeX after biber/bibtex only if necessary

  From Flaviu Tamas:
    - Added -fsanitize support to ParseFlags().  This will propagate to CCFLAGS and LINKFLAGS.

  From Mats Wichmann:
    - A list argument as the source to the Copy() action function is now
      correctly handled by converting elements to string. Copy errors out
      if asked to copy a list to an existing non-directory destination.
      Both the implementation and the strfunction which prints the progress
      message were adjusted. Fixes #3009.
    - doc: EnsureSConsVersion, EnsurePythonVersion, Exit, GetLaunchDir and
      SConscriptChdir are now listed as Global functions only; the
      Environment versions still work but are not documented.
    - The Java scanner processing of JAVACLASSPATH for dependencies was
      changed to split on os.pathsep instead of space, to match usage of
      passing a path string like "xxx:yyy:zzz". This is not portable -
      passing a POSIX-style path string (with ':') won't work on Windows
      (';') - which is now documented with a hint to use a list instead
      to be portable. Splitting on space broke paths with embedded spaces.
      Fixes #4243.
    - Cleanup: make sure BoolVariable usage in tests and examples uses Python
      boolean values instead of 0/1.
    - Stop telling people to run "python setup.py install" in the User Guide.
      Adds new content on using virtualenvs to be able to have multiple
      different SCons versions available on one system.
    - Added the "DefaultEnvironment(tools=[])" stanza to a number of tests
      that are known to be particularly slow.  It's still just a tiny
      speedup, but the Windows CI had been occasionally timing out,
      so maybe this helps a bit.
    - Remove an extra existence check in one ninja test that caused it
      to be skipped on some otherwise-valid Windows installations.
    - test framework tests now pass on Linux and Windows (the latter can
      still run into problems on some configurations), and automated
      tests are now run on changes in this area so future problems can
      be spotted.
    - The single-file Util module was split into a package with a few
      functional areas getting their own files - Util.py had grown to
      over 2100 lines.
    - Add a zipapp package of scons-local: can use SCons from a local
      file which does not need unpacking.
    - Additional explanations for MSVSProject and MSVSSolution builders.
    - Fix a problem (present in 4.4.0 only) where a Java inner class could
      not be cached because the emitted filename contained a '$' and when
      looked up through a node ended up generating a Python SyntaxError
      because it was passed through scons_subst().
    - Have the gfortran tool do a better job of honoring user preferences
      for the dialect tools (F77, F90, F03 and F09, as well as the shared-library
      equivalents SHF77,  SHF90, SHF03, SHF09). Previously these were
      unconditionally overwritten to 'gfortran'; the change should be more
      in line with expectations of how these variables should work.
      Also cleaned a few Fortran tests - test behavior does not change.
    - Updated MSVC documentation - adds "version added" annotations on recently
      added construction variables and provides a version-mapping table.
    - Add Python 3.12 support, and indicate 3.11/3.12 support in package.
      3.12 is in alpha for this SCons release, the bytecode sequences
      embedded in SCons/ActionTests.py may need to change later, but
      based on what is known now, 3.12 itself should work with this release.
    - Add "append" keyword argument to Configure context's CheckLib and
      CheckLibWithHeader to control whether to append or prepend (issue #2767)
      Also added "unique" keyword, to control whether a library is added
      or not if it is already in the $LIBS construction var in the
      configure context. (issue #2768).
    - Completely refactored the CPPDEFINES logic in Append/AppendUnique/Prepend/PrependUnique
      This change fixes the following GH Issues:
      - GH Issue #3876 - Append() and AppendUnique() will handle CPPDEFINES the same
      - GH Issue #4254 - Make handling tuples in CPPDEFINES consistent.
      - We no longer sort the keys added to CPPDEFINES by their dictionary keys.
        We take advantage that their order is now stable based on insertion order
        in Python 3.5+
      - Added/modifed unit and system tests to verify these changes.


RELEASE 4.4.0 -  Sat, 30 Jul 2022 14:08:29 -0700

  From Joseph Brill:
    - Verify that a user specified msvc script (via MSVC_USE_SCRIPT) exists and raise an exception
      when the user specified msvc script does not exist.
    - Fix issue where if you only had mingw installed on a Windows system and no MSVC compiler, and
      did not explicitly request the mingw tool, mingw tool initialization would fail and set the
      default compiler to MSVC which wasn't installed, yielding broken build.
      Updated mingw tool so that the generate and exists methods use the same mingw search paths
      (issue #4134).
    - Update the debug output written to stdout for MSVC initialization which is enabled by setting
      SCONS_MSCOMMON_DEBUG=- to use the logging module. Also changed the debug output format
      written to stdout to include more information about the source for each message of MSVC
      initialization debugging output.  A single space was added before the message for all
      debugging output records written to stdout and to files.
    - Refactor the data definitions for msvc configurations to allow derived data structures to be
      constructed during initialization that removes the need for special case handling during
      runtime execution. Special case handling of host/target combinations is eliminated and
      replaced with pre-computed search lists that implicitly handle the differences between full
      versions and express versions of msvc. This fixes an issue where Express versions of the MSVC
      compiler were not detected due to differences in initial msvc detection and msvc batch file
      determination when configuring the build environment.  This could lead to build failures when
      only an MSVC Express instance is installed and the MSVC version is not explicitly specified
      (issue #2668 and issue #2697).
    - Added MSVC_USE_SETTINGS construction variable to pass a dictionary to configure the msvc compiler
      system environment as an alternative to bypassing Visual Studio autodetection entirely.
    - Added MSVC_SDK_VERSION construction variable which allows building with a specific Microsoft
      SDK version. This variable is used with the msvc batch file determined via autodetection subject
      to validation constraints.  Refer to the documentation for additional requirements and validation
      details.
    - Added MSVC_TOOLSET_VERSION construction variable which allows building with a specific toolset
      version. This variable is used with the msvc batch file determined via autodetection subject to
      validation constraints. This variable does not affect the autodetection and selection of msvc
      instances. The toolset version is applied after an msvc instance is selected. This could be the
      default version of msvc. Refer to the documentation for additional requirements and validation
      details.  Addresses issue #3265, issue #3664, and pull request #4149.
    - Added MSVC_SPECTRE_LIBS construction variable which allows building with spectre-mitigated
      Visual C++ libraries. This variable is used with the msvc batch file determined via autodetection
      subject to validation constraints. Refer to the documentation for additional requirements and
      validation details.
    - Added MSVC_SCRIPT_ARGS construction variable which specifies command line arguments that are
      passed to the msvc batch file determined via autodetection subject to validation constraints.
      Refer to the documentation for additional requirements and validation details.  Addresses
      enhancement issue #4106.
    - An exception is raised when MSVC_UWP_APP is enabled for Visual Studio 2013 and earlier.
      Previous behavior was to silently ignore MSVC_UWP_APP when enabled for Visual Studio 2013
      and earlier. Refer to the documentation for additional requirements and validation details.
      MSVC_UWP_APP was extended to accept True, False, and None in addition to '1' and '0'.
    - The imported system environment variable names for MSVC 7.0 and 6.0 have been changed to the
      names set by their respective installers.  Prior to this change, bypassing MSVC detection by
      specifying the MSVC 7.0 batch file directly would fail due to using an erroneous environment
      variable name.  Arguments are no longer passed to the MSVC 6.0 to 7.1 batch files as no
      arguments are required and could improve the effectiveness of the internal MSVC cache.
    - Propagate the OS and windir environment variables from the system environment to the msvc
      environment.  The OS and windir environment variables are used in the MSVC 6.0 batch file
      and the SDK 6.0-7.1 SetEnv.cmd batch files.  Inclusion of the OS and windir environment
      variables eliminates some partial paths and warnings generated by the MSVC 6.0 and SDK
      6.0-7.1 batch files when the variables are not defined.
      Note: Attempting to run the SDK 6.0-7.1 batch files directly via MSVC_USE_SCRIPT can lead to
            build failures and/or incomplete build environments.  The SDK 6.0-7.1 batch files
            require delayed expansion to be enabled which is currently not supported and is
            typically not enabled by default on the host system. The batch files may also require
            environment variables that are not included by default in the msvc environment.
    - Suppress issuing a warning when there are no installed Visual Studio instances for the default
      tools configuration (issue #2813).  When msvc is the default compiler because there are no
      compilers installed, a build may fail due to the cl.exe command not being recognized.  At
      present, there is no easy way to detect during msvc initialization if the default environment
      will be used later to build a program and/or library. There is no error/warning issued for the
      default tools as there are legitimate SCons uses that do not require a c compiler.
    - Added a global policy setting and an environment construction variable for specifying the
      action to be taken when an msvc request cannot be satisfied. The available options are "error",
      "exception", "warning", "warn", "ignore", and "suppress".  The global policy variable may be
      set and retrieved via the functions msvc_set_notfound_policy and msvc_get_notfound_policy,
      respectively.  These two methods may be imported from SCons.Tool.MSCommon. The environment
      construction variable is MSVC_NOTFOUND_POLICY.  When defined, the environment construction
      variable overrides the global policy setting for a given environment. When the active policy
      is "error" or "exception", an MSVCVersionNotFound exception is raised.  When the active policy
      is "warning" or "warn", a VisualCMissingWarning warning is issued and the constructed
      environment is likely incomplete. When the active policy is "ignore" or "suppress", no action
      is taken and the constructed environment is likely incomplete.  As implemented, the default
      global policy is "warning".  The ability to set the global policy via an SCons command-line
      option may be added in a future enhancement.
    - Added a global policy setting and an environment construction variable for specifying the
      action to be taken when msvc script errors are detected. The available options are "error",
      "exception", "warning", "warn", "ignore", and "suppress".  The global policy variable may be
      set and retrieved via the functions msvc_set_scripterror_policy and msvc_get_scripterror_policy,
      respectively.  These two methods may be imported from SCons.Tool.MSCommon. The environment
      construction variable is MSVC_SCRIPTERROR_POLICY.  When defined, the environment construction
      variable overrides the global policy setting for a given environment. When the active policy
      is "error" or "exception", an MSVCScriptExecutionError exception is raised when msvc batch file
      errors are detected.  When the active policy is "warning" or "warn", an MSVCScriptExecutionWarning
      warning is issued when msvc batch file errors are detected. When the active policy is "ignore" or
      "suppress", msvc batch error messages are suppressed.  As implemented, the default global policy
      is "ignore".  The ability to set the global policy via an SCons command-line option may be added
      in a future enhancement.
    - Added experimental function msvc_query_version_toolset to SCons.Tool.MSCommon. Given a version
      specification, this function will return an msvc version and an msvc toolset version.  The msvc
      toolset version may be None.  The msvc version and msvc toolset version can be used in the
      environment construction variables MSVC_VERSION and MSVC_TOOLSET_VERSION, respectively.  The
      version specification may be an msvc version or an msvc toolset version. This is a proxy for
      using an msvc toolset version to select an msvc instance. This function may be removed when an
      msvc toolset version is used during msvc instance selection.
    - Modify the MSCommon logger configuration to be independent of the root logger. This fixes an issue
      when multiple loggers are created and the MSCommon logger added computed fields to the root logger
      that are not present in other logging instances.
    - Modify the MSVC_USE_SCRIPT_ARGS test fixture to disable the msvc cache. This fixes an issue where
      the MSVC_USE_SCRIPT_ARGS test for success relied on a debug log message that was not produced when
      the msvc cache file exists and the test keys are already in the cache as the msvc script invocation
      was bypassed.

  From William Deegan:
    - Fix check for unsupported Python version. It was broken. Also now the error message
      will include what is the minimum supported version of Python
    - Fix ActionTests to work with python 3.10.1 (and higher)
    NOTE: If you build with Python 3.10.0 and then rebuild with 3.10.1 (or higher), you may
          see unexpected rebuilds. This is due to Python internals changing which changed
          the signature of a Python Action Function.
    - Fix a number of Python ResourceWarnings which are issued when running SCons and/or it's tests
      with python 3.9 (or higher)
    - Action._subproc() can now be used as a python context manager to ensure that the
      POpen object is properly closed.
      (Thanks to Mats Wichmann for catching that DummyPopen needed additional logic)
    - Added project_url for mailing lists and Discord
    - Updated project url in steup.cfg to be https instead of http
    - Updated setup.cfg to remove Python 3.5 and add Python 3.10
    - Added default values for source and target arguments to _defines() function. This
      is used to expand CPPDEFINES (and others). Previous change added those arguments
      with no defaults, so old usage where _defines() was called without source and target
      arguments would yield an exception. This issue was found via qt4 and qt5 tools in
      scons-contrib https://github.com/SCons/scons-contrib/issues/45

  From David H:
    - Add JavaScanner to include JAVACLASSPATH as a dependency when using the Java tool.
    - Fix incorrect Java classpath generation when a NodeList is used as part of any JAVA*PATH variables.

  From Daniel Moody:
    - Add cache-debug messages for push failures.
    - Ninja: Changed generated build.ninja file to run SCons only build Actions via
      a SCons Deamon. Added logic for starting and connecting to SCons daemon (currently
      only used for ninja)
    - Ninja: Fix issue where Configure files weren't being properly processed when build run
      via ninja.
    - Ninja: Added ninja mingw support and improved ninja CommandGeneratorAction support.
    - Ninja: Update ninja file generation to only create response files for build commands
      which exceed MAXLINELENGTH
    - Ninja: Added NINJA_GENERATED_SOURCE_ALIAS_NAME which allows user to specify an
      Alias() which the ninja tool can use to determine which files are generated sources.
      If this is not set by the user then the ninja tool will still dynamically determine
      which files are generated sources based on NINJA_GENERATED_SOURCE_SUFFIXES, and create
      a phony target _ninja_generated_sources. Generated sources will be built first by
      ninja. This is needed because ninja cannot determine which generated sources are
      required by other build targets. Code contributed by MongoDB
      The downstream commit is here:
      https://github.com/mongodb/mongo/commit/2fef432fa6e7cf3fd4f22ba3b193222c2887f14f
    - Ninja: Added special case for ninja scons daemon to work in win32 python3.6 environments.
      This particular environment does a bad job managing popen standard file handles, so
      some special workarounds are needed.
    - Ninja:Added user configurable setting of ninja depfile format via NINJA_DEPFILE_PARSE_FORMAT.
      Now setting NINJA_DEPFILE_PARSE_FORMAT to [msvc,gcc,clang] can force the ninja expected
      format. Compiler tools will also configure the variable automatically.
    - Ninja: Made ninja tool force the ninja file as the only target.
    - Ninja: Improved the default targets setup and made sure there is always a default target for
      the ninja file, which excludes targets that start and stop the daemon.
    - Ninja: Update ninja tool so targets passed to SCons are propagated to ninja when scons
      automatically executes ninja.
    - Small refactor of scons daemons using a shared StateInfo class for communication
      between the scons interactive thread and the http server thread. Added error handling
      for scons interactive failing to startup.
    - Ninja: Updated ninja scons daemon scripts to output errors to stderr as well as the daemon log.
    - Ninja: Fix typo in ninja scons daemon startup which causes ConnectionRefusedError to not retry
    - Added SHELL_ENV_GENERATORS construction variable. This variable should be set to a list
      (or an iterable) which contains functions to be called in order
      when constructing the execution environment (Generally this is the shell environment
      variables). This allows the user to customize how (for example) PATH is constructed.
      Note that these are called for every build command run by SCons. It could have considerable
      performance impact if not used carefully.
      to connect to the server during start up.
    - lex: Fixed an issue with the lex tool where file arguments specified to either "--header-file="
      or "--tables-file=" which included a space in the path to the file would be processed incorrectly
    - Ninja: added option "--skip-ninja-regen" to enable skipping regeneration of the ninja file
      if scons can determine the ninja file doesnot need to be regenerated, which will also
      skip restarting the scons daemon. Note this option is could result in incorrect rebuilds
      if scons Glob or scons generated files are used in ninja build target's command lines.
    - Ninja: Added new alias "shutdown-ninja-scons-daemon" to allow ninja to shutdown the daemon.
      Also added cleanup to test framework to kill ninja scons daemons and clean ip daemon logs.
      NOTE: Test for this requires python psutil module. It will be skipped if not present.
    - Ninja: Added command line variable NINJA_CMD_ARGS that allows to pass through ninja command line args.
      This can also be set in your Environment().

  From Mats Wichmann:
    - Tweak the way default site_scons paths on Windows are expressed to
      conform to conventions (what they actually resolve to is unchanged),
      drop a Py2 workaround, and pick a better "system" path, old one
      remains supported (%AllUsersProfile%\scons\site_scons vs old
      %AllUsersProfile%\Application Data\scons\site_scons).
    - Fix testsuite to work on Windows systems where there is no usable
      association for running .py files directly. There are a few tests where
      we need to do this for internal reasons, those are skipped in that case.
      Bad association could mean some other tool took it over (Visual
      Studio Code is known to do this), or no association at all.
    - Updated debug code in MSVC and MSVS tools to conform to the
      suggested "lazy interpolation" use of the Python logging module.
      Calls now look like 'debug("template %s", text)' rather than
      'debug("template %s" % text)' so the logging system does the
      interpolation only when/if needed (was a pylint warning).
    - Update Help (-H) output a bit. Drop "ignored for compat" entry.
      Pass window size to formatter so it formats for wider displays too.
    - runtest.py now accepts -j 0 to auto-detect number of usable
      processors for testing threads.
    - Fixed crash in C scanner's dictify_CPPDEFINES() function which happens if
      AppendUnique is called on CPPPATH. (Issue #4108).
    - The MSVC script_env_cache now contains a sanity check: if the retrieved
      tools path does not exist, the entry is invalidated so it will
      be recomputed, in an attempt to avoid scons failing when certain
      compiler version bumps have taken place.  The dictionary key (uses
      the name of a batch file and any arguments which may have been
      passes), is now computed a bit differently: the dashes are left
      off if there are no arguments.  The default cachefile is changed
      to have a .json suffix, for better recognition on Windows since
      the contents are json.
    - As "code modernization" all of SCons now uses the current super()
      zero-argument syntax instead of direct calls to a parent class method
      or the super() two-argument syntax.
    - Renamed ParseFlag's internal data structure to "mapping" instead of
      "dict" (avoid redefining builtin)
    - Fix an old use-before-set bug in tex tool (issue #2888)
    - Fix a test harness exception returning stderr if a wait_for timed out.
    - ParseConfig now correctly passes the *unique* flag to a user-supplied
      flag-merging function.
    - Restore the ability of the content-timestamp decider to see that a
      a source which is a symlink has changed if the file-system target of
      that link has been modified (issue #3880)
    - Modernize a few tests that use now-deprecated unittest.getTestCaseNames
      and unittest.makeSuite - Python itself suggests the replacements.
    - SCons.Tool.find_program_path now takes an optional add_path argument
      to add a path to the execution environment if it was discovered in
      default_paths. Previously, the routine, called by many tool modules,
      never altered the execution environment, leaving it to the tools.
    - A new construction variable FORTRANCOMMONFLAGS is added which is
      applied to all Fortran dialects, in case someone needs to set some
      flags globally. FORTRANFLAGS looked like it was intended for that,
      but was not applied to other dialects, and e2e tests explicitly checked
      that FORTRANFLAGS did not propagate outside the FORTRAN dialect,
      so the conclusion is that behavior is intentional (issue #2257)
    - SCons programmatic importing (tool modules and platform modules)
      no longer uses the deprecated (since Py 3.10) importlib.load_module
      routine, shifting to the preferred exec_module.  Old Python 2 compatible
      import fallback (using the imp module) in tool module loading is dropped.
      Tool module loading no longer special-cases Jython, which is a dead
      project as far as SCons (no timeline in sight for Python 3 support).
    - Improvements to lex and yacc tools: better documentation of
      extra-file options, add test for extra-file behavior.
      -  Two new construction variables are introduced for lex (LEX_HEADER_FILE
      and LEX_TABLES_FILE) as the preferred way of specifying these extra-file
      options.
      -  Two new construction variables are introduced for yacc
      (YACC_HEADER_FILE and YACC_GRAPH_FILE) as the preferred way of
      specifying these extra-file options.


  From Zhichang Yu:
    - Added MSVC_USE_SCRIPT_ARGS variable to pass arguments to MSVC_USE_SCRIPT.
    - Added Configure.CheckMember() checker to check if struct/class has the specified member.

  From Ivan Kravets, PlatformIO:
    - Conditional C/C++ Preprocessor: Strip shell's backslashes from the computed include (-DFOO_H=\"foo.h\")

RELEASE 4.3.0 - Tue, 16 Nov 2021 18:12:46 -0700

  From Jacob Cassagnol:
    - Default hash algorithm check updated for SCons FIPS compliance. Now checks for hash viability
      first and then walks the tree to use the first viable hash as the default one. This typically
      selects SHA1 on FIPS-enabled systems less than Python 3.9 as the new default instead of MD5,
      unless SHA1 has also been disabled by security policy, at which point SCons selects SHA256
      as the default. For systems running Python 3.9 and later, the hashlib bug has been fixed,
      and SCons will once again default to MD5 as the preferred algorithm.

  From Joseph Brill:
    - Fix MSVS tests (vs-N.N-exec.py) for MSVS 6.0, 7.0, and 7.1 (import missing module).
    - Add support for Visual Studio 2022.

  From William Deegan:
    - Fix reproducible builds. Restore logic respecting SOURCE_DATE_EPOCH when set.
    - Fix version tests to work with updated scons --version output. (Date format changed)
    - Fix issue #4021.  Change the way subst() is used in Textfile() to not evaluate '$$(' -> '$',
      but instead it should yield '$('.
    - Change SCons.Platform.win32.get_architecture() to return platform.platform() when run in an
      environment where neither: PROCESSOR_ARCHITEW6432 nor PROCESSOR_ARCHITECTURE is set.
      This should fix platform tests which started failing when HOST_OS/HOST_ARCH changes
      introduced by Aaron Franke (listed below) were merged.
    - Further PCH updates. It's now recommended that env['PCH'] should always be a File node.
      Either via return value from env.PCH() or by explicitly using File('StdAfx.pch').
    - Added --no-ignore-skips to runtest.py. Changed default to ignore skips when setting
      runtest.py's exit status. Previously would exit 2 if any tests were skipped.
      Now will only exit 2 if user specifies --no-ignore-skips and some tests were skipped.

  From Ryan Egesdahl:
    - Small fix to ensure CLVar default value is an empty list.
      See MongoDB bug report: https://jira.mongodb.org/browse/SERVER-59656
      Code contributed by MongoDB.
    - Ninja - Fixed an issue where if you control-c and/or killed ninja while it was running scons to
      regenerate build.ninja you would end up with no build.ninja file and have to rerun scons from scratch.
      Code contributed by MongoDB.

  From Aaron Franke:
    - Define HOST_OS and HOST_ARCH in the environment for all platforms.
      Before this change, these were only defined for Win32 and OS/2.

  From Daniel Moody:
    - Fix ninja tool to never use for_sig substitution because ninja does not use signatures. This
      issue affected CommandGeneratorAction function actions specifically.
    - Expanded ninja Mkdir to also support Mkdir actions.
    - Added support for the PCH environment variable to support subst generators.
    - Fix command line escaping for ninja dollar sign escape. Without escaping ninja properly,
      the ninja file scons regenerate and callback invocations will lose the $ characters used in
      the scons command line which ninja uses itself for escaping. For Example:
          scons BUILD=xyz OTHERVAR=$BUILD
      Prior to this fix, it would cause ninja to fail to escape the dollar sign, leading to the
      single dollar sign being used as a ninja escape character in the ninja file.

  From Daniel Moody:
    - Added ninja API 'NINJA_FORCE_SCONS_BUILD' to force a node to callback to scons.

  From Mats Wichmann:
    - Two small Python 3.10 fixes: one more docstring turned into raw
      because it contained an escape; updated "helpful" syntax error message
      from 3.10 was not expected by SubstTests.py and test/Subst/Syntax.py
    - EmitterProxy rich comparison set is completed (checker warning).
      Added __le__, __gt__, __ge__.
    - Fix gcc/g++ tool failing if "gcc --version" returns text which fails
      to_String conversion (i.e., not UTF-8) - failure happens when tool
      initialization checks version. For gcc, the initial version string is
      not translated, for the rest, don't convert, just consume raw and discard.
    - Maintenance and doc: modernize some usage in Scanner package,
      calling super(), switching some imitialization to comprehensions,
      and code formatting.  Docstring for scanner Base moved from
      init-method to class-level so it's picked up by Sphinx.
      Added new sconsign filenames to skip_entry_list in Scanner/Dir.py
    - Change SCons.Scanner.Base to ScannerBase. Old name kept as an alias
      but is now unused in SCons itself.
    - Call Variables option converter consistently - the converter should
      have access to the env if it needs to (issue #2064).
    - Fixed the variables Add() method to accept a tuple for the variable
      name the same way AddVariables() does (issue #3869).
    - The premade validator PathIsDirCreate for for PathVariable now catches
      the case where the directory could not be created due to permission
      problems, allowing a more helpful error to be emitted (issue #2828)
    - Maintenance: Python thread.setDaemon is deprecated in favor of
      directly updating daemon attribute - update SCons to do this.
    - Make sure when subst'ing a callable, the callable is called with
      the correct for_signature value, previously it would be true even
      if doing SUBST_RAW (issue #4037)
    - Update Util/NodeList implementation to get rid of a workaround for
      early Python 3 slicing issue that is no longer a problem.
    - Rework some Java tests to skip rather than fail on CI systems, where
      the working java is > v9, but a 1.8 or 9 was also found.
    - Java updates: on Windows, detect more default JDK install locations.
      On all platforms, more Java versions (up to 17.0 now).  Add more information
      on version selection to docs.
      Update docs on JavaH tool in light of javah command dropped since 10.0.
      Try to be better about preserving user's passed-in JAVA* construction vars.
    - Start the deprecation of the qt tool, which refers to Qt3 (usupported
      since around 2006). There's a deprecation warning added, initially
      defaulting to disabled.

  From Brian Quistorff:
    - Fix crash when scons is run from a python environement where a signal
      is set from outside Python.


RELEASE 4.2.0 - Sat, 31 Jul 2021 18:12:46 -0700

  From Byron Platt:
    - Fix Install() issue when copytree recursion gives bad arguments that can
      lead to install side-effects including keeping dangling symlinks and
      silently failing to copy directories (and their subdirectories) when the
      directory already exists in the target.

  From Joseph Brill:
    - Internal MSVS update: Remove unnecessary calls to find all installed versions of msvc
      when constructing the installed visual studios list.

  From William Deegan:
    - Improve Subst()'s logic to check for proper callable function or class's argument list.
      It will now allow callables with expected args, and any extra args as long as they
      have default arguments. Additionally functions with no defaults for extra arguments
      as long as they are set using functools.partial to create a new callable which set them.
    - Fix Issue #3035 - mingw with SHLIBVERSION set fails with either not a dll error or
      "Multiple ways to build the same target were specified for:".  Now mingw will disable
      creating the symlinks (and adding version string to ) dlls.  It sets SHLIBNOVERSIONSYMLINKS,
      IMPLIBNOVERSIONSYMLINKS and LDMODULENOVERSIONSYMLINKS to True.
    - Added --experimental flag, to enable various experimental features/tools.  You can specify
      'all', 'none', or any combination of available experimental features.
    - Fix Issue #3933 - Remove unguarded print of debug information in SharedLibrary logic when
      SHLIBVERSION is specified.
    - Fix versioned shared library naming for MacOS platform. (Previously was libxyz.dylib.1.2.3,
      has been fixed to libxyz.1.2.3.dylib. Additionally the sonamed symlink had the same issue,
      that is now resolved as well)
    - Add experimental ninja builder. (Contributed by MongoDB, Daniel Moody and many others).
    - Fix #3955 - _LIBDIRFLAGS leaving $( and $) in *COMSTR output.  Added affect_signature flag to
      _concat function.  If set to False, it will prepend and append $( and $). That way the various
      Environment variables can use that rather than "$( _concat(...) $)".
    - Fix issue with exparimental ninja tool which would fail on windows or when ninja package wasn't
      installed but --experimental=ninja was specified.
    - As part of experimental ninja tool, allow SetOption() to set both disable_execute_ninja and
      disable_ninja.

  From David H:
    - Fix Issue #3906 - `IMPLICIT_COMMAND_DEPENDENCIES` was not properly disabled when
      set to any string value (For example ['none','false','no','off'])
      Also previously 'All' wouldn't have the desired affect.

  From Ivan Kravets:
    - Provide a custom argument escape function for `TempFileMunge` using a new
      `TEMPFILEARGESCFUNC` variable. Useful if you need to apply extra operations on
      a command argument before writing to a temporary file (fix Windows slashes,
      normalize paths, etc.)

  From Henrik Maier:
   - DocbookXslt tool: The XSLT stylesheet file is now initialized to an env.File() Node,
     such that dependencies work correctly in hierarchical builds (eg when using
     DocbookXslt in SConscript('subdir/SConscript') context.

  From Daniel Moody:
    - Update CacheDir to use uuid for tmpfile uniqueness instead of pid.
      This fixes cases for shared cache where two systems write to the same
      cache tmpfile at the same time because the happened to get the same pid.
    - Added support for passing custom CacheDir derived classes to SCons. Moved
      copy_from_cache attribute from the Environment class to CacheDir class.
      Code contributed by MongoDB.
    - Update BuildTask to pass all targets to the progress object fixing an issue
      where multi-target build nodes only got the first target passed to the progress
      object.
    - Fix a potential race condition in shared cache environments where the permissions are
      not writeable for a moment after the file has been renamed and other builds (users) will copy
      it out of the cache. Small reorganization of logic to copy files from cachedir. Moved CacheDir
      writeable permission code for copy to cache behind the atomic rename operation.
    - Added marking of intermediate and and multi target nodes generated from SConf tests so that
      is_conftest() is more accurate.
    - Added test for configure check failing to ensure it didn't break generating and running ninja.


  From Mats Wichmann:
    - Initial support in tests for Python 3.10 - expected bytecode and
      one changed expected exception message. Change some more regexes
      to be specified as rawstrings in response to DeprecationWarnings.
    - Add an example of adding an emitter to User Guide (concept
      from Jeremy Elson)
    - Add timing information for sconsign database dump when --debug=time
      is selected. Also switch to generally using time.perf_counter,
      which is the Python recommended way for timing short durations.
    - Drop remaining definitions of dict-like has_key methods, since
      Python 3 doesn't have a dictionary has_key (maintenance)
    - Do not treat --site-dir=DIR and --no-site-dir as distinct options.
      Allows a later instance to override an earlier one.
    - Ignore empty cmdline arguments when computing targets (issue 2986)
    - Remove long-deprecated construction variables PDFCOM, WIN32_INSERT_DEF,
      WIN32DEFPREFIX, WIN32DEFSUFFIX, WIN32EXPPREFIX, WIN32EXPSUFFIX.
      All have been replaced by other names since at least 1.0.
    - Add a __iadd__ method to the CLVar class so that inplace adds
      (+=) also work as expected (issue 2399)
    - Remove local copy of CLVar in EnvironmentTests unittest file -
      should be testing against the production version, and they
      didn't really differ.
    - Don't strip spaces in INSTALLSTR by using raw subst (issue 2018)
    - Deprecate Python 3.5 as a supported version.
    - CPPDEFINES now expands construction variable references (issue 2363)
    - Restore behavior that Install()'d files are writable (issue 3927)
    - Simplified Mkdir(), the internal mkdir_func no longer needs to handle
      existing directories, it can now pass exist_ok=True to os.makedirs().
    - Avoid WhereIs exception if user set a tool name to empty (from issue 1742)
    - Maintenance: remove obsolete __getslice__ definitions (Py3 never calls);
      add Node.fs.scandir to call new (Py3.5) os.scandir; Node.fs.makedirs
      now passes the exist_ok flag; Cachedir creation now uses this flag.
    - Maintenance: remove unneeded imports and reorganize some.  Fix uses
      of warnings in some tools which instantiated the class but did nothing
      with them, need to instead call SCons.Warnings.warn with the warn class.
    - Drop overridden changed_since_last_build method in Value class.
    - Resync the SetOption implementation and the manpage, making sure new
      options are available and adding a notes column for misc information.
      SetOption equivalents to --hash-chunksize, --implicit-deps-unchanged
      and --implicit-deps-changed are enabled.
    - Add tests for SetOption failing on disallowed options and value types.
    - Maintenance: eliminate lots of checker complaints about Util.py.
    - Maintenance: fix checker-spotted issues in Environment (apply_tools)
      and EnvironmentTests (asserts comparing with self).
      For consistency, env.Tool() now returns a tool object the same way
      Tool() has done.
    - Change SConscript() missing SConscript behavior - if must_exist=False,
      the warning is suppressed.
    - Make sure TEMPFILEPREFIX can be set to an empty string (issue 3964)

  From Dillan Mills:
    - Add support for the (TARGET,SOURCE,TARGETS,SOURCES,CHANGED_TARGETS,CHANGED_SOURCES}.relpath property.
      This will provide a path relative to the top of the build tree (where the SConstruct is located)
      Fixes #396

  From Andrew Morrow:
    - Fix issue #3790: Generators in CPPDEFINES now have access to populated source
      and target lists

RELEASE 4.1.0 - Tues, 19 Jan 2021 15:04:42 -0700

  From James Benton:
    - Add COMPILATIONDB_PATH_FILTER env option for CompilationDatabase() builder which allows
      filtering of entries based on the output file paths using glob style file matching (issue #3742).

  From Joseph Brill:
    - Internal MSVC and test updates: Rework the msvc installed versions cache so that it
      is not exposed externally and update external references accordingly.
    - Modify the MSCommon internal-use only debug logging records to contain the correct relative
      file path when the debug function is called from outside the MSCommon module.

  From William Deegan:
    - Fix yacc tool, not respecting YACC set at time of tool initialization.
    - Refactor SCons.Tool to move all common shared and loadable module linking logic to SCons.Tool.linkCommon
    - Remove pywin32 imports from SCons.Script.Main. No longer needed.
    - Switch to use ctypes instead of pywin32 (requiring an extra pip install) - Fixes Github Issue #2291
       - pywin32 no longer necessary for SCons install. (pip install SCons will no longer also require pywin32 on win32)
       - Remove pywin32 usage from SCons.Util where it was used for accessing the registry. Python native winreg
         library already includes this functionality.
       - Remove using pywin32 to retrieve peak memory usage on Win32 for `--debug=memory`
    - Fix Issue #3759 - include scons.1, sconsign.1, scons-time.1 manpages in sdist and wheel packages.
    - Change SCons's build so the generated `SCons/__init__.py` is no longer removed by `scons -c`
    - Completely rewrote versioned shared libraries logic. Added support for SOVERSION via dmoody's initial PR #3733
    - No longer automatically disable setting SONAME on shared libraries on OpenBSD.
    - Fix race condition bug when initializing a scons cache directory at the
      same time from multiple threads or processes. Problem described in PR #3114.
      This is a simpler fix which should avoid some problems identified with the initial PR.
      (Credit to Fredrik Medley for reporting the issue, the initial PR, and discussing and testing
       this solution)
    - Minor edits to User Guide and manpage's header with copyright, released date changed.

  From Michał Górny:
    - Fix dvipdf test failure due to passing incorrect flag to dvipdf.

  From Adam Gross:
    - Fix minor bug affecting SCons.Node.FS.File.get_csig()'s usage of the MD5 chunksize.
      User-facing behavior does not change with this fix (GH Issue #3726).
    - Fix occasional test failures caused by not being able to find a file or directory fixture
      when running multiple tests with multiple jobs.
    - Added support for a new command-line parameter `--hash-format` to override the default
      hash format that SCons uses. It can also be set via `SetOption('hash_format')`. Supported
      values are: `md5`, `sha1`, and `sha256`. For all hash formats other than
      the default of `md5`, the SConsign database will include the name of the hash format.
      For example, `--hash-format=sha256` will create a SConsign with name
      `.sconsign_sha256.dblite.`.
    - Fix incorrect cache hits and/or misses when running in interactive mode by having
      SCons.Node.Node.clear() clear out all caching-related state.
    - Change Environment.SideEffect() to not add duplicate side effects.
      NOTE: The list of returned side effect Nodes will not include any duplicate side effect Nodes.
    - Add support to the Python scanner for finding dynamically generated dependencies.
      Previously the scanner only found imports if they existed on disk at scanning time.

  From David H:
    - Add ZIP_OVERRIDE_TIMESTAMP env option to Zip builder which allows for overriding of the file
      modification times in the archive.
    - Fix Zip builder not rebuilding when ZIPROOT env option was changed.

  From Jason Kenny
    - Fix python3 crash when Value node get_text_content when child content does not have decode()
      NOTE: If you depend on Value node's get_text_content returning concatenated contents of it's
      children. This may break your code. It now concatenates the csig() of all children.

  From Joachim Kuebart:
    - Suppress missing SConscript deprecation warning if `must_exist=False`
      is used.

  From Rocco Matano:
    - Fix Zip tool to respect ZIPCOMSTR. Previously all zip builder calls would yield something
      like zip(["test.zip"], ["zip_scons.py"]) and ignore ZIPCOMSTR if ZIPCOM and ZIPCOMSTR
      weren't set after the Environment/Tool is initialized. (Explained in PR #3659)

  From Daniel Moody:
    - Fix issue where java parsed a class incorrectly from lambdas used after a new.

  From Simon Tegelid
    - Fix using TEMPFILE in multiple actions in an action list. Previously a builder, or command
      with an action list like this:
      ['${TEMPFILE("xxx.py -otempfile $SOURCE")}', '${TEMPFILE("yyy.py -o$TARGET tempfile")}']
      Could yield a single tempfile with the first TEMPFILE's contents, used by both steps
      in the action list.

  From Mats Wichmann:
    - Complete tests for Dictionary, env.keys() and env.values() for
      OverrideEnvironment. Enable env.setdefault() method, add tests.
    - Raise an error if an option (not otherwise consumed) is used which
      looks like an abbreviation of one one added by AddOption. (#3653)
    - Tool module not found will now raise a UserError to more clearly indicate this is
      probably an SConscript problem, and to make the traceback more relevant.
    - Fix three issues with MergeFlags:
      - Signature/return did not match documentation or existing usage - the implementation
        now no longer returns the passed env
      - merging --param arguments did not work (issue #3107);
      - passing a dict to merge where the values are strings failed (issue #2961).
    - Include previously-excluded SideEffect section in User Guide.
    - Clean up unneeded imports (autoflake tool).
    - Make sure cProfile is used if profiling - SCons was expecting
      the Util module to monkeypatch in cProfile as profile if available,
      but this is no longer being done.
    - Cleanup in SCons.Util.AddMethod. If called with an environment instance
      as the object to modify, the method would not be correctly set up in
      any Clone of that instance.  Now tries to detect this and calls
      MethodWrapper to set up the method the same way env.AddMethod does.
      MethodWrapper moved to Util to avoid a circular import. Fixes #3028.
    - Some Python 2 compatibility code dropped
    - Rework runtest.py to use argparse for arg handling (was a mix
      of hand-coded and optparse, with a stated intent to "gradually port").
    - Add options to runtest to generate/not generate a log of failed tests,
      and to rerun such tests. Useful when an error cascades through several
      tests, can quickly try if a change improves all the fails. Dropped
      runtest test for fallback from qmtest, not needed; added new tests.
    - Eliminate tex tool usage of "for foo in range(len(iterable))"
    - Restore internal Trace function to functional state.
    - Only try to initialize the wix tool by default (or when tool `default` is explicitly installed)
      on Windows based systems.
    - Pick a better "Topic" Trove classifier for SCons: SW Dev / Build Tools
    - Use os.replace instead of os.rename in dblite so don't need to
      special-case Windows here. dblite is the default storage engine for the SConsign file(s).
    - Fix cut-n-paste error in msvc debug printout and make some debug output
      in msvs and msvsTests.py be off until needed (uncomment to use)
    - Fix Issue #3014 - Empty file and missing file have same csig
    - Refactor env.Append/Prepend to remove Py 1.5 era need to nest
      try blocks, can now "continue" at the appropriate places.
    - Add /snap/bin to env['PATH'] on POSIX, although this is only
      really useful for a subset of POSIX systems that use snaps.
      Was needed for CI builds, which run on Ubuntu LTS images.
    - Eliminate Py2-ism __nonzero__ (now __bool__). Work around issue #3860
      where a check for BuilderBase raising exc. on __bool__ was optimized out.
      This issue was found due to a bug in Python 3.10.0a4. See issue #3860 for details.


RELEASE 4.0.1 - Mon, 16 Jul 2020 16:06:40 -0700

  From Rob Boehne:
    - Fix fortran tools to set SHFORTRAN variables to $FORTRAN, similarly SHF77, SHF90, SHF95,
      SHF03 and SHF08 will default to the variables $F77, $F90, $F95, $F03 and $F08 respectively.
      If you were depending on changing the value of FORTRAN (or $F[0-9][0-9]) having no effect
      on the value of SHFORTRAN, this change will break that.   The values of FORTRAN, F77, F90,
      F95, F03, F08 and SHFORTRAN, SHF77 (etc.) now are not overridden in generate if alredy set
      by the user.
    - Fix subprocess execution of 'lslpp' on AIX to produce text standard i/o.
    - Re-do the fix for suncxx tool (Oracle Studio compiler) now that only Python 3 is supported,
      to avoid decoding errors.

  From William Deegan:
    - Added Environment() variable TEMPFILEDIR which allows setting the directory which temp
      files createdby TEMPFILEMUNGE are created in.

  From Daniel Moody:
    - Added method on Node to test if its node used in SConf. (Github Issue #3626)



RELEASE 4.0.0 - Sat, 04 Jul 2020 12:00:27 +0000

  From Dirk Baechle:
    - Updated documentation toolchain to work properly under Python3, also
      removed libxslt support from the Docbook Tool. (issue #3580)
    - Added Docker images for building and testing SCons. (issue #3585)


  From James Benton:
    - Improve Visual Studio solution/project generation code to add support
      for a per-variant cppflags. Intellisense can be affected by cppflags,
      this is especially important when it comes to /std:c++* which specifies
      what C++ standard version to target. SCons will append /Zc:__cplusplus
      to the project's cppflags when a /std:c++* flag is found as this is
      required for intellisense to use the C++ standard version from cppflags.

  From Rob Boehne
    - Specify UTF-8 encoding when opening Java source file as text.  By default, encoding is the output
    of locale.getpreferredencoding(False), and varies by platform.

  From Joseph Brill:
    - MSVC updates: When there are multiple product installations (e.g, Community and
      Build Tools) of MSVC 2017 or MSVC 2019, an Enterprise, Professional,
      or Community installation will be selected before a Build Tools installation when
      "14.1" or "14.2" is requested, respectively. (GH Issue #3699).
    - MSVC updates: When there are multiple product installations of MSVC 2017 (e.g.,
      Community and Express), 2017 Express is no longer returned when "14.1" is
      requested.  Only 2017 Express will be returned when "14.1Exp" is requested.
      (GH Issue #3699).
    - MSVC updates: An MSVC 6.0 installation now appears in the installed versions list
      when msvc debug output is enabled (GH Issue #3699).
    - MSVS test updates: Tests for building a program using generated MSVS project and
      solution files using MSVS 2015 and later now work as expected on x86 hosts.
    - Test update: Reduce the number of "false negative" test failures for the interactive
      configuration test (test/interactive/configure.py).
    - MSVS update: Fix the development environment path for MSVS 7.0.

  From William Deegan:
    - Fix broken clang + MSVC 2019 combination by using MSVC configuration logic to
      propagate'VCINSTALLDIR' and 'VCToolsInstallDir' which clang tools use to locate
      header files and libraries from MSVC install. (Fixes GH Issue #3480)
    - Added C:\msys64\mingw64\bin to default mingw and clang windows PATH's.  This
      is a reasonable default and also aligns with changes in Appveyor's VS2019 image.
    - Drop support for Python 2.7. SCons will be Python 3.5+ going forward.
    - Change SCons.Node.ValueWithMemo to consider any name passed when memoizing Value() nodes
    - Fix Github Issue #3550 - When using Substfile() with a value like Z:\mongo\build\install\bin
      the implementation using re.sub() would end up interpreting the string and finding regex escape
      characters where it should have been simply replacing existing text. Switched to use string.replace().
    - Fix Github Issue #2904 - Provide useful error message when more than one Configure Contexts are opened.
      Only one open is allowed. You must call conf.Finish() to complete the currently open one before creating another
    - Add msys2 installed mingw default path to PATH for mingw tool.
      - C:\msys64\mingw64\bin
    - Purge obsolete internal build and tooling scripts
    - Allow user specified location for vswhere.exe specified by VSWHERE.
      NOTE: This must be set at the time the 'msvc' 'msvs' and/or 'mslink' tool(s) are initialized to have any effect.
    - Resolve Issue #3451 and Issue #3450 - Rewrite SCons setup.py and packaging. Move script logic to entry points so
      package can create scripts which use the correct version of Python.
    - Resolve Issue #3248 - Removing '-Wl,-Bsymbolic' from SHLIBVERSIONFLAGS
      NOTE: If your build depends on the above you must now add to your SHLIBVERSIONFLAGS
    - Speedup bin/docs-update-generated by caching parsed docbook schema. (60x speedup)
    - Reorganized source tree. Moved src/engine/SCons to SCons to be more in line with current Python source
      tree organization practices.
    - Renamed as.py to asm.py and left redirecting tool.  'as' is a reserved word and so
      changing the name was required as we wanted to import symbols for use in compilation_db
      tool.
    - Add CompilationDatabase() builder in compilation_db tool. Contributed by MongoDB.
      Setting COMPILATIONDB_USE_ABSPATH to True|False controls whether the files are absolute or relative
      paths.  Address Issue #3693 and #3694 found during development.
    - Fixed Github Issue 3628 - Hardcoding pickle protocol to 4 (supports python 3.4+)
      and skipping Python 3.8's new pickle protocol 5 whose main advantage is for out-of-band data buffers.
      NOTE: If you used Python 3.8 with SCons 3.0.0 or above, you may get a a pickle protocol error. Remove your
      .sconsign.dblite. You will end up with a full rebuild.

  From Andrii Doroshenko:
    - Extended `Environment.Dump()` to select a format to serialize construction variables (pretty, json).

  From Jeremy Elson:
    - Updated design doc to use the correct syntax for Depends()

  From Adam Gross:
    - Added support for scanning multiple entries in an action string if
      IMPLICIT_COMMAND_DEPENDENCIES is set to 2 or 'all'. This enables more thorough
      action scanning where every item in each command line is scanned to determine
      if it is a non-source and non-target path and added to the list of implicit dependencies
      for the target.
    - Added support for taking instances of the Value class as implicit
      dependencies.
    - Added new module SCons.Scanner.Python to allow scanning .py files.
    - Added support for explicitly passing a name when creating Value() nodes. This may be useful
      when the value can't be converted to a string or if having a name is otherwise desirable.
    - Fixed usage of abspath and path for RootDir objects on Windows. Previously
      env.fs.Dir("T:").abspath would return "T:\T:" and now it correctly returns "T:".

  From Ivan Kravets, PlatformIO
    - New conditional C Scanner (`SCons.Scanner.C.CConditionalScanner()`)
      which interprets C/C Preprocessor conditional syntax (#ifdef, #if, #else,
      #elif, #define, etc.)
    - Improvements for virtual C Pre-Processor:
      * Handle UNSIGNED LONG and LONG numeric constants in DEC (keep support for HEX)
      * Skip unrecognized directives, such as `#if( defined ...)`
      * Ignore `#include DYNAMIC_INCLUDE` directive that depends on a dynamic
        macro which is not located in a state TABLE.
      * Cleanup CPP expressions before evaluating (strip comments, carriage returns)

  From Iosif Kurazs:
    - Added a new flag called "linedraw" for the command line argument  "--tree"
      that instructs scons to use single line drawing characters to draw the dependency tree.

  From Daniel Moody:
    - Add no_progress (-Q) option as a set-able option. However, setting it in the
      SConstruct/SConscript will still cause "scons: Reading SConscript files ..." to be
      printed, since the option is not set when the build scripts first get read.
    - Added check for SONAME in environment to setup symlinks correctly (Github Issue #3246)
    - User callable's called during substition expansion could possibly throw a TypeError
      exception, however SCons was using TypeError to detect if the callable had a different
      signature than expected, and would silently fail to report user's exceptions. Fixed to
      use signature module to detect function signature instead of TypeError. (Github Issue #3654)
    - Added storage of SConstructs and SConscripts nodes into global set for checking
      if a given node is a SConstruct/SConscript.
      Added new node function SCons.Node.is_sconscript(self) (Github Issue #3625)

  From Andrew Morrow:
    - Fix Issue #3469 - Fixed improper reuse of temporary and compiled files by Configure when changing
      the order and/or number of tests.  This is done by using the hash of the generated temporary files
      content and (For the target files) the hash of the action.
      So where previously files would be named:
      - config_1.c, config_1.o, config_1
      The will now be named (For example)
      - conftest_68b375d16e812c43e6d72d6e93401e7c_0.c,
        conftest_68b375d16e812c43e6d72d6e93401e7c_0_5713f09fc605f46b2ab2f7950455f187.o
        or
        conftest_68b375d16e812c43e6d72d6e93401e7c_0.o
        conftest_68b375d16e812c43e6d72d6e93401e7c_0_5713f09fc605f46b2ab2f7950455f187 (for executable)

  From Mathew Robinson:
    - Improve performance of Subst by preventing unnecessary frame
      allocations by no longer defining the *Subber classes inside of their
      respective function calls.
    - Improve performance of Subst in some cases by preventing
      unnecessary calls to eval when a token is surrounded in braces
      but is not a function call.
    - Improve performance of subst by removing unnecessary recursion.
    - Cleanup dangling symlinks before running builders (Issue #3516)

  From Mats Wichmann:
    - Remove deprecated SourceCode
    - str.format syntax errors fixed
    - a bunch of linter/checker syntax fixups
    - Convert remaining uses of insecure/deprecated mktemp method.
    - Clean up some duplications in manpage.  Clarify portion of manpage on Dir and File nodes.
    - Reduce needless list conversions.
    - Fixed regex in Python scanner.
    - Accommodate VS 2017 Express - it's got a more liberal license then VS
      Community, so some people prefer it (from 2019, no more Express)
    - vswhere call should also now work even if programs aren't on the C: drive.
    - Add an alternate warning message if cl.exe is not found and msvc config
      cache is in use (SCONS_CACHE_MSVC_CONFIG was given) - config cache
      may be out of date.
    - Fixed bug where changing TEXTFILESUFFIX would cause Substfile() to rebuild. (Github Issue #3540)
    - Script/Main.py now uses importlib instead of imp module.
    - Drop some Python 2-isms.
    - MSVC updates: pass on VSCMD_DEBUG and VSCMD_SKIP_SENDTELEMETRY to msvc
      tool setup if set in environment. Add Powershell to default env
      (used to call telemetry script).
    - Microsoft Visual Studio - switch to using uuid module to generate GUIDs rather than hand rolled
      method using md5 directly.
      NOTE: This change affects the following builders' output. If your build depends on the output of these builders
      you will likely see a rebuild.
      * Package() (with PACKAGETYPE='msi')
      * MSVSSolution()
      * MSVSProject()
    - Docbook builder provides a fallback if lxml fails to generate
      a document with tostring().
    - Fix description of ARCOMSTR constr. var. (issue 3636). Previously the text was a copy of ASCOMSTR which
      has different function.
    - Update xml files in SCons to reflect changed relative paths after
      code restructuring (src/engine/SCons -> SCons)
    - Preliminary Python 3.9 support - elimination of some warnings.
    - Drop the with_metaclass jig which was designed to let class
      definitions using a metaclass be written the same for Py2/Py3.
    - Bump python_version_unsupported (and deprecated) to indicate 3.5
      is lowest supported Python.
    - ParseFlags should not modify the user's passed in dict in case it's
      a compound data structure (e.g. values are lists) (issue #3665)
    - In Py3 classes no longer need to be listed as deriving from object.
    - Remove deprecated check for Task subclasses needing a needs_execute
      method - this is now enforced via an abstract base class, so the
      check and test is no longer needed.
    - Close various logfiles (trace, cache, taskmastertrace, configure)
      when done using atexit calls.
    - Rebase forked copy of shutil.copytree to Python 3.7 stlib version.
    - Significant rework of documentation: API docs are now generated
      using Sphinx; manpage and user guide now use more "standard"
      markup elements (which could facilitate later conversion to a
      different doc format, should that choice be made); significant
      rewordings in manpage.  Manpage Examples moved to an external
      repository / website (scons-cookbook.readthedocs.io).
    - Clean up test harness and tests' use of subdir, file_fixture and
      dir_fixture.
    - SubstitutionEnvironment and OverrideEnvironment now have keys()
      and values() methods to better emulate a dict (already had items()).
    - Rename internal Warning base class to SConsWarning to avoid any
      possible confusion with Python's own Warning class.


RELEASE 3.1.2 - Mon, 17 Dec 2019 02:06:27 +0000

  From Edoardo Bezzeccheri
    - Added debug option "action_timestamps" which outputs to stdout the absolute start and end time for each target.

  From Rob Boehne
    - Fix suncxx tool (Oracle Studio compiler) when using Python 3.  Previously would throw an exception.
      Resolved by properly handling tool version string output as unicode.

  From Tim Gates
    - Resolved a typo in engine.SCons.Tool

  From Adam Gross:
    - Resolved a race condition in multithreaded Windows builds with Python 2
      in the case where a child process is spawned while a Python action has a
      file open. Original author: Ryan Beasley.
    - Added memoization support for calls to Environment.Value() in order to
      improve performance of repeated calls.


  From Jason Kenny
    - Update Command() function to accept target_scanner, source_factory, and target_factory arguments.
      This makes Command act more like a one-off builder.

  From Ivan Kravets
    - Added support for "-imacros" to ParseFlags

  From Jacek Kuczera:
    - Fix CheckFunc detection code for Visual 2019. Some functions
      (e.g. memmove) were incorrectly recognized as not available.

  From Jakub Kulik
    - Fix stacktrace when using SCons with Python 3.5+ and SunOS/Solaris related tools.

  From Philipp Maierhöfer:
    - Avoid crash with UnicodeDecodeError on Python 3 when a Latex log file in
      non-UTF-8 encoding (e.g. containing umlauts in Latin-1 encoding when
      the fontenc package is included with \usepackage[T1]{fontenc}) is read.

  From Mathew Robinson:
    - Improved threading performance by ensuring NodeInfo is shared
      across threads. Results in ~13% improvement for parallel builds
      (-j# > 1) with many shared nodes.
    - Improve performance of Entry.disambiguate() by making check for
      most common case first, preventing unnecessary IO.
    - Improved DAG walk performance by reducing unnecessary work when
      there are no un-visited children.

  From Mats Wichmann
    - Replace instances of string find method with "in" checks where
      the index from find() was not used.
    - CmdStringHolder fix from issue #3428
    - Turn previously deprecated debug options into failures:
      --debug=tree, --debug=dtree, --debug=stree, --debug=nomemoizer.
    - Experimental New Feature: Enable caching MSVC configuration
      If SCONS_CACHE_MSVC_CONFIG shell environment variable is set,
      SCons will cache the results of past calls to vcvarsall.bat to
      a file; integrates with existing memoizing of such vars.
      On vs2019 saves 5+ seconds per SCons invocation, which really
      helps test suite runs.
    - Remove deprecated SourceSignatures, TargetSignatures
    - Remove deprecated Builder keywords: overrides and scanner
    - Remove deprecated env.Copy
    - Remove deprecated BuildDir plus SConscript keyword build_dir
    - A number of documentation improvements.


RELEASE 3.1.1 - Mon, 07 Aug 2019 20:09:12 -0500

  From William Deegan:
    - Remove obsoleted references to DeciderNeedsNode which could cause crash when using --debug=explain

  From Jason Kenny
    - Add Fix and test for crash in 3.1.0 when using Decider('MD5-timestamp') and --debug=explain

  From Ben Reed:
    - Added -fmerge-all-constants to flags that get included in both CCFLAGS and LINKFLAGS.

  From Mathew Robinson:
    - Fix issue #3415 - Update remaining usages of EnvironmentError to SConsEnvironmentError
      this patch fixes issues introduced in 3.1.0 where any of the
      following would cause SCons to error and exit:
        - CacheDir not write-able
        - JSON encoding errors for CacheDir config
        - JSON decoding errors for CacheDir config

RELEASE 3.1.0 - Mon, 20 Jul 2019 16:59:23 -0700

  From Joseph Brill:
    - Code to supply correct version-specifier argument to vswhere for
      VS version selection.

  From William Deegan:
    - Enhanced --debug=explain output. Now the separate components of the dependency list are split up
      as follows:

      scons: rebuilding `file3' because:
           the dependency order changed:
           ->Sources
           Old:xxx  New:zzz
           Old:yyy  New:yyy
           Old:zzz  New:xxx
           ->Depends
           ->Implicit
           Old:/usr/bin/python  New:/usr/bin/python
    - Fix Issue #3350 - SCons Exception EnvironmentError is conflicting with Python's EnvironmentError.
    - Fix spurious rebuilds on second build for cases where builder has > 1 target and the source file
      is generated. This was causing the > 1th target to not have it's implicit list cleared when the source
      file was actually built, leaving an implicit list similar to follows for 2nd and higher target
              ['/usr/bin/python', 'xxx', 'yyy', 'zzz']
      This was getting persisted to SConsign and on rebuild it would be corrected to be similar to this
              ['zzz', 'yyy', 'xxx', '/usr/bin/python']
      Which would trigger a rebuild because the order changed.
      The fix involved added logic to mark all shared targets as peers and then ensure they're implicit
      list is all cleared together.
    - Fix Issue #3349 - SCons Exception EnvironmentError is conflicting with Python's EnvironmentError.
      Renamed to SConsEnvironmentError
    - Fix Issue #3350 - mslink failing when too many objects.  This is resolved by adding TEMPFILEARGJOIN variable
      which specifies what character to join all the argements output into the tempfile. The default remains a space
      when mslink, msvc, or mslib tools are loaded they change the TEMPFILEARGJOIN to be a line separator (\r\n on win32)
    - Fix performance degradation for MD5-timestamp decider.  NOTE: This changes the Decider() function arguments.
      From:
          def my_decider(dependency, target, prev_ni):
      To:
          def my_decider(dependency, target, prev_ni, repo_node):
      Where repo_node is the repository (or other) node to use to check if the node is out of date instead of dependency.

  From Peter Diener:
    - Additional fix to issue #3135 - Also handle 'pure' and 'elemental' type bound procedures
    - Fix issue #3135 - Handle Fortran submodules and type bound procedures

  From Adam Gross:
    - Upgraded and improved Visual Studio solution/project generation code using the MSVSProject builder.
      - Added support for Visual Studio 2017 and 2019.
      - Added support for the following per-variant parameters to the builder:
        - cpppaths: Provides per-variant include paths.
        - cppdefines: Provides per-variant preprocessor definitions.

  From Michael Hartmann:
    - Fix handling of Visual Studio Compilers to properly reject any unknown HOST_PLATFORM or TARGET_PLATFORM

  From Bert Huijben:
    - Added support for Visual Studio 2019 toolset.

  From Mathew Robinson:
    - Update cache debug output to include cache hit rate.
    - No longer unintentionally hide exceptions in Action.py
    - Allow builders and pseudo-builders to inherit from OverrideEnvironments

  From Leonard de Ruijter:
    - Add logic to derive correct version argument to vswhere

  From Lukas Schrangl:
    - Enable LaTeX scanner to find more than one include per line

  From  Sergey Torokhov:
    - Recognize jdk on Gentoo systems.

  From Mats Wichmann:
    - scons-time takes more care closing files and uses safer mkdtemp to avoid
      possible races on multi-job runs.
    - Use importlib to dynamically load tool and platform modules instead of imp module
    - sconsign: default to .sconsign.dblite if no filename is specified.
      Be more informative in case of unsupported pickle protocol (py2 only).
    - Fix issue #3336 - on Windows, paths were being added to PATH even if
      tools were not found in those paths.
    - More fixes for newer Java versions (since 9): handle new jdk directory
      naming (jdk-X.Y instead of jdkX.Y) on Windows; handle two-digit major
      version. Docstrings improved.
    - Fixups for pylint: exception types, redefined functions,
      globals, etc.  Some old code removed to resolve issues (hashlib is
      always present on modern Pythons; no longer need the code for
      2.5-and-earlier optparse). cmp is not a builtin function in Py3,
      drop one (unused) use; replace one.  Fix another instance of
      renaming to SConsEnvironmentError. Trailing whitespace.
      Consistently use not is/in (if not x is y -> if x is not y).
    - Add a PY3-only function for setting up the cachedir that should be less
      prone to races. Add a hack to the PY2 version (from Issue #3351) to
      be less prone to a race in the check for old-style cache.
    - Fix coding error in docbook tool only exercised when using python lxml
    - Recognize two additional GNU compiler header directory options in
      ParseFlags: -iquote and -idirafter.
    - Fix more re patterns that contain \ but not specified as raw strings
      (affects scanners for D, LaTeX, swig)


RELEASE 3.0.5 - Mon, 26 Mar 2019 15:04:42 -0700

  From William Deegan:

    - Fix Issue #3283 - Handle using --config=force in combination with Decider('MD5-timestamp').
      3.0.2 in fix for issue #2980 added that deciders can throw DeciderNeedsNode exception.
      The Configure logic directly calls the decider when using --config=force but wasn't handling
      that exception.  This would yield minimally configure tests using TryLink() not running and
      leaving TypeError Nonetype exception in config.log
    - Fix Issue #3303 - Handle --config=force overwriting the Environment passed into Configure()'s
      Decider and not clearing it when the configure context is completed.
    - Add default paths for yacc tool on windows to include cygwin, mingw, and chocolatey
    - Fix issue #2799 - Fix mingw tool to respect SHCCCOMSTR, SHLINKCOMSTR and LDMODULECOMSTR
    - Fix Issue #3329 - Add support for MS SDK V10.0A (which is commonly installed with VS2017)
    - Fix Issue #3333 - Add support for finding vswhere under 32 bit windows installs.

  From Maciej Kumorek:
    - Update the MSVC tool to include the nologo flag by default in RCFLAGS

From Daniel Moody:
    - Change the default for AppendENVPath to delete_existing=0, so path
      order will not be changed, unless explicitly set (Issue #3276)
    - Fixed bug which threw error when running SCons on windows system with no MSVC installed.
    - Update link tool to convert target to node before accessing node member
    - Update mingw tool to remove MSVC like nologo CCFLAG
    - Add default paths for lex tool on windows to include cygwin, mingw, and chocolatey
    - Add lex construction variable LEXUNISTD for turning off unix headers on windows
    - Update lex tool to use win_flex on windows if available

  From Mats Wichmann:
    - Quiet open file ResourceWarnings on Python >= 3.6 caused by
      not using a context manager around Popen.stdout
    - Add the textfile tool to the default tool list
    - Fix syntax on is/is not clauses: should not use with a literal
    - Properly retrieve exit code when catching SystemExit
    - scons-time now uses context managers around file opens
    - Fix regex patterns that were not specified as raw strings

  From Bernhard M. Wiedemann:
    - Do not store build host+user name if reproducible builds are wanted


RELEASE 3.0.4 - Mon, 20 Jan 2019 22:49:27 +0000

  From Mats Wichmann:
    - Improve finding of Microsoft compiler: add a 'products' wildcard
      in case 2017 Build Tools only is installed as it is considered a separate
      product from the default Visual Studio
    - Add TEMPFILESUFFIX to allow a customizable filename extension, as
      described in the patch attached to issue #2431.
    - scons.py and sconsign.py stopped working if script called as a symlink
      to location in scons-local location.
    - Fix issue running scons using a symlink to scons.py in an scons-local dir
    - Doc updates around Default(), and the various *TARGETS variables.

  From Daniel Moody:
    - Improved support for VC14.1 and Visual Studio 2017, as well as arm and arm64 targets.
      Issues #3268 & Issue #3222
    - Initial support for ARM targets with Visual Studio 2017 - Issue #3182 (You must set TARGET_ARCH for this to work)
    - Update TempFileMunge class to use PRINT_CMD_LINE_FUNC

  From Tobias Herzog
    - Enhance cpp scanner regex logic to detect if/elif expressions without whitespaces but
      parenthesis like "#if(defined FOO)" or "#elif!(BAR)" correctly.


RELEASE 3.0.3 - Mon, 07 Jan 2019 20:05:22 -0400
  NOTE: 3.0.2 release was dropped because there was a packaging bug. Please consider all 3.0.2
        content.

  From William Deegan:
    - Fixes to packaging logic.  Ensuring the SCons.Tool.clangCommon module is added
      to the release packages.
    - Modify scons.bat script to check for scons python script without .py extension if no file
      scons.py exists. This enables an all platform wheel to work.

  From Mats Wichmann:
    - Update doc examples to work with Python 3.5+:  map() now returns an iterable instead of a list.


RELEASE 3.0.2 - Mon, 31 Dec 2018 16:00:12 -0700

  From Bernard Blackham:
    - Fixed handling of side-effects in task master (fixes #3013).

  From William Deegan:
    - Remove long deprecated SCons.Options code and tests.  This removes BoolOption,EnumOption,
      ListOption,PackageOption, and PathOption which have been replaced by *Variable() many years ago.
    - Re-Enable parallel SCons (-j) when running via Pypy
    - Move SCons test framework files to testing/framework and remove all references to QMtest.
      QMTest has not been used by SCons for some time now.
    - Updated logic for mingw and clang on win32 to search default tool install paths if not
      found in normal SCons PATH.  If the user specifies PATH or tool specific paths they
      will be used and the default paths below will be ignored.
      - Default path for clang/clangxx : C:\Program Files\LLVM\bin
      - Default path for mingw         : C:\MinGW\bin and/or  C:\mingw-w64\*\mingw64\bin
      - Key program to locate mingw    : mingw32-make (as the gcc with mingw prefix has no fixed name)
    - Fixed issue causing stack trace when python Action function contains a unicode string when being
      run with Python 2.7
    - Add alternate path to QT install for Centos in qt tool: /usr/lib64/qt-3.3/bin
    - Fix Java tools to search reasonable default paths for Win32, Linux, macOS.  Add required paths
      for swig and java native interface to JAVAINCLUDES.  You should add these to your CPPPATH if you need
      to compile with them.  This handles spaces in paths in default Java paths on windows.
    - Added more java paths to match install for Centos 7 of openjdk
    - Fix new logic which populates JAVAINCLUDES to handle the case where javac is not found.
    - Fix GH Issue #2580 - # in FRAMEWORKPATH doesn't get properly expanded. The # is left in the
      command line.
    - Fix issue #2980 with credit to Piotr Bartosik (and William Blevins).  This is an issue where using
      TimeStamp-MD5 Decider and CacheDir can yield incorrect md5's being written into the .sconsign.
      The difference between Piotr Bartosik's patch and the current code is that the more complicated
      creation of file to csig map is only done when the count of children for the current node doesn't
      match the previous count which is loaded from the sconsign.
    - Fix issue # 3106 MSVC if using MSVC_BATCH and target dir had a space would fail due to quirk in
      MSVC's handling of escaped targetdirs when batch compiling.
    - Fix GH Issue #3141 unicode string in a TryAction() with python 2.7 crashes.
    - Fix GH Issue #3212 - Use of Py3 and CacheDir + Configure's TryCompile (or likely and Python Value Nodes)
      yielded trying to combine strings and bytes which threw exception.
    - Fix GH Issue #3225 SCons.Util.Flatten() doesn't handle MappingView's produced by dictionary as return
      values from dict().{items(), keys(), values()}.
    - Fix GH Issue #3241 - Properly support versioned shared libraries for MacOS.  We've also introduced two
      new env variables APPLELINK_CURRENT_VERSION and APPLELINK_COMPATIBILITY_VERSION which will specify
      what is passed to the linkers -current_version and -compatibility_version flags.  If not specified
      they will be derived from SHLIBVERSION as such:
      - APPLELINK_CURRENT_VERSION = SHLIBVERSION
      - APPLELINK_COMPATIBILITY_VERSION = all but the last digit in SHLIBVERSION with .0 appended.
      Note that the values of the above will be validated. Valid format for either APPLELINK variable is
      X[.Y[.Z]] where 0 <= X <= 65535, 0 <= Y <= 255, 0 <= Z <= 255.
      The new variables have been added to the documents and should show up in user guide and manpage.
    - Fix GH Issue #3136 no longer wrap io.{BufferedReader,BufferedWriter,BufferedRWPair,BufferedRandom,TextIOWrapper
      with logic to set HANDLE_FLAG_INHERIT flag on the file handle.  Python 3.4+ automatically sets this according
      to Python docs: https://docs.python.org/3/library/os.html#fd-inheritance

  From Ray Donnelly:
    - Fix the PATH created by scons.bat (and other .bat files) to provide a normalized
      PATH.  Some pythons in the 3.6 series are no longer able to handle paths which
      have ".." in them and end up crashing.  This is done by cd'ing into the directory
      we want to add to the path and then using %CD% to give us the normalized directory
      See bug filed under Python 3.6: https://bugs.python.org/issue32457.
      Note: On Win32 PATH's which have not been normalized may cause undefined behavior
      by other executables being run by SCons (or any subprocesses of executables being run by SCons).
      Resolving this issue should eliminate that possibility going forward.

  From Andrew Featherstone
    - Removed unused --warn options from the man page and source code.

  From Arda Fu
    - Fix cpp scanner regex logic to treat ifndef for py3.5+. Previously it was
      not properly differentiating between if, ifdef, and ifndef.

  From Philipp Maierhöfer
    - Added a __hash__ method to the class SCons.Subst.Literal. Required when substituting Literal
      objects when SCons runs with Python 3.
    - Added missing FORTRANMODDIRPREFIX to the gfortran tool.

  From Matthew Marinets:
    - Fixed an issue that caused the Java emitter to incorrectly parse arguments to constructors that
      implemented a class.

  From Fredrik Medley:
    - Fix exception when printing of EnviromentError messages.
      Specifically, this fixes error reporting of the race condition when
      initializing the cache which error previously was hidden.

  From Daniel Moody:
    - Updated Jar builder to handle nodes and directories better
    - Updated Jar builder to flatten source list which could contain embedded lists
    - Removed some magic numbers from jar.py on behalf of Mats Wichmann (mats@linux.com)
    - Set the pickling protocal back to highest which was causing issues
      with variant dir tests. This will cause issues if reading sconsigns
      pickled with the previous lower protocol.
    - Updated swig to setup default paths for windows
    - Updated gettext tools to setup default paths for windows with Cygwin/MinGW setups
    - Add common location for default paths for cygwin and mingw in Platform modules
    - Updated YACC tool to work on windows with Cygwin/MinGW setups
    - Set the pickling protocal back to highest which was causing issues
      with variant dir tests. This will cause issues if reading sconsigns
      pickled with the previous lower protocol.
    - Updated FS.py to handle removal of splitunc function from python 3.7
    - Updated the vc.py to ignore MSVS versions where no compiler could be found

  From Gary Oberbrunner:
    - Fix bug when Installing multiple subdirs outside the source tree
    - fix to_str to handle None without raising exception
    - Fix -jN for python 3.7

  From Jonathon Reinhart:
    - Replace all instances of `int main()` in C code with `int main(void)`.
      Specifically, this fixes the test cases use by Configure.CheckCC() which
      would fail when using -Wstrict-prototypes.

  From Zachary Tessler:
    - Fix calculation of signatures for FunctionActions that contain list (or set,...)
      comprehensions whose expressions involve constant literals. Those constants had
      been ignored in signatures, so changing them did not cause targets to be rebuilt.

  From Paweł Tomulik:
    - In the testing framework, module TestCommon, fixed must_contain(),
      must_not_contain(), and related methods of TestCommon class to work with
      substrings located at zero offset.
    - Added virtualenv support. A new function Virtualenv() determines whether
      SCons runs in a virtualenv. The search PATH may also be extended to
      prefer executables from the current virtualenv over the ones provided by
      base environment. New option --enable-virtualenv provided to import some
      virtualenv-related variables to SCons and extend every env['ENV']['PATH']
      automatically. New option --ignore-virtualenv disables this. Two
      environment variables, SCONS_ENABLE_VIRTUALENV and
      SCONS_IGNORE_VIRTUALENV are supported for the same purpose.

  From Richard West:
    - Add SConstruct.py, Sconstruct.py, sconstruct.py to the search path for the root SConstruct file.
      Allows easier debugging within Visual Studio
    - Change setup.py to change the install directory (via  pip, or setup.py install) from scons-#.#.#
      to scons (Yielding <pythondir>/lib/scons/SCons/ instead of <pythondir>/lib/scons/SCons-#.#.#/).
      This changes SCons to better comply with normal Python installation practices.

  From Mats Wichmann:
    - Recognize new java 9, 10, 11 (as 9.0 and 10.0, 11.0)
    - Updated manpage scons.xml to fix a nested list problem
    - Updated doc terminiology: use prepend instead of append as appropriate
    - XML validity fixes from SConstruct.py change
    - Update wiki links to new github location
    - Update bug links to new github location
    - Make it easier for SConscript() call to fail on missing script.
      It was possible to call SCons.Warnings.warningAsException
      (not documented as a user API) to make all warnings fail. Now
      SConscript can take an optional must_exist flag which if true fails
      if the script does not exist.  Not failing on missing script is
      now considered deprecated, and the first instance will print a
      deprecation message.  It is now also possible to flip the scons
      behavior (which still defaults to warn, not fail) by calling
      SCons.Script.set_missing_sconscript_error, which is also not a
      documented interface at the moment.
    - Convert TestCmd.read to use with statement on open (quiets 17 py3 warnings)
    - Quiet py3 warning in UtilTests.py
    - Fix tests specifying octal constants for py3
    - Fix must_contain tests for py3
    - RPM package generation:
       - Fix supplying a build architecture
       - Disable auto debug package generation on certain rpmbuild versions
       - Adjust some tests to only supply build-id file on certain rpmbuild versions
       - Tests now use a file fixture for the repeated (trivial) main.c program.
       - Document and comment cleanup.
       - Added new Environment Value X_RPM_EXTRADEFS to supply custom settings
         to the specfile without adding specific logic for each one to scons.
    - The test for Python.h needed by swig tests is moved to get_python_platform
      so it does not have to be repeated in every test; picks up one failure
      which did not make the (previously needed) check. Windows version
      of get_python_platform needed some rework in case running in virtualenv.
    - If test opens os.devnull, register with atexit so file opens do not leak.
    - Fix bugs in Win32 process spawn logic to handle OSError exception correctly.
    - Use time.perf_counter instead of time.clock if it exists.
      time.clock deprecated since py3.3, due to remove in 3.8. deprecation
      warnings from py3.7 were failing a bunch of tests on Windows since they
      mess up expected stderr.
    - Prefer Py3's inspect.getfullargspec over deprecated inspect.getargspec.
      Switched to "new" (standard in Py2.7) usage of receiving a namedtuple -
      we were unpacking to a four-tuple, two of the items of which were unused;
      getfullargspec returns a named tuple with seven elements so it is a
      cleaner drop-in replacement using the namedtuple.
    - Updated the test-framework.rst documentation.
    - Remove obsoleted internal implementaiton of OrderedDict.
    - Test for tar packaging fixups
    - Stop using deprecated unittest asserts
    - messages in strip-install-dir test now os-neutral
    - Add xz compression format to packaging choices.
    - Syntax cleanups - trailing blanks, use "is" to compare with None, etc.
      Three uses of variables not defined are changed.
    - Some script changes in trying to find scons engine
    - Update (pep8) configure-cache script, add a --show option.
    - Fix for a couple of "what if tool not found" exceptions in framework.
    - Add Textfile/Substfile to default environment. (issue #3147)
    - sconsign: a couple of python3 fixes; be more tolerant of implicit
      entries which have no signatures; minor PEP8 changes.
    - Fix a couple of type mistakes (list-> string, filter type -> list)
    - Fix a couple of type mistakes in packaging tools: list-> string in msi,
      filter type -> list in ipk

  From Bernhard M. Wiedemann:
    - Update SCons' internal scons build logic to allow overriding build date
      with SOURCE_DATE_EPOCH for SCons itself.
    - Change the datestamps in SCons' docs and embedded in code use ISO 8601 format and UTC

  From Hao Wu
    - Typo in customized decider example in user guide
    - Replace usage of unittest.TestSuite with unittest.main() (fix #3113)

RELEASE 3.0.1 - Mon, 12 Nov 2017 15:31:33 -0700

  From Daniel Moody:
    - Jar can take multiple targets, and will make a duplicate jar from the sources for each target
    - Added some warnings in case the Jar builder makes an implicit target
    - Added Jar method and changed jar build to be more specific. Jar method will take in
      directories or classes as source. Added more tests to JAR to ensure the jar was
      packaged with the correct compiled class files.
    - Added a No result test case to handle bug which seems unrelated to java in the
      swig-dependencies.py test, more info here: http://scons.tigris.org/issues/show_bug.cgi?id=2907
    - Added a travis script to test on ubuntu trusty now that the project is on github
      so that Continuus Integration tests can be run automatically. It tests most case and considers
      no result a pass as well. Improving this script can install more dependincies allowing for more
      tests to be run.

  From Daniel Moody:
    - Updated the Jar Builder tool in Tool/__init__.py so that is doesn't force class files as
      sources, allowing directories to be passed, which was causing test/Java/JAR.py to fail.

  From William Deegan:
    - Fix issue where code in utility routine to_String_for_subst() had code whose result was never
      properly returned.
      (Found by: James Rinkevich https://pairlist4.pair.net/pipermail/scons-users/2017-October/006358.html )
    - Fixed Variables.GenerateHelpText() to now use the sort parameter. Due to incorrect 2to3 fixer changes
      8 years ago it was being used as a boolean parameter.  Now you can specify sort to be a callable, or boolean
      value. (True = normal sort). Manpage also updated.
    - Fixed Tool loading logic from exploding sys.path with many site_scons/site_tools prepended on py3.
    - Added additional output with time to process each SConscript file when using --debug=time.

  From Thomas Berg:
    - Fixed a regression in scons-3.0.0 where "from __future__ import print_function" was imposed
      on the scope where SConstruct is executed, breaking existing builds using PY 2.7.

  From William Deegan:
    - Fix broken subst logic where a string with "$$(abc)" was being treated as "$(abc) and the
      logic for removing the signature escapes was then failing because there was no closing "$)".
      This was introduced by a pull request to allow recursive variable evaluations to yield a string
      such as "$( $( some stuff $) $)".

  From Zachary Tessler:
    - Fix incorrect warning for repeated identical builder calls that use overrides


RELEASE 3.0.0 - Mon, 18 Sep 2017 08:32:04 -0700

NOTE: This is a major release.  You should expect that some targets may rebuild when upgrading.
Significant changes in some python action signatures. Also switching between PY 2.7 and PY 3.5, 3.6
will cause rebuilds.


  From William Blevins:
    - Updated D language scanner support to latest: 2.071.1. (PR #1924)
      https://dlang.org/spec/module.html accessed 11 August 2016
      - Enhancements:
        - Added support for selective imports: "import A : B, C;" -> A
        - Added support for renamed imports. "import B = A;" -> A
        - Supports valid combinations: "import A, B, CCC = C, DDD = D : EEE = FFF;" -> A, B, C, D
      - Notes:
        - May find new (previously missed) Dlang dependencies.
        - May cause rebuild after upgrade due to dependency changes.
    - Updated Fortran-related tests to pass under GCC 5/6.
    - Fixed SCons.Tool.Packaging.rpm.package source nondeterminism across builds.

  From William Deegan:
    - Removed deprecated tools CVS, Perforce, BitKeeper, RCS, SCCS, Subversion.
    - Removed deprecated module SCons.Sig
    - Added prioritized list of xsltproc tools to docbook. The order will now be as
      follows: xsltproc, saxon, saxon-xslt, xalan  (with first being highest priority, first
      tool found is used)
    - Fixed MSVSProject example code (http://scons.tigris.org/issues/show_bug.cgi?id=2979)
    - Defined MS SDK 10.0 and Changed VS 2015 to use SDK 10.0
    - Changes to Action Function and Action Class signiture creation.  NOTE: This will cause rebuilds
      for many builds when upgrading to SCons 3.0
    - Fixed Bug #3027 - "Cross Compiling issue: cannot override ranlib"
    - Fixed Bug #3020 - "Download link in user guide wrong. python setup.py install --version-lib broken"
    - Fixed Bug #2486 - Added SetOption('silent',True) - Previously this value was not allowed to be set.
    - Fixed Bug #3040 - Non-unicode character in CHANGES.txt
    - Fixed Bug #2622 - AlwaysBuild + MSVC regression.
    - Fixed Bug #3025 - (Credit to Florian : User flow86 on tigris) - Fix typo JAVACLASSSUFIX should have been
                        JAVACLASSSUFFIX


  From Ibrahim Esmat:
    - Added the capability to build Windows Store Compatible libraries that can be used
      with Universal Windows Platform (UWP) Apps and published to the store

  From Daniel Holth:
    - Add basic support for PyPy (by deleting __slots__ from Node with a
      metaclass on PyPy); wrap most-used open() calls in 'with' statements to
      avoid too many open files.
    - Add __main__.py for `python -m SCons` in case it is on PYTHONPATH.
    - Always use highest available pickle protocol for efficiency.
    - Remove unused command line fallback for the zip tool.

  From Gaurav Juvekar:
    - Fix issue #2832: Expand construction variables in 'chdir' argument of builders. (PR #463)
    - Fix issue #2910: Make --tree=all handle Unicode. (PR #427)
    - Fix issue #2788: Fix typo in documentation example for sconf. (PR #388)

  From Alexey Klimkin:
    - Use memoization to optimize PATH evaluation across all dependencies per
      node. (PR #345)
    - Use set() where it is applicable (PR #344)

  From M. Limber:
    - Fixed msvs.py for Visual Studio Express editions that would report
      "Error  : ValueError: invalid literal for float(): 10.0Exp".

  From Rick Lupton:
    - Update LaTeX scanner to understand \import and related commands

  From Steve Robinson:
    - Add support for Visual Studio 2017.  This support requires vswhere.exe a helper
      tool installed with newer installs of 2017. SCons expects it to be located at
      "C:\Program Files (x86)\Microsoft Visual Studio\Installer\vswhere.exe"
      It can be downloaded separately at
      https://github.com/Microsoft/vswhere

  From Tom Tanner:
    - Allow nested $( ... $) sections

  From Paweł Tomulik:
    - Fixed the issue with LDMODULEVERSIONFLAGS reported by Tim Jenness
      (https://pairlist4.pair.net/pipermail/scons-users/2016-May/004893.html).
      An error was causing "-Wl,Bsymbolic" being added to linker's command-line
      even when there was no specified value in LDMODULEVERSION and thus no
      need for the flags to be specified.
    - Added LoadableModule to the list of global functions (DefaultEnvironment
      builders).

  From Manish Vachharajani:
    - Update debian rules, compat, and control to not use features
      deprecated or obsolete in later versions of debhelpers
    - Update python version to 2.7 in debian/control

  From Richard Viney:
    - Fixed PCHPDBFLAGS causing a deprecation warning on MSVC v8 and later when
      using PCHs and PDBs together.


  From Richard West:
    - Added nested / namespace tool support
    - Added a small fix to the python3 tool loader when loading a tool as a package
    - Added additional documentation to the user manual on using toolpaths with the environment
      This includes the use of sys.path to search for tools installed via pip or package managers
    - Added support for a PyPackageDir function for use with the toolpath

  From Russel Winder:
    - Reordered the default D tools from "dmd, gdc, ldc" to "dmd, ldc, gdc".
    - Add a ProgramAllAtOnce builder to the dmd, ldc, and gdc tools. (PR #448)
    - Remove a file name exception for very old Fedora LDC installation.
    - gdc can now handle building shared objects (tested for version 6.3.0).
    - Remove establishing the SharedLibrary builder in the dmd, ldc, and gdc
      tools, must now include the ar tool to get this builder as is required for
      other compiler tools.
    - Add clang and clang++ tools based on Paweł Tomulik's work.

RELEASE 2.5.1 - Mon, 03 Nov 2016 13:37:42 -0400

  From William Deegan:
    - Add scons-configure-cache.py to packaging. It was omitted

  From Alexey Klimkin:
    - Use memoization to optimize PATH evaluation across all dependencies per
      node. (PR #345)

RELEASE 2.5.0 - Mon, 09 Apr 2016 11:27:42 -0700

  From Dirk Baechle:
    - Removed a lot of compatibility methods and workarounds
      for Python versions < 2.7, in order to prepare the work
      towards a combined 2.7/3.x version. (PR #284)
      Also fixed the default arguments for the print_tree and
      render_tree methods. (PR #284, too)

  From William Blevins:
    - Added support for cross-language dependency scanning;
      SCons now respects scanner keys for implicit dependencies.
      - Notes for SCons users with heterogeneous systems.
        - May find new (previously missed) dependencies.
        - May cause rebuild after upgrade due to dependency changes.
        - May find new dependency errors (EG. cycles).
          - Discovered in some of the SCons QT tests.
    - Resolved missing cross-language dependencies for
      SWIG bindings (fixes #2264).
    - Corrected typo in User Guide for Scanner keyword. (PR #2959)
    - Install builder interacts with scanner found in SCANNERS differently.
      - Previous: Install builder recursively scanned implicit dependencies
        for scanners from SCANNER, but not for built-in (default) scanners.
      - Current: Install builder will not scan for implicit dependencies via
        either scanner source. This optimizes some Install builder behavior
        and brings orthogonality to Install builder scanning behavior.

  From William Deegan:
    - Add better messaging when two environments have
      different actions for the same target (Bug #2024)
    - Fix issue only with MSVC and Always build where targets
      marked AlwaysBuild wouldn't make it into CHANGED_SOURCES
      and thus yield an empty compile command line. (Bug #2622)
    - Fix posix platform escaping logic to properly handle paths
      with parens in them "()".  (Bug #2225)

  From Jakub Pola:
    - Intel Compiler 2016 (Linux/Mac) update for tool directories.

  From Adarsh Sanjeev:
    - Fix for issue #2494: Added string support for Chmod function.

  From Tom Tanner:
    - change cache to use 2 character subdirectories, rather than one character,
      so as not to give huge directories for large caches, a situation which
      causes issues for NFS.
      For existing caches, you will need to run the scons-configure-cache.py
      script to update them to the new format. You will get a warning every time
      you build until you co this.
    - Fix a bunch of unit tests on windows

RELEASE 2.4.1 - Mon, 07 Nov 2015 10:37:21 -0700

  From Arfrever Frehtes Taifersar Arahesis:
    - Fix for Bug # 2791 - Setup.py fails unnecessarily under Jython.

  From Dirk Baechle:
    - Fixed license of SVG titlepage files in the context of Debian
      packaging, such that they allow for commercial use too (#2985).

  From William Blevins:
    - InstallVersionedLib now available in the DefaultEnvironment context.
    - Improves orthogonality of use cases between different Install functions.

  From Carnë Draug:
    - Added new configure check, CheckProg, to check for
      existence of a program.

  From Andrew Featherstone:
    - Fix for issue #2840 - Fix for two environments specifying same target with different
      actions not throwing hard error. Instead SCons was incorrectly issuing a warning
      and continuing.

  From Hiroaki Itoh :
    - Add support `Microsoft Visual C++ Compiler for Python 2.7'
      Compiler can be obtained at: https://www.microsoft.com/en-us/download/details.aspx?id=44266

  From Florian Miedniak:
    - Fixed tigris issue #3011: Glob() excludes didn't work when used with VariantDir(duplicate=0)

  From William Roberts:
    - Fix bug 2831 and allow Help() text to be appended to AddOption() help.

  From Paweł Tomulik:
    - Reimplemented versioning for shared libraries, with the following effects
    - Fixed tigris issues #3001, #3006.
    - Fixed several other issues not reported to tigris, including:
      issues with versioned libraries in subdirectories with tricky names,
      issues with versioned libraries and variant directories,
      issue with soname not being injected to library when using D linkers,
    - Switched to direct symlinks instead of daisy-chained ones -- soname and
      development symlinks point directly to the versioned shared library now),
      for rationale see:
      https://www.debian.org/doc/debian-policy/ch-sharedlibs.html
      https://fedoraproject.org/wiki/Packaging:Guidelines#Devel_Packages
      https://bitbucket.org/scons/scons/pull-requests/247/new-versioned-libraries-gnulink-cyglink/diff#comment-10063929
    - New construction variables to allow override default behavior: SONAME,
      SHLIBVERSIONFLAGS, _SHLIBVERSIONFLAGS, SHLIBNOVERSIONSYMLINKS,
      LDMODULEVERSION, LDMODULEVERSIONFLAGS, _LDMODULEVERSIONFLAGS,
      LDMODULENOVERSIONSYMLINKS.
    - Changed logic used to configure the versioning machinery from
      platform-centric to linker-oriented.
    - The SHLIBVERSION/LDMODULEVERSION variables are no longer validated by
      SCons (more freedom to users).
    - InstallVersionedLib() doesn't use SHLIBVERSION anymore.
    - Enchanced docs for the library versioning stuff.
    - New tests for versioned libraries.
    - Library versioning is currently implemented for the following linker
      tools: 'cyglink', 'gnulink', 'sunlink'.
    - Fix to swig tool - pick-up 'swig', 'swig3.0' and 'swig2.0' (in order).
    - Fix to swig tool - respect env['SWIG'] provided by user.



RELEASE 2.4.0 - Mon, 21 Sep 2015 08:56:00 -0700

  From Dirk Baechle:
    - Switched several core classes to use "slots", to
      reduce the overall memory consumption in large
      projects (fixes #2180, #2178, #2198)
    - Memoizer counting uses decorators now, instead of
      the old metaclasses approach.

  From Andrew Featherstone
    - Fixed typo in SWIGPATH description

RELEASE 2.3.6 - Mon, 31 Jul 2015 14:35:03 -0700

  From Rob Smith:
    - Added support for Visual Studio 2015

RELEASE 2.3.5 - Mon, 17 Jun 2015 21:07:32 -0700

  From Stephen Pollard:
    - Documentation fixes for libraries.xml and
      builders-writing.xml (#2989 and #2990)

  From William Deegan:
    - Extended docs for InstallVersionedLib/SharedLibrary,
      and added SKIP_WIN_PACKAGES argument to build script
      bootstrap.py (PR #230, #3002).

  From William Blevins:
    - Fixed symlink support (PR #227, #2395).
    - Updated debug-count test case (PR #229).

  From Alexey Klimkin:
    - Fixed incomplete LIBS flattening and substitution in
      Program scanner(PR #205, #2954).

  From Dirk Baechle:
    - Added new method rentry_exists_on_disk to Node.FS (PR #193).

  From Russel Winder:
    - Fixed several D tests under the different OS.
    - Add support for f08 file extensions for Fortran 2008 code.

  From Anatoly Techtonik:
    - Show --config choices if no argument is specified (PR #202).
    - Fixed build crash when XML toolchain isn't installed, and
      activated compression for ZIP archives.

  From Alexandre Feblot:
    - Fix for VersionedSharedLibrary under 'sunos' platform.
    - Fixed dll link with precompiled headers on MSVC 2012
    - Added an 'exclude' parameter to Glob()

  From Laurent Marchelli:
    - Support for multiple cmdargs (one per variant) in VS project files.
    - Various improvements for TempFileMunge class.
    - Added an implementation for Visual Studio users files (PR #209).

  From Dan Pidcock:
    - Added support for the 'PlatformToolset' tag in VS project files (#2978).

  From James McCoy:
    - Added support for '-isystem' to ParseFlags.

RELEASE 2.3.4 - Mon, 27 Sep 2014 12:50:35 -0400

  From Bernhard Walle and Dirk Baechle:
    - Fixed the interactive mode, in connection with
      Configure contexts (#2971).

  From Anatoly Techtonik:
    - Fix EnsureSConsVersion warning when running packaged version

  From Russel Winder:
    - Fix D tools for building shared libraries

RELEASE 2.3.3 - Sun, 24 Aug 2014 21:08:33 -0400

  From Roland Stark:
    - Fixed false line length calculation in the TempFileMunge class (#2970).

  From Gary Oberbrunner:
    - Improve SWIG detection

  From Russel Winder:
    - Fix regression on Windows in D language update

  From Neal Becker and Stefan Zimmermann:
    - Python 3 port and compatibility

  From Anatoly Techtonik:
    - Do not fail on EnsureSConsVersion when running from checkout

  From Kendrick Boyd and Rob Managan:
    - Fixed the newglossary action to work with VariantDir (LaTeX).

  From Manuel Francisco Naranjo:
    - Added a default for the BUILDERS environment variable,
      to prevent not defined exception on a Clone().

  From Andrew Featherstone:
    - Added description of CheckTypeSize method (#1991).
    - Fixed handling of CPPDEFINE var in Append()
      for several list-dict combinations (#2900).

  From William Blevins:
    - Added test for Java derived-source dependency tree generation.
    - Added Copy Action symlink soft-copy support (#2395).
    - Various contributions to the documentation (UserGuide).

RELEASE 2.3.2

  From Dirk Baechle:
    - Update XML doc editor configuration
    - Fix: Allow varlist to be specified as list of strings for Actions (#2754)

  From veon on bitbucket:
    - Fixed handling of nested ifs in CPP scanner PreProcessor class.

  From Shane Gannon:
    - Support for Visual Studio 2013 (12.0)

  From Michael Haubenwallner:
    - Respect user's CC/CXX values; don't always overwrite in generate()
    - Delegate linker Tool.exists() to CC/CXX Tool.exists().

  From Rob Managan:
    - Updated the TeX builder to support use of the -synctex=1
      option and the files it creates.
    - Updated the TeX builder to correctly clean auxiliary files when
      the biblatex package is used.

  From Gary Oberbrunner:
    - get default RPM architecture more robustly when building RPMs

  From Amir Szekely:
    - Fixed NoClean() for multi-target builders (#2353).

  From Paweł Tomulik:
    - Fix SConf tests that write output

  From Russel Winder:
    - Revamp of the D language support. Tools for DMD, GDC and LDC provided
      and integrated with the C and C++ linking. NOTE: This is only tested
      with D v2. Support for D v1 is now deprecated.

  From Anatoly Techtonik:
    - Several improvements for running scons.py from source:
      * engine files form source directory take priority over all other
        importable versions
      * message about scons.py running from source is removed to fix tests
        that were failing because of this extra line in the output
      * error message when SCons import fails now lists lookup paths
    - Remove support for QMTest harness from runtest.py
    - Remove RPM and m4 from default tools on Windows
    - BitKeeper, CVS, Perforce, RCS, SCCS are deprecated from default
      tools and will be removed in future SCons versions to speed up
      SCons initialization (it will still be possible to use these tools
      explicitly)

  From Sye van der Veen:
    - Support for Visual Studio 12.0Exp, and fixes for earlier MSVS
      versions.


RELEASE 2.3.1

  From Andrew Featherstone:
    - Added support for EPUB output format to the DocBook tool.

  From Tom Tanner:
    - Stop leaking file handles to subprocesses by switching to using subprocess
      always.
    - Allow multiple options to be specified with --debug=a,b,c
    - Add support for a readonly cache (--cache-readonly)
    - Always print stats if requested
    - Generally try harder to print out a message on build errors
    - Adds a switch to warn on missing targets
    - Add Pseudo command to mark targets which should not exist after
      they are built.

  From Bogdan Tenea:
    - Check for 8.3 filenames on cygwin as well as win32 to make variant_dir work properly.

  From Alexandre Feblot:
    - Make sure SharedLibrary depends on all dependent libs (by depending on SHLINKCOM)

  From Stefan Sperling:
    - Fixed the setup of linker flags for a versioned SharedLibrary
      under OpenBSD (#2916).

  From Antonio Cavallo:
    - Improve error if Visual Studio bat file not found.

  From Manuel Francisco Naranjo:
    - Allow Subst.Literal string objects to be compared with each other,
      so they work better in AddUnique() and Remove().

  From David Rothenberger:
    - Added cyglink linker that uses Cygwin naming conventions for
      shared libraries and automatically generates import libraries.

  From Dirk Baechle:
    - Update bootstrap.py so it can be used from any dir, to run
      SCons from a source (non-installed) dir.
    - Count statistics of instances are now collected only when
      the --debug=count command-line option is used (#2922).
    - Added release_target_info() to File nodes, which helps to
      reduce memory consumption in clean builds and update runs
      of large projects.
    - Fixed the handling of long options in the command-line
      parsing (#2929).
    - Fixed misspelled variable in intelc.py (#2928).

  From Gary Oberbrunner:
    - Test harness: fail_test() can now print a message to help debugging.

  From Anatoly Techtonik:
    - Require rpmbuild when building SCons package.
    - Print full stack on certain errors, for debugging.
    - Improve documentation for Textfile builder.

  From William Deegan:
    - VS2012 & VS2010 Resolve initialization issues by adding path to reg.exe
      in shell used to run batch files.
    - MSVC Support fixed defaulting TARGET_ARCH to HOST_ARCH. It should be
      None if not explicitly set.
    - MSVC Fixed issue where if more than one Architectures compilers are
      detected, it would take the last one found, and not the first.

  From Philipp Kraus:
    - Added optional ZIPROOT to Zip tool.

  From Dirk Baechle:
    - Replaced old SGML-based documentation toolchain with a more modern
      approach, that also requires less external dependencies (programs and
      Python packages). Added a customized Docbook XSD for strict validation of
      all input XML files.

  From Luca Falavigna:
    - Fixed spelling errors in MAN pages (#2897).

  From Michael McDougall:
    - Fixed description of ignore_case for EnumVariable in the
      MAN page (#2774).

RELEASE 2.3.0 - Mon, 02 Mar 2013 13:22:29 -0400

  From Anatoly Techtonik:
    - Added ability to run scripts/scons.py directly from source checkout
    - Hide deprecated --debug={dtree,stree,tree} from --help output
    - Error messages from option parser now include hints about valid choices
    - Cleaned up some Python 1.5 and pre-2.3 code, so don't expect SCons
      to run on anything less than Python 2.4 anymore
    - Several fixes for runtest.py:
      * exit with an error if no tests were found
      * removed --noqmtest option - this behavior is by default
      * replaced `-o FILE --xml` combination with `--xml FILE`
      * changed `-o, --output FILE` option to capture stdout/stderr output
        from runtest.py
    - Remove os_spawnv_fix.diff patch required to enable parallel builds
      support prior to Python 2.2

  From Juan Lang:
    - Fix WiX Tool to use .wixobj rather than .wxiobj for compiler output
    - Support building with WiX releases after 2.0

  From Alexey Klimkin:
    - Fix nested LIBPATH expansion by flattening sequences in subst_path.

  From eyan on Bitbucket:
    - Print target name with command execution time with --debug=time

  From Thomas Berg and Evgeny Podjachev:
    - Fix subprocess spawning on Windows.  Work around a Windows
      bug that can crash python occasionally when using -jN. (#2449)

  From Dirk Baechle:
    - Updated test framework to support dir and file fixtures and
      added ability to test external (out-of-tree) tools (#2862).
      See doc in QMTest/test-framework.rst.
    - Fixed several errors in the test suite (Java paths, MSVS version
      detection, Tool import), additionally
      * provided MinGW command-line support for the CXX, AS and
        Fortran tests,
      * refactored the detection of the gcc version and the according
        Fortran startup library,
      * provided a new module rpmutils.py, wrapping the RPM naming rules
        for target files and further hardware-dependent info (compatibility,
        compiler flags, ...),
      * added new test methods must_exist_one_of() and
        must_not_exist_any_of() and
      * removed Aegis support from runtest.py. (#2872)

  From Gary Oberbrunner:
    - Add -jN support to runtest.py to run tests in parallel
    - Add MSVC10 and MSVC11 support to get_output low-level bat script runner.
    - Fix MSVS solution generation for VS11, and fixed tests.

  From Rob Managan:
    - Updated the TeX builder to support the \newglossary command
      in LaTeX's glossaries package and the files it creates.
    - Improve support for new versions of biblatex in the TeX builder
      so biber is called automatically if biblatex requires it.
    - Add SHLIBVERSION as an option that tells SharedLibrary to build
      a versioned shared library and create the required symlinks.
      Add builder InstallVersionedLib to create the required symlinks
      installing a versioned shared library.

RELEASE 2.2.0 - Mon, 05 Aug 2012 15:37:48 +0000

  From dubcanada on Bitbucket:
    - Fix 32-bit Visual Express C++ on 64-bit Windows (generate 32-bit code)

  From Paweł Tomulik:
    - Added gettext toolset
    - Fixed FindSourceFiles to find final sources (leaf nodes).

  From Greg Ward:
    - Allow Node objects in Java path (#2825)

  From Joshua Hughes:
    - Make Windows not redefine builtin file as un-inheritable (#2857)
    - Fix WINDOWS_INSERT_DEF on MinGW (Windows) (#2856)

  From smallbub on Bitbucket:
    - Fix LINKCOMSTR, SHLINKCOMSTR, and LDMODULECOMSTR on Windows (#2833).

  From Mortoray:
    - Make -s (silent mode) be silent about entering subdirs (#2976).
    - Fix cloning of builders when cloning environment (#2821).

  From Gary Oberbrunner:
    - Show valid Visual Studio architectures in error message
       when user passes invalid arch.

  From Alexey Petruchik:
    - Support for Microsoft Visual Studio 11 (both using it
      and generating MSVS11 solution files).

  From Alexey Klimkin:
    - Fixed the Taskmaster, curing spurious build failures in
      multi-threaded runs (#2720).

  From Dirk Baechle:
    - Improved documentation of command-line variables (#2809).
    - Fixed scons-doc.py to properly convert main XML files (#2812).

  From Rob Managan:
    - Updated the TeX builder to support LaTeX's multibib package.
    - Updated the TeX builder to support LaTeX's biblatex package.
    - Added support for using biber instead of bibtex by setting
      env['BIBTEX'] = 'biber'

  From Arve Knudsen:
    - Test for FORTRANPPFILESUFFIXES (#2129).


RELEASE 2.1.0 - Mon, 09 Sep 2011 20:54:57 -0700

  From Anton Lazarev:
    - Fix Windows resource compiler scanner to accept DOS line endings.

  From Matthias:
    - Update MSVS documents to remove note indicating that only one
      project is currently supported per solution file.

  From Grzegorz Bizoń:
    - Fix long compile lines in batch mode by using TEMPFILE
    - Fix MSVC_BATCH=False (was treating it as true)

  From Justin Gullingsrud:
    - support -std=c++0x and related CXXFLAGS in pkgconfig (ParseFlags)

  From Vincent Beffara:
    - Support -dylib_file in pkgconfig (ParseFlags)

  From Gary Oberbrunner and Sohail Somani:
    - new construction variable WINDOWS_EMBED_MANIFEST to automatically
      embed manifests in Windows EXEs and DLLs.

  From Gary Oberbrunner:
    - Fix Visual Studio project generation when CPPPATH contains Dir nodes
    - Ensure Visual Studio project is regenerated when CPPPATH or CPPDEFINES change
    - Fix unicode error when using non-ASCII filenames with Copy or Install
    - Put RPATH in LINKCOM rather than LINKFLAGS so resetting
      LINKFLAGS doesn't kill RPATH
    - Fix precompiled headers on Windows when variant dir name has spaces.
    - Adding None to an Action no longer fails (just returns original action)
    - New --debug=prepare option to show each target as it's being
      prepared, whether or not anything needs to be done for it.
    - New debug option --debug=duplicate to print a line for each
      unlink/relink (or copy) of a variant file from its source file.
    - Improve error message for EnumVariables to show legal values.
    - Fix Intel compiler to sort versions >9 correctly (esp. on Linux)
    - Fix Install() when the source and target are directories and the
      target directory exists.

  From David Garcia Garzon:
    - Fix Delete to be able to delete broken symlinks and dir
      symlinks.

  From Imran Fanaswala and Robert Lehr:
    - Handle .output file generated by bison/yacc properly. Cleaning it
      when necessary.

  From Antoine Dechaume:
    - Handle SWIG file where there is whitespace after the module name
      properly. Previously the generated files would include
      the whitespace.

  From Dmitry R.:
    - Handle Environment in case __semi_deepcopy is None

  From Benoit Belley:

    - Much improved support for Windows UNC paths (\\SERVERNAME).

  From Jean-Baptiste Lab:

    - Fix problems with appending CPPDEFINES that contain
      dictionaries, and related issues with Parse/MergeFlags and
      CPPDEFINES.

  From Allen Weeks:

    - Fix for an issue with implicit-cache with multiple targets
      when dependencies are removed on disk.

  From Evgeny Podjachev and Alexey Petruchick:

    - Support generation of Microsoft Visual Studio 2008 (9.0)
      and 2010 (10.0) project and solution files.

  From Ken Deeter:

    - Fix a problem when FS Entries which are actually Dirs have builders.

  From Luca Falavigna:

    - Support Fortran 03

  From Gary Oberbrunner:

    - Print the path to the SCons package in scons --version

  From Jean-Franï¿½ois Colson:

    - Improve Microsoft Visual Studio Solution generation, and fix
      various errors in the generated solutions especially when using
      MSVS_SCC_PROVIDER, and when generating multiple projects.  The
      construction variable MSVS_SCC_PROJECT_BASE_PATH, which never
      worked properly, is removed.  Users can use the new variable
      MSVS_SCC_CONNECTION_ROOT instead if desired.

  From Anatoly Techtonik:

    - Use subprocess in bootstrap.py instead of os.execve to avoid
      losing output control on Windows (http://bugs.python.org/issue9148)

    - Revert patch for adding SCons to App Paths, because standard cmd
      shell doesn't search there. This is confusing, because `scons` can
      be executed from explorer, but fail to start from console.

    - Fix broken installation with easy_install on Windows (issue #2051)
      SCons traditionally installed in a way that allowed to run multiple
      versions side by side. This custom logic was incompatible with
      easy_install way of doing things.

    - Use epydoc module for generating API docs in HTML if command line
      utility is not found in PATH. Actual for Windows.

  From Alexander Goomenyuk:

    - Add .sx to assembly source scanner list so .sx files
      get their header file dependencies detected.

  From Arve Knudsen:

    - Set module metadata when loading site_scons/site_init.py
      so it is treated as a proper module; __doc__, __file__ and
      __name__ now refer to the site_init.py file.

  From Russel Winder:

    - Users Guide updates explaining that Tools can be packages as
      well as python modules.

  From Gary Oberbrunner:

    - New systemwide and per-user site_scons dirs.

  From Dirk Baechle:

    - XML fixes in User's Guide.
    - Fixed the detection of 'jar' and 'rmic' during
      the initialization of the respective Tools (#2730).
    - Improved docs for custom Decider functions and
      custom Scanner objects (#2711, #2713).
    - Corrected SWIG module names for generated *.i files (#2707).

  From Joe Zuntz:

    - Fixed a case-sensitivity problem with Fortran modules.

  From Bauke Conijn:

    - Added Users Guide example for auto-generated source code

  From Steven Knight:

    - Fix explicit dependencies (Depends()) on Nodes that don't have
      attached Builders.

    - Fix use of the global Alias() function with command actions.

  From Matt Hughes:

    - Fix the ability to append to default $*FLAGS values (which are
      implemented as CLVar instances) in a copied construction environment
      without affecting the original construction environment's value.

  From Rob Managan:

    - Updated the TeX command strings to include a /D on Windows in
      case the new directory is on a different drive letter.

    - Fixed the LaTeX scanner so dependencies are found in commands that
      are broken across lines with a comment or have embedded spaces.

    - The TeX builders should now work with tex files that are generated
      by another program. Thanks to Hans-Martin von Gaudecker for
      isolating the cause of this bug.

    - Added support for INDEXSTYLE environment variable so makeindex can
      find style files.

    - Added support for the bibunits package so we call bibtex on all
      the bu*.aux files.

    - Add support of finding path information on OSX for TeX applications
      MacPorts and Fink paths need to be added by the user

  From Russel Winder:

    - Add support for DMD version 2 (the phobos2 library).

  From William Deegan:

    - Add initial support for VS/VC 2010 (express and non-express versions)
    - Remove warning for not finding MS VC/VS install.
      "scons: warning: No version of Visual Studio compiler found
        - C/C++ compilers most likely not set correctly"
    - Add support for Linux 3.0


RELEASE 2.0.1 - Mon, 15 Aug 2010 15:46:32 -0700

  From Dirk Baechle:

    - Fix XML in documentation.

  From Joe Zuntz:

    - Fixed a case-sensitivity problem with Fortran modules.

  From Bauke Conijn:

    - Added Users Guide example for auto-generated source code

  From Steven Knight:

    - Fix explicit dependencies (Depends()) on Nodes that don't have
      attached Builders.

  From Matt Hughes:

    - Fix the ability to append to default $*FLAGS values (which are
      implemented as CLVar instances) in a copied construction environment
      without affecting the original construction environment's value.

  From Rob Managan:

    - Updated the TeX command strings to include a /D on Windows in
      case the new directory is on a different drive letter.

    - Fixed the LaTeX scanner so dependencies are found in commands that
      are broken across lines with a comment or have embedded spaces.


RELEASE 2.0.0.final.0 - Mon, 14 Jun 2010 22:01:37 -0700

  From Dirk Baechle:

    - Fix XML in documentation.

  From Steven Knight:

    - Provide forward compatibility for the 'profile' module.

    - Provide forward compatibility for the 'pickle' module.

    - Provide forward compatibility for the 'io' module.

    - Provide forward compatibility for the 'queue' module.

    - Provide forward compatibility for the 'collections' module.

    - Provide forward compatibility for the 'builtins' module.

    - Provide forward compatibility for 'sys.intern()'.

    - Convert to os.walk() from of os.path.walk().

    - Remove compatibility logic no longer needed.

    - Add a '-3' option to runtest to print 3.x incompatibility warnings.

    - Convert old-style classes into new-style classes.

    - Fix "Ignoring corrupt sconsign entry" warnings when building
      in a tree with a pre-2.0 .sconsign file.

    - Fix propagation from environment of VS*COMNTOOLS to resolve issues
      initializing MSVC/MSVS/SDK issues.

    - Handle detecting Visual C++ on Python versions with upper-case
      platform architectures like 'AMD64'.

  From W. Trevor King:

    - Revisions to README.

  From Greg Noel:

    - Apply numerous Python fixers to update code to more modern idioms.
      Find where fixers should be applied to code in test strings and
      apply the fixers there, too.

    - Write a fixer to convert string functions to string methods.

    - Modify the 'dict' fixer to be less conservative.

    - Modify the 'apply' fixer to handle more cases.

    - Create a modified 'types' fixer that converts types to 2.x
      equivalents rather than 3.x equivalents.

    - Write a 'division' fixer to highlight uses of the old-style
      division operator.  Correct usage where needed.

    - Add forward compatibility for the new 'memoryview' function
      (which replaces the 'buffer' function).

    - Add forward compatibility for the 'winreg' module.

    - Remove no-longer-needed 'platform' module.

    - Run tests with the '-3' option to Python 2.6 and clear up
      various reported incompatibilities.

    - Comb out code paths specialized to Pythons older than 2.4.

    - Update deprecation warnings; most now become mandatory.

    - Start deprecation cycle for BuildDir() and build_dir.

    - Start deprecation cycle for SourceCode() and related factories

    - Fixed a problem with is_Dict() not identifying some objects derived
      from UserDict.

  From Jim Randall:

    - Document the AllowSubstExceptions() function in the User's Guide.

  From William Deegan:

    - Migrate MSVC/MSVS/SDK improvements from 1.3 branch.


RELEASE 1.3.0 - Tue, 23 Mar 2010 21:44:19 -0400

  From Steven Knight:

    - Update man page and documentation.

  From William Deegan (plus minor patch from Gary Oberbrunner):

    - Support Visual Studio 8.0 Express

RELEASE 1.2.0.d20100306 - Sat, 06 Mar 2010 16:18:33 -0800

  From Luca Falavigna:

    - Fix typos in the man page.

  From Gottfried Ganssauge:

    - Support execution when SCons is installed via easy_install.

  From Steven Knight:

    - Make the messages for Configure checks of compilers consistent.

    - Issue an error message if a BUILDERS entry is not a Builder
      object or a callable wrapper.

  From Rob Managan:

    - Update tex builder to handle the case where a \input{foo}
      command tries to work with a directory named foo instead of the
      file foo.tex. The builder now ignores a directory and continues
      searching to find the correct file. Thanks to Lennart Sauerbeck
      for the test case and initial patch

      Also allow the \include of files in subdirectories when variantDir
      is used with duplicate=0. Previously latex would crash since
      the directory in which the .aux file is written was not created.
      Thanks to Stefan Hepp for finding this and part of the solution.

  From James Teh:
    - Patches to fix some issues using MS SDK V7.0

  From William Deegan:
    - Lots of testing and minor patches to handle mixed MS VC and SDK
      installations, as well as having only the SDK installed.


RELEASE 1.2.0.d20100117 - Sun, 17 Jan 2010 14:26:59 -0800

  From Jim Randall:
    - Fixed temp filename race condition on Windows with long cmd lines.

  From David Cournapeau:
    - Fixed tryRun when sconf directory is in a variant dir.
    - Do not add -fPIC for ifort tool on non-posix platforms (darwin and
      windows).
    - Fix bug 2294 (spurious CheckCC failures).
    - Fix SCons bootstrap process on windows 64 (wrong wininst name)

  From William Deegan:
    - Final merge from vs_revamp branch to main

    - Added definition and usage of HOST_OS, HOST_ARCH, TARGET_OS,
      TARGET_ARCH, currently only defined/used by Visual Studio
      Compilers. This will be rolled out to other platforms/tools
      in the future.

    - Add check for python >= 3.0.0 and exit gracefully.
      For 1.3 python >= 1.5.2 and < 3.0.0 are supported

    - Fix bug 1944 - Handle non-existent .i file in swig emitter, previously
      it would crash with an IOError exception. Now it will try to make an
      educated guess on the module name based on the filename.

  From Lukas Erlinghagen:

    - Have AddOption() remove variables from the list of
      seen-but-unknown variables (which are reported later).

    - An option name and aliases can now be specified as a tuple.

  From Hartmut Goebel:

    - Textfile builder.

  From Jared Grubb:

    - use "is/is not" in comparisons with None instead of "==" or "!=".

  From Jim Hunziker:

    - Avoid adding -gphobos to a command line multiple times
      when initializing use of the DMD compiler.

  From Jason Kenney:

    - Sugguested HOST/TARGET OS/ARCH separation.

  From Steven Knight:

    - Fix the -n option when used with VariantDir(duplicate=1)
      and the variant directory doesn't already exist.

    - Fix scanning of Unicode files for both UTF-16 endian flavors.

    - Fix a TypeError on #include of file names with Unicode characters.

    - Fix an exception if a null command-line argument is passed in.

    - Evaluate Requires() prerequisites before a Node's direct children
      (sources and dependencies).

  From Greg Noel:

    - Remove redundant __metaclass__ initializations in Environment.py.

    - Correct the documentation of text returned by sconf.Result().

    - Document that filenames with '.' as the first character are
      ignored by Glob() by default (matching UNIX glob semantics).

    - Fix SWIG testing infrastructure to work on Mac OS X.

    - Restructure a test that occasionally hung so that the test would
      detect when it was stuck and fail instead.

    - Substfile builder.

  From Gary Oberbrunner:

    - When reporting a target that SCons doesn't know how to make,
      specify whether it's a File, Dir, etc.

  From Ben Webb:

    - Fix use of $SWIGOUTDIR when generating Python wrappers.

    - Add $SWIGDIRECTORSUFFIX and $SWIGVERSION construction variables.

  From Rob Managan:

    - Add -recorder flag to Latex commands and updated internals to
      use the output to find files TeX creates. This allows the MiKTeX
      installations to find the created files

    - Notify user of Latex errors that would get buried in the
      Latex output

    - Remove LATEXSUFFIXES from environments that don't initialize Tex.

    - Add support for the glossaries package for glossaries and acronyms

    - Fix problem that pdftex, latex, and pdflatex tools by themselves did
      not create the actions for bibtex, makeindex,... by creating them
      and other environment settings in one routine called by all four
      tex tools.

    - Fix problem with filenames of sideeffects when the user changes
      the name of the output file from the latex default

    - Add scanning of files included in Latex by means of \lstinputlisting{}
      Patch from Stefan Hepp.

    - Change command line for epstopdf to use --outfile= instead of -o
      since this works on all platforms.
      Patch from Stefan Hepp.

    - Change scanner to properly search for included file from the
      directory of the main file instead of the file it is included from.
      Also update the emitter to add the .aux file associated with
      \include{filename} commands. This makes sure the required directories
      if any are created for variantdir cases.
      Half of the patch from Stefan Hepp.

RELEASE 1.2.0.d20090223 - Mon, 23 Feb 2009 08:41:06 -0800

  From Stanislav Baranov:

    - Make suffix-matching for scanners case-insensitive on Windows.

  From David Cournapeau:

    - Change the way SCons finds versions of Visual C/C++ and Visual
      Studio to find and use the Microsoft v*vars.bat files.

  From Robert P. J. Day:

    - User's Guide updates.

  From Dan Eaton:

    - Fix generation of Visual Studio 8 project files on x64 platforms.

  From Allan Erskine:

    - Set IncludeSearchPath and PreprocessorDefinitions in generated
      Visual Studio 8 project files, to help IntelliSense work.

  From Mateusz Gruca:

    - Fix deletion of broken symlinks by the --clean option.

  From Steven Knight:

    - Fix the error message when use of a non-existent drive on Windows
      is detected.

    - Add sources for files whose targets don't exist in $CHANGED_SOURCES.

    - Detect implicit dependencies on commands even when the command is
      quoted.

    - Fix interaction of $CHANGED_SOURCES with the --config=force option.

    - Fix finding #include files when the string contains escaped
      backslashes like "C:\\some\\include.h".

    - Pass $CCFLAGS to Visual C/C++ precompiled header compilation.

    - Remove unnecessary nested $( $) around $_LIBDIRFLAGS on link lines
      for the Microsoft linker, the OS/2 ilink linker and the Phar Lap
      linkloc linker.

    - Spell the Windows environment variables consistently "SystemDrive"
      and "SystemRoot" instead of "SYSTEMDRIVE" and "SYSTEMROOT".



RELEASE 1.2.0.d20090113 - Tue, 13 Jan 2009 02:50:30 -0800

  From Stanislav Baranov, Ted Johnson and Steven Knight:

    - Add support for batch compilation of Visual Studio C/C++ source
      files, controlled by a new $MSVC_BATCH construction variable.

  From Steven Knight:

    - Print the message, "scons: Build interrupted." on error output,
      not standard output.

    - Add a --warn=future-deprecated option for advance warnings about
      deprecated features that still have warnings hidden by default.

    - Fix use of $SOURCE and $SOURCES attributes when there are no
      sources specified in the Builder call.

    - Add support for new $CHANGED_SOURCES, $CHANGED_TARGETS,
      $UNCHANGED_SOURCES and $UNCHANGED_TARGETS variables.

    - Add general support for batch builds through new batch_key= and
      targets= keywords to Action object creation.

  From Arve Knudsen:

    - Make linker tools differentiate properly between SharedLibrary
      and LoadableModule.

    - Document TestCommon.shobj_prefix variable.

    - Support $SWIGOUTDIR values with spaces.

  From Rob Managan:

    - Don't automatically try to build .pdf graphics files for
      .eps files in \includegraphics{} calls in TeX/LaTeX files
      when building with the PDF builder (and thus using pdflatex).

  From Gary Oberbrunner:

    - Allow AppendENVPath() and PrependENVPath() to interpret '#'
      for paths relative to the top-level SConstruct directory.

    - Use the Borland ilink -e option to specify the output file name.

    - Document that the msvc Tool module uses $PCH, $PCHSTOP and $PDB.

    - Allow WINDOWS_INSERT_DEF=0 to disable --output-def when linking
      under MinGW.

  From Zia Sobhani:

    - Fix typos in the User's Guide.

  From Greg Spencer:

    - Support implicit dependency scanning of files encoded in utf-8
      and utf-16.

  From Roberto de Vecchi:

    - Remove $CCFLAGS from the the default definitions of $CXXFLAGS for
      Visual C/C++ and MIPSpro C++ on SGI so, they match other tools
      and avoid flag duplication on C++ command lines.

  From Ben Webb:

    - Handle quoted module names in SWIG source files.

    - Emit *_wrap.h when SWIG generates header file for directors

  From Matthew Wesley:

    - Copy file attributes so we identify, and can link a shared library
      from, shared object files in a Repository.



RELEASE 1.2.0 - Sat, 20 Dec 2008 22:47:29 -0800

  From Steven Knight:

    - Don't fail if can't import a _subprocess module on Windows.

    - Add warnings for use of the deprecated Options object.



RELEASE 1.1.0.d20081207 - Sun, 07 Dec 2008 19:17:23 -0800

  From Benoit Belley:

    - Improve the robustness of GetBuildFailures() by refactoring
      SCons exception handling (especially BuildError exceptions).

    - Have the --taskmastertrace= option print information about
      individual Task methods, not just the Taskmaster control flow.

    - Eliminate some spurious dependency cycles by being more aggressive
      about pruning pending children from the Taskmaster walk.

    - Suppress mistaken reports of a dependency cycle when a child
      left on the pending list is a single Node in EXECUTED state.

  From David Cournapeau:

    - Fix $FORTRANMODDIRPREFIX for the ifort (Intel Fortran) tool.

  From Brad Fitzpatrick:

    - Don't pre-generate an exception message (which will likely be
      ignored anyway) when an EntryProxy re-raises an AttributeError.

  From Jared Grubb:

    - Clean up coding style and white space in Node/FS.py.

    - Fix a typo in the documentation for $_CPPDEFFLAGS.

    - Issue 2401: Fix usage of comparisons with None.

  From Ludwig Hï¿½hne:

    - Handle Java inner classes declared within a method.

  From Steven Knight:

    - Fix label placement by the "scons-time.py func" subcommand
      when a profile value was close to (or equal to) 0.0.

    - Fix env.Append() and env.Prepend()'s ability to add a string to
      list-like variables like $CCFLAGS under Python 2.6.

    - Other Python2.6 portability:  don't use "as" (a Python 2.6 keyword).
      Don't use the deprecated Exception.message attribute.

    - Support using the -f option to search for a different top-level
      file name when walking up with the -D, -U or -u options.

    - Fix use of VariantDir when the -n option is used and doesn't,
      therefore, actually create the variant directory.

    - Fix a stack trace from the --debug=includes option when passed a
      static or shared library as an argument.

    - Speed up the internal find_file() function (used for searching
      CPPPATH, LIBPATH, etc.).

    - Add support for using the Python "in" keyword on construction
      environments (for example, if "CPPPATH" in env: ...).

    - Fix use of Glob() when a repository or source directory contains
      an in-memory Node without a corresponding on-disk file or directory.

    - Add a warning about future reservation of $CHANGED_SOURCES,
      $CHANGED_TARGETS, $UNCHANGED_SOURCES and $UNCHANGED_TARGETS.

    - Enable by default the existing warnings about setting the resource
      $SOURCE, $SOURCES, $TARGET and $TARGETS variable.

  From Rob Managan:

    - Scan for TeX files in the paths specified in the $TEXINPUTS
      construction variable and the $TEXINPUTS environment variable.

    - Configure the PDF() and PostScript() Builders as single_source so
      they know each source file generates a separate target file.

    - Add $EPSTOPDF, $EPSTOPDFFLAGS and $EPSTOPDFCOM

    - Add .tex as a valid extension for the PDF() builder.

    - Add regular expressions to find \input, \include and
      \includegraphics.

    - Support generating a .pdf file from a .eps source.

    - Recursive scan included input TeX files.

    - Handle requiring searched-for TeX input graphics files to have
      extensions (to avoid trying to build a .eps from itself, e.g.).

  From Greg Noel:

    - Make the Action() function handle positional parameters consistently.

    - Clarify use of Configure.CheckType().

    - Make the File.{Dir,Entry,File}() methods create their entries
      relative to the calling File's directory, not the SConscript
      directory.

    - Use the Python os.devnull variable to discard error output when
      looking for the $CC or $CXX version.

    - Mention LoadableModule() in the SharedLibrary() documentation.

  From Gary Oberbrunner:

    - Update the User's Guide to clarify use of the site_scons/
      directory and the site_init.py module.

    - Make env.AppendUnique() and env.PrependUnique remove duplicates
      within a passed-in list being added, too.

  From Randall Spangler:

    - Fix Glob() so an on-disk file or directory beginning with '#'
      doesn't throw an exception.



RELEASE 1.1.0 - Thu, 09 Oct 2008 08:33:47 -0700

  From Chris AtLee

    - Use the specified environment when checking for the GCC compiler
      version.

  From Ian P. Cardenas:

    - Fix Glob() polluting LIBPATH by returning copy of list

  From David Cournapeau:

    - Add CheckCC, CheckCXX, CheckSHCC and CheckSHCXX tests to
      configuration contexts.

    - Have the --profile= argument use the much faster cProfile module
      (if it's available in the running Python version).

    - Reorder MSVC compilation arguments so the /Fo is first.

  From Bill Deegan:

    - Add scanning Windows resource (.rc) files for implicit dependencies.

  From John Gozde:

    - When scanning for a #include file, don't use a directory that
      has the same name as the file.

  From Ralf W. Grosse-Kunstleve

    - Suppress error output when checking for the GCC compiler version.

  From Jared Grubb:

    - Fix VariantDir duplication of #included files in subdirectories.

  From Ludwig Hï¿½hne:

    - Reduce memory usage when a directory is used as a dependency of
      another Node (such as an Alias) by returning a concatenation
      of the children's signatures + names, not the children's contents,
      as the directory contents.

    - Raise AttributeError, not KeyError, when a Builder can't be found.

    - Invalidate cached Node information (such as the contenst returned
      by the get_contents() method) when calling actions with Execute().

    - Avoid object reference cycles from frame objects.

    - Reduce memory usage from Null Executor objects.

    - Compute MD5 checksums of large files without reading the entire
      file contents into memory.  Add a new --md5-chunksize option to
      control the size of each chunk read into memory.

  From Steven Knight:

    - Fix the ability of the add_src_builder() method to add a new
      source builder to any other builder.

    - Avoid an infinite loop on non-Windows systems trying to find the
      SCons library directory if the Python library directory does not
      begin with the string "python".

    - Search for the SCons library directory in "scons-local" (with
      no version number) after "scons-local-{VERSION}".

  From Rob Managan:

    - Fix the user's ability to interrupt the TeX build chain.

    - Fix the TeX builder's allowing the user to specify the target name,
      instead of always using its default output name based on the source.

    - Iterate building TeX output files until all warning are gone
      and the auxiliary files stop changing, or until we reach the
      (configurable) maximum number of retries.

    - Add TeX scanner support for:  glossaries, nomenclatures, lists of
      figures, lists of tables, hyperref and beamer.

    - Use the $BIBINPUTS, $BSTINPUTS, $TEXINPUTS and $TEXPICTS construction
      variables as search paths for the relevant types of input file.

    - Fix building TeX with VariantDir(duplicate=0) in effect.

    - Fix the LaTeX scanner to search for graphics on the TEXINPUTS path.

    - Have the PDFLaTeX scanner search for .gif files as well.

  From Greg Noel:

    - Fix typos and format bugs in the man page.

    - Add a first draft of a wrapper module for Python's subprocess
      module.

    - Refactor use of the SCons.compat module so other modules don't
      have to import it individually.

    - Add .sx as a suffix for assembly language files that use the
      C preprocessor.

  From Gary Oberbrunner:

    - Make Glob() sort the returned list of Files or Nodes
      to prevent spurious rebuilds.

    - Add a delete_existing keyword argument to the AppendENVPath()
      and PrependENVPath() Environment methods.

    - Add ability to use "$SOURCE" when specifying a target to a builder

  From Damyan Pepper:

    - Add a test case to verify that SConsignFile() files can be
      created in previously non-existent subdirectories.

  From Jim Randall:

    - Make the subdirectory in which the SConsignFile() file will
      live, if the subdirectory doesn't already exist.

  From Ali Tofigh:

    - Add a test to verify duplication of files in VariantDir subdirectories.



RELEASE 1.0.1 - Sat, 06 Sep 2008 07:29:34 -0700

  From Greg Noel:

    - Add a FindFile() section to the User's Guide.

    - Fix the FindFile() documentation in the man page.

    - Fix formatting errors in the Package() description in the man page.

    - Escape parentheses that appear within variable names when spawning
      command lines using os.system().



RELEASE 1.0.0 - XXX

  From Jared Grubb:

    - Clear the Node state when turning a generic Entry into a Dir.

  From Ludwig Hï¿½hne:

    - Fix sporadic output-order failures in test/GetBuildFailures/parallel.py.

    - Document the ParseDepends() function in the User's Guide.

  From khomenko:

    - Create a separate description and long_description for RPM packages.

  From Steven Knight:

    - Document the GetLaunchDir() function in the User's Guide.

    - Have the env.Execute() method print an error message if the
      executed command fails.

    - Add a script for creating a standard SCons development system on
      Ubuntu Hardy.  Rewrite subsidiary scripts for install Python and
      SCons versions in Python (from shell).

  From Greg Noel:

    - Handle yacc/bison on newer Mac OS X versions creating file.hpp,
      not file.cpp.h.

    - In RPCGEN tests, ignore stderr messages from older versions of
      rpcgen on some versions of Mac OS X.

    - Fix typos in man page descriptions of Tag() and Package(), and in
      the scons-time man page.

    - Fix documentation of SConf.CheckLibWithHeader and other SConf methods.

    - Update documentation of SConscript(variant_dir) usage.

    - Fix SWIG tests for (some versions of) Mac OS X.

  From Jonas Olsson:

    - Print the warning about -j on Windows being potentially unreliable if
      the pywin32 extensions are unavailable or lack file handle operations.

  From Jim Randall:

    - Fix the env.WhereIs() method to expand construction variables.

  From Rogier Schouten:

    - Enable building of shared libraries with the Bordand ilink32 linker.



RELEASE 1.0.0 - Sat, 09 Aug 2008 12:19:44 -0700

  From Luca Falavigna:

    - Fix SCons man page indentation under Debian's man page macros.

  From Steven Knight:

    - Clarify the man page description of the SConscript(src_dir) argument.

    - User's Guide updates:

       -  Document the BUILD_TARGETS, COMMAND_LINE_TARGETS and
          DEFAULT_TARGETS variables.

       -  Document the AddOption(), GetOption() and SetOption() functions.

       -  Document the Requires() function; convert to the Variables
          object, its UnknownOptions() method, and its associated
          BoolVariable(), EnumVariable(), ListVariable(), PackageVariable()
          and PathVariable() functions.

       -  Document the Progress() function.

       -  Reorganize the chapter and sections describing the different
          types of environments and how they interact.  Document the
          SetDefault() method.  Document the PrependENVPath() and
          AppendENVPath() functions.

       -  Reorganize the command-line arguments chapter.  Document the
          ARGLIST variable.

       -  Collect some miscellaneous sections into a chapter about
          configuring build output.

    - Man page updates:

       -  Document suggested use of the Visual C/C++ /FC option to fix
          the ability to double-click on file names in compilation error
          messages.

       -  Document the need to use Clean() for any SideEffect() files that
          must be explicitly removed when their targets are removed.

       -  Explicitly document use of Node lists as input to Dependency().

  From Greg Noel:

    - Document MergeFlags(), ParseConfig(), ParseFlags() and SideEffect()
      in the User's Guide.

  From Gary Oberbrunner:

    - Document use of the GetBuildFailures() function in the User's Guide.

  From Adam Simpkins:

    - Add man page text clarifying the behavior of AddPreAction() and
      AddPostAction() when called with multiple targets.

  From Alexey Zezukin:

    - Fix incorrectly swapped man page descriptions of the --warn= options
      for duplicate-environment and missing-sconscript.



RELEASE 0.98.5 - Sat, 07 Jun 2008 08:20:35 -0700

  From Benoit Belley:

  - Fix the Intel C++ compiler ABI specification for EMT64 processors.

  From David Cournapeau:

  - Issue a (suppressable) warning, not an error, when trying to link
    C++ and Fortran object files into the same executable.

  From Steven Knight:

  - Update the scons.bat file so that it returns the real exit status
    from SCons, even though it uses setlocal + endlocal.

  - Fix the --interactive post-build messages so it doesn't get stuck
    mistakenly reporting failures after any individual build fails.

  - Fix calling File() as a File object method in some circumstances.

  - Fix setup.py installation on Mac OS X so SCons gets installed
    under /usr/lcoal by default, not in the Mac OS X Python framework.



RELEASE 0.98.4 - Sat, 17 May 2008 22:14:46 -0700

  From Benoit Belley:

  - Fix calculation of signatures for Python function actions with
    closures in Python versions before 2.5.

  From David Cournapeau:

  - Fix the initialization of $SHF77FLAGS so it includes $F77FLAGS.

  From Jonas Olsson:

  - Fix a syntax error in the Intel C compiler support on Windows.

  From Steven Knight:

  - Change how we represent Python Value Nodes when printing and when
    stored in .sconsign files (to avoid blowing out memory by storing
    huge strings in .sconsign files after multiple runs using Configure
    contexts cause the Value strings to be re-escaped each time).

  - Fix a regression in not executing configuration checks after failure
    of any configuration check that used the same compiler or other tool.

  - Handle multiple destinations in Visual Studio 8 settings for the
    analogues to the INCLUDE, LIBRARY and PATH variables.

  From Greg Noel:

  - Update man page text for VariantDir().



RELEASE 0.98.3 - Tue, 29 Apr 2008 22:40:12 -0700

  From Greg Noel:

  - Fix use of $CXXFLAGS when building C++ shared object files.

  From Steven Knight:

  - Fix a regression when a Builder's source_scanner doesn't select
    a more specific scanner for the suffix of a specified source file.

  - Fix the Options object backwards compatibility so people can still
    "import SCons.Options.{Bool,Enum,List,Package,Path}Option" submodules.

  - Fix searching for implicit dependencies when an Entry Node shows up
    in the search path list.

  From Stefano:

  - Fix expansion of $FORTRANMODDIR in the default Fortran command line(s)
    when it's set to something like ${TARGET.dir}.



RELEASE 0.98.2 - Sun, 20 Apr 2008 23:38:56 -0700

  From Steven Knight:

  - Fix a bug in Fortran suffix computation that would cause SCons to
    run out of memory on Windows systems.

  - Fix being able to specify --interactive mode command lines with
    \ (backslash) path name separators on Windows.

  From Gary Oberbrunner:

  - Document Glob() in the User's Guide.



RELEASE 0.98.1 - Fri, 18 Apr 2008 19:11:58 -0700

  From Benoit Belley:

  - Speed up the SCons.Util.to_string*() functions.

  - Optimize various Node intialization and calculations.

  - Optimize Executor scanning code.

  - Optimize Taskmaster execution, including dependency-cycle checking.

  - Fix the --debug=stree option so it prints its tree once, not twice.

  From Johan Boulï¿½:

  - Fix the ability to use LoadableModule() under MinGW.

  From David Cournapeau:

  - Various missing Fortran-related construction variables have been added.

  - SCons now uses the program specified in the $FORTRAN construction
    variable to link Fortran object files.

  - Fortran compilers on Linux (Intel, g77 and gfortran) now add the -fPIC
    option by default when compilling shared objects.

  - New 'sunf77', 'sunf90' and 'sunf95' Tool modules have been added to
    support Sun Fortran compilers.  On Solaris, the Sun Fortran compilers
    are used in preference to other compilers by default.

  - Fortran support now uses gfortran in preference to g77.

  - Fortran file suffixes are now configurable through the
    $F77FILESUFFIXES, $F90FILESUFFIXES, $F95FILESUFFIXES and
    $FORTRANFILESUFFIXES variables.

  From Steven Knight:

  - Make the -d, -e, -w and --no-print-directory options "Ignored for
    compatibility."  (We're not going to implement them.)

  - Fix a serious inefficiency in how SCons checks for whether any source
    files are missing when a Builder call creates many targets from many
    input source files.

  - In Java projects, make the target .class files depend only on the
    specific source .java files where the individual classes are defined.

  - Don't store duplicate source file entries  in the .sconsign file so
    we don't endlessly rebuild the target(s) for no reason.

  - Add a Variables object as the first step towards deprecating the
    Options object name.  Similarly, add BoolVariable(), EnumVariable(),
    ListVariable(), PackageVariable() and PathVariable() functions
    as first steps towards replacing BoolOption(), EnumOption(),
    ListOption(), PackageOption() and PathOption().

  - Change the options= keyword argument to the Environment() function
    to variables=, to avoid confusion with SCons command-line options.
    Continue supporting the options= keyword for backwards compatibility.

  - When $SWIGFLAGS contains the -python flag, expect the generated .py
    file to be in the same (sub)directory as the target.

  - When compiling C++ files, allow $CCFLAGS settings to show up on the
    command line even when $CXXFLAGS has been redefined.

  - Fix --interactive with -u/-U/-D when a VariantDir() is used.

  From Anatoly Techtonik:

  - Have the scons.bat file add the script execution directory to its
    local %PATH% on Windows, so the Python executable can be found.

  From Mike Wake:

  - Fix passing variable names as a list to the Return() function.

  From Matthew Wesley:

  - Add support for the GDC 'D' language compiler.



RELEASE 0.98 - Sun, 30 Mar 2008 23:33:05 -0700

  From Benoit Belley:

  - Fix the --keep-going flag so it builds all possible targets even when
    a later top-level target depends on a child that failed its build.

  - Fix being able to use $PDB and $WINDWOWS_INSERT_MANIFEST together.

  - Don't crash if un-installing the Intel C compiler leaves left-over,
    dangling entries in the Windows registry.

  - Improve support for non-standard library prefixes and suffixes by
    stripping all prefixes/suffixes from file name string as appropriate.

  - Reduce the default stack size for -j worker threads to 256 Kbytes.
    Provide user control over this value by adding --stack-size and
    --warn=stack-size options, and a SetOption('stack_size') function.

  - Fix a crash on Linux systems when trying to use the Intel C compiler
    and no /opt/intel_cc_* directories are found.

  - Improve using Python functions as actions by incorporating into
    a FunctionAction's signature:
      - literal values referenced by the byte code.
      - values of default arguments
      - code of nested functions
      - values of variables captured by closures
      - names of referenced global variables and functions

  - Fix the closing message when --clean and --keep-going are both
    used and no errors occur.

  - Add support for the Intel C compiler on Mac OS X.

  - Speed up reading SConscript files by about 20% (for some
    configurations) by:  1) optimizing the SCons.Util.is_*() and
    SCons.Util.flatten() functions; 2) avoiding unnecessary os.stat()
    calls by using a File's .suffix attribute directly instead of
    stringifying it.

  From JÃ©rÃ´me Berger:

  - Have the D language scanner search for .di files as well as .d files.

  - Add a find_include_names() method to the Scanner.Classic class to
    abstract out how included names can be generated by subclasses.

  - Allow the D language scanner to detect multiple modules imported by
    a single statement.

  From Konstantin Bozhikov:

  - Support expansion of construction variables that contain or refer
    to lists of other variables or Nodes within expansions like $CPPPATH.

  - Change variable substitution (the env.subst() method) so that an
    input sequence (list or tuple) is preserved as a list in the output.

  From David Cournapeau:

  - Add a CheckDeclaration() call to configure contexts.

  - Improve the CheckTypeSize() code.

  - Add a Define() call to configure contexts, to add arbitrary #define
    lines to a generated configure header file.

  - Add a "gfortran" Tool module for the GNU F95/F2003 compiler.

  - Avoid use of -rpath with the Mac OS X linker.

  - Add comment lines to the generated config.h file to describe what
    the various #define/#undef lines are doing.

  From Steven Knight:

  - Support the ability to subclass the new-style "str" class as input
    to Builders.

  - Improve the performance of our type-checking by using isinstance()
    with new-style classes.

  - Fix #include (and other $*PATH variables searches) of files with
    absolute path names.  Don't die if they don't exist (due to being
    #ifdef'ed out or the like).

  - Fix --interactive mode when Default(None) is used.

  - Fix --debug=memoizer to work around a bug in base Python 2.2 metaclass
    initialization (by just not allowing Memoization in Python versions
    that have the bug).

  - Have the "scons-time time" subcommand handle empty log files, and
    log files that contain no results specified by the --which option.

  - Fix the max Y of vertical bars drawn by "scons-time --fmt=gnuplot".

  - On Mac OS X, account for the fact that the header file generated
    from a C++ file will be named (e.g.) file.cpp.h, not file.hpp.

  - Fix floating-point numbers confusing the Java parser about
    generated .class file names in some configurations.

  - Document (nearly) all the values you can now fetch with GetOption().

  - Fix use of file names containing strings of multiple spaces when
    using ActionFactory instances like the Copy() or Move() function.

  - Fix a 0.97 regression when using a variable expansion (like
    $OBJSUFFIX) in a source file name to a builder with attached source
    builders that match suffix (like Program()+Object()).

  - Have the Java parser recognize generics (surrounded by angle brackets)
    so they don't interfere with identifying anonymous inner classes.

  - Avoid an infinite loop when trying to use saved copies of the
    env.Install() or env.InstallAs() after replacing the method
    attributes.

  - Improve the performance of setting construction variables.

  - When cloning a construction environment, avoid over-writing an
    attribute for an added method if the user explicitly replaced it.

  - Add a warning about deprecated support for Python 1.5, 2.0 and 2.1.

  - Fix being able to SetOption('warn', ...) in SConscript files.

  - Add a warning about env.Copy() being deprecated.

  - Add warnings about the --debug={dtree,stree,tree} options
    being deprecated.

  - Add VariantDir() as the first step towards deprecating BuildDir().
    Add the keyword argument "variant_dir" as the replacement for
    "build_dir".

  - Add warnings about the {Target,Source}Signatures() methods and
    functions being deprecated.

  From Rob Managan:

  - Enhance TeX and LaTeX support to work with BuildDir(duplicate=0).

  - Re-run LaTeX when it issues a package warning that it must be re-run.

  From Leanid Nazdrynau:

  - Have the Copy() action factory preserve file modes and times
    when copying individual files.

  From Jan Nijtmans:

  - If $JARCHDIR isn't set explicitly, use the .java_classdir attribute
    that was set when the Java() Builder built the .class files.

  From Greg Noel:

  - Document the Dir(), File() and Entry() methods of Dir and File Nodes.

  - Add the parse_flags option when creating Environments

  From Gary Oberbrunner:

  - Make File(), Dir() and Entry() return a list of Nodes when passed
    a list of names, instead of trying to make a string from the name
    list and making a Node from that string.

  - Fix the ability to build an Alias in --interactive mode.

  - Fix the ability to hash the contents of actions for nested Python
    functions on Python versions where the inability to pickle them
    returns a TypeError (instead of the documented PicklingError).

  From Jonas Olsson:

  - Fix use of the Intel C compiler when the top compiler directory,
    but not the compiler version, is specified.

  - Handle Intel C compiler network license files (port@system).

  From Jim Randall:

  - Fix how Python Value Nodes are printed in --debug=explain output.

  From Adam Simpkins:

  - Add a --interactive option that starts a session for building (or
    cleaning) targets without re-reading the SConscript files every time.

  - Fix use of readline command-line editing in --interactive mode.

  - Have the --interactive mode "build" command with no arguments
    build the specified Default() targets.

  - Fix the Chmod(), Delete(), Mkdir() and Touch() Action factories to
    take a list (of Nodes or strings) as arguments.

  From Vaclav Smilauer:

  - Fix saving and restoring an Options value of 'all' on Python
    versions where all() is a builtin function.

  From Daniel Svensson:

  - Code correction in SCons.Util.is_List().

  From Ben Webb:

  - Support the SWIG %module statement with following modifiers in
    parenthese (e.g., '%module(directors="1")').



RELEASE 0.97.0d20071212 - Wed, 12 Dec 2007 09:29:32 -0600

  From Benoit Belley:

  - Fix occasional spurious rebuilds and inefficiency when using
    --implicit-cache and Builders that produce multiple targets.

  - Allow SCons to not have to know about the builders of generated
    files when BuildDir(duplicate=0) is used, potentially allowing some
    SConscript files to be ignored for smaller builds.

  From David Cournapeau:

  - Add a CheckTypeSize() call to configure contexts.

  From Ken Deeter:

  - Make the "contents" of Alias Nodes a concatenation of the children's
    content signatures (MD5 checksums), not a concatenation of the
    children's contents, to avoid using large amounts of memory during
    signature calculation.

  From Malte Helmert:

  - Fix a lot of typos in the man page and User's Guide.

  From Geoffrey Irving:

  - Speed up conversion of paths in .sconsign files to File or Dir Nodes.

  From Steven Knight:

  - Add an Options.UnknownOptions() method that returns any settings
    (from the command line, or whatever dictionary was passed in)
    that aren't known to the Options object.

  - Add a Glob() function.

  - When removing targets with the -c option, use the absolute path (to
    avoid problems interpreting BuildDir() when the top-level directory
    is the source directory).

  - Fix problems with Install() and InstallAs() when called through a
    clone (of a clone, ...) of a cloned construction environment.

  - When executing a file containing Options() settings, add the file's
    directory to sys.path (so modules can be imported from there) and
    explicity set __name__ to the name of the file so the statement's
    in the file can deduce the location if they need to.

  - Fix an O(n^2) performance problem when adding sources to a target
    through calls to a multi Builder (including Aliases).

  - Redefine the $WINDOWSPROGMANIFESTSUFFIX and
    $WINDOWSSHLIBMANIFESTSUFFIX variables so they pick up changes to
    the underlying $SHLIBSUFFIX and $PROGSUFFIX variables.

  - Add a GetBuildFailures() function that can be called from functions
    registered with the Python atexit module to print summary information
    about any failures encountered while building.

  - Return a NodeList object, not a Python list, when a single_source
    Builder like Object() is called with more than one file.

  - When searching for implicit dependency files in the directories
    in a $*PATH list, don't create Dir Nodes for directories that
    don't actually exist on-disk.

  - Add a Requires() function to allow the specification of order-only
    prerequisites, which will be updated before specified "downstream"
    targets but which don't actually cause the target to be rebuilt.

  - Restore the FS.{Dir,File,Entry}.rel_path() method.

  - Make the default behavior of {Source,Target}Signatures('timestamp')
    be equivalent to 'timestamp-match', not 'timestamp-newer'.

  - Fix use of CacheDir with Decider('timestamp-newer') by updating
    the modification time when copying files from the cache.

  - Fix random issues with parallel (-j) builds on Windows when Python
    holds open file handles (especially for SCons temporary files,
    or targets built by Python function actions) across process creation.

  From Maxim Kartashev:

  - Fix test scripts when run on Solaris.

  From Gary Oberbrunner:

  - Fix Glob() when a pattern is in an explicitly-named subdirectory.

  From Philipp Scholl:

  - Fix setting up targets if multiple Package builders are specified
    at once.



RELEASE 0.97.0d20070918 - Tue, 18 Sep 2007 10:51:27 -0500

  From Steven Knight:

  - Fix the wix Tool module to handle null entries in $PATH variables.

  - Move the documentation of Install() and InstallAs() from the list
    of functions to the list of Builders (now that they're implemented
    as such).

  - Allow env.CacheDir() to be set per construction environment.  The
    global CacheDir() function now sets an overridable global default.

  - Add an env.Decider() method and a Node.Decider() method that allow
    flexible specification of an arbitrary function to decide if a given
    dependency has changed since the last time a target was built.

  - Don't execute Configure actions (while reading SConscript files)
    when cleaning (-c) or getting help (-h or -H).

  - Add to each target an implicit dependency on the external command(s)
    used to build the target, as found by searching env['ENV']['PATH']
    for the first argument on each executed command line.

  - Add support for a $IMPLICIT_COMMAND_DEPENDENCIES construction
    variabe that can be used to disable the automatic implicit
    dependency on executed commands.

  - Add an "ensure_suffix" keyword to Builder() definitions that, when
    true, will add the configured suffix to the targets even if it looks
    like they already have a different suffix.

  - Add a Progress() function that allows for calling a function or string
    (or list of strings) to display progress while walking the DAG.

  - Allow ParseConfig(), MergeFlags() and ParseFlags() to handle output
    from a *config command with quoted path names that contain spaces.

  - Make the Return() function stop processing the SConscript file and
    return immediately.  Add a "stop=" keyword argument that can be set
    to False to preserve the old behavior.

  - Fix use of exitstatfunc on an Action.

  - Introduce all man page function examples with "Example:" or "Examples:".

  - When a file gets added to a directory, make sure the directory gets
    re-scanned for the new implicit dependency.

  - Fix handling a file that's specified multiple times in a target
    list so that it doesn't cause dependent Nodes to "disappear" from
    the dependency graph walk.

  From Carsten Koch:

  - Avoid race conditions with same-named files and directory creation
    when pushing copies of files to CacheDir().

  From Tzvetan Mikov:

  - Handle $ in Java class names.

  From Gary Oberbrunner:

  - Add support for the Intel C compiler on Windows64.

  - On SGI IRIX, have $SHCXX use $CXX by default (like other platforms).

  From Sohail Somani:

  - When Cloning a construction environment, set any variables before
    applying tools (so the tool module can access the configured settings)
    and re-set them after (so they end up matching what the user set).

  From Matthias Troffaes:

  - Make sure extra auxiliary files generated by some LaTeX packages
    and not ending in .aux also get deleted by scons -c.

  From Greg Ward:

  - Add a $JAVABOOTCLASSPATH variable for directories to be passed to the
    javac -bootclasspath option.

  From Christoph Wiedemann:

  - Add implicit dependencies on the commands used to build a target.




RELEASE 0.97.0d20070809 - Fri, 10 Aug 2007 10:51:27 -0500

  From Lars Albertsson:

  - Don't error if a #include line happens to match a directory
    somewhere on a path (like $CPPPATH, $FORTRANPATH, etc.).

  From Mark Bertoglio:

  - Fix listing multiple projects in Visual Studio 7.[01] solution files,
    including generating individual project GUIDs instead of re-using
    the solution GUID.

  From Jean Brouwers:

  - Add /opt/SUNWspro/bin to the default execution PATH on Solaris.

  From Allan Erskine:

  - Only expect the Microsoft IDL compiler to emit *_p.c and *_data.c
    files if the /proxy and /dlldata switches are used (respectively).

  From Steven Knight:

  - Have --debug=explain report if a target is being rebuilt because
    AlwaysBuild() is specified (instead of "unknown reasons").

  - Support {Get,Set}Option('help') to make it easier for SConscript
    files to tell if a help option (-h, --help, etc.) has been specified.

  - Support {Get,Set}Option('random') so random-dependency interaction
    with CacheDir() is controllable from SConscript files.

  - Add a new AddOption() function to support user-defined command-
    line flags (like --prefix=, --force, etc.).

  - Replace modified Optik version with new optparse compatibility module
    for command line processing in Scripts/SConsOptions.py

  - Push and retrieve built symlinks to/from a CacheDir() as actual
    symlinks, not by copying the file contents.

  - Fix how the Action module handles stringifying the shared library
    generator in the Tool/mingw.py module.

  - When generating a config.h file, print "#define HAVE_{FEATURE} 1"
    instad of just "#define HAVE_{FEATURE}", for more compatibility
    with Autoconf-style projects.

  - Fix expansion of $TARGET, $TARGETS, $SOURCE and $SOURCES keywords in
    Visual C/C++ PDB file names.

  - Fix locating Visual C/C++ PDB files in build directories.

  - Support an env.AddMethod() method and an AddMethod() global function
    for adding a new method, respectively, to a construction environment
    or an arbitrary object (such as a class).

  - Fix the --debug=time option when the -j option is specified and all
    files are up to date.

  - Add a $SWIGOUTDIR variable to allow setting the swig -outdir option,
    and use it to identify files created by the swig -java option.

  - Add a $SWIGPATH variable that specifies the path to be searched
    for included SWIG files, Also add related $SWIGINCPREFIX and
    $SWIGINCSUFFIX variables that specify the prefix and suffix to
    be be added to each $SWIGPATH directory when expanded on the SWIG
    command line.

  - More efficient copying of construction environments (mostly borrowed
    from copy.deepcopy() in the standard Python library).

  - When printing --tree=prune output, don't print [brackets] around
    source files, only do so for built targets with children.

  - Fix interpretation of Builder source arguments when the Builder has
    a src_suffix *and* a source_builder and the argument has no suffix.

  - Fix use of expansions like ${TARGET.dir} or ${SOURCE.dir} in the
    following construction variables:  $FORTRANMODDIR, $JARCHDIR,
    $JARFLAGS, $LEXFLAGS, $SWIGFLAGS, $SWIGOUTDIR and $YACCFLAGS.

  - Fix dependencies on Java files generated by SWIG so they can be
    detected and built in one pass.

  - Fix SWIG when used with a BuildDir().

  From Leanid Nazdrynau:

  - When applying Tool modules after a construction environment has
    already been created, don't overwrite existing $CFILESUFFIX and
    $CXXFILESUFFIX value.

  - Support passing the Java() builder a list of explicit .java files
    (not only a list of directories to be scanned for .java files).

  - Support passing .java files to the Jar() and JavaH() builders, which
    then use the builder underlying the Java() builder to turn them into
    .class files.  (That is, the Jar()-Java() chain of builders become
    multi-step, like the Program()-Object()-CFile() builders.)

  - Support passing SWIG .i files to the Java builders (Java(),
    Jar(), JavaH()), to cause intermediate .java files to be created
    automatically.

  - Add $JAVACLASSPATH and $JAVASOURCEPATH variables, that get added to
    the javac "-classpath" and "-sourcepath" options.  (Note that SCons
    does *not* currently search these paths for implicit dependencies.)

  - Commonize initialization of Java-related builders.

  From Jan Nijtmans:

  - Find Java anonymous classes when the next token after the name is
    an open parenthesis.

  From Gary Oberbrunner:

  - Fix a code example in the man page.

  From Tilo Prutz:

  - Add support for the file names that Java 1.5 (and 1.6) generates for
    nested anonymous inner classes, which are different from Java 1.4.

  From Adam Simpkins:

  - Allow worker threads to terminate gracefully when all jobs are
    finished.

  From Sohail Somani:

  - Add LaTeX scanner support for finding dependencies specified with
    the \usepackage{} directive.



RELEASE 0.97 - Thu, 17 May 2007 08:59:41 -0500

  From Steven Knight:

  - Fix a bug that would make parallel builds stop in their tracks if
    Nodes that depended on lists that contained some Nodes built together
    caused the reference count to drop below 0 if the Nodes were visited
    and commands finished in the wrong order.

  - Make sure the DirEntryScanner doesn't choke if it's handed something
    that's not a directory (Node.FS.Dir) Node.



RELEASE 0.96.96 - Thu, 12 Apr 2007 12:36:25 -0500

  NOTE:  This is (Yet) a(nother) pre-release of 0.97 for testing purposes.

  From Joe Bloggs:

  - Man page fix:  remove cut-and-paste sentence in NoCache() description.

  From Dmitry Grigorenko and Gary Oberbrunner:

  - Use the Intel C++ compiler, not $CC, to link C++ source.

  From Helmut Grohne:

  - Fix the man page example of propagating a user's external environment.

  From Steven Knight:

  - Back out (most of) the Windows registry installer patch, which
    seems to not work on some versions of Windows.

  - Don't treat Java ".class" attributes as defining an inner class.

  - Fix detecting an erroneous Java anonymous class when the first
    non-skipped token after a "new" keyword is a closing brace.

  - Fix a regression when a CPPDEFINES list contains a tuple, the second
    item of which (the option value) is a construction variable expansion
    (e.g. $VALUE) and the value of the variable isn't a string.

  - Improve the error message if an IOError (like trying to read a
    directory as a file) occurs while deciding if a node is up-to-date.

  - Fix "maximum recursion" / "unhashable type" errors in $CPPPATH
    PathList expansion if a subsidiary expansion yields a stringable,
    non-Node object.

  - Generate API documentation from the docstrings (using epydoc).

  - Fix use of --debug=presub with Actions for out-of-the-box Builders.

  - Fix handling nested lists within $CPPPATH, $LIBPATH, etc.

  - Fix a "builders_used" AttributeError that real-world Qt initialization
    triggered in the refactored suffix handling for Builders.

  - Make the reported --debug=time timings meaningful when used with -j.
    Better documentation of what the times mean.

  - User Guide updates: --random, AlwaysBuild(), --tree=,
    --debug=findlibs, --debug=presub, --debug=stacktrace,
    --taskmastertrace.

  - Document (in both man page and User's Guide) that --implicit-cache
    ignores changes in $CPPPATH, $LIBPATH, etc.

  From Jean-Baptiste Lab:

  - Remove hard-coded dependency on Python 2.2 from Debian packaging files.

  From Jeff Mahovsky:

  - Handle spaces in the build target name in Visual Studio project files.

  From Rob Managan:

  - Re-run LaTeX after BibTeX has been re-run in response to a changed
    .bib file.

  From Joel B. Mohler:

  - Make additional TeX auxiliary files (.toc, .idx and .bbl files)
    Precious so their removal doesn't affect whether the necessary
    sections are included in output PDF or PostScript files.

  From Gary Oberbrunner:

  - Fix the ability to import modules in the site_scons directory from
    a subdirectory.

  From Adam Simpkins:

  - Make sure parallel (-j) builds all targets even if they show up
    multiple times in the child list (as a source and a dependency).

  From Matthias Troffaes:

  - Don't re-run TeX if the triggering strings (\makeindex, \bibliography
    \tableofcontents) are commented out.

  From Richard Viney:

  - Fix use of custom include and lib paths with Visual Studio 8.

  - Select the default .NET Framework SDK Dir based on the version of
    Visual Studio being used.



RELEASE 0.96.95 - Mon, 12 Feb 2007 20:25:16 -0600

  From Anatoly Techtonik:

  - Add the scons.org URL and a package description to the setup.py
    arguments.

  - Have the Windows installer add a registry entry for scons.bat in the
    "App Paths" key, so scons.bat can be executed without adding the
    directory to the %PATH%.  (Python itself works this way.)

  From Anonymous:

  - Fix looking for default paths in Visual Studio 8.0 (and later).

  - Add -lm to the list of default D libraries for linking.

  From Matt Doar:

  - Provide a more complete write-your-own-Scanner example in the man page.

  From Ralf W. Grosse-Kunstleve:

  - Contributed upstream Python change to our copied subprocess.py module
    for more efficient standard input processing.

  From Steven Knight:

  - Fix the Node.FS.Base.rel_path() method when the two nodes are on
    different drive letters.  (This caused an infinite loop when
    trying to write .sconsign files.)

  - Fully support Scanners that use a dictionary to map file suffixes
    to other scanners.

  - Support delayed evaluation of the $SPAWN variable to allow selection
    of a function via ${} string expansions.

  - Add --srcdir as a synonym for -Y/--repository.

  - Document limitations of #include "file.h" with Repository().

  - Fix use of a toolpath under the source directory of a BuildDir().

  - Fix env.Install() with a file name portion that begins with '#'.

  - Fix ParseConfig()'s handling of multiple options in a string that's
    replaced a *FLAGS construction variable.

  - Have the C++ tools initialize common C compilation variables ($CCFLAGS,
    $SHCCFLAGS and $_CCCOMCOM) even if the 'cc' Tool isn't loaded.

  From Leanid Nazdrynau:

  - Fix detection of Java anonymous classes if a newline precedes the
    opening brace.

  From Gary Oberbrunner:

  - Document use of ${} to execute arbitrary Python code.

  - Add support for:
    1) automatically adding a site_scons subdirectory (in the top-level
       SConstruct directory) to sys.path (PYTHONPATH);
    2) automatically importing site_scons/site_init.py;
    3) automatically adding site_scons/site_tools to the toolpath.

  From John Pye:

  - Change ParseConfig() to preserve white space in arguments passed in
    as a list.

  From a smith:

  - Fix adding explicitly-named Java inner class files (and any
    other file names that may contain a '$') to Jar files.

  From David Vitek:

  - Add a NoCache() function to mark targets as unsuitable for propagating
    to (or retrieving from) a CacheDir().

  From Ben Webb:

  - If the swig -noproxy option is used, it won't generate a .py file,
    so don't emit it as a target that we expect to be built.



RELEASE 0.96.94 - Sun, 07 Jan 2007 18:36:20 -0600

  NOTE:  This is a pre-release of 0.97 for testing purposes.

  From Anonymous:

  - Allow arbitrary white space after a SWIG %module declaration.

  From Paul:

  - When compiling resources under MinGW, make sure there's a space
    between the --include-dir option and its argument.

  From Jay Kint:

  - Alleviate long command line issues on Windows by executing command
    lines directly via os.spawnv() if the command line doesn't need
    shell interpretation (has no pipes, redirection, etc.).

  From Walter Franzini:

  - Exclude additional Debian packaging files from the copyright check.

  From Fawad Halim:

  - Handle the conflict between the impending Python 2.6 'as' keyword
    and our Tool/as.py module name.

  From Steven Knight:

  - Speed up the Node.FS.Dir.rel_path() method used to generate path names
    that get put into the .sconsign* file(s).

  - Optimize Node.FS.Base.get_suffix() by computing the suffix once, up
    front, when we set the Node's name.  (Duh...)

  - Reduce the Memoizer's responsibilities to simply counting hits and
    misses when the --debug=memoizer option is used, not to actually
    handling the key calculation and memoization itself.  This speeds
    up some configurations significantly, and should cause no functional
    differences.

  - Add a new scons-time script with subcommands for generating
    consistent timing output from SCons configurations, extracting
    various information from those timings, and displaying them in
    different formats.

  - Reduce some unnecessary stat() calls from on-disk entry type checks.

  - Fix SideEffect() when used with -j, which was badly broken in 0.96.93.

  - Propagate TypeError exceptions when evaluating construction variable
    expansions up the stack, so users can see what's going on.

  - When disambiguating a Node.FS.Entry into a Dir or File, don't look
    in the on-disk source directory until we've confirmed there's no
    on-disk entry locally and there *is* one in the srcdir.  This avoids
    creating a phantom Node that can interfere with dependencies on
    directory contents.

  - Add an AllowSubstExceptions() function that gives the SConscript
    files control over what exceptions cause a string to expand to ''
    vs. terminating processing with an error.

  - Allow the f90.py and f95.py Tool modules to compile earlier source
    source files of earlier Fortran version.

  - Fix storing signatures of files retrieved from CacheDir() so they're
    correctly identified as up-to-date next invocation.

  - Make sure lists of computed source suffixes cached by Builder objects
    don't persist across changes to the list of source Builders (so the
    addition of suffixes like .ui by the qt.py Tool module take effect).

  - Enhance the bootstrap.py script to allow it to be used to execute
    SCons more easily from a checked-out source tree.

  From Ben Leslie:

  - Fix post-Memoizer value caching misspellings in Node.FS._doLookup().

  From Rob Managan, Dmitry Mikhin and Joel B. Mohler:

  - Handle TeX/LaTeX files in subdirectories by changing directory
    before invoking TeX/LaTeX.

  - Scan LaTeX files for \bibliography lines.

  - Support multiple file names in a "\bibliography{file1,file2}" string.

  - Handle TeX warnings about undefined citations.

  - Support re-running LaTeX if necessary due to a Table of Contents.

  From Dmitry Mikhin:

  - Return LaTeX if "Rerun to get citations correct" shows up on the next
    line after the "Warning:" string.

  From Gary Oberbrunner:

  - Add #include lines to fix portability issues in two tests.

  - Eliminate some unnecessary os.path.normpath() calls.

  - Add a $CFLAGS variable for C-specific options, leaving $CCFLAGS
    for options common to C and C++.

  From Tom Parker:

  - Have the error message print the missing file that Qt can't find.

  From John Pye:

  - Fix env.MergeFlags() appending to construction variable value of None.

  From Steve Robbins:

  - Fix the "sconsign" script when the .sconsign.dblite file is explicitly
    specified on the command line (and not intuited from the old way of
    calling it with just ".sconsign").

  From Jose Pablo Ezequiel "Pupeno" Fernandez Silva:

  - Give the 'lex' tool knowledge of the additional target files produced
    by the flex "--header-file=" and "--tables-file=" options.

  - Give the 'yacc' tool knowledge of the additional target files produced
    by the bison "-g", "--defines=" and "--graph=" options.

  - Generate intermediate files with Objective C file suffixes (.m) when
    the lex and yacc source files have appropriate suffixes (.lm and .ym).

  From Sohail Somain:

  - Have the mslink.py Tool only look for a 'link' executable on Windows
    systems.

  From Vaclav Smilauer:

  - Add support for a "srcdir" keyword argument when calling a Builder,
    which will add a srcdir prefix to all non-relative string sources.

  From Jonathan Ultis:

  - Allow Options converters to take the construction environment as
    an optional argument.



RELEASE 0.96.93 - Mon, 06 Nov 2006 00:44:11 -0600

  NOTE:  This is a pre-release of 0.97 for testing purposes.

  From Anonymous:

  - Allow Python Value Nodes to be Builder targets.

  From Matthias:

  - Only filter Visual Studio common filename prefixes on complete
    directory names.

  From Chad Austin:

  - Fix the build of the SCons documentation on systems that don't
    have "python" in the $PATH.

  From Ken Boortz:

  - Enhance ParseConfig() to recognize options that begin with '+'.

  From John Calcote, Elliot Murphy:

  - Document ways to override the CCPDBFLAGS variable to use the
    Microsoft linker's /Zi option instead of the default /Z7.

  From Christopher Drexler:

  - Make SCons aware bibtex must be called if any \include files
    cause creation of a bibliography.

  - Make SCons aware that "\bilbiography" in TeX source files means
    that related .bbl and .blg bibliography files will be created.
    (NOTE:  This still needs to search for the string in \include files.)

  From David Gruener:

  - Fix inconsistent handling of Action strfunction arguments.

  - Preserve white space in display Action strfunction strings.

  From James Y. Knight and Gerard Patel:

  - Support creation of shared object files from assembly language.

  From Steven Knight:

  - Speed up the Taskmaster significantly by avoiding unnecessary
    re-scans of Nodes to find out if there's work to be done, having it
    track the currently-executed top-level target directly and not
    through its presence on the target list, and eliminating some other
    minor list(s), method(s) and manipulation.

  - Fix the expansion of $TARGET and $SOURCE in the expansion of
    $INSTALLSTR displayed for non-environment calls to InstallAs().

  - Fix the ability to have an Alias() call refer to a directory
    name that's not identified as a directory until later.

  - Enhance runtest.py with an option to use QMTest as the harness.
    This will become the default behavior as we add more functionality
    to the QMTest side.

  - Let linking on mingw use the default function that chooses $CC (gcc)
    or $CXX (g++) depending on whether there are any C++ source files.

  - Work around a bug in early versions of the Python 2.4 profile module
    that caused the --profile= option to fail.

  - Only call Options validators and converters once when initializing a
    construction environment.

  - Fix the ability of env.Append() and env.Prepend(), in all known Python
    versions, to handle different input value types when the construction
    variable being updated is a dictionary.

  - Add a --cache-debug option for information about what files it's
    looking for in a CacheDir().

  - Document the difference in construction variable expansion between
    {Action,Builder}() and env.{Action,Builder}().

  - Change the name of env.Copy() to env.Clone(), keeping the old name
    around for backwards compatibility (with the intention of eventually
    phasing it out to avoid confusion with the Copy() Action factory).

  From Arve Knudsen:

  - Support cleaning and scanning SWIG-generated files.

  From Carsten Koch:

  - Allow selection of Visual Studio version by setting $MSVS_VERSION
    after construction environment initialization.

  From Jean-Baptiste Lab:

  - Try using zipimport if we can't import Tool or Platform modules
    using the normal "imp" module.  This allows SCons to be packaged
    using py2exe's all-in-one-zip-file approach.

  From Ben Liblit:

  - Do not re-scan files if the scanner returns no implicit dependencies.

  From Sanjoy Mahajan:

  - Change use of $SOURCES to $SOURCE in all TeX-related Tool modules.

  From Joel B. Mohler:

  - Make SCons aware that "\makeindex" in TeX source files means that
    related .ilg, .ind and .idx index files will be created.
    (NOTE:  This still needs to search for the string in \include files.)

  - Prevent scanning the TeX .aux file for additional files from
    trying to remove it twice when the -c option is used.

  From Leanid Nazdrynau:

  - Give the MSVC RES (resource) Builder a src_builder list and a .rc
    src_suffix so other builders can generate .rc files.

  From Matthew A. Nicholson:

  - Enhance Install() and InstallAs() to handle directory trees as sources.

  From Jan Nijtmans:

  - Don't use the -fPIC flag when using gcc on Windows (e.g. MinGW).

  From Greg Noel:

  - Add an env.ParseFlags() method that provides separate logic for
    parsing GNU tool chain flags into a dictionary.

  - Add an env.MergeFlags() method to apply an arbitrary dictionary
    of flags to a construction environment's variables.

  From Gary Oberbrunner:

  - Fix parsing tripartite Intel C compiler version numbers on Linux.

  - Extend the ParseConfig() function to recognize -arch and
    -isysroot options.

  - Have the error message list the known suffixes when a Builder call
    can't build a source file with an unknown suffix.

  From Karol Pietrzak:

  - Avoid recursive calls to main() in the program snippet used by the
    SConf subsystem to test linking against libraries.  This changes the
    default behavior of CheckLib() and CheckLibWithHeader() to print
    "Checking for C library foo..." instead of "Checking for main()
    in C library foo...".

  From John Pye:

  - Throw an exception if a command called by ParseConfig() or
    ParseFlags() returns an error.

  From Stefan Seefeld:

  - Initial infrastructure for running SCons tests under QMTest.

  From Sohail Somani:

  - Fix tests that fail due to gcc warnings.

  From Dobes Vandermeer:

  - In stack traces, print the full paths of SConscript files.

  From Atul Varma:

  - Fix detection of Visual C++ Express Edition.

  From Dobes Vandermeer:

  - Let the src_dir option to the SConscript() function affect all the
    the source file paths, instead of treating all source files paths
    as relative to the SConscript directory itself.

  From Nicolas Vigier:

  - Fix finding Fortran modules in build directories.

  - Fix use of BuildDir() when the source file in the source directory
    is a symlink with a relative path.

  From Edward Wang:

  - Fix the Memoizer when the SCons Python modules are executed from
    .pyo files at different locations from where they were compiled.

  From Johan Zander:

  - Fix missing os.path.join() when constructing the $FRAMEWORKSDKDIR/bin.



RELEASE 0.96.92 - Mon, 10 Apr 2006 21:08:22 -0400

  NOTE:  This was a pre-release of 0.97 for testing purposes.

  From Anonymous:

  - Fix the intelc.py Tool module to not throw an exception if the
    only installed version is something other than ia32.

  - Set $CCVERSION when using gcc.

  From Matthias:

  - Support generating project and solution files for Microsoft
    Visual Studio version 8.

  - Support generating more than one project file for a Microsoft
    Visual Studio solution file.

  - Add support for a support "runfile" parameter to Microsoft
    Visual Studio project file creation.

  - Put the project GUID, not the solution GUID, in the right spot
    in the solution file.

  From Erling Andersen:

  - Fix interpretation of Node.FS objects wrapped in Proxy instances,
    allowing expansion of things like ${File(TARGET)} in command lines.

  From Stanislav Baranov:

  - Add a separate MSVSSolution() Builder, with support for the
    following new construction variables: $MSVSBUILDCOM, $MSVSCLEANCOM,
    $MSVSENCODING, $MSVSREBUILDCOM, $MSVSSCONS, $MSVSSCONSCOM,
    $MSVSSCONSFLAGS, $MSVSSCONSCRIPT and $MSVSSOLUTIONCOM.

  From Ralph W. Grosse-Kunstleve and Patrick Mezard:

  - Remove unneceesary (and incorrect) SCons.Util strings on some function
    calls in SCons.Util.

  From Bob Halley:

  - Fix C/C++ compiler selection on AIX to not always use the external $CC
    environment variable.

  From August HÃ¶randl:

  - Add a scanner for \include and \import files, with support for
    searching a directory list in $TEXINPUTS (imported from the external
    environment).

  - Support $MAKEINDEX, $MAKEINDEXCOM, $MAKEINDEXCOMSTR and
    $MAKEINDEXFLAGS for generating indices from .idx files.

  From Steven Johnson:

  - Add a NoClean() Environment method and function to override removal
    of targets during a -c clean, including documentation and tests.

  From Steven Knight:

  - Check for whether files exist on disk by listing the directory
    contents, not calling os.path.exists() file by file.  This is
    somewhat more efficient in general, and may be significantly
    more efficient on Windows.

  - Minor speedups in the internal is_Dict(), is_List() and is_String()
    functions.

  - Fix a signature refactoring bug that caused Qt header files to
    get re-generated every time.

  - Don't fail when writing signatures if the .sconsign.dblite file is
    owned by a different user (e.g. root) from a previous run.

  - When deleting variables from stacked OverrideEnvironments, don't
    throw a KeyError if we were able to delte the variable from any
    Environment in the stack.

  - Get rid of the last indentation tabs in the SCons source files and
    add -tt to the Python invocations in the packaging build and the
    tests so they don't creep back in.

  - In Visual Studio project files, put quotes around the -C directory
    so everything works even if the path has spaces in it.

  - The Intel Fortran compiler uses -object:$TARGET, not "-o $TARGET",
    when building object files on Windows.  Have the the ifort Tool
    modify the default command lines appropriately.

  - Document the --debug=explain option in the man page.  (How did we
    miss this?)

  - Add a $LATEXRETRIES variable to allow configuration of the number of
    times LaTex can be re-called to try to resolve undefined references.

  - Change the order of the arguments to Configure.Checklib() to match
    the documentation.

  - Handle signature calculation properly when the Python function used
    for a FunctionAction is an object method.

  - On Windows, assume that absolute path names without a drive letter
    refer to the drive on which the SConstruct file lives.

  - Add /usr/ccs/bin to the end of the the default external execution
    PATH on Solaris.

  - Add $PKGCHK and $PKGINFO variables for use on Solaris when searching
    for the SunPRO C++ compiler.  Make the default value for $PKGCHK
    be /usr/sbin/pgkchk (since /usr/sbin isn't usually on the external
    execution $PATH).

  - Fix a man page example of overriding variables when calling
    SharedLibrary() to also set the $LIBSUFFIXES variable.

  - Add a --taskmastertrace=FILE option to give some insight on how
    the taskmaster decides what Node to build next.

  - Changed the names of the old $WIN32DEFPREFIX, $WIN32DEFSUFFIX,
    $WIN32DLLPREFIX and $WIN32IMPLIBPREFIX construction variables to
    new $WINDOWSDEFPREFIX, $WINDOWSDEFSUFFIX, $WINDOWSDLLPREFIX and
    $WINDOWSIMPLIBPREFIX construction variables.  The old names are now
    deprecated, but preserved for backwards compatibility.

  - Fix (?) a runtest.py hang on Windows when the --xml option is used.

  - Change the message when an error occurs trying to interact with the
    file system to report the target(s) in square brackets (as before) and
    the actual file or directory that encountered the error afterwards.

  From Chen Lee:

  - Add x64 support for Microsoft Visual Studio 8.

  From Baptiste Lepilleur:

  - Support the --debug=memory option on Windows when the Python version
    has the win32process and win32api modules.

  - Add support for Visual Studio 2005 Pro.

  - Fix portability issues in various tests: test/Case.py,
    Test/Java/{JAR,JARCHDIR,JARFLAGS,JAVAC,JAVACFLAGS,JAVAH,RMIC}.py,
    test/MSVS/vs-{6.0,7.0,7.1,8.0}-exec.py,
    test/Repository/{Java,JavaH,RMIC}.py,
    test/QT/{generated-ui,installed,up-to-date,warnings}.py,
    test/ZIP/ZIP.py.

  - Ignore pkgchk errors on Solaris when searching for the C++ compiler.

  - Speed up the SCons/EnvironmentTests.py unit tests.

  - Add a --verbose= option to runtest.py to print executed commands
    and their output at various levels.

  From Christian Maaser:

  - Add support for Visual Studio Express Editions.

  - Add support for Visual Studio 8 *.manifest files, includng
    new $WINDOWS_INSERT_MANIFEST, $WINDOWSPROGMANIFESTSUFFIX,
    $WINDOWSPROGMANIFESTPREFIX, $WINDOWSPROGMANIFESTSUFFIX,
    $WINDOWSSHLIBMANIFESTPREFIX and $WINDOWSSHLIBMANIFESTSUFFIX
    construction variables.

  From Adam MacBeth:

  - Fix detection of additional Java inner classes following use of a
    "new" keyword inside an inner class.

  From Sanjoy Mahajan:

  - Correct TeX-related command lines to just $SOURCE, not $SOURCES

  From Patrick Mezard:

  - Execute build commands for a command-line target if any of the
    files built along with the target is out of date or non-existent,
    not just if the command-line target itself is out of date.

  - Fix the -n option when used with -c to print all of the targets
    that will be removed for a multi-target Builder call.

  - If there's no file in the source directory, make sure there isn't
    one in the build directory, too, to avoid dangling files left
    over from previous runs when a source file is removed.

  - Allow AppendUnique() and PrependUnique() to append strings (and
    other atomic objects) to lists.

  From Joel B. Mohler:

  - Extend latex.py, pdflatex.py, pdftex.py and tex.py so that building
    from both TeX and LaTeX files uses the same logic to call $BIBTEX
    when it's necessary, to call $MAKEINDEX when it's necessary, and to
    call $TEX or $LATEX multiple times to handle undefined references.

  - Add an emitter to the various TeX builders so that the generated
    .aux and .log files also get deleted by the -c option.

  From Leanid Nazdrynau:

  - Fix the Qt UIC scanner to work with generated .ui files (by using
    the FindFile() function instead of checking by-hand for the file).

  From Jan Nieuwenhuizen:

  - Fix a problem with interpreting quoted argument lists on command lines.

  From Greg Noel:

  - Add /sw/bin to the default execution PATH on Mac OS X.

  From Kian Win Ong:

  - When building a .jar file and there is a $JARCHDIR, put the -C
    in front of each .class file on the command line.

  - Recognize the Java 1.5 enum keyword.

  From Asfand Yar Qazi:

  - Add /opt/bin to the default execution PATH on all POSIX platforms
    (between /usr/local/bin and /bin).

  From Jon Rafkind:

  - Fix the use of Configure() contexts from nested subsidiary
    SConscript files.

  From Christoph Schulz:

  - Add support for $CONFIGUREDIR and $CONFIGURELOG variables to control
    the directory and logs for configuration tests.

  - Add support for a $INSTALLSTR variable.

  - Add support for $RANLIBCOM and $RANLIBCOMSTR variables (which fixes
    a bug when setting $ARCOMSTR).

  From Amir Szekely:

  - Add use of $CPPDEFINES to $RCCOM (resource file compilation) on MinGW.

  From Erick Tryzelaar:

  - Fix the error message when trying to report that a given option is
    not gettable/settable from an SConscript file.

  From Dobes Vandermeer:

  - Add support for SCC and other settings in Microsoft Visual
    Studio project and solution files:  $MSVS_PROJECT_BASE_PATH,
    $MSVS_PROJECT_GUID, $MSVS_SCC_AUX_PATH, $MSVS_SCC_LOCAL_PATH,
    $MSVS_SCC_PROJECT_NAME, $MSVS_SCC_PROVIDER,

  - Add support for using a $SCONS_HOME variable (imported from the
    external environment, or settable internally) to put a shortened
    SCons execution line in the Visual Studio project file.

  From David J. Van Maren:

  - Only filter common prefixes from source files names in Visual Studio
    project files if the prefix is a complete (sub)directory name.

  From Thad Ward:

  - If $MSVSVERSIONS is already set, don't overwrite it with
    information from the registry.



RELEASE 0.96.91 - Thu, 08 Sep 2005 07:18:23 -0400

  NOTE:  This was a pre-release of 0.97 for testing purposes.

  From Chad Austin:

  - Have the environment store the toolpath and re-use it to find Tools
    modules during later Copy() or Tool() calls (unless overridden).

  - Normalize the directory path names in SConsignFile() database
    files so the same signature file can interoperate on Windows and
    non-Windows systems.

  - Make --debug=stacktrace print a stacktrace when a UserError is thrown.

  - Remove an old, erroneous cut-and-paste comment in Scanner/Dir.py.

  From Stanislav Baranov:

  - Make it possible to support with custom Alias (sub-)classes.

  - Allow Builders to take empty source lists when called.

  - Allow access to both TARGET and SOURCE in $*PATH expansions.

  - Allow SConscript files to modify BUILD_TARGETS.

  From Timothee Besset:

  - Add support for Objective C/C++ .m and .mm file suffixes (for
    Mac OS X).

  From Charles Crain

  - Fix the PharLap linkloc.py module to use target+source arguments
    when calling env.subst().

  From Bjorn Eriksson:

  - Fix an incorrect Command() keyword argument in the man page.

  - Add a $TEMPFILEPREFIX variable to control the prefix or flag used
    to pass a long-command-line-execution tempfile to a command.

  From Steven Knight:

  - Enhanced the SCons setup.py script to install man pages on
    UNIX/Linux systems.

  - Add support for an Options.FormatOptionHelpText() method that can
    be overridden to customize the format of Options help text.

  - Add a global name for the Entry class (which had already been
    documented).

  - Fix re-scanning of generated source files for implicit dependencies
    when the -j option is used.

  - Fix a dependency problem that caused $LIBS scans to not be added
    to all of the targets in a multiple-target builder call, which
    could cause out-of-order builds when the -j option is used.

  - Store the paths of source files and dependencies in the .sconsign*
    file(s) relative to the target's directory, not relative to the
    top-level SConstruct directory.  This starts to make it possible to
    subdivide the dependency tree arbitrarily by putting an SConstruct
    file in every directory and using content signatures.

  - Add support for $YACCHFILESUFFIX and $YACCHXXFILESUFFIX variables
    that accomodate parser generators that write header files to a
    different suffix than the hard-coded .hpp when the -d option is used.

  - The default behavior is now to store signature information in a
    single .sconsign.dblite file in the top-level SConstruct directory.
    The old behavior of a separate .sconsign file in each directory can
    be specified by calling SConsignFile(None).

  - Remove line number byte codes within the signature calculation
    of Python function actions, so that changing the location of an
    otherwise unmodified Python function doesn't cause rebuilds.

  - Fix AddPreAction() and AddPostAction() when an action has more than
    one target file:  attach the actions to the Executor, not the Node.

  - Allow the source directory of a BuildDir / build_dir to be outside
    of the top-level SConstruct directory tree.

  - Add a --debug=nomemoizer option that disables the Memoizer for clearer
    looks at the counts and profiles of the underlying function calls,
    not the Memoizer wrappers.

  - Print various --debug= stats even if we exit early (e.g. using -h).

  - Really only use the cached content signature value if the file
    is older than --max-drift, not just if --max-drift is set.

  - Remove support for conversion from old (pre 0.96) .sconsign formats.

  - Add support for a --diskcheck option to enable or disable various
    on-disk checks:  that File and Dir nodes match on-disk entries;
    whether an RCS file exists for a missing source file; whether an
    SCCS file exists for a missing source file.

  - Add a --raw argument to the sconsign script, so it can print a
    raw representation of each entry's NodeInfo dictionary.

  - Add the 'f90' and 'f95' tools to the list of Fortran compilers
    searched for by default.

  - Add the +Z option by default when compiling shared objects on
    HP-UX.

  From Chen Lee:

  - Handle Visual Studio project and solution files in Unicode.

  From Sanjoy Mahajan:

  - Fix a bad use of Copy() in an example in the man page, and a
    bad regular expression example in the man page and User's Guide.

  From Shannon Mann:

  - Have the Visual Studio project file(s) echo "Starting SCons" before
    executing SCons, mainly to work around a quote-stripping bug in
    (some versions of?) the Windows cmd command executor.

  From Georg Mischler:

  - Remove the space after the -o option when invoking the Borland
    BCC compiler; some versions apparently require that the file name
    argument be concatenated with the option.

  From Leanid Nazdrynau:

  - Fix the Java parser's handling of backslashes in strings.

  From Greg Noel:

  - Add construction variables to support frameworks on Mac OS X:
    $FRAMEWORKS, $FRAMEWORKPREFIX, $FRAMEWORKPATH, $FRAMEWORKPATHPREFIX.

  - Re-order link lines so the -o option always comes right after the
    command name.

  From Gary Oberbrunner:

  - Add support for Intel C++ beta 9.0 (both 32 and 64 bit versions).

  - Document the new $FRAMEWORK* variables for Mac OS X.

  From Karol Pietrzak:

  - Add $RPATH (-R) support to the Sun linker Tool (sunlink).

  - Add a description of env.subst() to the man page.

  From Chris Prince:

  - Look in the right directory, not always the local directory, for a
    same-named file or directory conflict on disk.

  - On Windows, preserve the external environment's %SYSTEMDRIVE%
    variable, too.

  From Craig Scott:

  - Have the Fortran module emitter look for Fortan modules to be created
    relative to $FORTRANMODDIR, not the top-level directory.

  - When saving Options to a file, run default values through the
    converter before comparing them with the set values.  This correctly
    suppresses Boolean Option values from getting written to the saved
    file when they're one of the many synonyms for a default True or
    False value.

  - Fix the Fortran Scanner's ability to handle a module being used
    in the same file in which it is defined.

  From Steve-o:

  - Add the -KPIC option by default when compiling shared objects on
    Solaris.

  - Change the default suffix for Solaris objects to .o, to conform to
    Sun WorkShop's expectations.  Change the profix to so_ so they can
    still be differentiated from static objects in the same directory.

  From Amir Szekely:

  - When calling the resource compiler on MinGW, add --include-dir and
    the source directory so it finds the source file.

  - Update EnsureSConsVersion() to support revision numbers.

  From Greg Ward:

  - Fix a misplaced line in the man page.



RELEASE 0.96.90 - Tue, 15 Feb 2005 21:21:12 +0000

  NOTE:  This was a pre-release of 0.97 for testing purposes.

  From Anonymous:

  - Fix Java parsing to avoid erroneously identifying a new array
    of class instances as an anonymous inner class.

  - Fix a typo in the man page description of PathIsDirCreate.

  From Chad Austin:

  - Allow Help() to be called multiple times, appending to the help
    text each call.

  - Allow Tools found on a toolpath to import Python modules from
    their local directory.

  From Steve Christensen:

  - Handle exceptions from Python functions as build actions.

  - Add a set of canned PathOption validators:  PathExists (the default),
    PathIsFile, PathIsDir and PathIsDirCreate.

  From Matthew Doar:

  - Add support for .lex and .yacc file suffixes for Lex and Yacc files.

  From Eric Frias:

  - Huge performance improvement:  wrap the tuples representing an
    include path in an object, so that the time it takes to hash the
    path doesn't grow porportionally to the length of the path.

  From Gottfried Ganssauge:

  - Fix SCons on SuSE/AMD-64 Linux by having the wrapper script also
    check for the build engine in the parent directory of the Python
    library directory (/usr/lib64 instead of /usr/lib).

  From Stephen Kennedy:

  - Speed up writing the .sconsign file at the end of a run by only
    calling sync() once at the end, not after every entry.

  From Steven Knight:

  - When compiling with Microsoft Visual Studio, don't include the ATL and
    MFC directories in the default INCLUDE and LIB environment variables.

  - Remove the following deprecated features:  the ParseConfig()
    global function (deprecated in 0.93); the misspelled "validater"
    keyword to the Options.Add() method (deprecated in 0.91); the
    SetBuildSignatureType(), SetContentSignatureType(), SetJobs() and
    GetJobs() global functions (deprecated in 0.14).

  - Fix problems with corrupting the .sconsign.dblite file when
    interrupting builds by writing to a temporary file and renaming,
    not writing the file directly.

  - Fix a 0.96 regression where when running with -k, targets built from
    walking dependencies later on the command line would not realize
    that a dependency had failed an earlier build attempt, and would
    try to rebuild the dependent targets.

  - Change the final messages when using -k and errors occur from
    "{building,cleaning} terminated because of errors" to "done
    {building,cleaning} targets (errors occurred during {build,clean})."

  - Allow Configure.CheckFunc() to take an optional header argument
    (already supported by Conftest.py) to specify text at the top of
    the compiled test file.

  - Fix the --debug=explain output when a Python function action changed
    so it prints a meaningful string, not the binary representation of
    the function contents.

  - Allow a ListOption's default value(s) to be a Python list of specified
    values, not just a string containing a comma-separated list of names.

  - Add a ParseDepends() function that will parse up a list of explicit
    dependencies from a "make depend" style file.

  - Support the ability to change directory when executing an Action
    through "chdir" keyword arguments to Action and Builder creation
    and calls.

  - Fix handling of Action ojects (and other callables that don't match
    our calling arguments) in construction variable expansions.

  - On Win32, install scons.bat in the Python directory when installing
    from setup.py.  (The bdist_wininst installer was already doing this.)

  - Fix env.SConscript() when called with a list of SConscipt files.
    (The SConscript() global function already worked properly.)

  - Add a missing newline to the end of the --debug=explain "unknown
    reasons" message.

  - Enhance ParseConfig() to work properly for spaces in between the -I,
    -L and -l options and their arguments.

  - Packaging build fix:  Rebuild the files that are use to report the
    --version of SCons whenever the development version number changes.

  - Fix the ability to specify a target_factory of Dir() to a Builder,
    which the default create-a-directory Builder was interfering with.

  - Mark a directory as built if it's created as part of the preparation
    for another target, to avoid trying to build it again when it comes
    up in the target list.

  - Allow a function with the right calling signature to be put directly
    in an Environment's BUILDERS dictionary, making for easier creation
    and use of wrappers (pseudo-Builders) that call other Builders.

  - On Python 2.x, wrap lists of Nodes returned by Builders in a UserList
    object that adds a method that makes str() object return a string
    with all of the Nodes expanded to their path names.  (Builders under
    Python 1.5.2 still return lists to avoid TypeErrors when trying
    to extend() list, so Python 1.5.2 doesn't get pretty-printing of Node
    lists, but everything should still function.)

  - Allow Aliases to have actions that will be executed whenever
    any of the expanded Alias targets are out of date.

  - Fix expansion of env.Command() overrides within target and
    source file names.

  - Support easier customization of what's displayed by various default
    actions by adding lots of new construction variables: $ARCOMSTR,
    $ASCOMSTR, $ASPPCOMSTR, $BIBTEXCOMSTR, $BITKEEPERCOMSTR, $CCCOMSTR,
    $CVSCOMSTR, $CXXCOMSTR, $DCOMSTR, $DVIPDFCOMSTR, $F77COMSTR,
    $F90COMSTR, $F95COMSTR, $FORTRANCOMSTR, $GSCOMSTR, $JARCOMSTR,
    $JAVACCOMSTR, $JAVAHCOMSTR, $LATEXCOMSTR, $LEXCOMSTR, $LINKCOMSTR,
    $M4COMSTR, $MIDLCOMSTR, $P4COMSTR, $PCHCOMSTR, $PDFLATEXCOMSTR,
    $PDFTEXCOMSTR, $PSCOMSTR, $QT_MOCFROMCXXCOMSTR, $QT_MOCFROMHCOMSTR,
    $QT_UICCOMSTR, $RCCOMSTR, $REGSVRCOMSTR, $RCS_COCOMSTR, $RMICCOMSTR,
    $SCCSCOMSTR, $SHCCCOMSTR, $SHCXXCOMSTR, $SHF77COMSTR, $SHF90COMSTR,
    $SHF95COMSTR, $SHFORTRANCOMSTR, $SHLINKCOMSTR, $SWIGCOMSTR,
    $TARCOMSTR, $TEXCOMSTR, $YACCCOMSTR and $ZIPCOMSTR.

  - Add an optional "map" keyword argument to ListOption() that takes a
    dictionary to map user-specified values to legal values from the list
    (like EnumOption() already doee).

  - Add specific exceptions to try:-except: blocks without any listed,
    so that they won't catch and mask keyboard interrupts.

  - Make --debug={tree,dtree,stree} print something even when there's
    a build failure.

  - Fix how Scanners sort the found dependencies so that it doesn't
    matter whether the dependency file is in a Repository or not.
    This may cause recompilations upon upgrade to this version.

  - Make AlwaysBuild() work with Alias and Python value Nodes (making
    it much simpler to support aliases like "clean" that just invoke
    an arbitrary action).

  - Have env.ParseConfig() use AppendUnique() by default to suppress
    duplicate entries from multiple calls.  Add a "unique" keyword
    argument to allow the old behavior to be specified.

  - Allow the library modules imported by an SConscript file to get at
    all of the normally-available global functions and variables by saying
    "from SCons.Script import *".

  - Add a --debug=memoizer option to print Memoizer hit/mass statistics.

  - Allow more than one --debug= option to be set at a time.

  - Change --debug=count to report object counts before and after
    reading SConscript files and before and after building targets.

  - Change --debug=memory output to line up the numbers and to better
    match (more or less) the headers on the --debug=count columns.

  - Speed things up when there are lists of targets and/or sources by
    getting rid of some N^2 walks of the lists involved.

  - Cache evaluation of LazyActions so we don't create a new object
    for each invocation.

  - When scanning, don't create Nodes for include files that don't
    actually exist on disk.

  - Make supported global variables CScanner, DScanner, ProgramScanner and
    SourceFileScanner.  Make SourceFileScanner.add_scanner() a supported
    part of the public interface.  Keep the old SCons.Defaults.*Scan names
    around for a while longer since some people were already using them.

  - By default, don't scan directories for on-disk files.  Add a
    DirScanner global scanner that can be used in Builders or Command()
    calls that want source directory trees scanned for on-disk changes.
    Have the Tar() and Zip() Builders use the new DirScanner to preserve
    the behavior of rebuilding a .tar or .zip file if any file or
    directory under a source tree changes.  Add Command() support for
    a source_scanner keyword argument to Command() that can be set to
    DirScanner to get this behavior.

  - Documentation changes:  Explain that $CXXFLAGS contains $CCFLAGS
    by default.  Fix a bad target_factory example in the man page.
    Add appendices to the User's Guide to cover the available Tools,
    Builders and construction variables.  Comment out the build of
    the old Python 10 paper, which doesn't build on all systems and
    is old enough at this point that it probably isn't worth the
    effort to make it do so.

  From Wayne Lee:

  - Avoid "maximum recursion limit" errors when removing $(-$) pairs
    from long command lines.

  From Clive Levinson:

  - Make ParseConfig() recognize and add -mno-cygwin to $LINKFLAGS and
    $CCFLAGS, and -mwindows to $LINKFLAGS.

  From Michael McCracken:

  - Add a new "applelink" tool to handle the things like Frameworks and
    bundles that Apple has added to gcc for linking.

  - Use more appropriate default search lists of linkers, compilers and
    and other tools for the 'darwin' platform.

  - Add a LoadableModule Builder that builds a bundle on Mac OS X (Darwin)
    and a shared library on other systems.

  - Improve SWIG tests for use on Mac OS X (Darwin).

  From Elliot Murphy:

  - Enhance the tests to guarantee persistence of ListOption
    values in saved options files.

  - Supply the help text when -h is used with the -u, -U or -D options.

  From Christian Neeb:

  - Fix the Java parser's handling of string definitions to avoid ignoring
    subsequent code.

  From Han-Wen Nienhuys:

  - Optimize variable expansion by:  using the re.sub() method (when
    possible); not using "eval" for variables for which we can fetch the
    value directory; avoiding slowing substitution logic when there's no
    '$' in the string.

  From Gary Oberbrunner:

  - Add an Environment.Dump() method to print the contents of a
    construction environment.

  - Allow $LIBS (and similar variables) to contain explicit File Nodes.

  - Change ParseConfig to add the found library names directly to the
    $LIBS variable, instead of returning them.

  - Add ParseConfig() support for the -framework GNU linker option.

  - Add a PRINT_CMD_LINE_FUNC construction variable to allow people
    to filter (or log) command-line output.

  - Print an internal Python stack trace in response to an otherwise
    unexplained error when --debug=stacktrace is specified.

  - Add a --debug=findlibs option to print what's happening when
    the scanner is searching for libraries.

  - Allow Tool specifications to be passed a dictionary of keyword
    arguments.

  - Support an Options default value of None, in which case the variable
    will not be added to the construction environment unless it's set
    explicitly by the user or from an Options file.

  - Avoid copying __builtin__ values into a construction environment's
    dictionary when evaluating construction variables.

  - Add a new cross-platform intelc.py Tool that can detect and
    configure the Intel C++ v8 compiler on both Windows, where it's
    named icl, and Linux, where it's named icc.  It also checks that
    the directory specified in the Windows registry exists, and sets a
    new $INTEL_C_COMPILER_VERSION construction variable to identify the
    version being used.  (Niall Douglas contributed an early prototype
    of parts of this module.)

  - Fix the private Conftest._Have() function so it doesn't change
    non-alphanumeric characters to underscores.

  - Supply a better error message when a construction variable expansion
    has an unknown attribute.

  - Documentation changes:  Update the man page to describe use of
    filenames or Nodes in $LIBS.

  From Chris Pawling:

  - Have the linkloc tool use $MSVS_VERSION to select the Microsoft
    Visual Studio version to use.

  From Kevin Quick:

  - Fix the Builder name returned from ListBuilders and other instances
    of subclasses of the BuilderBase class.

  - Add Builders and construction variables to support rpcgen:
    RPCGenClient(), RPCGenHeader(), RPCGenService(), RPCGenXDR(),
    $RPCGEN, $RPCGENFLAGS, $RPCGENCLIENTFLAGS, $RPCGENHEADERFLAGS,
    $RPCGENSERVICEFLAGS, $RPCGENXDRFLAGS.

  - Update the man page to document that prefix and suffix Builder
    keyword arguments can be strings, callables or dictionaries.

  - Provide more info in the error message when a user tries to build
    a target multiple ways.

  - Fix Delete() when a file doesn't exist and must_exist=1.  (We were
    unintentionally dependent on a bug in versions of the Python shutil.py
    module prior to Python 2.3, which would generate an exception for
    a nonexistent file even when ignore_errors was set.)

  - Only replace a Node's builder with a non-null source builder.

  - Fix a stack trace when a suffix selection dictionary is passed
    an empty source file list.

  - Allow optional names to be attached to Builders, for default
    Builders that don't get attached to construction environments.

  - Fix problems with Parallel Task Exception handling.

  - Build targets in an associated BuildDir even if there are targets
    or subdirectories locally in the source directory.

  - If a FunctionAction has a callable class as its underlying Python
    function, use its strfunction() method (if any) to display the
    action.

  - Fix handling when BuildDir() exists but is unwriteable.  Add
    "Stop." to those error messages for consistency.

  - Catch incidents of bad builder creation (without an action) and
    supply meaningful error messages.

  - Fix handling of src_suffix values that aren't extensions (don't
    begin with a '.').

  - Don't retrieve files from a CacheDir, but report what would happen,
    when the -n option is used.

  - Use the source_scanner from the target Node, not the source node
    itself.

  - Internal Scanners fixes:  Make sure Scanners are only passed Nodes.
    Fix how a Scanner.Selector called its base class initialization.
    Make comparisons of Scanner objects more robust.  Add a name to
    an internal default ObjSourceScanner.

  - Add a deprecated warning for use of the old "scanner" keyword argument
    to Builder creation.

  - Improve the --debug=explain message when the build action changes.

  - Test enhancements in SourceCode.py, option-n.py, midl.py.  Better
    Command() and Scanner test coverage.  Improved test infrastructure
    for -c output.

  - Refactor the interface between Action and Executor objects to treat
    Actions atomically.

  - The --debug=presub option will now report the pre-substitution
    each action seprately, instead of reporting the entire list before
    executing the actions one by one.

  - The --debug=explain option explaining a changed action will now
    (more correctly) show pre-substitution action strings, instead of
    the commands with substituted file names.

  - A Node (file) will now be rebuilt if its PreAction or PostAction
    actions change.

  - Python Function actions now have their calling signature (target,
    source, env) reported correctly when displayed.

  - Fix BuildDir()/build_dir handling when the build_dir is underneath
    the source directory and trying to use entries from the build_dir
    as sources for other targets in the build-dir.

  - Fix hard-coding of JDK path names in various Java tests.

  - Handle Python stack traces consistently (stop at the SConscript stack
    frame, by default) even if the Python source code isn't available.

  - Improve the performance of the --debug={tree,dtree} options.

  - Add --debug=objects logging of creation of OverrideWarner,
    EnvironmentCopy and EnvironmentOverride objects.

  - Fix command-line expansion of Python Value Nodes.

  - Internal cleanups:  Remove an unnecessary scan argument.  Associate
    Scanners only with Builders, not nodes.  Apply overrides once when
    a Builder is called, not in multiple places.  Cache results from the
    Node.FS.get_suffix() and Node.get_build_env() methods.  Use the Python
    md5 modules' hexdigest() method, if there is one.  Have Taskmaster
    call get_stat() once for each Node and re-use the value instead of
    calling it each time it needs the value.  Have Node.depends_on()
    re-use the list from the children() method instead of calling it
    multiple times.

  - Use the correct scanner if the same source file is used for targets in
    two different environments with the same path but different scanners.

  - Collect logic for caching values in memory in a Memoizer class,
    which cleans up a lot of special-case code in various methods and
    caches additional values to speed up most configurations.

  - Add a PathAccept validator to the list of new canned PathOption
    validators.

  From Jeff Squyres:

  - Documentation changes:  Use $CPPDEFINES instead of $CCFLAGS in man
    page examples.

  From Levi Stephen:

  - Allow $JARCHDIR to be expanded to other construction variables.

  From Christoph Wiedemann:

  - Add an Environment.SetDefault() method that only sets values if
    they aren't already set.

  - Have the qt.py Tool not override variables already set by the user.

  - Add separate $QT_BINPATH, $QT_CPPPATH and $QT_LIBPATH variables
    so these can be set individually, instead of being hard-wired
    relative to $QTDIR.

  - The %TEMP% and %TMP% external environment variables are now propagated
    automatically to the command execution environment on Windows systems.

  - A new --config= command-line option allows explicit control of
    of when the Configure() tests are run:  --config=force forces all
    checks to be run, --config=cache uses all previously cached values,
    --config=auto (the default) runs tests only when dependency analysis
    determines it's necessary.

  - The Configure() subsystem can now write a config.h file with values
    like HAVE_STDIO_H, HAVE_LIBM, etc.

  - The Configure() subsystem now executes its checks silently when the
    -Q option is specified.

  - The Configure() subsystem now reports if a test result is being
    taken from cache, and prints the standard output and error output
    of tests even when cached.

  - Configure() test results are now reported as "yes" or "no" instead of
    "ok" or "failed."

  - Fixed traceback printing when calling the env.Configure() method
    instead of the Configure() global function.

  - The Configure() subsystem now caches build failures in a .sconsign
    file in the subdirectory, not a .cache file.  This may cause
    tests to be re-executed the first time after you install 0.97.

  - Additional significant internal cleanups in the Configure() subsystem
    and its tests.

  - Have the Qt Builder make uic-generated files dependent on the .ui.h
    file, if one exists.

  - Add a test to make sure that SCons source code does not contain
    try:-except: blocks that catch all errors, which potentially catch
    and mask keyboard interrupts.

  - Fix us of TargetSignatures('content') with the SConf subsystem.

  From Russell Yanofsky:

  - Add support for the Metrowerks Codewarrior compiler and linker
    (mwcc and mwld).



RELEASE 0.96.1 - Mon, 23 Aug 2004 12:55:50 +0000

  From Craig Bachelor:

  - Handle white space in the executable Python path name within in MSVS
    project files by quoting the path.

  - Correct the format of a GUID string in a solution (.dsw) file so
    MSVS can correctly "build enable" a project.

  From Steven Knight:

  - Add a must_exist flag to Delete() to let the user control whether
    it's an error if the specified entry doesn't exist.  The default
    behavior is now to silently do nothing if it doesn't exist.

  - Package up the new Platform/darwin.py, mistakenly left out of 0.96.

  - Make the scons.bat REM statements into @REM so they aren't printed.

  - Make the SCons packaging SConscript files platform independent.

  From Anthony Roach:

  - Fix scanning of pre-compiled header (.pch) files for #includes,
    broken in 0.96.



RELEASE 0.96 - Wed, 18 Aug 2004 13:36:40 +0000

  From Chad Austin:

  - Make the CacheDir() directory if it doesn't already exist.

  - Allow construction variable substitutions in $LIBS specifications.

  - Allow the emitter argument to a Builder() to be or expand to a list
    of emitter functions, which will be called in sequence.

  - Suppress null values in construction variables like $LIBS that use
    the internal _concat() function.

  - Remove .dll files from the construction variables searched for
    libraries that can be fed to Win32 compilers.

  From Chad Austin and Christoph Wiedemann:

  - Add support for a $RPATH variable to supply a list of directories
    to search for shared libraries when linking a program.  Used by
    the GNU and IRIX linkers (gnulink and sgilink).

  From Charles Crain:

  - Restore the ability to do construction variable substitutions in all
    kinds of *PATH variables, even when the substitution returns a Node
    or other object.

  From Tom Epperly:

  - Allow the Java() Builder to take more than one source directory.

  From Ralf W. Grosse-Kunstleve:

  - Have SConsignFile() use, by default, a custom "dblite.py" that we can
    control and guarantee to work on all Python versions (or nearly so).

  From Jonathan Gurley:

  - Add support for the newer "ifort" versions of the Intel Fortran
    Compiler for Linux.

  From Bob Halley:

  - Make the new *FLAGS variable type work with copied Environments.

  From Chris Hoeppler:

  - Initialize the name of a Scanner.Classic scanner correctly.

  From James Juhasz:

  - Add support for the .dylib shared library suffix and the -dynamiclib
    linker option on Mac OS X.

  From Steven Knight:

  - Add an Execute() method for executing actions directly.

  - Support passing environment override keyword arguments to Command().

  - Fix use of $MSVS_IGNORE_IDE_PATHS, which was broken when we added
    support for $MSVS_USE_MFC_DIRS last release.

  - Make env.Append() and env.Prepend() act like the underlying Python
    behavior when the variable being appended to is a UserList object.

  - Fix a regression that prevented the Command() global function in
    0.95 from working with command-line strings as actions.

  - Fix checking out a file from a source code management system when
    the env.SourceCode() method was called with an individual file name
    or node, not a directory name or node.

  - Enhance the Task.make_ready() method to create a list of the
    out-of-date Nodes for the task for use by the wrapping interface.

  - Allow Scanners to pull the list of suffixes from the construction
    environment when the "skeys" keyword argument is a string containing
    a construction variable to be expanded.

  - Support new $CPPSUFFIXES, $DSUFFIXES $FORTRANSUFFIXES, and
    $IDLSUFFIXES.  construction variables that contain the default list
    of suffixes to be scanned by a given type of scanner, allowing these
    suffix lists to be easily added to or overridden.

  - Speed up Node creation when calling a Builder by comparing whether two
    Environments are the same object, not if their underlying dictionaries
    are equivalent.

  - Add a --debug=explain option that reports the reason(s) why SCons
    thinks it must rebuild something.

  - Add support for functions that return platform-independent Actions
    to Chmod(), Copy(), Delete(), Mkdir(), Move() and Touch() files
    and/or directories.  Like any other Actions, the returned Action
    object may be executed directly using the Execute() global function
    or env.Execute() environment method, or may be used as a Builder
    action or in an env.Command() action list.

  - Add support for the strfunction argument to all types of Actions:
    CommandAction, ListAction, and CommandGeneratorAction.

  - Speed up turning file system Nodes into strings by caching the
    values after we're finished reading the SConscript files.

  - Have ParseConfig() recognize and supporting adding the -Wa, -Wl,
    and -Wp, flags to ASFLAGS, LINKFLAGS and CPPFLAGS, respectively.

  - Change the .sconsign format and the checks for whether a Node is
    up-to-date to make dependency checks more efficient and correct.

  - Add wrapper Actions to SCons.Defaults for $ASCOM, $ASPPCOM, $LINKCOM,
    $SHLINKCOM, $ARCOM, $LEXCOM and $YACCCOM.  This makes it possible
    to replace the default print behavior with a custom strfunction()
    for each of these.

  - When a Node has been built, don't walk the whole tree back to delete
    the parents's implicit dependencies, let returning up the normal
    Taskmaster descent take care of it for us.

  - Add documented support for separate target_scanner and source_scanner
    arguments to Builder creation, which allows different scanners to
    be applied to source files

  - Don't re-install or (re-generate) .h files when a subsidiary #included
    .h file changes.  This eliminates incorrect circular dependencies
    with .h files generated from other source files.

  - Slim down the internal Sig.Calculator class by eliminating methods
    whose functionality is now covered by Node methods.

  - Document use of the target_factory and source_factory keyword
    arguments when creating Builder objects.  Enhance Dir Nodes so that
    they can be created with user-specified Builder objects.

  - Don't blow up with stack trace when the external $PATH environment
    variable isn't set.

  - Make Builder calls return lists all the time, even if there's only
    one target.  This keeps things consistent and easier to program to
    across platforms.

  - Add a Flatten() function to make it easier to deal with the Builders
    all returning lists of targets, not individual targets.

  - Performance optimizations in Node.FS.__doLookup().

  - Man page fixes:  formatting typos, misspellings, bad example.

  - User's Guide fixes: Fix the signatures of the various example
    *Options() calls.  Triple-quote properly a multi-line Split example.

  - User's Guide additions:  Chapter describing File and Directory
    Nodes.  Section describing declarative nature of SCons functions in
    SConscript files.  Better organization and clarification of points
    raised by Robert P. J. Day.  Chapter describing SConf (Autoconf-like)
    functionality.  Chapter describing how to install Python and
    SCons.  Chapter describing Java builds.

  From Chris Murray:

  - Add a .win32 attribute to force file names to expand with
    Windows backslash path separators.

  - Fix escaping file names on command lines when the expansion is
    concatenated with another string.

  - Add support for Fortran 90 and Fortran 95.  This adds $FORTRAN*
    variables that specify a default compiler, command-line, flags,
    etc. for all Fortran versions, plus separate $F90* and $F95*
    variables for when different compilers/flags/etc. must be specified
    for different Fortran versions.

  - Have individual tools that create libraries override the default
    $LIBPREFIX and $LIBSUFFIX values set by the platform.  This makes
    it easier to use Microsoft Visual Studio tools on a CygWin platform.

  From Gary Oberbrunner:

  - Add a --debug=presub option to print actions prior to substitution.

  - Add a warning upon use of the override keywords "targets" and
    "sources" when calling Builders.  These are usually mistakes which
    are otherwise silently (and confusingly) turned into construction
    variable overrides.

  - Try to find the ICL license file path name in the external environment
    and the registry before resorting to the hard-coded path name.

  - Add support for fetching command-line keyword=value arguments in
    order from an ARGLIST list.

  - Avoid stack traces when trying to read dangling symlinks.

  - Treat file "extensions" that only contain digits as part of the
    file basename.  This supports version numbers as part of shared
    library names, for example.

  - Avoid problems when there are null entries (None or '') in tool
    lists or CPPPATH.

  - Add an example and explanation of how to use "tools = ['default', ..."
    when creating a construction environment.

  - Add a section describing File and Directory Nodes and some of their
    attributes and methods.

  - Have ParseConfig() add a returned -pthread flag to both $CCFLAGS
    and $LINKFLAGS.

  - Fix some test portability issues on Mac OS X (darwin).

  From Simon Perkins:

  - Fix a bug introduced in building shared libraries under MinGW.

  From Kevin Quick:

  - Handling SCons exceptions according to Pythonic standards.

  - Fix test/chained-build.py on systems that execute within one second.

  - Fix tests on systems where 'ar' warns about archive creation.

  From Anthony Roach:

  - Fix use of the --implicit-cache option with timestamp signatures.

  - If Visual Studio is installed, assume the C/C++ compiler, the linker
    and the MIDL compiler that comes with it are available, too.

  - Better error messages when evaluating a construction variable
    expansion yields a Python syntax error.

  - Change the generation of PDB files when using Visual Studio from
    compile time to link time.

  From sam th:

  - Allow SConf.CheckLib() to search a list of libraries, like the
    Autoconf AC_SEARCH_LIBS macro.

  - Allow the env.WhereIs() method to take a "reject" argument to
    let it weed out specific path names.

  From Christoph Wiedemann:

  - Add new Moc() and Uic() Builders for more explicit control over
    Qt builds, plus new construction variables to control them:
    $QT_AUTOSCAN, $QT_DEBUG, $QT_MOCCXXPREFIX, $QT_MOCCXXSUFFIX,
    $QT_MOCHPREFIX, $QT_MOCHSUFFIX, $QT_UICDECLPREFIX, $QT_UICDECLSUFFIX,
    $QT_UICIMPLPREFIX, $QT_UICIMPLSUFFIX and $QT_UISUFFIX.

  - Add a new single_source keyword argument for Builders that enforces
    a single source file on calls to the Builder.



RELEASE 0.95 - Mon, 08 Mar 2004 06:43:20 -0600

  From Chad Austin:

  - Replace print statements with calls to sys.stdout.write() so output
    lines stay together when -j is used.

  - Add portability fixes for a number of tests.

  - Accomodate the fact that Cygwin's os.path.normcase() lies about
    the underlying system being case-sensitive.

  - Fix an incorrect _concat() call in the $RCINCFLAGS definition for
    the mingw Tool.

  - Fix a problem with the msvc tool with Python versions prior to 2.3.

  - Add support for a "toolpath" Tool() and Environment keyword that
    allows Tool modules to be found in specified local directories.

  - Work around Cygwin Python's silly fiction that it's using a
    case-sensitive file system.

  - More robust handling of data in VCComponents.dat.

  - If the "env" command is available, spawn commands with the more
    general "env -" instead of "env -i".

  From Kerim Borchaev:

  - Fix a typo in a msvc.py's registry lookup:  "VCComponents.dat", not
    "VSComponents.dat".

  From Chris Burghart:

  - Fix the ability to save/restore a PackageOption to a file.

  From Steve Christensen:

  - Update the MSVS .NET and MSVC 6.0/7.0 path detection.

  From David M. Cooke:

  - Make the Fortran scanner case-insensitive for the INCLUDE string.

  From Charles Crain:

  - If no version of MSVC is detected but the tool is specified,
    use the MSVC 6.0 paths by default.

  - Ignore any "6.1" version of MSVC found in the registry; this is a
    phony version number (created by later service packs?) and would
    throw off the logic if the user had any non-default paths configure.

  - Correctly detect if the user has independently configured the MSVC
    "include," "lib" or "path" in the registry and use the appropriate
    values.  Previously, SCons would only use the values if all three
    were set in the registry.

  - Make sure side-effect nodes are prepare()d before building their
    corresponding target.

  - Preserve the ability to call BuildDir() multiple times with the
    same target and source directory arguments.

  From Andy Friesen:

  - Add support for the Digital Mars "D" programming language.

  From Scott Lystig Fritchie:

  - Fix the ability to use a custom _concat() function in the
    construction environment when calling _stripixes().

  - Make the message about ignoring a missing SConscript file into a
    suppressable Warning, not a hard-coded sys.stderr.write().

  - If a builder can be called multiple times for a target (because
    the sources and overrides are identical, or it's a builder with the
    "multi" flag set), allow the builder to be called through multiple
    environments so long as the builders have the same signature for
    the environments in questions (that is, they're the same action).

  From Bob Halley:

  - When multiple targets are built by a single action, retrieve all
    of them from cache, not just the first target, and exec the build
    command if any of the targets isn't present in the cache.

  From Zephaniah Hull:

  - Fix command-line ARGUMENTS with multiple = in them.

  From Steven Knight:

  - Fix EnsureSConsVersion() so it checks against the SCons version,
    not the Python version, on Pythons with sys.version_info.

  - Don't swallow the AttributeError when someone uses an expansion like
    $TARGET.bak, so we can supply a more informative error message.

  - Fix an odd double-quote escape sequence in the man page.

  - Fix looking up a naked drive letter as a directory (Dir('C:')).

  - Support using File nodes in the LIBS construction variable.

  - Allow the LIBS construction variable to be a single string or File
    node, not a list, when only one library is needed.

  - Fix typos in the man page:  JAVACHDIR => JARCHDIR; add "for_signature"
    to the __call__() example in the "Variable Substitution" section.

  - Correct error message spellings of "non-existant" to "non-existent."

  - When scanning for libraries to link with, don't append $LIBPREFIXES
    or $LIBSUFFIXES values to the $LIBS values if they're already present.

  - Add a ZIPCOMPRESSION construction variable to control whether the
    internal Python action for the Zip Builder compresses the file or
    not.  The default value is zipfile.ZIP_DEFLATED, which generates
    a compressed file.

  - Refactor construction variable expansion to support recursive
    expansion of variables (e.g. CCFLAGS = "$CCFLAGS -g") without going
    into an infinite loop.  Support this in all construction variable
    overrides, as well as when copying Environments.

  - Fix calling Configure() from more than one subsidiary SConscript file.

  - Fix the env.Action() method so it returns the correct type of
    Action for its argument(s).

  - Fix specifying .class files as input to JavaH with the .class suffix
    when they weren't generated using the Java Builder.

  - Make the check for whether all of the objects going into a
    SharedLibrary() are shared work even if the object was built in a
    previous run.

  - Supply meaningful error messages, not stack traces, if we try to add
    a non-Node as a source, dependency, or ignored dependency of a Node.

  - Generate MSVS Project files that re-invoke SCons properly regardless
    of whether the file was built via scons.bat or scons.py.
    (Thanks to Niall Douglas for contributing code and testing.)

  - Fix TestCmd.py, runtest.py and specific tests to accomodate being
    run from directories whose paths include white space.

  - Provide a more useful error message if a construction variable
    expansion contains a syntax error during evaluation.

  - Fix transparent checkout of implicit dependency files from SCCS
    and RCS.

  - Added new --debug=count, --debug=memory and --debug=objects options.
    --debug=count and --debug=objects only print anything when run
    under Python 2.1 or later.

  - Deprecate the "overrides" keyword argument to Builder() creation
    in favor of using keyword argument values directly (like we do
    for builder execution and the like).

  - Always use the Builder overrides in substitutions, not just if
    there isn't a target-specific environment.

  - Add new "rsrcpath" and "rsrcdir" and attributes to $TARGET/$SOURCE,
    so Builder command lines can find things in Repository source
    directories when using BuildDir.

  - Fix the M4 Builder so that it chdirs to the Repository directory
    when the input file is in the source directory of a BuildDir.

  - Save memory at build time by allowing Nodes to delete their build
    environments after they've been built.

  - Add AppendUnique() and PrependUnique() Environment methods, which
    add values to construction variables like Append() and Prepend()
    do, but suppress any duplicate elements in the list.

  - Allow the 'qt' tool to still be used successfully from a copied
    Environment.  The include and library directories previously ended up
    having the same string re-appended to the end, yielding an incorrect
    path name.

  - Supply a more descriptive error message when the source for a target
    can't be found.

  - Initialize all *FLAGS variables with objects do the right thing with
    appending flags as strings or lists.

  - Make things like ${TARGET.dir} work in *PATH construction variables.

  - Allow a $MSVS_USE_MFC_DIRS construction variable to control whether
    ATL and MFC directories are included in the default INCLUDE and
    LIB paths.

  - Document the dbm_module argument to the SConsignFile() function.

  From Vincent Risi:

  - Add support for the bcc32, ilink32 and tlib Borland tools.

  From Anthony Roach:

  - Supply an error message if the user tries to configure a BuildDir
    for a directory that already has one.

  - Remove documentation of the still-unimplemented -e option.

  - Add -H help text listing the legal --debug values.

  - Don't choke if a construction variable is a non-string value.

  - Build Type Libraries in the target directory, not the source
    directory.

  - Add an appendix to the User's Guide showing how to accomplish
    various common tasks in Python.

  From Greg Spencer:

  - Add support for Microsoft Visual Studio 2003 (version 7.1).

  - Evaluate $MSVSPROJECTSUFFIX and $MSVSSOLUTIONSUFFIX when the Builder
    is invoked, not when the tool is initialized.

  From Christoph Wiedemann:

  - When compiling Qt, make sure the moc_*.cc files are compiled using
    the flags from the environment used to specify the target, not
    the environment that first has the Qt Builders attached.



RELEASE 0.94 - Fri, 07 Nov 2003 05:29:48 -0600

  From Hartmut Goebel:

  - Add several new types of canned functions to help create options:
    BoolOption(), EnumOption(), ListOption(), PackageOption(),
    PathOption().

  From Steven Knight:

  - Fix use of CPPDEFINES with C++ source files.

  - Fix env.Append() when the operand is an object with a __cmp__()
    method (like a Scanner instance).

  - Fix subclassing the Environment and Scanner classes.

  - Add BUILD_TARGETS, COMMAND_LINE_TARGETS and DEFAULT_TARGETS variables.

  From Steve Leblanc:

  - SGI fixes:  Fix C++ compilation, add a separate Tool/sgic++.py module.

  From Gary Oberbrunner:

  - Fix how the man page un-indents after examples in some browsers.

  From Vincent Risi:

  - Fix the C and C++ tool specifications for AIX.



RELEASE 0.93 - Thu, 23 Oct 2003 07:26:55 -0500

  From J.T. Conklin:

  - On POSIX, execute commands with the more modern os.spawnvpe()
    function, if it's available.

  - Scan .S, .spp and .SPP files for C preprocessor dependencies.

  - Refactor the Job.Parallel() class to use a thread pool without a
    condition variable.  This improves parallel build performance and
    handles keyboard interrupts properly when -j is used.

  From Charles Crain:

  - Add support for a JARCHDIR variable to control changing to a
    directory using the jar -C option.

  - Add support for detecting Java manifest files when using jar,
    and specifying them using the jar m flag.

  - Fix some Python 2.2 specific things in various tool modules.

  - Support directories as build sources, so that a rebuild of a target
    can be triggered if anything underneath the directory changes.

  - Have the scons.bat and scons.py files look for the SCons modules
    in site-packages as well.

  From Christian Engel:

  - Support more flexible inclusion of separate C and C++ compilers.

  - Use package management tools on AIX and Solaris to find where
    the comilers are installed, and what version they are.

  - Add support for CCVERSION and CXXVERSION variables for a number
    of C and C++ compilers.

  From Sergey Fogel:

  - Add test cases for the new capabilities to run bibtex and to rerun
    latex as needed.

  From Ralf W. Grosse-Kunstleve:

  - Accomodate anydbm modules that don't have a sync() method.

  - Allow SConsignFile() to take an argument specifying the DBM
    module to be used.

  From Stephen Kennedy:

  - Add support for a configurable global .sconsign.dbm file which
    can be used to avoid cluttering each directory with an individual
    .sconsign file.

  From John Johnson:

  - Fix (re-)scanning of dependencies in generated or installed
    header files.

  From Steven Knight:

  - The -Q option suppressed too many messages; fix it so that it only
    suppresses the Reading/Building messages.

  - Support #include when there's no space before the opening quote
    or angle bracket.

  - Accomodate alphanumeric version strings in EnsurePythonVersion().

  - Support arbitrary expansion of construction variables within
    file and directory arguments to Builder calls and Environment methods.

  - Add Environment-method versions of the following global functions:
    Action(), AddPostAction(), AddPreAction(), Alias(), Builder(),
    BuildDir(), CacheDir(), Clean(), Configure(), Default(),
    EnsurePythonVersion(), EnsureSConsVersion(), Environment(),
    Exit(), Export(), FindFile(), GetBuildPath(), GetOption(), Help(),
    Import(), Literal(), Local(), Platform(), Repository(), Scanner(),
    SConscriptChdir(), SConsignFile(), SetOption(), SourceSignatures(),
    Split(), TargetSignatures(), Tool(), Value().

  - Add the following global functions that correspond to the same-named
    Environment methods:  AlwaysBuild(), Command(), Depends(), Ignore(),
    Install(), InstallAs(), Precious(), SideEffect() and SourceCode().

  - Add the following global functions that correspond to the default
    Builder methods supported by SCons: CFile(), CXXFile(), DVI(), Jar(),
    Java(), JavaH(), Library(), M4(), MSVSProject(), Object(), PCH(),
    PDF(), PostScript(), Program(), RES(), RMIC(), SharedLibrary(),
    SharedObject(), StaticLibrary(), StaticObject(), Tar(), TypeLibrary()
    and Zip().

  - Rearrange the man page to show construction environment methods and
    global functions in the same list, and to explain the difference.

  - Alphabetize the explanations of the builder methods in the man page.

  - Rename the Environment.Environment class to Enviroment.Base.
    Allow the wrapping interface to extend an Environment by using its own
    subclass of Environment.Base and setting a new Environment.Environment
    variable as the calling entry point.

  - Deprecate the ParseConfig() global function in favor of a same-named
    construction environment method.

  - Allow the Environment.WhereIs() method to take explicit path and
    pathext arguments (like the underlying SCons.Util.WhereIs() function).

  - Remove the long-obsolete {Get,Set}CommandHandler() functions.

  - Enhance env.Append() to suppress null values when appropriate.

  - Fix ParseConfig() so it works regardless of initial construction
    variable values.

    Extend CheckHeader(), CheckCHeader(), CheckCXXHeader() and
    CheckLibWithHeader() to accept a list of header files that will be
    #included in the test.  The last one in the list is assumed to be
    the one being checked for.  (Prototype code contributed by Gerard
    Patel and Niall Douglas).

  - Supply a warning when -j is used and threading isn't built in to
    the current version of Python.

  - First release of the User's Guide (finally, and despite a lot
    of things still missing from it...).

  From Clark McGrew:

  - Generalize the action for .tex files so that it will decide whether
    a file is TeX or LaTeX, check the .aux output to decide if it should
    run bibtex, and check the .log output to re-run LaTeX if needed.

  From Bram Moolenaar:

  - Split the non-SCons-specific functionality from SConf.py to a new,
    re-usable Conftest.py module.

  From Gary Oberbrunner:

  - Allow a directory to be the target or source or dependency of a
    Depends(), Ignore(), Precious() or SideEffect() call.

  From Gerard Patel:

  - Use the %{_mandir} macro when building our RPM package.

  From Marko Rauhamaa:

  - Have the closing message say "...terminated because of errors" if
    there were any.

  From Anthony Roach:

  - On Win32 systems, only use "rm" to delete files if Cygwin is being
    used.   ("rm" doesn't understand Win32-format path names.)

  From Christoph Wiedemann:

  - Fix test/SWIG.py to find the Python include directory in all cases.

  - Fix a bug in detection of Qt installed on the local system.

  - Support returning Python 2.3 BooleanType values from Configure checks.

  - Provide an error message if someone mistakenly tries to call a
    Configure check from within a Builder function.

  - Support calling a Builder when a Configure context is still open.

  - Handle interrupts better by eliminating all try:-except: blocks
    which caught any and all exceptions, including KeyboardInterrupt.

  - Add a --duplicate= option to control how files are duplicated.



RELEASE 0.92 - Wed, 20 Aug 2003 03:45:28 -0500

  From Charles Crain and Gary Oberbrunner:

  - Fix Tool import problems with the Intel and PharLap linkers.

  From Steven Knight

  - Refactor the DictCmdGenerator class to be a Selector subclass.

  - Allow the DefaultEnvironment() function to take arguments and pass
    them to instantiation of the default construction environment.

  - Update the Debian package so it uses Python 2.2 and more closely
    resembles the currently official Debian packaging info.

  From Gerard Patel

  - When the yacc -d flag is used, take the .h file base name from the
    target .c file, not the source (matching what yacc does).



RELEASE 0.91 - Thu, 14 Aug 2003 13:00:44 -0500

  From Chad Austin:

  - Support specifying a list of tools when calling Environment.Copy().

  - Give a Value Nodes a timestamp of the system time when they're
    created, so they'll work when using timestamp-based signatures.

  - Add a DefaultEnvironment() function that only creates a default
    environment on-demand (for fetching source files, e.g.).

  - Portability fix for test/M4.py.

  From Steven Knight:

  - Tighten up the scons -H help output.

  - When the input yacc file ends in .yy and the -d flag is specified,
    recognize that a .hpp file (not a .h file) will be created.

  - Make builder prefixes work correctly when deducing a target
    from a source file name in another directory.

  - Documentation fixes: typo in the man page; explain up-front about
    not propagating the external environment.

  - Use "cvs co -d" instead of "cvs co -p >" when checking out something
    from CVS with a specified module name.  This avoids zero-length
    files when there is a checkout error.

  - Add an "sconsign" script to print the contents of .sconsign files.

  - Speed up maintaining the various lists of Node children by using
    dictionaries to avoid "x in list" searches.

  - Cache the computed list of Node children minus those being Ignored
    so it's only calculated once.

  - Fix use of the --cache-show option when building a Program()
    (or using any other arbitrary action) by making sure all Action
    instances have strfunction() methods.

  - Allow the source of Command() to be a directory.

  - Better error handling of things like raw TypeErrors in SConscripts.

  - When installing using "setup.py install --prefix=", suppress the
    distutils warning message about adding the (incorrect) library
    directory to your search path.

  - Correct the spelling of the "validater" option to "validator."
    Add a DeprecatedWarning when the old spelling is used.

  - Allow a Builder's emitter to be a dictionary that maps source file
    suffixes to emitter functions, using the suffix of the first file
    in the source list to pick the right one.

  - Refactor the creation of the Program, *Object and *Library Builders
    so that they're moved out of SCons.Defaults and created on demand.

  - Don't split SConscript file names on white space.

  - Document the SConscript function's "dirs" and "name" keywords.

  - Remove the internal (and superfluous) SCons.Util.argmunge() function.

  - Add /TP to the default CXXFLAGS for msvc, so it can compile all
    of the suffixes we use as C++ files.

  - Allow the "prefix" and "suffix" attributes of a Builder to be
    callable objects that return generated strings, or dictionaries
    that map a source file suffix to the right prefix/suffix.

  - Support a MAXLINELINELENGTH construction variable on Win32 systems
    to control when a temporary file is used for long command lines.

  - Make how we build .rpm packages not depend on the installation
    locations from the distutils being used.

  - When deducing a target Node, create it directly from the first
    source Node, not by trying to create the right string to pass to
    arg2nodes().

  - Add support for SWIG.

  From Bram Moolenaar:

  - Test portability fixes for FreeBSD.

  From Gary Oberbrunner:

  - Report the target being built in error messages when building
    multiple sources from different extensions, or when the target file
    extension can't be deduced, or when we don't have an action for a
    file suffix.

  - Provide helpful error messages when the arguments to env.Install()
    are incorrect.

  - Fix the value returned by the Node.prevsiginfo() method to conform
    to a previous change when checking whether a node is current.

  - Supply a stack trace if the Taskmaster catches an exception.

  - When using a temporary file for a long link line on Win32 systems,
    (also) print the command line that is being executed through the
    temporary file.

  - Initialize the LIB environment variable when using the Intel
    compiler (icl).

  - Documentation fixes:  better explain the AlwaysBuild() function.

  From Laurent Pelecq:

  - When the -debug=pdb option is specified, use pdb.Pdb().runcall() to
    call pdb directly, don't call Python recursively.

  From Ben Scott:

  - Add support for a platform-independent CPPDEFINES variable.

  From Christoph Wiedemann:

  - Have the g++ Tool actually use g++ in preference to c++.

  - Have the gcc Tool actually use gcc in preference to cc.

  - Add a gnutools.py test of the GNU tool chain.

  - Be smarter about linking: use $CC by default and $CXX only if we're
    linking with any C++ objects.

  - Avoid SCons hanging when a piped command has a lot of output to read.

  - Add QT support for preprocessing .ui files into .c files.



RELEASE 0.90 - Wed, 25 Jun 2003 14:24:52 -0500

  From Chad Austin:

  - Fix the _concat() documentation, and add a test for it.

  - Portability fixes for non-GNU versions of lex and yacc.

  From Matt Balvin:

  - Fix handling of library prefixes when the subdirectory matches
    the prefix.

  From Timothee Bessett:

  - Add an M4 Builder.

  From Charles Crain:

  - Use '.lnk' as the suffix on the temporary file for linking long
    command lines (necessary for the Phar Lap linkloc linker).

  - Save non-string Options values as their actual type.

  - Save Options string values that contain a single quote correctly.

  - Save any Options values that are changed from the default
    Environment values, not just ones changed on the command line or in
    an Options file.

  - Make closing the Options file descriptor exception-safe.

  From Steven Knight:

  - SCons now enforces (with an error) that construction variables
    must have the same form as valid Python identifiers.

  - Fix man page bugs: remove duplicate AddPostAction() description;
    document no_import_lib; mention that CPPFLAGS does not contain
    $_CPPINCFLAGS; mention that F77FLAGS does not contain $_F77INCFLAGS;
    mention that LINKFLAGS and SHLINKFLAGS contains neither $_LIBFLAGS
    nor $_LIBDIRFLAGS.

  - Eliminate a dependency on the distutils.fancy_getopt module by
    copying and pasting its wrap_text() function directly.

  - Make the Script.Options() subclass match the underlying base class
    implementation.

  - When reporting a target is up to date, quote the target like make
    (backquote-quote) instead of with double quotes.

  - Fix handling of ../* targets when using -U, -D or -u.

  From Steve Leblanc:

  - Don't update the .sconsign files when run with -n.

  From Gary Oberbrunner:

  - Add support for the Intel C Compiler (icl.exe).

  From Anthony Roach

  - Fix Import('*').

  From David Snopek

  - Fix use of SConf in paths with white space in them.

  - Add CheckFunc and CheckType functionality to SConf.

  - Fix use of SConf with Builders that return a list of nodes.

  From David Snopek and Christoph Wiedemann

  - Fix use of the SConf subsystem with SConscriptChdir().

  From Greg Spencer

  - Check for the existence of MS Visual Studio on disk before using it,
    to avoid getting fooled by leftover junk in the registry.

  - Add support for MSVC++ .NET.

  - Add support for MS Visual Studio project files (DSP, DSW,
    SLN and VCPROJ files).

  From Christoph Wiedemann

  - SConf now works correctly when the -n and -q options are used.



RELEASE 0.14 - Wed, 21 May 2003 05:16:32 -0500

  From Chad Austin:

  - Use .dll (not .so) for shared libraries on Cygwin; use -fPIC
    when compiling them.

  - Use 'rm' to remove files under Cygwin.

  - Add a PLATFORM variable to construction environments.

  - Remove the "platform" argument from tool specifications.

  - Propogate PYTHONPATH when running the regression tests so distutils
    can be found in non-standard locations.

  - Using MSVC long command-line linking when running Cygwin.

  - Portability fixes for a lot of tests.

  - Add a Value Node class for dependencies on in-core Python values.

  From Allen Bierbaum:

  - Pass an Environment to the Options validator method, and
    add an Options.Save() method.

  From Steve Christensen:

  - Add an optional sort function argument to the GenerateHelpText()
    Options function.

  - Evaluate the "varlist" variables when computing the signature of a
    function action.

  From Charles Crain:

  - Parse the source .java files for class names (including inner class
    names) to figure out the target .class files that will be created.

  - Make Java support work with Repositories and SConscriptChdir(0).

  - Pass Nodes, not strings, to Builder emitter functions.

  - Refactor command-line interpolation and signature calculation
    so we can use real Node attributes.

  From Steven Knight:

  - Add Java support (javac, javah, jar and rmic).

  - Propagate the external SYSTEMROOT environment variable into ENV on
    Win32 systems, so external commands that use sockets will work.

  - Add a .posix attribute to PathList expansions.

  - Check out CVS source files using POSIX path names (forward slashes
    as separators) even on Win32.

  - Add Node.clear() and Node.FS.Entry.clear() methods to wipe out a
    Node's state, allowing it to be re-evaluated by continuous
    integration build interfaces.

  - Change the name of the Set{Build,Content}SignatureType() functions
    to {Target,Source}Signatures().  Deprecate the old names but support
    them for backwards compatibility.

  - Add internal SCons.Node.FS.{Dir,File}.Entry() methods.

  - Interpolate the null string if an out-of-range subscript is used
    for a construction variable.

  - Fix the internal Link function so that it properly links or copies
    files in subsidiary BuildDir directories.

  - Refactor the internal representation of a single execution instance
    of an action to eliminate redundant signature calculations.

  - Eliminate redundant signature calculations for Nodes.

  - Optimize out calling hasattr() before accessing attributes.

  - Say "Cleaning targets" (not "Building...") when the -c option is
    used.

  From Damyan Pepper:

  - Quote the "Entering directory" message like Make.

  From Stefan Reichor:

  - Add support for using Ghostscript to convert Postscript to PDF files.

  From Anthony Roach:

  - Add a standalone "Alias" function (separate from an Environment).

  - Make Export() work for local variables.

  - Support passing a dictionary to Export().

  - Support Import('*') to import everything that's been Export()ed.

  - Fix an undefined exitvalmap on Win32 systems.

  - Support new SetOption() and GetOption() functions for setting
    various command-line options from with an SConscript file.

  - Deprecate the old SetJobs() and GetJobs() functions in favor of
    using the new generic {Set,Get}Option() functions.

  - Fix a number of tests that searched for a Fortran compiler using the
    external PATH instead of what SCons would use.

  - Fix the interaction of SideEffect() and BuildDir() so that (for
    example) PDB files get put correctly in a BuildDir().

  From David Snopek:

  - Contribute the "Autoscons" code for Autoconf-like checking for
    the existence of libraries, header files and the like.

  - Have the Tool() function add the tool name to the $TOOLS
    construction variable.

  From Greg Spencer:

  - Support the C preprocessor #import statement.

  - Allow the SharedLibrary() Builder on Win32 systems to be able to
    register a newly-built dll using regsvr32.

  - Add a Builder for Windows type library (.tlb) files from IDL files.

  - Add an IDL scanner.

  - Refactor the Fortran, C and IDL scanners to share common logic.

  - Add .srcpath and .srcdir attributes to $TARGET and $SOURCE.

  From Christoph Wiedemann:

  - Integrate David Snopek's "Autoscons" code as the new SConf
    configuration subsystem, including caching of values between
    runs (using normal SCons dependency mechanisms), tests, and
    documentation.



RELEASE 0.13 - Mon, 31 Mar 2003 20:22:00 -0600

  From Charles Crain:

  - Fix a bug when BuildDir(duplicate=0) is used and SConscript
    files are called from within other SConscript files.

  - Support (older) versions of Perforce which don't set the Windows
    registry.



RELEASE 0.12 - Thu, 27 Mar 2003 23:52:09 -0600

  From Charles Crain:

  - Added support for the Perforce source code management system.

  - Fix str(Node.FS) so that it returns a path relative to the calling
    SConscript file's directory, not the top-level directory.

  - Added support for a separate src_dir argument to SConscript()
    that allows explicit specification of where the source files
    for an SConscript file can be found.

  - Support more easily re-usable flavors of command generators by
    calling callable variables when strings are expanded.

  From Steven Knight:

  - Added an INSTALL construction variable that can be set to a function
    to control how the Install() and InstallAs() Builders install files.
    The default INSTALL function now copies, not links, files.

  - Remove deprecated features:  the "name" argument to Builder objects,
    and the Environment.Update() method.

  - Add an Environment.SourceCode() method to support fetching files
    from source code systems.  Add factory methods that create Builders
    to support BitKeeper, CVS, RCS, and SCCS.  Add support for fetching
    files from RCS or SCCS transparently (like GNU Make).

  - Make the internal to_String() function more efficient.

  - Make the error message the same as other build errors when there's a
    problem unlinking a target file in preparation for it being built.

  - Make TARGET, TARGETS, SOURCE and SOURCES reserved variable names and
    warn if the user tries to set them in a construction environment.

  - Add support for Tar and Zip files.

  - Better documentation of the different ways to export variables to a
    subsidiary SConscript file.  Fix documentation bugs in a tools
    example, places that still assumed SCons split strings on white
    space, and typos.

  - Support fetching arbitrary files from the TARGETS or SOURCES lists
    (e.g. ${SOURCES[2]}) when calculating the build signature of a
    command.

  - Don't silently swallow exceptions thrown by Scanners (or other
    exceptions while finding a node's dependent children).

  - Push files to CacheDir() before calling the superclass built()
    method (which may clear the build signature as part of clearing
    cached implicit dependencies, if the file has a source scanner).
    (Bug reported by Jeff Petkau.)

  - Raise an internal error if we attempt to push a file to CacheDir()
    with a build signature of None.

  - Add an explicit Exit() function for terminating early.

  - Change the documentation to correctly describe that the -f option
    doesn't change to the directory in which the specified file lives.

  - Support changing directories locally with SConscript directory
    path names relative to any SConstruct file specified with -f.
    This allows you to build in another directory by simply changing
    there and pointing at the SConstruct file in another directory.

  - Change the default SConscriptChdir() behavior to change to the
    SConscript directory while it's being read.

  - Fix an exception thrown when the -U option was used with no
    Default() target specified.

  - Fix -u so that it builds things in corresponding build directories
    when used in a source directory.

  From Lachlan O'Dea:

  - Add SharedObject() support to the masm tool.

  - Fix WhereIs() to return normalized paths.

  From Jeff Petkau:

  - Don't copy a built file to a CacheDir() if it's already there.

  - Avoid partial copies of built files in a CacheDir() by copying
    to a temporary file and renaming.

  From Anthony Roach:

  - Fix incorrect dependency-cycle errors when an Aliased source doesn't
    exist.



RELEASE 0.11 - Tue, 11 Feb 2003 05:24:33 -0600

  From Chad Austin:

  - Add support for IRIX and the SGI MIPSPro tool chain.

  - Support using the MSVC tool chain when running Cygwin Python.

  From Michael Cook:

  - Avoid losing signal bits in the exit status from a command,
    helping terminate builds on interrupt (CTRL+C).

  From Charles Crain:

  - Added new AddPreAction() and AddPostAction() functions that support
    taking additional actions before or after building specific targets.

  - Add support for the PharLap ETS tool chain.

  From Steven Knight:

  - Allow Python function Actions to specify a list of construction
    variables that should be included in the Action's signature.

  - Allow libraries in the LIBS variable to explicitly include the prefix
    and suffix, even when using the GNU linker.
    (Bug reported by Neal Becker.)

  - Use DOS-standard CR-LF line endings in the scons.bat file.
    (Bug reported by Gary Ruben.)

  - Doc changes:  Eliminate description of deprecated "name" keyword
    argument from Builder definition (reported by Gary Ruben).

  - Support using env.Append() on BUILDERS (and other dictionaries).
    (Bug reported by Bj=F6rn Bylander.)

  - Setting the BUILDERS construction variable now properly clears
    the previous Builder attributes from the construction Environment.
    (Bug reported by Bj=F6rn Bylander.)

  - Fix adding a prefix to a file when the target isn't specified.
    (Bug reported by Esa Ilari Vuokko.)

  - Clean up error messages from problems duplicating into read-only
    BuildDir directories or into read-only files.

  - Add a CommandAction.strfunction() method, and add an "env" argument
    to the FunctionAction.strfunction() method, so that all Action
    objects have strfunction() methods, and the functions for building
    and returning a string both take the same arguments.

  - Add support for new CacheDir() functionality to share derived files
    between builds, with related options --cache-disable, --cache-force,
    and --cache-show.

  - Change the default behavior when no targets are specified to build
    everything in the current directory and below (like Make).  This
    can be disabled by specifying Default(None) in an SConscript.

  - Revamp SCons installation to fix a case-sensitive installation
    on Win32 systems, and to add SCons-specific --standard-lib,
    --standalone-lib, and --version-lib options for easier user
    control of where the libraries get installed.

  - Fix the ability to directly import and use Platform and Tool modules
    that have been implicitly imported into an Environment().

  - Add support for allowing an embedding interface to annotate a node
    when it's created.

  - Extend the SConscript() function to accept build_dir and duplicate
    keyword arguments that function like a BuildDir() call.

  From Steve Leblanc:

  - Fix the output of -c -n when directories are involved, so it
    matches -c.

  From Anthony Roach:

  - Use a different shared object suffix (.os) when using gcc so shared
    and static objects can exist side-by-side in the same directory.

  - Allow the same object files on Win32 to be linked into either
    shared or static libraries.

  - Cache implicit cache values when using --implicit-cache.



RELEASE 0.10 - Thu, 16 Jan 2003 04:11:46 -0600

  From Derrick 'dman' Hudson:

  - Support Repositories on other file systems by symlinking or
    copying files when hard linking won't work.

  From Steven Knight:

  - Remove Python bytecode (*.pyc) files from the scons-local packages.

  - Have FunctionActions print a description of what they're doing
    (a representation of the Python call).

  - Fix the Install() method so that, like other actions, it prints
    what would have happened when the -n option is used.

  - Don't create duplicate source files in a BuildDir when the -n
    option is used.

  - Refactor the Scanner interface to eliminate unnecessary Scanner
    calls and make it easier to write efficient scanners.

  - Added a "recursive" flag to Scanner creation that specifies the
    Scanner should be invoked recursively on dependency files returned
    by the scanner.

  - Significant performance improvement from using a more efficient
    check, throughout the code, for whether a Node has a Builder.

  - Fix specifying only the source file to MultiStepBuilders such as
    the Program Builder.  (Bug reported by Dean Bair.)

  - Fix an exception when building from a file with the same basename as
    the subdirectory in which it lives.  (Bug reported by Gerard Patel.)

  - Fix automatic deduction of a target file name when there are
    multiple source files specified; the target is now deduced from just
    the first source file in the list.

  - Documentation fixes: better initial explanation of SConscript files;
    fix a misformatted "table" in the StaticObject explanation.

  From Steven Knight and Steve Leblanc:

  - Fix the -c option so it will remove symlinks.

  From Steve Leblanc:

  - Add a Clean() method to support removing user-specified targets
    when using the -c option.

  - Add a development script for running SCons through PyChecker.

  - Clean up things found by PyChecker (mostly unnecessary imports).

  - Add a script to use HappyDoc to create HTML class documentation.

  From Lachlan O'Dea:

  - Make the Environment.get() method return None by default.

  From Anthony Roach:

  - Add SetJobs() and GetJobs() methods to allow configuration of the
    number of default jobs (still overridden by -j).

  - Convert the .sconsign file format from ASCII to a pickled Python
    data structure.

  - Error message cleanups:  Made consistent the format of error
    messages (now all start with "scons: ***") and warning messages (now
    all start with "scons: warning:").  Caught more cases with the "Do
    not know how to build" error message.

  - Added support for the MinGW tool chain.

  - Added a --debug=includes option.



RELEASE 0.09 - Thu,  5 Dec 2002 04:48:25 -0600

  From Chad Austin:

  - Add a Prepend() method to Environments, to append values to
    the beginning of construction variables.

  From Matt Balvin:

  - Add long command-line support to the "lib" Tool (Microsoft library
    archiver), too.

  From Charles Crain:

  - Allow $$ in a string to be passed through as $.

  - Support file names with odd characters in them.

  - Add support for construction variable substition on scanner
    directories (in CPPPATH, F77PATH, LIBPATH, etc.).

  From Charles Crain and Steven Knight:

  - Add Repository() functionality, including the -Y option.

  From Steven Knight:

  - Fix auto-deduction of target names so that deduced targets end
    up in the same subdirectory as the source.

  - Don't remove source files specified on the command line!

  - Suport the Intel Fortran Compiler (ifl.exe).

  - Supply an error message if there are no command-line or
    Default() targets specified.

  - Fix the ASPPCOM values for the GNU assembler.
    (Bug reported by Brett Polivka.)

  - Fix an exception thrown when a Default() directory was specified
    when using the -U option.

  - Issue a warning when -c can't remove a target.

  - Eliminate unnecessary Scanner calls by checking for the
    existence of a file before scanning it.  (This adds a generic
    hook to check an arbitrary condition before scanning.)

  - Add explicit messages to tell when we're "Reading SConscript files
    ...," "done reading SConscript files," "Building targets," and
    "done building targets."  Add a -Q option to supress these.

  - Add separate $SHOBJPREFIX and $SHOBJSUFFIX construction variables
    (by default, the same as $OBJPREFIX and $OBJSUFFIX).

  - Add Make-like error messages when asked to build a source file,
    and before trying to build a file that doesn't have all its source
    files (including when an invalid drive letter is used on WIN32).

  - Add an scons-local-{version} package (in both .tar.gz and .zip
    flavors) to help people who want to ship SCons as a stand-alone
    build tool in their software packages.

  - Prevent SCons from unlinking files in certain situations when
    the -n option is used.

  - Change the name of Tool/lib.py to Tool/mslib.py.

  From Steven Knight and Anthony Roach:

  - Man page:  document the fact that Builder calls return Node objects.

  From Steve LeBlanc:

  - Refactor option processing to use our own version of Greg Ward's
    Optik module, modified to run under Python 1.5.2.

  - Add a ParseConfig() command to modify an environment based on
    parsing output from a *-config command.

  From Jeff Petkau:

  - Fix interpretation of '#/../foo' on Win32 systems.

  From Anthony Roach:

  - Fixed use of command lines with spaces in their arguments,
    and use of Nodes with spaces in their string representation.

  - Make access and modification times of files in a BuildDir match
    the source file, even when hard linking isn't available.

  - Make -U be case insensitive on Win32 systems.

  - Issue a warning and continue when finding a corrupt .sconsign file.

  - Fix using an alias as a dependency of a target so that if one of the
    alias' dependencies gets rebuilt, the resulting target will, too.

  - Fix differently ordered targets causing unnecessary rebuilds
    on case insensitive systems.

  - Use os.system() to execute external commands whenever the "env"
    utility is available, which is much faster than fork()/exec(),
    and fixes the -j option on several platforms.

  - Fix use of -j with multiple targets.

  - Add an Options() object for friendlier accomodation of command-
    line arguments.

  - Add support for Microsoft VC++ precompiled header (.pch) files,
    debugger (.pdb) files, and resource (.rc) files.

  - Don't compute the $_CPPINCFLAGS, $_F77INCFLAGS, $_LIBFLAGS and
    $_LIBDIRFLAGS variables each time a command is executed, define
    them so they're computed only as needed.  Add a new _concat
    function to the Environment that allows people to define their
    own similar variables.

  - Fix dependency scans when $LIBS is overridden.

  - Add EnsurePythonVersion() and EnsureSConsVersion() functions.

  - Fix the overly-verbose stack trace on ListBuilder build errors.

  - Add a SetContentSignatureType() function, allowing use of file
    timestamps instead of MD5 signatures.

  - Make -U and Default('source') fail gracefully.

  - Allow the File() and Dir() methods to take a path-name string as
    the starting directory, in addition to a Dir object.

  - Allow the command handler to be selected via the SPAWN, SHELL
    and ESCAPE construction variables.

  - Allow construction variables to be overridden when a Builder
    is called.

  From sam th:

  - Dynamically check for the existence of utilities with which to
    initialize Environments by default.



RELEASE 0.08 - Mon, 15 Jul 2002 12:08:51 -0500

  From Charles Crain:

  - Fixed a bug with relative CPPPATH dirs when using BuildDir().
    (Bug reported by Bob Summerwill.)

  - Added a warnings framework and a --warn option to enable or
    disable warnings.

  - Make the C scanner warn users if files referenced by #include
    directives cannot be found and --warn=dependency is specified.

  - The BUILDERS construction variable should now be a dictionary
    that maps builder names to actions.  Existing uses of lists,
    and the Builder name= keyword argument, generate warnings
    about use of deprecated features.

  - Removed the "shared" keyword argument from the Object and
    Library builders.

  - Added separated StaticObject, SharedObject, StaticLibrary and
    SharedLibrary builders.  Made Object and Library synonyms for
    StaticObject and StaticLibrary, respectively.

  - Add LIBS and LIBPATH dependencies for shared libraries.

  - Removed support for the prefix, suffix and src_suffix arguments
    to Builder() to be callable functions.

  - Fix handling file names with multiple dots.

  - Allow a build directory to be outside of the SConstruct tree.

  - Add a FindFile() function that searches for a file node with a
    specified name.

  - Add $CPPFLAGS to the shared-object command lines for g++ and gcc.

  From Charles Crain and Steven Knight:

  - Add a "tools=" keyword argument to Environment instantiation,
    and a separate Tools() method, for more flexible specification
    of tool-specific environment changes.

  From Steven Knight:

  - Add a "platform=" keyword argument to Environment instantiation,
    and a separate Platform() method, for more flexible specification
    of platform-specific environment changes.

  - Updated README instructions and setup.py code to catch an
    installation failure from not having distutils installed.

  - Add descriptions to the -H help text for -D, -u and -U so
    people can tell them apart.

  - Remove the old feature of automatically splitting strings
    of file names on white space.

  - Add a dependency Scanner for native Fortran "include" statements,
    using a new "F77PATH" construction variable.

  - Fix C #include scanning to detect file names with characters like
    '-' in them.

  - Add more specific version / build output to the -v option.

  - Add support for the GNU as, Microsoft masm, and nasm assemblers.

  - Allow the "target" argument to a Builder call to be omitted, in
    which case the target(s) are deduced from the source file(s) and the
    Builder's specified suffix.

  - Add a tar archive builder.

  - Add preliminary support for the OS/2 Platform, including the icc
    and ilink Tools.

  From Jeff Petkau:

  - Fix --implicit-cache if the scanner returns an empty list.

  From Anthony Roach:

  - Add a "multi" keyword argument to Builder creation that specifies
    it's okay to call the builder multiple times for a target.

  - Set a "multi" on Aliases so multiple calls will append to an Alias.

  - Fix emitter functions' use of path names when using BuildDir or
    in subdirectories.

  - Fix --implicit-cache causing redundant rebuilds when the header
    file list changed.

  - Fix --implicit-cache when a file has no implicit dependencies and
    its source is generated.

  - Make the drive letters on Windows always be the same case, so that
    changes in the case of drive letters don't cause a rebuild.

  - Fall back to importing the SCons.TimeStamp module if the SCons.MD5
    module can't be imported.

  - Fix interrupt handling to guarantee that a single interrupt will
    halt SCons both when using -j and not.

  - Fix .sconsign signature storage so that output files of one build
    can be safely used as input files to another build.

  - Added a --debug=time option to print SCons execution times.

  - Print an error message if a file can't be unlinked before being
    built, rather than just silently terminating the build.

  - Add a SideEffect() method that can be used to tell the build
    engine that a given file is created as a side effect of building
    a target.  A file can be specified as a side effect of more than
    one build comand, in which case the commands will not be executed
    simultaneously.

  - Significant performance gains from not using our own version of
    the inefficient stock os.path.splitext() method, caching source
    suffix computation, code cleanup in MultiStepBuilder.__call__(),
    and replicating some logic in scons_subst().

  - Add --implicit-deps-changed and --implicit-deps-unchanged options.

  - Add a GetLaunchDir() function.

  - Add a SetBuildSignatureType() function.

  From Zed Shaw:

  - Add an Append() method to Environments, to append values to
    construction variables.

  - Change the name of Update() to Replace().  Keep Update() as a
    deprecated synonym, at least for now.

  From Terrel Shumway:

  - Use a $PYTHON construction variable, initialized to sys.executable,
    when using Python to build parts of the SCons packages.

  - Use sys.prefix, not sys.exec_prefix, to find pdb.py.



RELEASE 0.07 - Thu,  2 May 2002 13:37:16 -0500

  From Chad Austin:

  - Changes to build SCons packages on IRIX (and other *NIces).

  - Don't create a directory Node when a file already exists there,
    and vice versa.

  - Add 'dirs' and 'names' keyword arguments to SConscript for
    easier specification of subsidiary SConscript files.

  From Charles Crain:

  - Internal cleanup of environment passing to function Actions.

  - Builders can now take arbitrary keyword arguments to create
    attributes to be passed to: command generator functions,
    FunctionAction functions, Builder emitter functions (below),
    and prefix/suffix generator functions (below).

  - Command generator functions can now return ANYTHING that can be
    converted into an Action (a function, a string, a CommandGenerator
    instance, even an ActionBase instance).

  - Actions now call get_contents() with the actual target and source
    nodes used for the build.

  - A new DictCmdGenerator class replaces CompositeBuilder to support
    more flexible Builder behavior internally.

  - Builders can now take an emitter= keyword argument.  An emitter
    is a function that takes target, source, and env argument, then
    return a 2-tuple of (new sources, new targets).  The emitter is
    called when the Builder is __call__'ed, allowing a user to modify
    source and target lists.

  - The prefix, suffix and src_suffix Builder arguments now take a
    callable as well a string.  The callable is passed the Environment
    and any extra Builder keyword arguments and is expected to return
    the appropriate prefix or suffix.

  - CommandActions can now be a string, a list of command + argument
    strings, or a list of commands (strings or lists).

  - Added shared library support.  The Object and Library Builders now
    take a "shared=1" keyword argument to specify that a shared object
    or shared library should be built.  It is an error to try to build
    static objects into a shared library or vice versa.

  - Win32 support for .def files has been added.  Added the Win32-specific
    construction variables $WIN32DEFPREFIX, $WIN32DEFSUFFIX,
    $WIN32DLLPREFIX and $WIN32IMPLIBPREFIX.  When building a .dll,
    the new construction variable $WIN32_INSERT_DEF, controls whether
    the appropriately-named .def file is inserted into the target
    list (if not already present).  A .lib file is always added to
    a Library build if not present in the list of targets.

  - ListBuilder now passes all targets to the action, not just the first.

  - Fix so that -c now deletes generated yacc .h files.

  - Builder actions and emitter functions can now be initialized, through
    construction variables, to things other than strings.

  - Make top-relative '#/dir' lookups work like '#dir'.

  - Fix for relative CPPPATH directories in subsidiary SConscript files
    (broken in 0.06).

  - Add a for_signature argument to command generators, so that
    generators that need to can return distinct values for the
    command signature and for executing the command.

  From Alex Jacques:

  - Create a better scons.bat file from a py2bat.py script on the Python
    mailing list two years ago (modeled after pl2bat.pl).

  From Steven Knight:

  - Fix so that -c -n does *not* remove the targets!

  - Man page:  Add a hierarchical libraries + Program example.

  - Support long MSVC linker command lines through a builder action
    that writes to a temporary file and uses the magic MSVC "link @file"
    argument syntax if the line is longer than 2K characters.

  - Fix F77 command-line options on Win32 (use /Fo instead of -o).

  - Use the same action to build from .c (lower case) and .C (upper
    case) files on case-insensitive systems like Win32.

  - Support building a PDF file directly from a TeX or LaTeX file
    using pdftex or pdflatex.

  - Add a -x option to runtest.py to specify the script being tested.
    A -X option indicates it's an executable, not a script to feed
    to the Python interpreter.

  - Add a Split() function (identical to SCons.Util.argmunge()) for use
    in the next release, when Builders will no longer automatically split
    strings on white space.

  From Steve Leblanc:

  - Add the SConscriptChdir() method.

  From Anthony Roach:

  - Fix --debug=tree when used with directory targets.

  - Significant internal restructuring of Scanners and Taskmaster.

  - Added new --debug=dtree option.

  - Fixes for --profile option.

  - Performance improvement in construction variable substitution.

  - Implemented caching of content signatures, plus added --max-drift
    option to control caching.

  - Implemented caching of dependency signatures, enabled by new
    --implicit-cache option.

  - Added abspath construction variable modifier.

  - Added $SOURCE variable as a synonym for $SOURCES[0].

  - Write out .sconsign files on error or interrupt so intermediate
    build results are saved.

  - Change the -U option to -D.  Make a new -U that builds just the
    targets from the local SConscript file.

  - Fixed use of sys.path so Python modules can be imported from
    the SConscript directory.

  - Fix for using Aliases with the -u, -U and -D options.

  - Fix so that Nodes can be passed to SConscript files.

  From Moshe Zadka:

  - Changes for official Debian packaging.



RELEASE 0.06 - Thu, 28 Mar 2002 01:24:29 -0600

  From Charles Crain:

  - Fix command generators to expand construction variables.

  - Make FunctionAction arguments be Nodes, not strings.

  From Stephen Kennedy:

  - Performance:  Use a dictionary, not a list, for a Node's parents.

  From Steven Knight:

  - Add .zip files to the packages we build.

  - Man page:  document LIBS, fix a typo, document ARGUMENTS.

  - Added RANLIB and RANLIBFLAGS construction variables.  Only use them
    in ARCOM if there's a "ranlib" program on the system.

  - Add a configurable CFILESUFFIX for the Builder of .l and .y files
    into C files.

  - Add a CXXFile Builder that turns .ll and .yy files into .cc files
    (configurable via a CXXFILESUFFIX construction variable).

  - Use the POSIX-standard lex -t flag, not the GNU-specific -o flag.
    (Bug reported by Russell Christensen.)

  - Fixed an exception when CPPPATH or LIBPATH is a null string.
    (Bug reported by Richard Kiss.)

  - Add a --profile=FILE option to make profiling SCons easier.

  - Modify the new DVI builder to create .dvi files from LaTeX (.ltx
    and .latex) files.

  - Add support for Aliases (phony targets).

  - Add a WhereIs() method for searching for path names to executables.

  - Add PDF and PostScript document builders.

  - Add support for compiling Fortran programs from a variety of
    suffixes (a la GNU Make):  .f, .F, .for, .FOR, .fpp and .FPP

  - Support a CPPFLAGS variable on all default commands that use the
    C preprocessor.

  From Steve Leblanc:

  - Add support for the -U option.

  - Allow CPPPATH, LIBPATH and LIBS to be specified as white-space
    separated strings.

  - Add a document builder to create .dvi files from TeX (.tex) files.

  From Anthony Roach:

  - Fix:  Construction variables with values of 0 were incorrectly
    interpolated as ''.

  - Support env['VAR'] to fetch construction variable values.

  - Man page:  document Precious().



RELEASE 0.05 - Thu, 21 Feb 2002 16:50:03 -0600

  From Chad Austin:

  - Set PROGSUFFIX to .exe under Cygwin.

  From Charles Crain:

  - Allow a library to specified as a command-line source file, not just
    in the LIBS construction variable.

  - Compensate for a bug in os.path.normpath() that returns '' for './'
    on WIN32.

  - More performance optimizations:  cache #include lines from files,
    eliminate unnecessary calls.

  - If a prefix or suffix contains white space, treat the resulting
    concatenation as separate arguments.

  - Fix irregularities in the way we fetch DevStudio information from
    the Windows registry, and in our registry error handling.

  From Steven Knight:

  - Flush stdout after print so it intermixes correctly with stderr
    when redirected.

  - Allow Scanners to return a list of strings, and document how to
    write your own Scanners.

  - Look up implicit (scanned) dependencies relative to the directory
    of file being scanned.

  - Make writing .sconsign files more robust by first trying to write
    to a temp file that gets renamed.

  - Create all of the directories for a list of targets before trying
    to build any of the targets.

  - WIN32 portability fixes in tests.

  - Allow the list of variables exported to an SConscript file to be
    a UserList, too.

  - Document the overlooked LIBPATH construction variable.
    (Bug reported by Eicke Godehardt.)

  - Fix so that Ignore() ignores indirect, implicit dependencies
    (included files), not just direct dependencies.

  - Put the man page in the Debian distribution.

  - Run HTML docs through tidy to clean up the HTML (for Konqueror).

  - Add preliminary support for Unicode strings.

  - Efficiency:  don't scan dependencies more than once during the
    walk of a tree.

  - Fix the -c option so it doesn't stop removing targets if one doesn't
    already exist.
    (Bug reported by Paul Connell.)

  - Fix the --debug=pdb option when run on Windows NT.
    (Bug reported by Paul Connell.)

  - Add support for the -q option.

  From Steve Leblanc:

  - Add support for the -u option.

  - Add .cc and .hh file suffixes to the C Scanner.

  From Anthony Roach:

  - Make the scons script return an error code on failures.

  - Add support for using code to generate a command to build a target.



RELEASE 0.04 - Wed, 30 Jan 2002 11:09:42 -0600

  From Charles Crain:

  - Significant performance improvements in the Node.FS and
    Scanner subsystems.

  - Fix signatures of binary files on Win32 systems.

  - Allow LIBS and LIBPATH to be strings, not just arrays.

  - Print a traceback if a Python-function builder throws an exception.

  From Steven Knight:

  - Fix using a directory as a Default(), and allow Default() to
    support white space in file names for strings in arrays.

  - Man page updates:  corrected some mistakes, documented various
    missing Environment methods, alphabetized the construction
    variables and other functions, defined begin and end macros for
    the example sections, regularized white space separation, fixed
    the use of Export() in the Multiple Variants example.

  - Function action fixes:  None is now a successful return value.
    Exceptions are now reported.  Document function actions.

  - Add 'Action' and 'Scanner' to the global keywords so SConscript
    files can use them too.

  - Removed the Wrapper class between Nodes and Walkers.

  - Add examples using Library, LIBS, and LIBPATH.

  - The C Scanner now always returns a sorted list of dependencies
    so order changes don't cause unnecessary rebuilds.

  - Strip $(-$) bracketed text from command lines.  Use this to
    surround $_INCDIRS and $_LIBDIRS so we don't rebuild in response
    to changes to -I or -L options.

  - Add the Ignore() method to ignore dependencies.

  - Provide an error message when a nonexistent target is specified
    on the command line.

  - Remove targets before building them, and add an Environment
    Precious() method to override that.

  - Eliminate redundant calls to the same builder when the target is a
    list of targets:  Add a ListBuilder class that wraps Builders to
    handle lists atomically.  Extend the Task class to support building
    and updating multiple targets in a single Task.  Simplify the
    interface between Task and Taskmaster.

  - Add a --debug=pdb option to re-run SCons under the Python debugger.

  - Only compute a build signature once for each node.

  - Changes to our sys.path[] manipulation to support installation into
    an arbitrary --prefix value.

  From Steve Leblanc:

  - Add var=value command-line arguments.



RELEASE 0.03 - Fri, 11 Jan 2002 01:09:30 -0600

  From Charles Crain:

  - Performance improvements in the Node.FS and Sig.Calculator classes.

  - Add the InstallAs() method.

  - Execute commands through an external interpreter (sh, cmd.exe, or
    command.com) to handle redirection metacharacters.

  - Allow the user to supply a command handler.

  From Steven Knight:

  - Search both /usr/lib and /usr/local/lib for scons directories by
    adding them both to sys.path, with whichever is in sys.prefix first.

  - Fix interpreting strings of multiple white-space separated file names
    as separate file names, allowing prefixes and suffixes to be appended
    to each individually.

  - Refactor to move CompositeBuilder initialization logic from the
    factory wrapper to the __init__() method, and allow a Builder to
    have both an action and a src_builder (or array of them).

  - Refactor BuilderBase.__call__() to separate Node creation/lookup
    from initialization of the Node's builder information.

  - Add a CFile Builder object that supports turning lex (.l) and
    yacc (.y) files into .c files.

  - Document: variable interpretation attributes; how to propogate
    the user's environment variables to executed commands; how to
    build variants in multiple BuildDirs.

  - Collect String, Dict, and List type-checking in common utility
    routines so we can accept User{String,Dict,List}s all over.

  - Put the Action factory and classes into their own module.

  - Use one CPlusPlusAction in the Object Builder's action dictionary,
    instead of letting it create multiple identical instances.

  - Document the Install() and InstallAs() methods.

  From Steve Leblanc:

  - Require that a Builder be given a name argument, supplying a
    useful error message when it isn't.

  From Anthony Roach:

  - Add a "duplicate" keyword argument to BuildDir() that can be set
    to prevent linking/copying source files into build directories.

  - Add a "--debug=tree" option to print an ASCII dependency tree.

  - Fetch the location of the Microsoft Visual C++ compiler(s) from
    the Registry, instead of hard-coding the location.

  - Made Scanner objects take Nodes, not path names.

  - Have the C Scanner cache the #include file names instead of
    (re-)scanning the file each time it's called.

  - Created a separate class for parent "nodes" of file system roots,
    eliminating the need for separate is-parent-null checks everywhere.

  - Removed defined __hash__() and __cmp() methods from FS.Entry, in
    favor of Python's more efficient built-in identity comparisons.



RELEASE 0.02 - Sun, 23 Dec 2001 19:05:09 -0600

  From Charles Crain:

  - Added the Install(), BuildDir(), and Export() methods.

  - Fix the -C option by delaying setting the top of the FS tree.

  - Avoid putting the directory path on the libraries in the LIBS
    construction variable.

  - Added a GetBuildPath() method to return the full path to the
    Node for a specified string.

  - Fixed variable substitution in CPPPATH and LIBPATH.

  From Steven Knight:

  - Fixed the version comment in the scons.bat (the UNIX geek used
    # instead of @rem).

  - Fix to setup.py so it doesn't require a sys.argv[1] argument.

  - Provide make-like warning message for "command not found" and
    similar errors.

  - Added an EXAMPLES section to the man page.

  - Make Default() targets properly relative to their SConscript
    file's subdirectory.

  From Anthony Roach:

  - Documented CXXFLAGS, CXXCOM, and CPPPATH.

  - Fixed SCONS_LIB_DIR to work as documented.

  - Made Default() accept Nodes as arguments.

  - Changed Export() to make it easier to use.

  - Added the Import() and Return() methods.



RELEASE 0.01 - Thu Dec 13 19:25:23 CST 2001

A brief overview of important functionality available in release 0.01:

  - C and C++ compilation on POSIX and Windows NT.

  - Automatic scanning of C/C++ source files for #include dependencies.

  - Support for building libraries; setting construction variables
    allows creation of shared libraries.

  - Library and C preprocessor search paths.

  - File changes detected using MD5 signatures.

  - User-definable Builder objects for building files.

  - User-definable Scanner objects for scanning for dependencies.

  - Parallel build (-j) support.

  - Dependency cycles detected.

  - Linux packages available in RPM and Debian format.

  - Windows installer available.<|MERGE_RESOLUTION|>--- conflicted
+++ resolved
@@ -23,7 +23,6 @@
       the test fails. The rest is cleanup and type annotations. Be more
       careful that the returns from stderr() and stdout(), which *can*
       return None, are not used without checking.
-<<<<<<< HEAD
     - The optparse add_option method supports an additional calling style
       that is not directly described in SCons docs, but is included
       by reference ("see the optparse documentation for details"):
@@ -32,7 +31,6 @@
       added at least one (default=) that would fail for AddOption. Fix
       for consistency, but don't advertise it further - not addewd to
       manpage synoposis/description.
-=======
     - Temporary files created by TempFileMunge() are now cleaned up on
       scons exit, instead of at the time they're used.  Fixes #4595.
     - Override envirionments, created when giving construction environment
@@ -41,7 +39,6 @@
       will now not be deleted from the base environment. Override Environments
       now also pretend to have a _dict attribute so that regular environment
       methods don't have a problem if passed an OE instance.
->>>>>>> 4e005ff9
 
 
 RELEASE 4.8.1 -  Tue, 03 Sep 2024 17:22:20 -0700
