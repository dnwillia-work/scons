--- conflicted
+++ resolved
@@ -9,7 +9,6 @@
 
 RELEASE  VERSION/DATE TO BE FILLED IN LATER
 
-<<<<<<< HEAD
   From Joseph Brill:
     - For msvc version specifications without an 'Exp' suffix, an express installation
       is used when no other edition is detected for the msvc version.  Similarly, an
@@ -65,8 +64,6 @@
       added to the default vswhere executable search list after the Chocolatey
       installation location.
 
-  From Mats Wichmann:
-=======
   From Thaddeus Crews:
     - GetSConsVersion() to grab the latest SCons version without needing to
       access SCons internals.
@@ -85,7 +82,6 @@
       If placed in CCFLAGS (the default location), it could be fed to the
       C compiler (gcc, clang) where it is not applicable and causes a
       warning message.
->>>>>>> bcf71587
 
   From Mats Wichmann:
     - Updated Value Node docs and tests.
