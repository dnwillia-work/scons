

                 SCons - a software construction tool

                            Change Log

NOTE: The 4.0.0 release of SCons dropped Python 2.7 support. Use 3.1.2 if
  Python 2.7 support is required (but note old SCons releases are unsupported).
NOTE: Since SCons 4.3.0, Python 3.6.0 or above is required.
NOTE: Python 3.6 support is deprecated and will be dropped in a future release.
  python.org no longer supports 3.6 or 3.7, and will drop 3.8 in Oct. 2024.

RELEASE  VERSION/DATE TO BE FILLED IN LATER

  From Joseph Brill:
    - Added error handling when creating MSVC detection debug log file specified by
      SCONS_MSCOMMON_DEBUG.
    - MSVS: Added default HOST_ARCH values to sconstruct/sconscript environment for
      select msvs test scripts to allow tests to run on platforms not recognized by
      the msvs/msvc tool implementations.  Fixes #4608.
    - MSVS: Fix early exit after the first msvc version loop execution in select msvs
      test scripts.  Select msvs test scripts were being invoked for msvc version 8.0
      only.  Fixes #4609.
    - MSVS: Additional minor select msvs test script fixes as a result of the msvs
      tests being invoked for all msvc versions: fix vs version number for vc version
      14.3, fix expected platform toolset version, add and use a default known
      project GUID for some select tests, add AdditionalOptions Condition to expected
      vcx project file.
    - MSVS: Additional minor changes to the msvs tool as a result of the msvs tests
      being invoked for all msvc versions: use environment MSVS_PROJECT_GUID when
      generating project files information, fix the visual studio string for VS2015,
      add .vcxproj as an expected suffix for assigning the name to the file basename.
    - MSVS: Add additional msvs tests for multi-project and solution builds.
    - MSVS: Check for variant directory build of MSVSSolution and adjust the source
      node similar to the handling for MSVSProject.  The solution was generated in
      the build directory instead of the source directory.  The placeholder solution
      file is not generated in the build directory and the solution file is generated
      in the source directory similar to the handling for project files.
      Fixes #4612.
    - MSVS: Add project dsp nodes to the dsw source node list in the msvs tool.  This
      appears to always cause the project files to be generated before the solution
      files which is necessary to retrieve the project GUIDs for use in the solution
      file.  This does change the behavior of clean for a project generated with
      auto_build_solution disabled and explicit solution generation: when the
      solution files are cleaned, the project files are also cleaned.  The tests for
      vs 6.0-7.1 were changed accordingly.
    - MSVS: Add an optional keyword argument, auto_filter_projects, to MSVSSolution.
      Accepted values for auto_filter_projects are:
      - None [default]: raise an exception when solution file names or nodes are
        detected in the projects argument list.
      - True or evaluates True: automatically remove solution file names and nodes
        from the project argument list.
      - False or evaluates False: leave solution file names and nodes in the project
        argument list.  An exception is not raised.
      Solution file names and/or nodes in the project argument list cause erroneous
      Project records to be produced in the generated solution file.  As a
      convenience, an end-user may elect to ignore solution file names and nodes in
      the projects argument list rather than manually removing solution file names
      and nodes from the MSVSProject return values.  Resolves #4613.
    - MSVS: Remove the platform specification (i.e., platform = 'win32') from select
      test script environments.  The platform specification appears superfluous.
    - SCons C preprocessor changes:
      - Preserve literals that contain valid integer substring specifications.
        Previously, the integer suffix could be stripped from a symbol that contained
        an integer and suffix substring.
      - Update the optional integer suffixes to include the z|Z and wb|WB suffixes.
      - Update the optional integer suffixes to include support for alternate
        orderings of unsigned with long or long long as defined in the c/cpp
        grammar.
      - Update the optional integer suffixes for case insensitive specifications as
        defined in the c/cpp grammar.
      - Add support for binary integer constants.
      - Add support for octal integer constants.  Previously, octal integers were
        evaluated as decimal integers.  A literal zero (0) is treated as an octal
        number.
      - Change the attempted conversion of a define expansion from using int() to
        a constant expression evaluation.

  From Thaddeus Crews:
    - Removed Python 3.6 support.
    - Ruff/Mypy: Excluded items now synced.
    - Ruff: Linter includes new rules - `FA`, `UP006`, `UP007`, and `UP037` - to
      detect and upgrade legacy type-hint syntax.
    - Removed "SCons.Util.sctyping.py", as the functionality can now be substituted
      via top-level `from __future__ import annotations`.
    - Implemented type hints for Nodes.

  From William Deegan:
    - Update ninja tool to use ninja.BIN_DIR to find pypi packaged ninja binary.
      python ninja package version 1.11.1.2 changed the location and previous
      logic no longer worked.
    - Added TestSCons.NINJA_BINARY to TestSCons to centralize logic to find ninja binary
    - Refactored SCons.Tool.ninja -> SCons.Tool.ninja_tool, and added alias so
      env.Tool('ninja') will still work. This avoids conflicting with the pypi module ninja.

  From Alex James:
    - On Darwin, PermissionErrors are now handled while trying to access
      /etc/paths.d. This may occur if SCons is invoked in a sandboxed
      environment (such as Nix).

  From Dillan Mills:
    - Fix support for short options (`-x`).

  From Keith F Prussing:
    - Added support for tracking beamer themes in the LaTeX scanner.

  From Alex Thiessen:
    - Many grammatical and spelling fixes in the documentation.

  From Mats Wichmann:
    - PackageVariable now does what the documentation always said it does
      if the variable is used on the command line with one of the enabling
      string as the value: the variable's default value is produced (previously
      it always produced True in this case).
    - Minor updates to test framework. The functional change is that
      test.must_exist() and test.must_exist_one_of() now take an optional
      'message' keyword argument which is passed on to fail_test() if
      the test fails. The rest is cleanup and type annotations. Be more
      careful that the returns from stderr() and stdout(), which *can*
      return None, are not used without checking.
    - The optparse add_option method supports an additional calling style
      that is not directly described in SCons docs, but is included
      by reference ("see the optparse documentation for details"):
      a single arg consisting of a premade option object. Because optparse
      detects that case based on seeing zero kwargs and we always
      added at least one (default=) that would fail for AddOption. Fix
      for consistency, but don't advertise it further - not added to
      manpage synopsis/description.
    - Temporary files created by TempFileMunge() are now cleaned up on
      scons exit, instead of at the time they're used.  Fixes #4595.
    - Override environments, created when giving construction environment
      keyword arguments to Builder calls (or manually, through the undocumented
      Override method), were modified not to "leak" on item deletion.  The item
      will now not be deleted from the base environment. Override Environments
      now also pretend to have a _dict attribute so that regular environment
      methods don't have a problem if passed an OE instance.
    - Fix a problem with compilation_db component initialization - the
      entries for assembler files were not being set up correctly.
    - Add clang and clang++ to the default tool search orders for POSIX
      and Windows platforms. These will be searched for after gcc and g++,
      respectively. Does not affect explicitly requested tool lists.
      Note: on Windows, SCons currently only has builtin support for
      clang, not for clang-cl, the version of the frontend that uses
      cl.exe-compatible command line switches.
    - Some manpage cleanup for the gettext and pdf/ps builders.
    - Some clarifications in the User Guide "Environments" chapter.
    - Fix nasm test for missing include file, cleanup.
    - Change long-standing irritant in Environment tests - instead of using
      a while loop to pull test info from a list of tests and then delete
      the test, structure the test data as a list of tuples and iterate it.
    - Skip running a few validation tests if the user is root and the test is
      not designed to work for the root user.
    - Clarify documentation of Repository() in manpage and user guide.
    - Add a tag to each CacheDir to let systems ignore backing it up
      (per https://bford.info/cachedir/). Update the way a CacheDir
      is created, since it now has to create two files.
    - The Dictionary method now has an as_dict flag. If true, Dictionary
      always returns  a dict. The default remains to return different
      types depending on whether zero, one, or multiple construction
      variable names are given.
    - Update Clean and NoClean documentation.
    - Make sure unknown variables from a Variables file are recognized
      as such. Previously only unknowns from the command line were
      recognized (issue #4645).
    - A Variables object now makes available a "defaulted" attribute,
      a list of variable names that were set in the environment with
      their values taken from the default in the variable description
      (if a variable was set to the same value as the default in one
      of the input sources, it is not included in this list).
    - If a build Variable is created with no aliases, the name of the
      Variable is no longer listed in its aliases. Internally, the name
      and aliases are considered together anyway so this should not have
      any effect except for being visible to custom help text formatters.
    - A build Variable is now a dataclass, with initialization moving to
      the automatically provided method; the Variables class no longer
      writes directly to a Variable (makes static checkers happier).
    - Improved Variables documentation.
    - The (optional) C Conditional Scanner now does limited macro
      replacement on the contents of CPPDEFINES, to improve finding deps
      that are conditionally included.  Previously replacement was only
      done on macro definitions found in the file being scanned.
      Only object-like macros are replaced (not function-like), and
      only on a whole-word basis; recursion is limited to five levels
      and does not error out if that limit is reached (issue #4523).
<<<<<<< HEAD
    - Minor modernization: make use of stat object's st_mode, st_mtime
      and other attributes rather than indexing into stat return.
=======
    - The update-release-info test is adapted to accept changed help output
      introduced in Python 3.12.8/3.13.1.
>>>>>>> 393792cb


RELEASE 4.8.1 -  Tue, 03 Sep 2024 17:22:20 -0700

  From Thaddeus Crews:
    - Add explicit return types to sctypes `is_*` functions. For Python <=3.9,
      the return type is simply `bool`, same as before. Python 3.10 and later
      will benefit from `TypeGuard`/`TypeIs`, to produce intellisense similar
      to using `isinstance` directly.

  From Anthony Siegrist;
    - On win32 platform, handle piped process output more robustly. Output encoding
      now uses 'oem' which should be the systems default encoding for the shell where
      the process is being spawned.

  From Mats Wichmann:
    - env.Dump() now considers the "key" positional argument to be a varargs
      type (zero, one or many). However called, it returns a serialized
      result that looks like a dict. Previously, only a single "key" was
      accepted, and unlike the zero-args case, it was serialized to a
      string containing just the value (without the key). For example, if
      "print(repr(env.Dump('CC'))" previously returned "'gcc'", it will now
      return "{'CC': 'gcc'}".
    - Add a timeout to test/ninja/default_targets.py - it's gotten stuck on
      the GitHub Windows action and taken the run to the full six hour timeout.
      Usually runs in a few second, so set the timeout to 3min (120).
    - SCons 4.8.0 added an `__all__`  specifier at the top of the Variables
      module (`Variables/__init__.py`) to control what is made available in
      a star import. However, there was existing usage of doing
      `from SCons.Variables import *` which expected the variable *types*
      to be available. While we never advertised this usage, there's no
      real reason it shouldn't keep working - add to `__all__`.
    - Switch SCons build to use setuptools' supported version fetcher from
      the old homegrown one.
    - Improve wording of manpage "Functions and Environment Methods" section.
      Make doc function signature style more consistent - tweaks to AddOption,
      DefaultEnvironment and Tool,.
    - Fix a problem with AppendUnique and PrependUnique where a value could
      be erroneously removed due to a substring match.
    - Fix handling of ListVariable when supplying a quoted choice containing
      a space character (issue #4585).


RELEASE 4.8.0 -  Sun, 07 Jul 2024 17:22:20 -0700

  From Joseph Brill:
    - For msvc version specifications without an 'Exp' suffix, an express installation
      is used when no other edition is detected for the msvc version.  Similarly, an
      express installation of the IDE binary is used when no other IDE edition is
      detected.
    - VS2015 Express (14.0Exp) does not support the sdk version argument.  VS2015 Express
      does not support the store argument for target architectures other than x86.
      Script argument validation now takes into account these restrictions.
    - VS2015 BuildTools (14.0) does not support the sdk version argument and does not
      support the store argument.  Script argument validation now takes into account
      these restrictions.
    - The Windows SDK for Windows 7 and .NET Framework 4" (SDK 7.1) populates the
      registry keys in a manner in which the msvc detection would report that VS2010
      (10.0) is installed when only the SDK was installed.  The installed files are
      intended to be used via the sdk batch file setenv.cmd. The installed msvc
      batch files will fail. The msvc detection logic now ignores SDK-only VS2010
      installations.  Similar protection is implemented for the sdk-only installs that
      populate the installation folder and registry keys for VS2008 (9.0), if necessary.
    - For VS2005 (8.0) to VS2015 (14.0), vsvarsall.bat is employed to dispatch to a
      dependent batch file when configuring the msvc environment.  Previously, only the
      existence of the compiler executable was verified. In certain installations, the
      dependent batch file (e.g., vcvars64.bat) may not exist while the compiler
      executable does exist resulting in build failures.  The existence of vcvarsall.bat,
      the dependent batch file, and the compiler executable are now validated.
    - MSVC configuration data specific to versions VS2005 (8.0) to VS2008 (9.0) was added
      as the dependent batch files have different names than the batch file names used
      for VS2010 (10.0) and later.  The VS2008 (9.0) Visual C++ For Python installation
      is handled as a special case as the dependent batch files are: (a) not used and (b)
      in different locations.
    - When VS2008 (9.0) Visual C++ For Python is installed using the ALLUSERS=1 option
      (i.e., msiexec /i VCForPython27.msi ALLUSERS=1), the registry keys are written to
      HKEY_LOCAL_MACHINE rather than HKEY_CURRENT_USER.  An entry was added to query the
      Visual C++ For Python keys in HKLM following the HKCU query, if necessary.
    - For VS2008, a full development edition (e.g., Professional) is now selected before
      a Visual C++ For Python edition.  Prior to this change, Visual C++ For Python was
      selected before a full development edition when both editions are installed.
    - The registry detection of VS2015 (14.0), and earlier, is now cached at runtime and
      is only evaluated once for each msvc version.
    - The vswhere executable is frozen upon initial detection.  Specifying a different
      vswhere executable via the construction variable VSWHERE after the initial
      detection now results in an exception.  Multiple bugs in the implementation of
      specifying a vswhere executable via the construction variable VSWHERE have been
      fixed.  Previously, when a user specified vswhere executable detects new msvc
      installations after the initial detection, the internal msvc installation cache
      and the default msvc version based on the initial detection are no longer valid.
      For example, when no vswhere executable is found for the initial detection
      and then later an environment is constructed with a user specified vswhere
      executable that detects new msvc installations.
    - The vswhere detection of VS2017 (14.1), and later, is now cached at runtime and is
      only evaluated once using a single vswhere invocation for all msvc versions.
      Previously, the vswhere executable was invoked for each supported msvc version.
    - The vswhere executable locations for the WinGet and Scoop package managers were
      added to the default vswhere executable search list after the Chocolatey
      installation location.
    - Fix issue #4543: add support for msvc toolset versions 14.4X installed as the
      latest msvc toolset versions for msvc buildtools v143.  The v143 msvc buildtools
      may contain msvc toolset versions from 14.30 to 14.4X.

  From Thaddeus Crews:
    - GetSConsVersion() to grab the latest SCons version without needing to
      access SCons internals.
    - Migrate setup.cfg logic to pyproject.toml; remove setup.cfg.
    - Update .gitattributes to match .editorconfig; enforce eol settings.
    - Replace black/flake8 with ruff for more efficient formatting & linting.
    - When debugging (--debug=pdb), the filename SCsub is now recognized when
      manipulating breakpoints.

  From Raymond Li:
    - Fix issue #3935: OSErrors are now no longer hidden during execution of
      Actions. All exceptions during the execution of an Action are now
      returned by value rather than by raising an exception, for more
      consistent behavior.
      NOTE: With this change, user created Actions should now catch and handle
      expected exceptions (whereas previously many of these were silently
      caught and suppressed by the SCons Action execution code).

  From Ryan Carsten Schmidt:
    - Teach ParseFlags to put a --stdlib=libname argument into CXXFLAGS.
      If placed in CCFLAGS (the default location), it could be fed to the
      C compiler (gcc, clang) where it is not applicable and causes a
      warning message.

  From Mats Wichmann:
    - Updated Value Node docs and tests.
    - Python 3.13 compat: re.sub deprecated count, flags as positional args,
      caused update-release-info test to fail.
    - Dump() with json format selected now recognizes additional compound types
      (UserDict and UserList), which improves the detail of the display.
      json output is also sorted, to match the default display.
    - Python 3.13 (alpha) changes the behavior of isabs() on Windows. Adjust
      SCons usage of in NodeInfo classes to match.  Fixes #4502, #4504.
    - Drop duplicated __getstate__ and __setstate__ methods in AliasNodeInfo,
      FileNodeInfo and ValueNodeInfo classes, as they are identical to the
      ones in parent NodeInfoBase and can just be inherited.
    - Update manpage for Tools, and for TOOL, which also gets a minor
      tweak for how it's handled (should be more accurate in a few situations).
    - Test framework now uses a subdirectory named "scons" below the base
      temporary directory. This gives something invariant to tell antivirus
      to ignore without having to exclude tmpdir itself. Fixes #4509.
    - MSVS "live" tests of project files adjusted to look for the generated
      executable with an exe sufffix
    - Documentation build now properly passes through skipping the PDF
      (and EPUB) builds of manpage and user guide; this can also be done
      manually if directly calling doc/man/SConstruct and doc/user/SConstruct
      by adding SKIP_PDF=1.  This should help with distro packaging of SCons,
      which now does not need "fop" and other tools to be set up in order to
      build pdf versions which are then ignored.
    - Add the ability to print a Variables object for debugging purposes
      (provides a __str__ method in the class).
    - Mark Python 3.6 support as deprecated.
    - Clean up Variables: more consistently call them variables (finish the
      old change from Options) in docstrings, etc.; some typing and other
      tweaks.  Update manpage and user guide for Variables usage.
    - Regularize internal usage of Python version strings and drop one
      old Python 2-only code block in a test.
    - scons-time tests now supply a "filter" argument to tarfile.extract
      to quiet a warning which was added in Python 3.13 beta 1.
    - Improved the conversion of a "foreign" exception from an action
      into BuildError by making sure our defaults get applied even in
      corner cases. Fixes #4530.
    - Restructured API docs build (Sphinx) so main module contents appear
      on a given page *before* the submodule docs, not after. Also
      tweaked the Util package doc build so it's structured more like the
      other packages (a missed part of the transition when it was split).
    - Updated manpage description of Command "builder" and function.
    - Framework for scons-time tests adjusted so a path with a long username
      Windows has squashed doesn't get re-expanded. Fixes a problem seen
      on GitHub Windows runner which uses a name "runneradmin".
    - SCons.Environment.is_valid_construction_var() now returns a boolean to
      match the convention that functions beginning with "is" have yes/no
      answers (previously returned either None or an re.match object).
      Now matches the annotation and docstring (which were prematurely
      updated in 4.6). All SCons usage except unit test was already fully
      consistent with a bool.
    - When a variable is added to a Variables object, it can now be flagged
      as "don't perform substitution" by setting the argument subst.
      This allows variables to contain characters which would otherwise
      cause expansion. Fixes #4241.
    - The test runner now recognizes the unittest module's return code of 5,
      which means no tests were run. SCons/Script/MainTests.py currently
      has no tests, so this particular error code is expected - should not
      cause runtest to give up with an "unknown error code".
    - Updated the notes about reproducible builds with SCons and the example.
    - The Clone() method now respects the variables argument (fixes #3590)
    - is_valid_construction_var() (not part of the public API) moved from
      SCons.Environment to SCons.Util to avoid the chance of import loops. Variables
      and Environment both use the routine and Environment() uses a Variables()
      object so better to move to a safer location.
    - Performance tweak: the __setitem__ method of an Environment, used for
      setting construction variables, now uses the string method isidentifier
      to validate the name (updated from microbenchmark results).
    - AddOption and the internal add_local_option which AddOption calls now
      recognize a "settable" keyword argument to indicate a project-added
      option can also be modified using SetOption. Fixes #3983.
      NOTE: If you were using ninja and using SetOption() for ninja options
      in your SConscripts prior to loading the ninja tool, you will now
      see an error. The fix is to move the SetOption() to after you've loaded
      the ninja tool.
    - ListVariable now has a separate validator, with the functionality
      that was previously part of the converter. The main effect is to
      allow a developer to supply a custom validator, which previously
      could be inhibited by the converter failing before the validator
      is reached.
    - Regularized header (copyright, licens) at top of documentation files
      using SPDX.
    - Updated introductory section of manual page.
    - Minor cleanups in tests - drop unused "% locals()" stanzas.


RELEASE 4.7.0 -  Sun, 17 Mar 2024 17:22:20 -0700

  From Ataf Fazledin Ahamed:
    - Use of NotImplemented instead of NotImplementedError for special methods
      of _ListVariable class

  From Joseph Brill:
    - Fix issue #2755: the msvs tool no longer writes the OS environment SCONS_HOME
      value into the SCons environment when the SCONS_HOME variable already exists
      in the SCons environment.  Prior to this change, a valid user-defined SCons
      environment value for SCONS_HOME would be overwritten with the OS environment
      value of SCONS_HOME which could be None (i.e., undefined).
    - Update the windows registry keys for detection of Visual Studio 2015 Express
      ('14.0Exp'): the VS2015 registry key ('WDExpress') appears to be different
      than the registry key ('VCExpress') for earlier Visual Studio express
      versions.  The registry key value is relative to the installation root rather
      than the VC folder and requires additional path components during evaluation.
    - Fix the vs-6.0-exec.py test script: the msvs generated project is 'foo.dsp'
      and the command-line invocation of the Visual Studio development environment
      program was attempting to build 'test.dsp'.  The command-line invocation was
      changed to build 'foo.dsp'.
    - Update the msvs project generation test scripts: the msvs project execution
      tests could produce a "false positive" test result when the test executable is
      correctly built via the SConstruct env.Program() call and the command-line
      invocation of the Visual Studio development environment program fails.  The
      test passes due to the existence of the test executable from the initial
      build.  The tests were modified to delete the test executable, object file,
      and sconsign file prior to the command-line invocation of the VS development
      binary.
    - Method unlink_files was added to the TestCmd class that unlinks a list of
      files from a specified directory.  An attempt to unlink a file is made only
      when the file exists; otherwise, the file is ignored.
    - Fix issue #4320: add an optional argument list string to configure's CheckFunc
      method so that the generated function argument list matches the function's
      prototype when including a header file.

  From Thaddeus Crews:
    - Explicitly wrap non-serializable values in json dump
    - Implemented SCons.Util.sctyping as a safe means of hinting complex types. Currently
      only implemented for `Executor` as a proof-of-concept.

  From William Deegan:
    - Fix sphinx config to handle SCons versions with post such as: 4.6.0.post1

  From Michał Górny:
    - Remove unnecessary dependencies on pypi packages from setup.cfg

  From Sten Grüner:
    - Fix of the --debug=sconscript option to return exist statements when using return
      statement with stop flag enabled

  From Prabhu S. Khalsa:
    - Fix typo in user documentation (issue #4458)

  From Andrew Morrow:
    - The NewParallel scheduler is now the default, the `tm_v2` flag is removed,
      and the old scheduler is opt-in under `--experimental=legacy_sched`. Additionally,
      the new scheduler is now used for -j1 builds as well.
    - A python interpreter with support for the `threading` package is now required,
      and this is enforced on startup. SCons currently sets its minimum supported
      Python to 3.6, and it was not until Python 3.7 where `threading` became
      default supported. In practice, we expect most real world Python 3.6 deployments
      will have `threading` support enabled, so this will not be an issue.
    - CacheDir writes no longer happen within the taskmaster critical section,
      and therefore can run in parallel with both other CacheDir writes and the
      taskmaster DAG walk.
    - The NewParallel scheduler now only adds threads as new work requiring execution
      is discovered, up to the limit set by -j. This should reduce resource utilization
      when the achievable parallelism in the DAG is less than the -j limit.

  From Mats Wichmann:
    - Add support for Python 3.13 (as of alpha 2). So far only affects
      expected bytecodes in ActionTests.py.
    - sconsign cleanup - remove some dead code, minor manpage tweaks.
    - Be more cautious about encodings fetching command output on Windows.
      Problem occurs in piped-spawn scenario, used by Configure tests.
      Fixes #3529.
    - Clarify/fix documentation of Scanners in User Guide and Manpage.
      Fixes #4468.
    - Fix bad typing in Action.py: process() and strfunction().
    - Add Pseudo() to global functions, had been omitted. Fixes #4474.
    - Improve handling of file data that SCons itself processes - try
      harder to decode non-UTF-8 text. SCons.Util.to_Text now exists
      to convert a byte stream, such as "raw" file data.  Fixes #3569, #4462.
      The Pseudo manpage entry was updated to provide more clarity.
    - Clarify how SCons finds the project top directory, and what that is used for.
    - The internal routine which implements the PyPackageDir function
      would fail with an exception if called with a module which is
      not found.  It will now return None.  Updated manpage entry and
      docstring..
    - Doc update: standardized on the use of a new entity &MSVC; to
      describe the Microsoft C++ compiler. Update the version table slightly.
      Amplified the usage of MSVC_VERSION.
    - Improve SharedLibrary docs a bit.
    - More consistent use of &Python; in the manpage.  A few links added.
      A warning about overwriting env['ENV'] and one about Configure
      checks possibly not running in in no-exec mode also added.
    - Update warnings module: adds docstrings, drop three unused warnings
      (DeprecatedSourceCodeWarning, TaskmasterNeedsExecuteWarning,
      DeprecatedMissingSConscriptWarning) add two warnings to manpage
      (cache-cleanup-error, future-reserved-variable), improve unittest, tweak
      Sphinx build.
    - Add locking around creation of CacheDir config file. Fixes #4489.
    - Clarify MergeFlags usage of a dict argument.
    - SCons documentation build can now be controlled through SKIP_DOC
      variable - rather than just true/false can now specify
      skip none, skip all, skip pdf docs, skip api docs.


RELEASE 4.6.0 -  Sun, 19 Nov 2023 17:22:20 -0700

  From Max Bachmann:
    - Add missing directories to searched paths for mingw installs

  From Joseph Brill:
    - Fix issue #4312: the cached installed msvc list had an indirect dependency
      on the target architecture in the environment dictionary.  The first call
      to construct the installed msvc list now forces the target architecture to be
      undefined, constructs the installed msvc list, and then restores the original
      target architecture.
      Note: an indirect dependency on the VSWHERE construction variable in the
      environment remains.
    - Fix issue #4312: explicitly guard against an empty regular expression list
      when msvc is not installed.
    - When trying to find a valid msvc batch file, check that the compiler executable
      (cl.exe) exists for VS6 to VS2015 to avoid executing the msvc batch file.  Always
      check that the compiler executable is found on the msvc script environment path
      after running the msvc batch file.  Only use the sdk batch files when all of the
      msvc script host/target combinations have been exhausted and a valid script was
      not found.
    - Add ARM64 host configurations for windows and msvc.
      Note: VS2013 and earlier has not been tested on ARM64.
    - If necessary, automatically define VSCMD_SKIP_SENDTELEMETRY for VS2019 and later
      on ARM64 hosts when using an arm32 build of python to prevent a powershell dll
      not found error pop-up window.
    - Fix an issue where test SConfTests.py would fail when mscommon debugging
      was enabled.  The mscommon debug filter class registered with the logging
      module was refactored.
    - Add arm64 to the MSVS supported architectures list for VS2017 and later to be
      consistent with the current documentation of MSVS_ARCH.
    - Fix an issue with an unhandled MissingConfiguration exception due to an msvc
      registry query that returns a path that does not exist.  Multiple invocation
      paths were not prepared to handle the MissingConfiguration exception.  The
      MissingConfiguration exception type was removed.
    - The MSCommon module import was changed from a relative import to a top-level
      absolute import in the following Microsoft tools: midl, mslib, mslink, mssdk, msvc,
      msvs. Moving any of these tools that used relative imports to the scons site tools
      folder would fail on import (i.e., the relative import paths become invalid when
      moved).
    - The detection of the msvc compiler executable (cl.exe) has been modified:
        * The host os environment path is no longer evaluated for the existence of the
          msvc compiler executable when searching the detection dictionary.
        * The existence of the msvc compiler executable is checked in the detection
          dictionary and the scons ENV path before the detection dictionary is merged
          into the scons ENV.
        * Different warnings are produced when the msvc compiler is not detected in the
          detection dictionary based on whether or not an msvc compiler was detected in
          the scons ENV path (i.e., a msvc compiler executable already exists in the
          user's ENV path prior to detection).
        * The warning message issued when a msvc compiler executable is not found in the
          detection dictionary was modified by adding the word "requested":
            Old warning: "Could not find MSVC compiler 'cl'."
            New warning: "Could not find requested MSVC compiler 'cl'.".
        * An additonal sentence is appended to the warning message issued when an msvc
          compiler executable is not found in the msvc detection dictionary and is found
          in the user's ENV path prior to detection:
            " A 'cl' was found on the scons ENV path which may be erroneous."

  From Vitaly Cheptsov:
    - Fix race condition in `Mkdir` which can happen when two `SConscript`
      are processed simultaneously by two separate build commands.

  From William Deegan:
    - The --debug flag now has a 'json' option which will write information
      generated by --debug={count, memory, time, action-timestamps} and about
      the build.
    - Obsoleted YACCVCGFILESUFFIX, being replaced by YACC_GRAPH_FILE_SUFFIX.
      If YACC_GRAPH_FILE_SUFFIX is not set, it will respect YACCVCGFILESUFFIX.

  From Sten Grüner
    - The newly added --debug=sconscript option (new) will output notices when
      entering an exiting each SConscript as they are processed.

  From Philipp Maierhöfer:
    - Fix gfortran tool initialization. Defaults to using binary named gfortran
      as would be expected, and properly set's SHFORTRAN flags to include -fPIC
      where previously it was only doing so for the other fortran versions (F77,..)

  From Jonathon Reinhart:
    - Fix another instance of `int main()` in CheckLib() causing failures
      when using -Wstrict-prototypes.

  From Mats Wichmann
    - C scanner's dictifyCPPDEFINES routine did not understand the possible
      combinations of CPPDEFINES - not aware of a "name=value" string either
      embedded in a sequence, or by itself.  The conditional C scanner thus
      did not always properly apply the defines. The regular C scanner does
      not use these, so was not affected.  [fixes #4193]
    - Minor cleanup for ValidateOptions - docs and docstring tweaked,
      add missed versionadded indicator.
    - Added some typing annotations generated by a tool, to eliminate manual
      work in future on things which are safe for the tool to produce.
      Then manually fixed up some things related to bool that the tool did
      not handly ideally. For example, simple functions which just did
      "return 1" were interpreted by the tool as returning int, when bool
      was really the intent.  Functions/methods named like "is_*", "has_*",
      "exists" are now pretty consistently marked as "-> bool".
    - Simplify some code due to pylint observation: "C2801: Unnecessarily
      calls dunder method __call__. Invoke instance directly."
    - Python 3.9 dropped the alias base64.decodestring, deprecated since 3.1.
      Only used in msvs.py. Use base64.decodebytes instead.
    - When debugging (--debug=pdb), the filenames SConstruct and SConscript
      are now recognized when manipulating breakpoints. Previously,
      only a full pathname to an sconscript file worked, as pdb requires
      a .py extension to open a file that is not an absolute path.
    - SCons test runner now uses pathlib to normalize and compare paths
      to test files.
    - D compilers : added support for generation of .di interface files.
      New variables DI_FILE_DIR, DI_FILE_DIR_PREFIX, DI_FILE_DIR_SUFFIX,
      DI_FILE_SUFFIX.
    - Fixed: when using the mingw tool, if an msys2 Python is used (os.sep
      is '/' rather than the Windows default '\'), certain Configure checks
      could fail due to the construction of the path to run the compiled check.
    - Added effort to find mingw if it comes from Chocolatey install of msys2.
    - Minor doc fixes: signature of Alias() now matches implementation
      to avoid problem if kwargs used; case of Alias with no targets is
      mentioned in text (was already shown in example); now mention that
      Action([item]) does not return a ListAction - previously implied
      that if arg was a list, a ListAction was *always* returned; mention
      default Decider and sort the names of available decider functions,
      and add a version marking.  Minor fiddling with Alias.py docstrings.
    - Python 3.12 support: new bytecodes for ActionTests.py, adapt to
      changes to pathlib module in runtest.py (PosixPath no longer
      converts slashes if given a Windows-style path). Also switch to
      using `subTest` in `ActionTests`, so that we can see all 21 fails
      due to bytecode changes (previously testcases aborted on the first
      assert fail so we only saw seven), and use unittest asserts to
      simplify complex printing stanzas.
    - Added copyright headers to files in test/ that didn't have them.
    - Drop three unused methods from the Environment Base class:
      get_src_sig_type and get_tgt_sig_type, as well as "private"
      _changed_source. These were orphaned when the long-deprecated
      Source Signatures and Target Signatures were removed, these were
      missed at that time.
    - Remove dead code: some mocked classes in unit tests had methods
      which have been removed from the Node class they're mocking,
      there's no need to shadow those any more as there are no callers.
      The methods are depends_on (base functionality removed in 2005)
      and is_pseudeo_derived (base functionality removed in 2006). There
      may well be more!
    - Added pass_test() call to test/MSVC/MSVC_BATCH-spaces-targetdir.py.
      It looked it was missing a more detailed check, but it should be
      sufficient just to check the build worked. Renamed the fixture
      dir to follow naming convention in test/MSVC overall, and added
      a sconstest.skip file, also to follow convention.
    - Marked some scanner methods as @staticmethod.
    - Class ActionBase is now an abstract base class to more accurately
      reflect its usage. Derived _ActionAction inherits the ABC, so it
      now declares (actually raises NotImplementedError) two methods it
      doesn't use so it can be instantiated by unittests and others.
    - The yacc tool now understands the bison behavior of --header,
      --defines and --graph being called without option-argument as being
      synonyms for -d (first two) and -g. -H also recognized as a synonym
      for -d.  Default value for $YACC_GRAPH_FILE_SUFFIX changed to '.gv'
      to match current bison default (since bison 3.8).  Set this variable
      to '.dot' if using byacc. The graph file name (-g) is now generated
      relative to the requested target file name, not to the source file
      name, to match actual current behavior (only affects if target
      explicitly requested with a different base name
      than source).  Docs updated.  Fixes #4326 and #4327.
    - Cleaned up dblite module (checker warnings, etc.).
    - Some cleanup in the FortranCommon tool.
    - Rewrite the internal _subproc routine - a new scons_subproc_run() now
      makes use of Python's subprocess.run in a more natural way, getting
      around some of the issues with attempted context manager use, fetching
      output, etc. - we let the subprocess module do the hard work,
      since it's well debugged and supported.  _subproc is no longer
      called by internal code, but remains in place in case there are builds
      which call to it (even though it was never "published API").
    - Changed the message about scons -H to clarify it shows built-in options.
    - Improve CacheDir() Documentation.
    - Release-building setup tweaked. (most of) the targets listed in
      SCons' own "scons --help" now work again.
    - Fix platform unit test on Windows for Py 3.12+. Fixes #4376.
    - More tweaking of test framework overview (which is duplicated onto
      the website, but not in the regular documentation section).
    - Extend range of recognized Java versions to 20.
    - Builder calls now accept PathLike objects in source lists. Fixes #4398.
    - The Help() function now takes an additional keyword argument
      keep_local: when starting to build a help message, you can now
      retain help from AddOption calls, but omit help for SCons' own
      command-line options with "Help(newtext, append=True, local_only=True)".
    - A little more code "modernization", done via "pypgrade" tool set
      to "3.6 and above" setting.
    - Finish the change to make calling SConscript() with a nonexistent
      file an error. It has issued a warning since 3.0, with "warn instead
      of fail" deprecated since 3.1.  Fixes #3958.
    - Minor (non-functional) cleanup of some tests, particuarly test/MSVC.
    - Added more error handling while reading msvc config cache.
      (Enabled/specified by SCONS_CACHE_MSVC_CONFIG).
      The existing cache will be discarded if there's a decode error reading it.
      It's possible there's a race condition creating this issue in certain CI
      builds.  Also add a simple filesystem-based locking protocol to try to
      avoid the problem occuring.
    - Update the first two chapters on building with SCons in the User Guide.
    - Update docs on Export/Import - make sure mutable/immutable status has
      been mentioned.
    - Some cleanup to the Util package, including renaming SCons.Util.types
      to SCons.Util.sctypes to avoid any possible confusion with the
      Python stdlib types module.
    - TeX tests: skip tests that use makeindex or epstopdf not installed, or
      if `kpsewhich glossaries.sty` fails.
    - Added a .note.GNU-stack section to the test assembler files to
      avoid the GNU linker issuing warnings for its absence.
    - Eliminate more http: references (mostly in comments/docstrings where
      they really weren't harmful). A few links labeled dead with no alt.
    - Add JDK 21 LTS support
    - Add a LIBLITERALPREFIX variable which can be set to the linker's
      prefix for considering a library argument unmodified (e.g. for the
      GNU linker, the ':' in '-l:libfoo.a'). Fixes Github issue #3951.
    - Update PCH builder docs with some usage notes.

RELEASE 4.5.2 -  Sun, 21 Mar 2023 14:08:29 -0700

  From Michał Górny:
    - Remove the redundant `wheel` dependency from `pyproject.toml`,
      as it is added automatically by the setuptools PEP517 backend.

  From Mats Wichmann
    -  Fix a problem (#4321) in 4.5.0/4.5.1 where ParseConfig could cause an
       exception in MergeFlags when the result would be to add preprocessor
       defines to existing CPPDEFINES. The following code illustrates the
       circumstances that could trigger this:
          env=Environment(CPPDEFINES=['a'])
          env.Append(CPPDEFINES=['b'])
          env.MergeFlags({'CPPDEFINES': 'c'})


RELEASE 4.5.1 -  Mon, 06 Mar 2023 14:08:29 -0700

  From Mats Wichmann
    - Fix a problem in 4.5.0 where using something like the following code
      will cause a Clone()'d environment to share the CPPDEFINES with the
      original Environment() which was cloned. Causing leakage of changes
      to CPPDEFINES when they should be completely independent after the Clone.
          env=Environment(CPPDEFINES=['a'])
          env.Append(CPPDEFINES=['b']) (or AppendUnique,Prepend,PrependUnique)
          env1=env.Clone()
          env1.Append(CPPDEFINES=['c']) (or any other modification, but not overwriting CPPDEFINES
      Now env['CPPDEFINES'] will contain 'c' when it should not.


RELEASE 4.5.0 -  Sun, 05 Mar 2023 14:08:29 -0700

  From Anatoli Babenia:
    - Do not initialize DefaultEnvironment when calling EnsureSConsVersion(),
      EnsurePythonVersion(), Exit(), GetLaunchDir() and SConscriptChdir().
    - Remove unused private method SConsEnvironment._exceeds_version().

  From William Deegan:
    - Added ValidateOptions() which will check that all command line options are in either
      those specified by SCons itself, or by AddOption() in SConstruct/SConscript.  It should
      not be called until all AddOption() calls are completed. Resolves Issue #4187
    - Refactored SCons/Taskmaster into a package. Moved SCons/Jobs.py into that package.
      NOTE: If you hook into SCons.Jobs, you'll have to change that to use SCons.Taskmaster.Jobs
    - Changed the Taskmaster trace logic to use python's logging module. The output formatting
      should remain (mostly) the same. Minor update to unittest for this to adjust for 1 less newline.
    - Migrated logging logic for --taskmastertrace to use Python's logging module. Added logging
      to NewParallel Job class (Andrew Morrow's new parallel job implementation)
    - Ninja: Fix execution environment sanitation for launching ninja. Previously if you set an
      execution environment variable set to a python list it would crash. Now it
      will create a string joining the list with os.pathsep
    - Move execution environment sanitation from Action._subproc() to
      SCons.Util.sanitize_shell_env(ENV)
    - Moved rpm and debian directories under packaging
    - Added logic to help packagers enable reproducible builds into packaging/etc/. Please
      read packaging/etc/README.txt if you are interested.
    - Added --experimental=tm_v2, which enables Andrew Morrow's new NewParallel Job implementation.
      This should scale much better for highly parallel builds. You can also enable this via SetOption().
    - Fixed command line argument --diskcheck: previously a value of 'none' was ignored.
      SetOption('diskcheck','none') is unaffected, as it did not have the problem.
    - Added overrides argument to SCons.Subst.scons_subst(), subst_list(), subst(), and Action's process(),
      strfunction(). This allows passing a dictionary of envvars to override when evaluating subst()'d strings/lists
    - Fixed Issue #4275 - when outputting compilation db and TEMPFILE was in use, the compilation db would have
      command lines using the generated tempfile for long command lines, instead of the full command line for
      the compilation step for the source/target pair.
    - Renamed the qt tools to qt3 since the logic in that tool is only for QT version 3.  Renamed all env vars
      which affect qt3 from QT_ to QT3_.  If you are still using SCons to build QT 3 code, you'll need to update
      your SConscripts.  Note that using 'qt' tool has been deprecated for some time.

  From David H:
    - Added JAVAPROCESSORPATH construction variable which populates -processorpath.
    - Updated JavaScanner to scan JAVAPROCESSORPATH.

  From Nickolai Korshunov
    - Added FILE_ENCODING, to allow explicitly setting the text encoding for files
      written by the Textfile() and Substfile() builders. If not specified, Textfile() and Substfile() builders
      will write files as UTF-8. Fixed Issue #4302.

  From Dan Mezhiborsky:
    - Add newline to end of compilation db (compile_commands.json).

  From Daniel Moody:
    - Added error message to handle the case when SCons attempts to retrieve all the targets
      for a specified builder from the CacheDir, fails to do so, and then runs into an error
      when deleting the files which were retrieved. Previously if this happened there was no
      errors or warnings.
    - Fix issue #2757, where Configure checks that perform a check which reads a modified source
      (including program, source or header file(s)) would incorrectly mark that file "up to date" so the
      actual build would not see the file as modified. Leading to incorrect incremental builds.
      Now configure checks now clear node info for non conftest nodes, so they will be re-evaluated for
      the real taskmaster run when the build commences.

  From Andrew Morrow
    - Avoid returning UniqueList for `children` and other `Executor` APIs. This type
      iterates more slowly than the builtin types. Also simplify uniquer_hashables to
      use an faster implementation under the assumption of ordered dictionaries.

  From Ryan Saunders:
    - Fixed runtest.py failure on Windows caused by excessive escaping of the path to python.exe.

  From Lukas Schrangl:
    - Run LaTeX after biber/bibtex only if necessary

  From Flaviu Tamas:
    - Added -fsanitize support to ParseFlags().  This will propagate to CCFLAGS and LINKFLAGS.

  From Mats Wichmann:
    - A list argument as the source to the Copy() action function is now
      correctly handled by converting elements to string. Copy errors out
      if asked to copy a list to an existing non-directory destination.
      Both the implementation and the strfunction which prints the progress
      message were adjusted. Fixes #3009.
    - doc: EnsureSConsVersion, EnsurePythonVersion, Exit, GetLaunchDir and
      SConscriptChdir are now listed as Global functions only; the
      Environment versions still work but are not documented.
    - The Java scanner processing of JAVACLASSPATH for dependencies was
      changed to split on os.pathsep instead of space, to match usage of
      passing a path string like "xxx:yyy:zzz". This is not portable -
      passing a POSIX-style path string (with ':') won't work on Windows
      (';') - which is now documented with a hint to use a list instead
      to be portable. Splitting on space broke paths with embedded spaces.
      Fixes #4243.
    - Cleanup: make sure BoolVariable usage in tests and examples uses Python
      boolean values instead of 0/1.
    - Stop telling people to run "python setup.py install" in the User Guide.
      Adds new content on using virtualenvs to be able to have multiple
      different SCons versions available on one system.
    - Added the "DefaultEnvironment(tools=[])" stanza to a number of tests
      that are known to be particularly slow.  It's still just a tiny
      speedup, but the Windows CI had been occasionally timing out,
      so maybe this helps a bit.
    - Remove an extra existence check in one ninja test that caused it
      to be skipped on some otherwise-valid Windows installations.
    - test framework tests now pass on Linux and Windows (the latter can
      still run into problems on some configurations), and automated
      tests are now run on changes in this area so future problems can
      be spotted.
    - The single-file Util module was split into a package with a few
      functional areas getting their own files - Util.py had grown to
      over 2100 lines.
    - Add a zipapp package of scons-local: can use SCons from a local
      file which does not need unpacking.
    - Additional explanations for MSVSProject and MSVSSolution builders.
    - Fix a problem (present in 4.4.0 only) where a Java inner class could
      not be cached because the emitted filename contained a '$' and when
      looked up through a node ended up generating a Python SyntaxError
      because it was passed through scons_subst().
    - Have the gfortran tool do a better job of honoring user preferences
      for the dialect tools (F77, F90, F03 and F09, as well as the shared-library
      equivalents SHF77,  SHF90, SHF03, SHF09). Previously these were
      unconditionally overwritten to 'gfortran'; the change should be more
      in line with expectations of how these variables should work.
      Also cleaned a few Fortran tests - test behavior does not change.
    - Updated MSVC documentation - adds "version added" annotations on recently
      added construction variables and provides a version-mapping table.
    - Add Python 3.12 support, and indicate 3.11/3.12 support in package.
      3.12 is in alpha for this SCons release, the bytecode sequences
      embedded in SCons/ActionTests.py may need to change later, but
      based on what is known now, 3.12 itself should work with this release.
    - Add "append" keyword argument to Configure context's CheckLib and
      CheckLibWithHeader to control whether to append or prepend (issue #2767)
      Also added "unique" keyword, to control whether a library is added
      or not if it is already in the $LIBS construction var in the
      configure context. (issue #2768).
    - Completely refactored the CPPDEFINES logic in Append/AppendUnique/Prepend/PrependUnique
      This change fixes the following GH Issues:
      - GH Issue #3876 - Append() and AppendUnique() will handle CPPDEFINES the same
      - GH Issue #4254 - Make handling tuples in CPPDEFINES consistent.
      - We no longer sort the keys added to CPPDEFINES by their dictionary keys.
        We take advantage that their order is now stable based on insertion order
        in Python 3.5+
      - Added/modifed unit and system tests to verify these changes.


RELEASE 4.4.0 -  Sat, 30 Jul 2022 14:08:29 -0700

  From Joseph Brill:
    - Verify that a user specified msvc script (via MSVC_USE_SCRIPT) exists and raise an exception
      when the user specified msvc script does not exist.
    - Fix issue where if you only had mingw installed on a Windows system and no MSVC compiler, and
      did not explicitly request the mingw tool, mingw tool initialization would fail and set the
      default compiler to MSVC which wasn't installed, yielding broken build.
      Updated mingw tool so that the generate and exists methods use the same mingw search paths
      (issue #4134).
    - Update the debug output written to stdout for MSVC initialization which is enabled by setting
      SCONS_MSCOMMON_DEBUG=- to use the logging module. Also changed the debug output format
      written to stdout to include more information about the source for each message of MSVC
      initialization debugging output.  A single space was added before the message for all
      debugging output records written to stdout and to files.
    - Refactor the data definitions for msvc configurations to allow derived data structures to be
      constructed during initialization that removes the need for special case handling during
      runtime execution. Special case handling of host/target combinations is eliminated and
      replaced with pre-computed search lists that implicitly handle the differences between full
      versions and express versions of msvc. This fixes an issue where Express versions of the MSVC
      compiler were not detected due to differences in initial msvc detection and msvc batch file
      determination when configuring the build environment.  This could lead to build failures when
      only an MSVC Express instance is installed and the MSVC version is not explicitly specified
      (issue #2668 and issue #2697).
    - Added MSVC_USE_SETTINGS construction variable to pass a dictionary to configure the msvc compiler
      system environment as an alternative to bypassing Visual Studio autodetection entirely.
    - Added MSVC_SDK_VERSION construction variable which allows building with a specific Microsoft
      SDK version. This variable is used with the msvc batch file determined via autodetection subject
      to validation constraints.  Refer to the documentation for additional requirements and validation
      details.
    - Added MSVC_TOOLSET_VERSION construction variable which allows building with a specific toolset
      version. This variable is used with the msvc batch file determined via autodetection subject to
      validation constraints. This variable does not affect the autodetection and selection of msvc
      instances. The toolset version is applied after an msvc instance is selected. This could be the
      default version of msvc. Refer to the documentation for additional requirements and validation
      details.  Addresses issue #3265, issue #3664, and pull request #4149.
    - Added MSVC_SPECTRE_LIBS construction variable which allows building with spectre-mitigated
      Visual C++ libraries. This variable is used with the msvc batch file determined via autodetection
      subject to validation constraints. Refer to the documentation for additional requirements and
      validation details.
    - Added MSVC_SCRIPT_ARGS construction variable which specifies command line arguments that are
      passed to the msvc batch file determined via autodetection subject to validation constraints.
      Refer to the documentation for additional requirements and validation details.  Addresses
      enhancement issue #4106.
    - An exception is raised when MSVC_UWP_APP is enabled for Visual Studio 2013 and earlier.
      Previous behavior was to silently ignore MSVC_UWP_APP when enabled for Visual Studio 2013
      and earlier. Refer to the documentation for additional requirements and validation details.
      MSVC_UWP_APP was extended to accept True, False, and None in addition to '1' and '0'.
    - The imported system environment variable names for MSVC 7.0 and 6.0 have been changed to the
      names set by their respective installers.  Prior to this change, bypassing MSVC detection by
      specifying the MSVC 7.0 batch file directly would fail due to using an erroneous environment
      variable name.  Arguments are no longer passed to the MSVC 6.0 to 7.1 batch files as no
      arguments are required and could improve the effectiveness of the internal MSVC cache.
    - Propagate the OS and windir environment variables from the system environment to the msvc
      environment.  The OS and windir environment variables are used in the MSVC 6.0 batch file
      and the SDK 6.0-7.1 SetEnv.cmd batch files.  Inclusion of the OS and windir environment
      variables eliminates some partial paths and warnings generated by the MSVC 6.0 and SDK
      6.0-7.1 batch files when the variables are not defined.
      Note: Attempting to run the SDK 6.0-7.1 batch files directly via MSVC_USE_SCRIPT can lead to
            build failures and/or incomplete build environments.  The SDK 6.0-7.1 batch files
            require delayed expansion to be enabled which is currently not supported and is
            typically not enabled by default on the host system. The batch files may also require
            environment variables that are not included by default in the msvc environment.
    - Suppress issuing a warning when there are no installed Visual Studio instances for the default
      tools configuration (issue #2813).  When msvc is the default compiler because there are no
      compilers installed, a build may fail due to the cl.exe command not being recognized.  At
      present, there is no easy way to detect during msvc initialization if the default environment
      will be used later to build a program and/or library. There is no error/warning issued for the
      default tools as there are legitimate SCons uses that do not require a c compiler.
    - Added a global policy setting and an environment construction variable for specifying the
      action to be taken when an msvc request cannot be satisfied. The available options are "error",
      "exception", "warning", "warn", "ignore", and "suppress".  The global policy variable may be
      set and retrieved via the functions msvc_set_notfound_policy and msvc_get_notfound_policy,
      respectively.  These two methods may be imported from SCons.Tool.MSCommon. The environment
      construction variable is MSVC_NOTFOUND_POLICY.  When defined, the environment construction
      variable overrides the global policy setting for a given environment. When the active policy
      is "error" or "exception", an MSVCVersionNotFound exception is raised.  When the active policy
      is "warning" or "warn", a VisualCMissingWarning warning is issued and the constructed
      environment is likely incomplete. When the active policy is "ignore" or "suppress", no action
      is taken and the constructed environment is likely incomplete.  As implemented, the default
      global policy is "warning".  The ability to set the global policy via an SCons command-line
      option may be added in a future enhancement.
    - Added a global policy setting and an environment construction variable for specifying the
      action to be taken when msvc script errors are detected. The available options are "error",
      "exception", "warning", "warn", "ignore", and "suppress".  The global policy variable may be
      set and retrieved via the functions msvc_set_scripterror_policy and msvc_get_scripterror_policy,
      respectively.  These two methods may be imported from SCons.Tool.MSCommon. The environment
      construction variable is MSVC_SCRIPTERROR_POLICY.  When defined, the environment construction
      variable overrides the global policy setting for a given environment. When the active policy
      is "error" or "exception", an MSVCScriptExecutionError exception is raised when msvc batch file
      errors are detected.  When the active policy is "warning" or "warn", an MSVCScriptExecutionWarning
      warning is issued when msvc batch file errors are detected. When the active policy is "ignore" or
      "suppress", msvc batch error messages are suppressed.  As implemented, the default global policy
      is "ignore".  The ability to set the global policy via an SCons command-line option may be added
      in a future enhancement.
    - Added experimental function msvc_query_version_toolset to SCons.Tool.MSCommon. Given a version
      specification, this function will return an msvc version and an msvc toolset version.  The msvc
      toolset version may be None.  The msvc version and msvc toolset version can be used in the
      environment construction variables MSVC_VERSION and MSVC_TOOLSET_VERSION, respectively.  The
      version specification may be an msvc version or an msvc toolset version. This is a proxy for
      using an msvc toolset version to select an msvc instance. This function may be removed when an
      msvc toolset version is used during msvc instance selection.
    - Modify the MSCommon logger configuration to be independent of the root logger. This fixes an issue
      when multiple loggers are created and the MSCommon logger added computed fields to the root logger
      that are not present in other logging instances.
    - Modify the MSVC_USE_SCRIPT_ARGS test fixture to disable the msvc cache. This fixes an issue where
      the MSVC_USE_SCRIPT_ARGS test for success relied on a debug log message that was not produced when
      the msvc cache file exists and the test keys are already in the cache as the msvc script invocation
      was bypassed.

  From William Deegan:
    - Fix check for unsupported Python version. It was broken. Also now the error message
      will include what is the minimum supported version of Python
    - Fix ActionTests to work with python 3.10.1 (and higher)
    NOTE: If you build with Python 3.10.0 and then rebuild with 3.10.1 (or higher), you may
          see unexpected rebuilds. This is due to Python internals changing which changed
          the signature of a Python Action Function.
    - Fix a number of Python ResourceWarnings which are issued when running SCons and/or it's tests
      with python 3.9 (or higher)
    - Action._subproc() can now be used as a python context manager to ensure that the
      POpen object is properly closed.
      (Thanks to Mats Wichmann for catching that DummyPopen needed additional logic)
    - Added project_url for mailing lists and Discord
    - Updated project url in steup.cfg to be https instead of http
    - Updated setup.cfg to remove Python 3.5 and add Python 3.10
    - Added default values for source and target arguments to _defines() function. This
      is used to expand CPPDEFINES (and others). Previous change added those arguments
      with no defaults, so old usage where _defines() was called without source and target
      arguments would yield an exception. This issue was found via qt4 and qt5 tools in
      scons-contrib https://github.com/SCons/scons-contrib/issues/45

  From David H:
    - Add JavaScanner to include JAVACLASSPATH as a dependency when using the Java tool.
    - Fix incorrect Java classpath generation when a NodeList is used as part of any JAVA*PATH variables.

  From Daniel Moody:
    - Add cache-debug messages for push failures.
    - Ninja: Changed generated build.ninja file to run SCons only build Actions via
      a SCons Deamon. Added logic for starting and connecting to SCons daemon (currently
      only used for ninja)
    - Ninja: Fix issue where Configure files weren't being properly processed when build run
      via ninja.
    - Ninja: Added ninja mingw support and improved ninja CommandGeneratorAction support.
    - Ninja: Update ninja file generation to only create response files for build commands
      which exceed MAXLINELENGTH
    - Ninja: Added NINJA_GENERATED_SOURCE_ALIAS_NAME which allows user to specify an
      Alias() which the ninja tool can use to determine which files are generated sources.
      If this is not set by the user then the ninja tool will still dynamically determine
      which files are generated sources based on NINJA_GENERATED_SOURCE_SUFFIXES, and create
      a phony target _ninja_generated_sources. Generated sources will be built first by
      ninja. This is needed because ninja cannot determine which generated sources are
      required by other build targets. Code contributed by MongoDB
      The downstream commit is here:
      https://github.com/mongodb/mongo/commit/2fef432fa6e7cf3fd4f22ba3b193222c2887f14f
    - Ninja: Added special case for ninja scons daemon to work in win32 python3.6 environments.
      This particular environment does a bad job managing popen standard file handles, so
      some special workarounds are needed.
    - Ninja:Added user configurable setting of ninja depfile format via NINJA_DEPFILE_PARSE_FORMAT.
      Now setting NINJA_DEPFILE_PARSE_FORMAT to [msvc,gcc,clang] can force the ninja expected
      format. Compiler tools will also configure the variable automatically.
    - Ninja: Made ninja tool force the ninja file as the only target.
    - Ninja: Improved the default targets setup and made sure there is always a default target for
      the ninja file, which excludes targets that start and stop the daemon.
    - Ninja: Update ninja tool so targets passed to SCons are propagated to ninja when scons
      automatically executes ninja.
    - Small refactor of scons daemons using a shared StateInfo class for communication
      between the scons interactive thread and the http server thread. Added error handling
      for scons interactive failing to startup.
    - Ninja: Updated ninja scons daemon scripts to output errors to stderr as well as the daemon log.
    - Ninja: Fix typo in ninja scons daemon startup which causes ConnectionRefusedError to not retry
    - Added SHELL_ENV_GENERATORS construction variable. This variable should be set to a list
      (or an iterable) which contains functions to be called in order
      when constructing the execution environment (Generally this is the shell environment
      variables). This allows the user to customize how (for example) PATH is constructed.
      Note that these are called for every build command run by SCons. It could have considerable
      performance impact if not used carefully.
      to connect to the server during start up.
    - lex: Fixed an issue with the lex tool where file arguments specified to either "--header-file="
      or "--tables-file=" which included a space in the path to the file would be processed incorrectly
    - Ninja: added option "--skip-ninja-regen" to enable skipping regeneration of the ninja file
      if scons can determine the ninja file doesnot need to be regenerated, which will also
      skip restarting the scons daemon. Note this option is could result in incorrect rebuilds
      if scons Glob or scons generated files are used in ninja build target's command lines.
    - Ninja: Added new alias "shutdown-ninja-scons-daemon" to allow ninja to shutdown the daemon.
      Also added cleanup to test framework to kill ninja scons daemons and clean ip daemon logs.
      NOTE: Test for this requires python psutil module. It will be skipped if not present.
    - Ninja: Added command line variable NINJA_CMD_ARGS that allows to pass through ninja command line args.
      This can also be set in your Environment().

  From Mats Wichmann:
    - Tweak the way default site_scons paths on Windows are expressed to
      conform to conventions (what they actually resolve to is unchanged),
      drop a Py2 workaround, and pick a better "system" path, old one
      remains supported (%AllUsersProfile%\scons\site_scons vs old
      %AllUsersProfile%\Application Data\scons\site_scons).
    - Fix testsuite to work on Windows systems where there is no usable
      association for running .py files directly. There are a few tests where
      we need to do this for internal reasons, those are skipped in that case.
      Bad association could mean some other tool took it over (Visual
      Studio Code is known to do this), or no association at all.
    - Updated debug code in MSVC and MSVS tools to conform to the
      suggested "lazy interpolation" use of the Python logging module.
      Calls now look like 'debug("template %s", text)' rather than
      'debug("template %s" % text)' so the logging system does the
      interpolation only when/if needed (was a pylint warning).
    - Update Help (-H) output a bit. Drop "ignored for compat" entry.
      Pass window size to formatter so it formats for wider displays too.
    - runtest.py now accepts -j 0 to auto-detect number of usable
      processors for testing threads.
    - Fixed crash in C scanner's dictify_CPPDEFINES() function which happens if
      AppendUnique is called on CPPPATH. (Issue #4108).
    - The MSVC script_env_cache now contains a sanity check: if the retrieved
      tools path does not exist, the entry is invalidated so it will
      be recomputed, in an attempt to avoid scons failing when certain
      compiler version bumps have taken place.  The dictionary key (uses
      the name of a batch file and any arguments which may have been
      passes), is now computed a bit differently: the dashes are left
      off if there are no arguments.  The default cachefile is changed
      to have a .json suffix, for better recognition on Windows since
      the contents are json.
    - As "code modernization" all of SCons now uses the current super()
      zero-argument syntax instead of direct calls to a parent class method
      or the super() two-argument syntax.
    - Renamed ParseFlag's internal data structure to "mapping" instead of
      "dict" (avoid redefining builtin)
    - Fix an old use-before-set bug in tex tool (issue #2888)
    - Fix a test harness exception returning stderr if a wait_for timed out.
    - ParseConfig now correctly passes the *unique* flag to a user-supplied
      flag-merging function.
    - Restore the ability of the content-timestamp decider to see that a
      a source which is a symlink has changed if the file-system target of
      that link has been modified (issue #3880)
    - Modernize a few tests that use now-deprecated unittest.getTestCaseNames
      and unittest.makeSuite - Python itself suggests the replacements.
    - SCons.Tool.find_program_path now takes an optional add_path argument
      to add a path to the execution environment if it was discovered in
      default_paths. Previously, the routine, called by many tool modules,
      never altered the execution environment, leaving it to the tools.
    - A new construction variable FORTRANCOMMONFLAGS is added which is
      applied to all Fortran dialects, in case someone needs to set some
      flags globally. FORTRANFLAGS looked like it was intended for that,
      but was not applied to other dialects, and e2e tests explicitly checked
      that FORTRANFLAGS did not propagate outside the FORTRAN dialect,
      so the conclusion is that behavior is intentional (issue #2257)
    - SCons programmatic importing (tool modules and platform modules)
      no longer uses the deprecated (since Py 3.10) importlib.load_module
      routine, shifting to the preferred exec_module.  Old Python 2 compatible
      import fallback (using the imp module) in tool module loading is dropped.
      Tool module loading no longer special-cases Jython, which is a dead
      project as far as SCons (no timeline in sight for Python 3 support).
    - Improvements to lex and yacc tools: better documentation of
      extra-file options, add test for extra-file behavior.
      -  Two new construction variables are introduced for lex (LEX_HEADER_FILE
      and LEX_TABLES_FILE) as the preferred way of specifying these extra-file
      options.
      -  Two new construction variables are introduced for yacc
      (YACC_HEADER_FILE and YACC_GRAPH_FILE) as the preferred way of
      specifying these extra-file options.


  From Zhichang Yu:
    - Added MSVC_USE_SCRIPT_ARGS variable to pass arguments to MSVC_USE_SCRIPT.
    - Added Configure.CheckMember() checker to check if struct/class has the specified member.

  From Ivan Kravets, PlatformIO:
    - Conditional C/C++ Preprocessor: Strip shell's backslashes from the computed include (-DFOO_H=\"foo.h\")

RELEASE 4.3.0 - Tue, 16 Nov 2021 18:12:46 -0700

  From Jacob Cassagnol:
    - Default hash algorithm check updated for SCons FIPS compliance. Now checks for hash viability
      first and then walks the tree to use the first viable hash as the default one. This typically
      selects SHA1 on FIPS-enabled systems less than Python 3.9 as the new default instead of MD5,
      unless SHA1 has also been disabled by security policy, at which point SCons selects SHA256
      as the default. For systems running Python 3.9 and later, the hashlib bug has been fixed,
      and SCons will once again default to MD5 as the preferred algorithm.

  From Joseph Brill:
    - Fix MSVS tests (vs-N.N-exec.py) for MSVS 6.0, 7.0, and 7.1 (import missing module).
    - Add support for Visual Studio 2022.

  From William Deegan:
    - Fix reproducible builds. Restore logic respecting SOURCE_DATE_EPOCH when set.
    - Fix version tests to work with updated scons --version output. (Date format changed)
    - Fix issue #4021.  Change the way subst() is used in Textfile() to not evaluate '$$(' -> '$',
      but instead it should yield '$('.
    - Change SCons.Platform.win32.get_architecture() to return platform.platform() when run in an
      environment where neither: PROCESSOR_ARCHITEW6432 nor PROCESSOR_ARCHITECTURE is set.
      This should fix platform tests which started failing when HOST_OS/HOST_ARCH changes
      introduced by Aaron Franke (listed below) were merged.
    - Further PCH updates. It's now recommended that env['PCH'] should always be a File node.
      Either via return value from env.PCH() or by explicitly using File('StdAfx.pch').
    - Added --no-ignore-skips to runtest.py. Changed default to ignore skips when setting
      runtest.py's exit status. Previously would exit 2 if any tests were skipped.
      Now will only exit 2 if user specifies --no-ignore-skips and some tests were skipped.

  From Ryan Egesdahl:
    - Small fix to ensure CLVar default value is an empty list.
      See MongoDB bug report: https://jira.mongodb.org/browse/SERVER-59656
      Code contributed by MongoDB.
    - Ninja - Fixed an issue where if you control-c and/or killed ninja while it was running scons to
      regenerate build.ninja you would end up with no build.ninja file and have to rerun scons from scratch.
      Code contributed by MongoDB.

  From Aaron Franke:
    - Define HOST_OS and HOST_ARCH in the environment for all platforms.
      Before this change, these were only defined for Win32 and OS/2.

  From Daniel Moody:
    - Fix ninja tool to never use for_sig substitution because ninja does not use signatures. This
      issue affected CommandGeneratorAction function actions specifically.
    - Expanded ninja Mkdir to also support Mkdir actions.
    - Added support for the PCH environment variable to support subst generators.
    - Fix command line escaping for ninja dollar sign escape. Without escaping ninja properly,
      the ninja file scons regenerate and callback invocations will lose the $ characters used in
      the scons command line which ninja uses itself for escaping. For Example:
          scons BUILD=xyz OTHERVAR=$BUILD
      Prior to this fix, it would cause ninja to fail to escape the dollar sign, leading to the
      single dollar sign being used as a ninja escape character in the ninja file.

  From Daniel Moody:
    - Added ninja API 'NINJA_FORCE_SCONS_BUILD' to force a node to callback to scons.

  From Mats Wichmann:
    - Two small Python 3.10 fixes: one more docstring turned into raw
      because it contained an escape; updated "helpful" syntax error message
      from 3.10 was not expected by SubstTests.py and test/Subst/Syntax.py
    - EmitterProxy rich comparison set is completed (checker warning).
      Added __le__, __gt__, __ge__.
    - Fix gcc/g++ tool failing if "gcc --version" returns text which fails
      to_String conversion (i.e., not UTF-8) - failure happens when tool
      initialization checks version. For gcc, the initial version string is
      not translated, for the rest, don't convert, just consume raw and discard.
    - Maintenance and doc: modernize some usage in Scanner package,
      calling super(), switching some imitialization to comprehensions,
      and code formatting.  Docstring for scanner Base moved from
      init-method to class-level so it's picked up by Sphinx.
      Added new sconsign filenames to skip_entry_list in Scanner/Dir.py
    - Change SCons.Scanner.Base to ScannerBase. Old name kept as an alias
      but is now unused in SCons itself.
    - Call Variables option converter consistently - the converter should
      have access to the env if it needs to (issue #2064).
    - Fixed the variables Add() method to accept a tuple for the variable
      name the same way AddVariables() does (issue #3869).
    - The premade validator PathIsDirCreate for for PathVariable now catches
      the case where the directory could not be created due to permission
      problems, allowing a more helpful error to be emitted (issue #2828)
    - Maintenance: Python thread.setDaemon is deprecated in favor of
      directly updating daemon attribute - update SCons to do this.
    - Make sure when subst'ing a callable, the callable is called with
      the correct for_signature value, previously it would be true even
      if doing SUBST_RAW (issue #4037)
    - Update Util/NodeList implementation to get rid of a workaround for
      early Python 3 slicing issue that is no longer a problem.
    - Rework some Java tests to skip rather than fail on CI systems, where
      the working java is > v9, but a 1.8 or 9 was also found.
    - Java updates: on Windows, detect more default JDK install locations.
      On all platforms, more Java versions (up to 17.0 now).  Add more information
      on version selection to docs.
      Update docs on JavaH tool in light of javah command dropped since 10.0.
      Try to be better about preserving user's passed-in JAVA* construction vars.
    - Start the deprecation of the qt tool, which refers to Qt3 (usupported
      since around 2006). There's a deprecation warning added, initially
      defaulting to disabled.

  From Brian Quistorff:
    - Fix crash when scons is run from a python environement where a signal
      is set from outside Python.


RELEASE 4.2.0 - Sat, 31 Jul 2021 18:12:46 -0700

  From Byron Platt:
    - Fix Install() issue when copytree recursion gives bad arguments that can
      lead to install side-effects including keeping dangling symlinks and
      silently failing to copy directories (and their subdirectories) when the
      directory already exists in the target.

  From Joseph Brill:
    - Internal MSVS update: Remove unnecessary calls to find all installed versions of msvc
      when constructing the installed visual studios list.

  From William Deegan:
    - Improve Subst()'s logic to check for proper callable function or class's argument list.
      It will now allow callables with expected args, and any extra args as long as they
      have default arguments. Additionally functions with no defaults for extra arguments
      as long as they are set using functools.partial to create a new callable which set them.
    - Fix Issue #3035 - mingw with SHLIBVERSION set fails with either not a dll error or
      "Multiple ways to build the same target were specified for:".  Now mingw will disable
      creating the symlinks (and adding version string to ) dlls.  It sets SHLIBNOVERSIONSYMLINKS,
      IMPLIBNOVERSIONSYMLINKS and LDMODULENOVERSIONSYMLINKS to True.
    - Added --experimental flag, to enable various experimental features/tools.  You can specify
      'all', 'none', or any combination of available experimental features.
    - Fix Issue #3933 - Remove unguarded print of debug information in SharedLibrary logic when
      SHLIBVERSION is specified.
    - Fix versioned shared library naming for MacOS platform. (Previously was libxyz.dylib.1.2.3,
      has been fixed to libxyz.1.2.3.dylib. Additionally the sonamed symlink had the same issue,
      that is now resolved as well)
    - Add experimental ninja builder. (Contributed by MongoDB, Daniel Moody and many others).
    - Fix #3955 - _LIBDIRFLAGS leaving $( and $) in *COMSTR output.  Added affect_signature flag to
      _concat function.  If set to False, it will prepend and append $( and $). That way the various
      Environment variables can use that rather than "$( _concat(...) $)".
    - Fix issue with exparimental ninja tool which would fail on windows or when ninja package wasn't
      installed but --experimental=ninja was specified.
    - As part of experimental ninja tool, allow SetOption() to set both disable_execute_ninja and
      disable_ninja.

  From David H:
    - Fix Issue #3906 - `IMPLICIT_COMMAND_DEPENDENCIES` was not properly disabled when
      set to any string value (For example ['none','false','no','off'])
      Also previously 'All' wouldn't have the desired affect.

  From Ivan Kravets:
    - Provide a custom argument escape function for `TempFileMunge` using a new
      `TEMPFILEARGESCFUNC` variable. Useful if you need to apply extra operations on
      a command argument before writing to a temporary file (fix Windows slashes,
      normalize paths, etc.)

  From Henrik Maier:
   - DocbookXslt tool: The XSLT stylesheet file is now initialized to an env.File() Node,
     such that dependencies work correctly in hierarchical builds (eg when using
     DocbookXslt in SConscript('subdir/SConscript') context.

  From Daniel Moody:
    - Update CacheDir to use uuid for tmpfile uniqueness instead of pid.
      This fixes cases for shared cache where two systems write to the same
      cache tmpfile at the same time because the happened to get the same pid.
    - Added support for passing custom CacheDir derived classes to SCons. Moved
      copy_from_cache attribute from the Environment class to CacheDir class.
      Code contributed by MongoDB.
    - Update BuildTask to pass all targets to the progress object fixing an issue
      where multi-target build nodes only got the first target passed to the progress
      object.
    - Fix a potential race condition in shared cache environments where the permissions are
      not writeable for a moment after the file has been renamed and other builds (users) will copy
      it out of the cache. Small reorganization of logic to copy files from cachedir. Moved CacheDir
      writeable permission code for copy to cache behind the atomic rename operation.
    - Added marking of intermediate and and multi target nodes generated from SConf tests so that
      is_conftest() is more accurate.
    - Added test for configure check failing to ensure it didn't break generating and running ninja.


  From Mats Wichmann:
    - Initial support in tests for Python 3.10 - expected bytecode and
      one changed expected exception message. Change some more regexes
      to be specified as rawstrings in response to DeprecationWarnings.
    - Add an example of adding an emitter to User Guide (concept
      from Jeremy Elson)
    - Add timing information for sconsign database dump when --debug=time
      is selected. Also switch to generally using time.perf_counter,
      which is the Python recommended way for timing short durations.
    - Drop remaining definitions of dict-like has_key methods, since
      Python 3 doesn't have a dictionary has_key (maintenance)
    - Do not treat --site-dir=DIR and --no-site-dir as distinct options.
      Allows a later instance to override an earlier one.
    - Ignore empty cmdline arguments when computing targets (issue 2986)
    - Remove long-deprecated construction variables PDFCOM, WIN32_INSERT_DEF,
      WIN32DEFPREFIX, WIN32DEFSUFFIX, WIN32EXPPREFIX, WIN32EXPSUFFIX.
      All have been replaced by other names since at least 1.0.
    - Add a __iadd__ method to the CLVar class so that inplace adds
      (+=) also work as expected (issue 2399)
    - Remove local copy of CLVar in EnvironmentTests unittest file -
      should be testing against the production version, and they
      didn't really differ.
    - Don't strip spaces in INSTALLSTR by using raw subst (issue 2018)
    - Deprecate Python 3.5 as a supported version.
    - CPPDEFINES now expands construction variable references (issue 2363)
    - Restore behavior that Install()'d files are writable (issue 3927)
    - Simplified Mkdir(), the internal mkdir_func no longer needs to handle
      existing directories, it can now pass exist_ok=True to os.makedirs().
    - Avoid WhereIs exception if user set a tool name to empty (from issue 1742)
    - Maintenance: remove obsolete __getslice__ definitions (Py3 never calls);
      add Node.fs.scandir to call new (Py3.5) os.scandir; Node.fs.makedirs
      now passes the exist_ok flag; Cachedir creation now uses this flag.
    - Maintenance: remove unneeded imports and reorganize some.  Fix uses
      of warnings in some tools which instantiated the class but did nothing
      with them, need to instead call SCons.Warnings.warn with the warn class.
    - Drop overridden changed_since_last_build method in Value class.
    - Resync the SetOption implementation and the manpage, making sure new
      options are available and adding a notes column for misc information.
      SetOption equivalents to --hash-chunksize, --implicit-deps-unchanged
      and --implicit-deps-changed are enabled.
    - Add tests for SetOption failing on disallowed options and value types.
    - Maintenance: eliminate lots of checker complaints about Util.py.
    - Maintenance: fix checker-spotted issues in Environment (apply_tools)
      and EnvironmentTests (asserts comparing with self).
      For consistency, env.Tool() now returns a tool object the same way
      Tool() has done.
    - Change SConscript() missing SConscript behavior - if must_exist=False,
      the warning is suppressed.
    - Make sure TEMPFILEPREFIX can be set to an empty string (issue 3964)

  From Dillan Mills:
    - Add support for the (TARGET,SOURCE,TARGETS,SOURCES,CHANGED_TARGETS,CHANGED_SOURCES}.relpath property.
      This will provide a path relative to the top of the build tree (where the SConstruct is located)
      Fixes #396

  From Andrew Morrow:
    - Fix issue #3790: Generators in CPPDEFINES now have access to populated source
      and target lists

RELEASE 4.1.0 - Tues, 19 Jan 2021 15:04:42 -0700

  From James Benton:
    - Add COMPILATIONDB_PATH_FILTER env option for CompilationDatabase() builder which allows
      filtering of entries based on the output file paths using glob style file matching (issue #3742).

  From Joseph Brill:
    - Internal MSVC and test updates: Rework the msvc installed versions cache so that it
      is not exposed externally and update external references accordingly.
    - Modify the MSCommon internal-use only debug logging records to contain the correct relative
      file path when the debug function is called from outside the MSCommon module.

  From William Deegan:
    - Fix yacc tool, not respecting YACC set at time of tool initialization.
    - Refactor SCons.Tool to move all common shared and loadable module linking logic to SCons.Tool.linkCommon
    - Remove pywin32 imports from SCons.Script.Main. No longer needed.
    - Switch to use ctypes instead of pywin32 (requiring an extra pip install) - Fixes Github Issue #2291
       - pywin32 no longer necessary for SCons install. (pip install SCons will no longer also require pywin32 on win32)
       - Remove pywin32 usage from SCons.Util where it was used for accessing the registry. Python native winreg
         library already includes this functionality.
       - Remove using pywin32 to retrieve peak memory usage on Win32 for `--debug=memory`
    - Fix Issue #3759 - include scons.1, sconsign.1, scons-time.1 manpages in sdist and wheel packages.
    - Change SCons's build so the generated `SCons/__init__.py` is no longer removed by `scons -c`
    - Completely rewrote versioned shared libraries logic. Added support for SOVERSION via dmoody's initial PR #3733
    - No longer automatically disable setting SONAME on shared libraries on OpenBSD.
    - Fix race condition bug when initializing a scons cache directory at the
      same time from multiple threads or processes. Problem described in PR #3114.
      This is a simpler fix which should avoid some problems identified with the initial PR.
      (Credit to Fredrik Medley for reporting the issue, the initial PR, and discussing and testing
       this solution)
    - Minor edits to User Guide and manpage's header with copyright, released date changed.

  From Michał Górny:
    - Fix dvipdf test failure due to passing incorrect flag to dvipdf.

  From Adam Gross:
    - Fix minor bug affecting SCons.Node.FS.File.get_csig()'s usage of the MD5 chunksize.
      User-facing behavior does not change with this fix (GH Issue #3726).
    - Fix occasional test failures caused by not being able to find a file or directory fixture
      when running multiple tests with multiple jobs.
    - Added support for a new command-line parameter `--hash-format` to override the default
      hash format that SCons uses. It can also be set via `SetOption('hash_format')`. Supported
      values are: `md5`, `sha1`, and `sha256`. For all hash formats other than
      the default of `md5`, the SConsign database will include the name of the hash format.
      For example, `--hash-format=sha256` will create a SConsign with name
      `.sconsign_sha256.dblite.`.
    - Fix incorrect cache hits and/or misses when running in interactive mode by having
      SCons.Node.Node.clear() clear out all caching-related state.
    - Change Environment.SideEffect() to not add duplicate side effects.
      NOTE: The list of returned side effect Nodes will not include any duplicate side effect Nodes.
    - Add support to the Python scanner for finding dynamically generated dependencies.
      Previously the scanner only found imports if they existed on disk at scanning time.

  From David H:
    - Add ZIP_OVERRIDE_TIMESTAMP env option to Zip builder which allows for overriding of the file
      modification times in the archive.
    - Fix Zip builder not rebuilding when ZIPROOT env option was changed.

  From Jason Kenny
    - Fix python3 crash when Value node get_text_content when child content does not have decode()
      NOTE: If you depend on Value node's get_text_content returning concatenated contents of it's
      children. This may break your code. It now concatenates the csig() of all children.

  From Joachim Kuebart:
    - Suppress missing SConscript deprecation warning if `must_exist=False`
      is used.

  From Rocco Matano:
    - Fix Zip tool to respect ZIPCOMSTR. Previously all zip builder calls would yield something
      like zip(["test.zip"], ["zip_scons.py"]) and ignore ZIPCOMSTR if ZIPCOM and ZIPCOMSTR
      weren't set after the Environment/Tool is initialized. (Explained in PR #3659)

  From Daniel Moody:
    - Fix issue where java parsed a class incorrectly from lambdas used after a new.

  From Simon Tegelid
    - Fix using TEMPFILE in multiple actions in an action list. Previously a builder, or command
      with an action list like this:
      ['${TEMPFILE("xxx.py -otempfile $SOURCE")}', '${TEMPFILE("yyy.py -o$TARGET tempfile")}']
      Could yield a single tempfile with the first TEMPFILE's contents, used by both steps
      in the action list.

  From Mats Wichmann:
    - Complete tests for Dictionary, env.keys() and env.values() for
      OverrideEnvironment. Enable env.setdefault() method, add tests.
    - Raise an error if an option (not otherwise consumed) is used which
      looks like an abbreviation of one one added by AddOption. (#3653)
    - Tool module not found will now raise a UserError to more clearly indicate this is
      probably an SConscript problem, and to make the traceback more relevant.
    - Fix three issues with MergeFlags:
      - Signature/return did not match documentation or existing usage - the implementation
        now no longer returns the passed env
      - merging --param arguments did not work (issue #3107);
      - passing a dict to merge where the values are strings failed (issue #2961).
    - Include previously-excluded SideEffect section in User Guide.
    - Clean up unneeded imports (autoflake tool).
    - Make sure cProfile is used if profiling - SCons was expecting
      the Util module to monkeypatch in cProfile as profile if available,
      but this is no longer being done.
    - Cleanup in SCons.Util.AddMethod. If called with an environment instance
      as the object to modify, the method would not be correctly set up in
      any Clone of that instance.  Now tries to detect this and calls
      MethodWrapper to set up the method the same way env.AddMethod does.
      MethodWrapper moved to Util to avoid a circular import. Fixes #3028.
    - Some Python 2 compatibility code dropped
    - Rework runtest.py to use argparse for arg handling (was a mix
      of hand-coded and optparse, with a stated intent to "gradually port").
    - Add options to runtest to generate/not generate a log of failed tests,
      and to rerun such tests. Useful when an error cascades through several
      tests, can quickly try if a change improves all the fails. Dropped
      runtest test for fallback from qmtest, not needed; added new tests.
    - Eliminate tex tool usage of "for foo in range(len(iterable))"
    - Restore internal Trace function to functional state.
    - Only try to initialize the wix tool by default (or when tool `default` is explicitly installed)
      on Windows based systems.
    - Pick a better "Topic" Trove classifier for SCons: SW Dev / Build Tools
    - Use os.replace instead of os.rename in dblite so don't need to
      special-case Windows here. dblite is the default storage engine for the SConsign file(s).
    - Fix cut-n-paste error in msvc debug printout and make some debug output
      in msvs and msvsTests.py be off until needed (uncomment to use)
    - Fix Issue #3014 - Empty file and missing file have same csig
    - Refactor env.Append/Prepend to remove Py 1.5 era need to nest
      try blocks, can now "continue" at the appropriate places.
    - Add /snap/bin to env['PATH'] on POSIX, although this is only
      really useful for a subset of POSIX systems that use snaps.
      Was needed for CI builds, which run on Ubuntu LTS images.
    - Eliminate Py2-ism __nonzero__ (now __bool__). Work around issue #3860
      where a check for BuilderBase raising exc. on __bool__ was optimized out.
      This issue was found due to a bug in Python 3.10.0a4. See issue #3860 for details.


RELEASE 4.0.1 - Mon, 16 Jul 2020 16:06:40 -0700

  From Rob Boehne:
    - Fix fortran tools to set SHFORTRAN variables to $FORTRAN, similarly SHF77, SHF90, SHF95,
      SHF03 and SHF08 will default to the variables $F77, $F90, $F95, $F03 and $F08 respectively.
      If you were depending on changing the value of FORTRAN (or $F[0-9][0-9]) having no effect
      on the value of SHFORTRAN, this change will break that.   The values of FORTRAN, F77, F90,
      F95, F03, F08 and SHFORTRAN, SHF77 (etc.) now are not overridden in generate if alredy set
      by the user.
    - Fix subprocess execution of 'lslpp' on AIX to produce text standard i/o.
    - Re-do the fix for suncxx tool (Oracle Studio compiler) now that only Python 3 is supported,
      to avoid decoding errors.

  From William Deegan:
    - Added Environment() variable TEMPFILEDIR which allows setting the directory which temp
      files createdby TEMPFILEMUNGE are created in.

  From Daniel Moody:
    - Added method on Node to test if its node used in SConf. (Github Issue #3626)



RELEASE 4.0.0 - Sat, 04 Jul 2020 12:00:27 +0000

  From Dirk Baechle:
    - Updated documentation toolchain to work properly under Python3, also
      removed libxslt support from the Docbook Tool. (issue #3580)
    - Added Docker images for building and testing SCons. (issue #3585)


  From James Benton:
    - Improve Visual Studio solution/project generation code to add support
      for a per-variant cppflags. Intellisense can be affected by cppflags,
      this is especially important when it comes to /std:c++* which specifies
      what C++ standard version to target. SCons will append /Zc:__cplusplus
      to the project's cppflags when a /std:c++* flag is found as this is
      required for intellisense to use the C++ standard version from cppflags.

  From Rob Boehne
    - Specify UTF-8 encoding when opening Java source file as text.  By default, encoding is the output
    of locale.getpreferredencoding(False), and varies by platform.

  From Joseph Brill:
    - MSVC updates: When there are multiple product installations (e.g, Community and
      Build Tools) of MSVC 2017 or MSVC 2019, an Enterprise, Professional,
      or Community installation will be selected before a Build Tools installation when
      "14.1" or "14.2" is requested, respectively. (GH Issue #3699).
    - MSVC updates: When there are multiple product installations of MSVC 2017 (e.g.,
      Community and Express), 2017 Express is no longer returned when "14.1" is
      requested.  Only 2017 Express will be returned when "14.1Exp" is requested.
      (GH Issue #3699).
    - MSVC updates: An MSVC 6.0 installation now appears in the installed versions list
      when msvc debug output is enabled (GH Issue #3699).
    - MSVS test updates: Tests for building a program using generated MSVS project and
      solution files using MSVS 2015 and later now work as expected on x86 hosts.
    - Test update: Reduce the number of "false negative" test failures for the interactive
      configuration test (test/interactive/configure.py).
    - MSVS update: Fix the development environment path for MSVS 7.0.

  From William Deegan:
    - Fix broken clang + MSVC 2019 combination by using MSVC configuration logic to
      propagate'VCINSTALLDIR' and 'VCToolsInstallDir' which clang tools use to locate
      header files and libraries from MSVC install. (Fixes GH Issue #3480)
    - Added C:\msys64\mingw64\bin to default mingw and clang windows PATH's.  This
      is a reasonable default and also aligns with changes in Appveyor's VS2019 image.
    - Drop support for Python 2.7. SCons will be Python 3.5+ going forward.
    - Change SCons.Node.ValueWithMemo to consider any name passed when memoizing Value() nodes
    - Fix Github Issue #3550 - When using Substfile() with a value like Z:\mongo\build\install\bin
      the implementation using re.sub() would end up interpreting the string and finding regex escape
      characters where it should have been simply replacing existing text. Switched to use string.replace().
    - Fix Github Issue #2904 - Provide useful error message when more than one Configure Contexts are opened.
      Only one open is allowed. You must call conf.Finish() to complete the currently open one before creating another
    - Add msys2 installed mingw default path to PATH for mingw tool.
      - C:\msys64\mingw64\bin
    - Purge obsolete internal build and tooling scripts
    - Allow user specified location for vswhere.exe specified by VSWHERE.
      NOTE: This must be set at the time the 'msvc' 'msvs' and/or 'mslink' tool(s) are initialized to have any effect.
    - Resolve Issue #3451 and Issue #3450 - Rewrite SCons setup.py and packaging. Move script logic to entry points so
      package can create scripts which use the correct version of Python.
    - Resolve Issue #3248 - Removing '-Wl,-Bsymbolic' from SHLIBVERSIONFLAGS
      NOTE: If your build depends on the above you must now add to your SHLIBVERSIONFLAGS
    - Speedup bin/docs-update-generated by caching parsed docbook schema. (60x speedup)
    - Reorganized source tree. Moved src/engine/SCons to SCons to be more in line with current Python source
      tree organization practices.
    - Renamed as.py to asm.py and left redirecting tool.  'as' is a reserved word and so
      changing the name was required as we wanted to import symbols for use in compilation_db
      tool.
    - Add CompilationDatabase() builder in compilation_db tool. Contributed by MongoDB.
      Setting COMPILATIONDB_USE_ABSPATH to True|False controls whether the files are absolute or relative
      paths.  Address Issue #3693 and #3694 found during development.
    - Fixed Github Issue 3628 - Hardcoding pickle protocol to 4 (supports python 3.4+)
      and skipping Python 3.8's new pickle protocol 5 whose main advantage is for out-of-band data buffers.
      NOTE: If you used Python 3.8 with SCons 3.0.0 or above, you may get a a pickle protocol error. Remove your
      .sconsign.dblite. You will end up with a full rebuild.

  From Andrii Doroshenko:
    - Extended `Environment.Dump()` to select a format to serialize construction variables (pretty, json).

  From Jeremy Elson:
    - Updated design doc to use the correct syntax for Depends()

  From Adam Gross:
    - Added support for scanning multiple entries in an action string if
      IMPLICIT_COMMAND_DEPENDENCIES is set to 2 or 'all'. This enables more thorough
      action scanning where every item in each command line is scanned to determine
      if it is a non-source and non-target path and added to the list of implicit dependencies
      for the target.
    - Added support for taking instances of the Value class as implicit
      dependencies.
    - Added new module SCons.Scanner.Python to allow scanning .py files.
    - Added support for explicitly passing a name when creating Value() nodes. This may be useful
      when the value can't be converted to a string or if having a name is otherwise desirable.
    - Fixed usage of abspath and path for RootDir objects on Windows. Previously
      env.fs.Dir("T:").abspath would return "T:\T:" and now it correctly returns "T:".

  From Ivan Kravets, PlatformIO
    - New conditional C Scanner (`SCons.Scanner.C.CConditionalScanner()`)
      which interprets C/C Preprocessor conditional syntax (#ifdef, #if, #else,
      #elif, #define, etc.)
    - Improvements for virtual C Pre-Processor:
      * Handle UNSIGNED LONG and LONG numeric constants in DEC (keep support for HEX)
      * Skip unrecognized directives, such as `#if( defined ...)`
      * Ignore `#include DYNAMIC_INCLUDE` directive that depends on a dynamic
        macro which is not located in a state TABLE.
      * Cleanup CPP expressions before evaluating (strip comments, carriage returns)

  From Iosif Kurazs:
    - Added a new flag called "linedraw" for the command line argument  "--tree"
      that instructs scons to use single line drawing characters to draw the dependency tree.

  From Daniel Moody:
    - Add no_progress (-Q) option as a set-able option. However, setting it in the
      SConstruct/SConscript will still cause "scons: Reading SConscript files ..." to be
      printed, since the option is not set when the build scripts first get read.
    - Added check for SONAME in environment to setup symlinks correctly (Github Issue #3246)
    - User callable's called during substition expansion could possibly throw a TypeError
      exception, however SCons was using TypeError to detect if the callable had a different
      signature than expected, and would silently fail to report user's exceptions. Fixed to
      use signature module to detect function signature instead of TypeError. (Github Issue #3654)
    - Added storage of SConstructs and SConscripts nodes into global set for checking
      if a given node is a SConstruct/SConscript.
      Added new node function SCons.Node.is_sconscript(self) (Github Issue #3625)

  From Andrew Morrow:
    - Fix Issue #3469 - Fixed improper reuse of temporary and compiled files by Configure when changing
      the order and/or number of tests.  This is done by using the hash of the generated temporary files
      content and (For the target files) the hash of the action.
      So where previously files would be named:
      - config_1.c, config_1.o, config_1
      The will now be named (For example)
      - conftest_68b375d16e812c43e6d72d6e93401e7c_0.c,
        conftest_68b375d16e812c43e6d72d6e93401e7c_0_5713f09fc605f46b2ab2f7950455f187.o
        or
        conftest_68b375d16e812c43e6d72d6e93401e7c_0.o
        conftest_68b375d16e812c43e6d72d6e93401e7c_0_5713f09fc605f46b2ab2f7950455f187 (for executable)

  From Mathew Robinson:
    - Improve performance of Subst by preventing unnecessary frame
      allocations by no longer defining the *Subber classes inside of their
      respective function calls.
    - Improve performance of Subst in some cases by preventing
      unnecessary calls to eval when a token is surrounded in braces
      but is not a function call.
    - Improve performance of subst by removing unnecessary recursion.
    - Cleanup dangling symlinks before running builders (Issue #3516)

  From Mats Wichmann:
    - Remove deprecated SourceCode
    - str.format syntax errors fixed
    - a bunch of linter/checker syntax fixups
    - Convert remaining uses of insecure/deprecated mktemp method.
    - Clean up some duplications in manpage.  Clarify portion of manpage on Dir and File nodes.
    - Reduce needless list conversions.
    - Fixed regex in Python scanner.
    - Accommodate VS 2017 Express - it's got a more liberal license then VS
      Community, so some people prefer it (from 2019, no more Express)
    - vswhere call should also now work even if programs aren't on the C: drive.
    - Add an alternate warning message if cl.exe is not found and msvc config
      cache is in use (SCONS_CACHE_MSVC_CONFIG was given) - config cache
      may be out of date.
    - Fixed bug where changing TEXTFILESUFFIX would cause Substfile() to rebuild. (Github Issue #3540)
    - Script/Main.py now uses importlib instead of imp module.
    - Drop some Python 2-isms.
    - MSVC updates: pass on VSCMD_DEBUG and VSCMD_SKIP_SENDTELEMETRY to msvc
      tool setup if set in environment. Add Powershell to default env
      (used to call telemetry script).
    - Microsoft Visual Studio - switch to using uuid module to generate GUIDs rather than hand rolled
      method using md5 directly.
      NOTE: This change affects the following builders' output. If your build depends on the output of these builders
      you will likely see a rebuild.
      * Package() (with PACKAGETYPE='msi')
      * MSVSSolution()
      * MSVSProject()
    - Docbook builder provides a fallback if lxml fails to generate
      a document with tostring().
    - Fix description of ARCOMSTR constr. var. (issue 3636). Previously the text was a copy of ASCOMSTR which
      has different function.
    - Update xml files in SCons to reflect changed relative paths after
      code restructuring (src/engine/SCons -> SCons)
    - Preliminary Python 3.9 support - elimination of some warnings.
    - Drop the with_metaclass jig which was designed to let class
      definitions using a metaclass be written the same for Py2/Py3.
    - Bump python_version_unsupported (and deprecated) to indicate 3.5
      is lowest supported Python.
    - ParseFlags should not modify the user's passed in dict in case it's
      a compound data structure (e.g. values are lists) (issue #3665)
    - In Py3 classes no longer need to be listed as deriving from object.
    - Remove deprecated check for Task subclasses needing a needs_execute
      method - this is now enforced via an abstract base class, so the
      check and test is no longer needed.
    - Close various logfiles (trace, cache, taskmastertrace, configure)
      when done using atexit calls.
    - Rebase forked copy of shutil.copytree to Python 3.7 stlib version.
    - Significant rework of documentation: API docs are now generated
      using Sphinx; manpage and user guide now use more "standard"
      markup elements (which could facilitate later conversion to a
      different doc format, should that choice be made); significant
      rewordings in manpage.  Manpage Examples moved to an external
      repository / website (scons-cookbook.readthedocs.io).
    - Clean up test harness and tests' use of subdir, file_fixture and
      dir_fixture.
    - SubstitutionEnvironment and OverrideEnvironment now have keys()
      and values() methods to better emulate a dict (already had items()).
    - Rename internal Warning base class to SConsWarning to avoid any
      possible confusion with Python's own Warning class.


RELEASE 3.1.2 - Mon, 17 Dec 2019 02:06:27 +0000

  From Edoardo Bezzeccheri
    - Added debug option "action_timestamps" which outputs to stdout the absolute start and end time for each target.

  From Rob Boehne
    - Fix suncxx tool (Oracle Studio compiler) when using Python 3.  Previously would throw an exception.
      Resolved by properly handling tool version string output as unicode.

  From Tim Gates
    - Resolved a typo in engine.SCons.Tool

  From Adam Gross:
    - Resolved a race condition in multithreaded Windows builds with Python 2
      in the case where a child process is spawned while a Python action has a
      file open. Original author: Ryan Beasley.
    - Added memoization support for calls to Environment.Value() in order to
      improve performance of repeated calls.


  From Jason Kenny
    - Update Command() function to accept target_scanner, source_factory, and target_factory arguments.
      This makes Command act more like a one-off builder.

  From Ivan Kravets
    - Added support for "-imacros" to ParseFlags

  From Jacek Kuczera:
    - Fix CheckFunc detection code for Visual 2019. Some functions
      (e.g. memmove) were incorrectly recognized as not available.

  From Jakub Kulik
    - Fix stacktrace when using SCons with Python 3.5+ and SunOS/Solaris related tools.

  From Philipp Maierhöfer:
    - Avoid crash with UnicodeDecodeError on Python 3 when a Latex log file in
      non-UTF-8 encoding (e.g. containing umlauts in Latin-1 encoding when
      the fontenc package is included with \usepackage[T1]{fontenc}) is read.

  From Mathew Robinson:
    - Improved threading performance by ensuring NodeInfo is shared
      across threads. Results in ~13% improvement for parallel builds
      (-j# > 1) with many shared nodes.
    - Improve performance of Entry.disambiguate() by making check for
      most common case first, preventing unnecessary IO.
    - Improved DAG walk performance by reducing unnecessary work when
      there are no un-visited children.

  From Mats Wichmann
    - Replace instances of string find method with "in" checks where
      the index from find() was not used.
    - CmdStringHolder fix from issue #3428
    - Turn previously deprecated debug options into failures:
      --debug=tree, --debug=dtree, --debug=stree, --debug=nomemoizer.
    - Experimental New Feature: Enable caching MSVC configuration
      If SCONS_CACHE_MSVC_CONFIG shell environment variable is set,
      SCons will cache the results of past calls to vcvarsall.bat to
      a file; integrates with existing memoizing of such vars.
      On vs2019 saves 5+ seconds per SCons invocation, which really
      helps test suite runs.
    - Remove deprecated SourceSignatures, TargetSignatures
    - Remove deprecated Builder keywords: overrides and scanner
    - Remove deprecated env.Copy
    - Remove deprecated BuildDir plus SConscript keyword build_dir
    - A number of documentation improvements.


RELEASE 3.1.1 - Mon, 07 Aug 2019 20:09:12 -0500

  From William Deegan:
    - Remove obsoleted references to DeciderNeedsNode which could cause crash when using --debug=explain

  From Jason Kenny
    - Add Fix and test for crash in 3.1.0 when using Decider('MD5-timestamp') and --debug=explain

  From Ben Reed:
    - Added -fmerge-all-constants to flags that get included in both CCFLAGS and LINKFLAGS.

  From Mathew Robinson:
    - Fix issue #3415 - Update remaining usages of EnvironmentError to SConsEnvironmentError
      this patch fixes issues introduced in 3.1.0 where any of the
      following would cause SCons to error and exit:
        - CacheDir not write-able
        - JSON encoding errors for CacheDir config
        - JSON decoding errors for CacheDir config

RELEASE 3.1.0 - Mon, 20 Jul 2019 16:59:23 -0700

  From Joseph Brill:
    - Code to supply correct version-specifier argument to vswhere for
      VS version selection.

  From William Deegan:
    - Enhanced --debug=explain output. Now the separate components of the dependency list are split up
      as follows:

      scons: rebuilding `file3' because:
           the dependency order changed:
           ->Sources
           Old:xxx  New:zzz
           Old:yyy  New:yyy
           Old:zzz  New:xxx
           ->Depends
           ->Implicit
           Old:/usr/bin/python  New:/usr/bin/python
    - Fix Issue #3350 - SCons Exception EnvironmentError is conflicting with Python's EnvironmentError.
    - Fix spurious rebuilds on second build for cases where builder has > 1 target and the source file
      is generated. This was causing the > 1th target to not have it's implicit list cleared when the source
      file was actually built, leaving an implicit list similar to follows for 2nd and higher target
              ['/usr/bin/python', 'xxx', 'yyy', 'zzz']
      This was getting persisted to SConsign and on rebuild it would be corrected to be similar to this
              ['zzz', 'yyy', 'xxx', '/usr/bin/python']
      Which would trigger a rebuild because the order changed.
      The fix involved added logic to mark all shared targets as peers and then ensure they're implicit
      list is all cleared together.
    - Fix Issue #3349 - SCons Exception EnvironmentError is conflicting with Python's EnvironmentError.
      Renamed to SConsEnvironmentError
    - Fix Issue #3350 - mslink failing when too many objects.  This is resolved by adding TEMPFILEARGJOIN variable
      which specifies what character to join all the argements output into the tempfile. The default remains a space
      when mslink, msvc, or mslib tools are loaded they change the TEMPFILEARGJOIN to be a line separator (\r\n on win32)
    - Fix performance degradation for MD5-timestamp decider.  NOTE: This changes the Decider() function arguments.
      From:
          def my_decider(dependency, target, prev_ni):
      To:
          def my_decider(dependency, target, prev_ni, repo_node):
      Where repo_node is the repository (or other) node to use to check if the node is out of date instead of dependency.

  From Peter Diener:
    - Additional fix to issue #3135 - Also handle 'pure' and 'elemental' type bound procedures
    - Fix issue #3135 - Handle Fortran submodules and type bound procedures

  From Adam Gross:
    - Upgraded and improved Visual Studio solution/project generation code using the MSVSProject builder.
      - Added support for Visual Studio 2017 and 2019.
      - Added support for the following per-variant parameters to the builder:
        - cpppaths: Provides per-variant include paths.
        - cppdefines: Provides per-variant preprocessor definitions.

  From Michael Hartmann:
    - Fix handling of Visual Studio Compilers to properly reject any unknown HOST_PLATFORM or TARGET_PLATFORM

  From Bert Huijben:
    - Added support for Visual Studio 2019 toolset.

  From Mathew Robinson:
    - Update cache debug output to include cache hit rate.
    - No longer unintentionally hide exceptions in Action.py
    - Allow builders and pseudo-builders to inherit from OverrideEnvironments

  From Leonard de Ruijter:
    - Add logic to derive correct version argument to vswhere

  From Lukas Schrangl:
    - Enable LaTeX scanner to find more than one include per line

  From  Sergey Torokhov:
    - Recognize jdk on Gentoo systems.

  From Mats Wichmann:
    - scons-time takes more care closing files and uses safer mkdtemp to avoid
      possible races on multi-job runs.
    - Use importlib to dynamically load tool and platform modules instead of imp module
    - sconsign: default to .sconsign.dblite if no filename is specified.
      Be more informative in case of unsupported pickle protocol (py2 only).
    - Fix issue #3336 - on Windows, paths were being added to PATH even if
      tools were not found in those paths.
    - More fixes for newer Java versions (since 9): handle new jdk directory
      naming (jdk-X.Y instead of jdkX.Y) on Windows; handle two-digit major
      version. Docstrings improved.
    - Fixups for pylint: exception types, redefined functions,
      globals, etc.  Some old code removed to resolve issues (hashlib is
      always present on modern Pythons; no longer need the code for
      2.5-and-earlier optparse). cmp is not a builtin function in Py3,
      drop one (unused) use; replace one.  Fix another instance of
      renaming to SConsEnvironmentError. Trailing whitespace.
      Consistently use not is/in (if not x is y -> if x is not y).
    - Add a PY3-only function for setting up the cachedir that should be less
      prone to races. Add a hack to the PY2 version (from Issue #3351) to
      be less prone to a race in the check for old-style cache.
    - Fix coding error in docbook tool only exercised when using python lxml
    - Recognize two additional GNU compiler header directory options in
      ParseFlags: -iquote and -idirafter.
    - Fix more re patterns that contain \ but not specified as raw strings
      (affects scanners for D, LaTeX, swig)


RELEASE 3.0.5 - Mon, 26 Mar 2019 15:04:42 -0700

  From William Deegan:

    - Fix Issue #3283 - Handle using --config=force in combination with Decider('MD5-timestamp').
      3.0.2 in fix for issue #2980 added that deciders can throw DeciderNeedsNode exception.
      The Configure logic directly calls the decider when using --config=force but wasn't handling
      that exception.  This would yield minimally configure tests using TryLink() not running and
      leaving TypeError Nonetype exception in config.log
    - Fix Issue #3303 - Handle --config=force overwriting the Environment passed into Configure()'s
      Decider and not clearing it when the configure context is completed.
    - Add default paths for yacc tool on windows to include cygwin, mingw, and chocolatey
    - Fix issue #2799 - Fix mingw tool to respect SHCCCOMSTR, SHLINKCOMSTR and LDMODULECOMSTR
    - Fix Issue #3329 - Add support for MS SDK V10.0A (which is commonly installed with VS2017)
    - Fix Issue #3333 - Add support for finding vswhere under 32 bit windows installs.

  From Maciej Kumorek:
    - Update the MSVC tool to include the nologo flag by default in RCFLAGS

From Daniel Moody:
    - Change the default for AppendENVPath to delete_existing=0, so path
      order will not be changed, unless explicitly set (Issue #3276)
    - Fixed bug which threw error when running SCons on windows system with no MSVC installed.
    - Update link tool to convert target to node before accessing node member
    - Update mingw tool to remove MSVC like nologo CCFLAG
    - Add default paths for lex tool on windows to include cygwin, mingw, and chocolatey
    - Add lex construction variable LEXUNISTD for turning off unix headers on windows
    - Update lex tool to use win_flex on windows if available

  From Mats Wichmann:
    - Quiet open file ResourceWarnings on Python >= 3.6 caused by
      not using a context manager around Popen.stdout
    - Add the textfile tool to the default tool list
    - Fix syntax on is/is not clauses: should not use with a literal
    - Properly retrieve exit code when catching SystemExit
    - scons-time now uses context managers around file opens
    - Fix regex patterns that were not specified as raw strings

  From Bernhard M. Wiedemann:
    - Do not store build host+user name if reproducible builds are wanted


RELEASE 3.0.4 - Mon, 20 Jan 2019 22:49:27 +0000

  From Mats Wichmann:
    - Improve finding of Microsoft compiler: add a 'products' wildcard
      in case 2017 Build Tools only is installed as it is considered a separate
      product from the default Visual Studio
    - Add TEMPFILESUFFIX to allow a customizable filename extension, as
      described in the patch attached to issue #2431.
    - scons.py and sconsign.py stopped working if script called as a symlink
      to location in scons-local location.
    - Fix issue running scons using a symlink to scons.py in an scons-local dir
    - Doc updates around Default(), and the various *TARGETS variables.

  From Daniel Moody:
    - Improved support for VC14.1 and Visual Studio 2017, as well as arm and arm64 targets.
      Issues #3268 & Issue #3222
    - Initial support for ARM targets with Visual Studio 2017 - Issue #3182 (You must set TARGET_ARCH for this to work)
    - Update TempFileMunge class to use PRINT_CMD_LINE_FUNC

  From Tobias Herzog
    - Enhance cpp scanner regex logic to detect if/elif expressions without whitespaces but
      parenthesis like "#if(defined FOO)" or "#elif!(BAR)" correctly.


RELEASE 3.0.3 - Mon, 07 Jan 2019 20:05:22 -0400
  NOTE: 3.0.2 release was dropped because there was a packaging bug. Please consider all 3.0.2
        content.

  From William Deegan:
    - Fixes to packaging logic.  Ensuring the SCons.Tool.clangCommon module is added
      to the release packages.
    - Modify scons.bat script to check for scons python script without .py extension if no file
      scons.py exists. This enables an all platform wheel to work.

  From Mats Wichmann:
    - Update doc examples to work with Python 3.5+:  map() now returns an iterable instead of a list.


RELEASE 3.0.2 - Mon, 31 Dec 2018 16:00:12 -0700

  From Bernard Blackham:
    - Fixed handling of side-effects in task master (fixes #3013).

  From William Deegan:
    - Remove long deprecated SCons.Options code and tests.  This removes BoolOption,EnumOption,
      ListOption,PackageOption, and PathOption which have been replaced by *Variable() many years ago.
    - Re-Enable parallel SCons (-j) when running via Pypy
    - Move SCons test framework files to testing/framework and remove all references to QMtest.
      QMTest has not been used by SCons for some time now.
    - Updated logic for mingw and clang on win32 to search default tool install paths if not
      found in normal SCons PATH.  If the user specifies PATH or tool specific paths they
      will be used and the default paths below will be ignored.
      - Default path for clang/clangxx : C:\Program Files\LLVM\bin
      - Default path for mingw         : C:\MinGW\bin and/or  C:\mingw-w64\*\mingw64\bin
      - Key program to locate mingw    : mingw32-make (as the gcc with mingw prefix has no fixed name)
    - Fixed issue causing stack trace when python Action function contains a unicode string when being
      run with Python 2.7
    - Add alternate path to QT install for Centos in qt tool: /usr/lib64/qt-3.3/bin
    - Fix Java tools to search reasonable default paths for Win32, Linux, macOS.  Add required paths
      for swig and java native interface to JAVAINCLUDES.  You should add these to your CPPPATH if you need
      to compile with them.  This handles spaces in paths in default Java paths on windows.
    - Added more java paths to match install for Centos 7 of openjdk
    - Fix new logic which populates JAVAINCLUDES to handle the case where javac is not found.
    - Fix GH Issue #2580 - # in FRAMEWORKPATH doesn't get properly expanded. The # is left in the
      command line.
    - Fix issue #2980 with credit to Piotr Bartosik (and William Blevins).  This is an issue where using
      TimeStamp-MD5 Decider and CacheDir can yield incorrect md5's being written into the .sconsign.
      The difference between Piotr Bartosik's patch and the current code is that the more complicated
      creation of file to csig map is only done when the count of children for the current node doesn't
      match the previous count which is loaded from the sconsign.
    - Fix issue # 3106 MSVC if using MSVC_BATCH and target dir had a space would fail due to quirk in
      MSVC's handling of escaped targetdirs when batch compiling.
    - Fix GH Issue #3141 unicode string in a TryAction() with python 2.7 crashes.
    - Fix GH Issue #3212 - Use of Py3 and CacheDir + Configure's TryCompile (or likely and Python Value Nodes)
      yielded trying to combine strings and bytes which threw exception.
    - Fix GH Issue #3225 SCons.Util.Flatten() doesn't handle MappingView's produced by dictionary as return
      values from dict().{items(), keys(), values()}.
    - Fix GH Issue #3241 - Properly support versioned shared libraries for MacOS.  We've also introduced two
      new env variables APPLELINK_CURRENT_VERSION and APPLELINK_COMPATIBILITY_VERSION which will specify
      what is passed to the linkers -current_version and -compatibility_version flags.  If not specified
      they will be derived from SHLIBVERSION as such:
      - APPLELINK_CURRENT_VERSION = SHLIBVERSION
      - APPLELINK_COMPATIBILITY_VERSION = all but the last digit in SHLIBVERSION with .0 appended.
      Note that the values of the above will be validated. Valid format for either APPLELINK variable is
      X[.Y[.Z]] where 0 <= X <= 65535, 0 <= Y <= 255, 0 <= Z <= 255.
      The new variables have been added to the documents and should show up in user guide and manpage.
    - Fix GH Issue #3136 no longer wrap io.{BufferedReader,BufferedWriter,BufferedRWPair,BufferedRandom,TextIOWrapper
      with logic to set HANDLE_FLAG_INHERIT flag on the file handle.  Python 3.4+ automatically sets this according
      to Python docs: https://docs.python.org/3/library/os.html#fd-inheritance

  From Ray Donnelly:
    - Fix the PATH created by scons.bat (and other .bat files) to provide a normalized
      PATH.  Some pythons in the 3.6 series are no longer able to handle paths which
      have ".." in them and end up crashing.  This is done by cd'ing into the directory
      we want to add to the path and then using %CD% to give us the normalized directory
      See bug filed under Python 3.6: https://bugs.python.org/issue32457.
      Note: On Win32 PATH's which have not been normalized may cause undefined behavior
      by other executables being run by SCons (or any subprocesses of executables being run by SCons).
      Resolving this issue should eliminate that possibility going forward.

  From Andrew Featherstone
    - Removed unused --warn options from the man page and source code.

  From Arda Fu
    - Fix cpp scanner regex logic to treat ifndef for py3.5+. Previously it was
      not properly differentiating between if, ifdef, and ifndef.

  From Philipp Maierhöfer
    - Added a __hash__ method to the class SCons.Subst.Literal. Required when substituting Literal
      objects when SCons runs with Python 3.
    - Added missing FORTRANMODDIRPREFIX to the gfortran tool.

  From Matthew Marinets:
    - Fixed an issue that caused the Java emitter to incorrectly parse arguments to constructors that
      implemented a class.

  From Fredrik Medley:
    - Fix exception when printing of EnviromentError messages.
      Specifically, this fixes error reporting of the race condition when
      initializing the cache which error previously was hidden.

  From Daniel Moody:
    - Updated Jar builder to handle nodes and directories better
    - Updated Jar builder to flatten source list which could contain embedded lists
    - Removed some magic numbers from jar.py on behalf of Mats Wichmann (mats@linux.com)
    - Set the pickling protocal back to highest which was causing issues
      with variant dir tests. This will cause issues if reading sconsigns
      pickled with the previous lower protocol.
    - Updated swig to setup default paths for windows
    - Updated gettext tools to setup default paths for windows with Cygwin/MinGW setups
    - Add common location for default paths for cygwin and mingw in Platform modules
    - Updated YACC tool to work on windows with Cygwin/MinGW setups
    - Set the pickling protocal back to highest which was causing issues
      with variant dir tests. This will cause issues if reading sconsigns
      pickled with the previous lower protocol.
    - Updated FS.py to handle removal of splitunc function from python 3.7
    - Updated the vc.py to ignore MSVS versions where no compiler could be found

  From Gary Oberbrunner:
    - Fix bug when Installing multiple subdirs outside the source tree
    - fix to_str to handle None without raising exception
    - Fix -jN for python 3.7

  From Jonathon Reinhart:
    - Replace all instances of `int main()` in C code with `int main(void)`.
      Specifically, this fixes the test cases use by Configure.CheckCC() which
      would fail when using -Wstrict-prototypes.

  From Zachary Tessler:
    - Fix calculation of signatures for FunctionActions that contain list (or set,...)
      comprehensions whose expressions involve constant literals. Those constants had
      been ignored in signatures, so changing them did not cause targets to be rebuilt.

  From Paweł Tomulik:
    - In the testing framework, module TestCommon, fixed must_contain(),
      must_not_contain(), and related methods of TestCommon class to work with
      substrings located at zero offset.
    - Added virtualenv support. A new function Virtualenv() determines whether
      SCons runs in a virtualenv. The search PATH may also be extended to
      prefer executables from the current virtualenv over the ones provided by
      base environment. New option --enable-virtualenv provided to import some
      virtualenv-related variables to SCons and extend every env['ENV']['PATH']
      automatically. New option --ignore-virtualenv disables this. Two
      environment variables, SCONS_ENABLE_VIRTUALENV and
      SCONS_IGNORE_VIRTUALENV are supported for the same purpose.

  From Richard West:
    - Add SConstruct.py, Sconstruct.py, sconstruct.py to the search path for the root SConstruct file.
      Allows easier debugging within Visual Studio
    - Change setup.py to change the install directory (via  pip, or setup.py install) from scons-#.#.#
      to scons (Yielding <pythondir>/lib/scons/SCons/ instead of <pythondir>/lib/scons/SCons-#.#.#/).
      This changes SCons to better comply with normal Python installation practices.

  From Mats Wichmann:
    - Recognize new java 9, 10, 11 (as 9.0 and 10.0, 11.0)
    - Updated manpage scons.xml to fix a nested list problem
    - Updated doc terminiology: use prepend instead of append as appropriate
    - XML validity fixes from SConstruct.py change
    - Update wiki links to new github location
    - Update bug links to new github location
    - Make it easier for SConscript() call to fail on missing script.
      It was possible to call SCons.Warnings.warningAsException
      (not documented as a user API) to make all warnings fail. Now
      SConscript can take an optional must_exist flag which if true fails
      if the script does not exist.  Not failing on missing script is
      now considered deprecated, and the first instance will print a
      deprecation message.  It is now also possible to flip the scons
      behavior (which still defaults to warn, not fail) by calling
      SCons.Script.set_missing_sconscript_error, which is also not a
      documented interface at the moment.
    - Convert TestCmd.read to use with statement on open (quiets 17 py3 warnings)
    - Quiet py3 warning in UtilTests.py
    - Fix tests specifying octal constants for py3
    - Fix must_contain tests for py3
    - RPM package generation:
       - Fix supplying a build architecture
       - Disable auto debug package generation on certain rpmbuild versions
       - Adjust some tests to only supply build-id file on certain rpmbuild versions
       - Tests now use a file fixture for the repeated (trivial) main.c program.
       - Document and comment cleanup.
       - Added new Environment Value X_RPM_EXTRADEFS to supply custom settings
         to the specfile without adding specific logic for each one to scons.
    - The test for Python.h needed by swig tests is moved to get_python_platform
      so it does not have to be repeated in every test; picks up one failure
      which did not make the (previously needed) check. Windows version
      of get_python_platform needed some rework in case running in virtualenv.
    - If test opens os.devnull, register with atexit so file opens do not leak.
    - Fix bugs in Win32 process spawn logic to handle OSError exception correctly.
    - Use time.perf_counter instead of time.clock if it exists.
      time.clock deprecated since py3.3, due to remove in 3.8. deprecation
      warnings from py3.7 were failing a bunch of tests on Windows since they
      mess up expected stderr.
    - Prefer Py3's inspect.getfullargspec over deprecated inspect.getargspec.
      Switched to "new" (standard in Py2.7) usage of receiving a namedtuple -
      we were unpacking to a four-tuple, two of the items of which were unused;
      getfullargspec returns a named tuple with seven elements so it is a
      cleaner drop-in replacement using the namedtuple.
    - Updated the test-framework.rst documentation.
    - Remove obsoleted internal implementaiton of OrderedDict.
    - Test for tar packaging fixups
    - Stop using deprecated unittest asserts
    - messages in strip-install-dir test now os-neutral
    - Add xz compression format to packaging choices.
    - Syntax cleanups - trailing blanks, use "is" to compare with None, etc.
      Three uses of variables not defined are changed.
    - Some script changes in trying to find scons engine
    - Update (pep8) configure-cache script, add a --show option.
    - Fix for a couple of "what if tool not found" exceptions in framework.
    - Add Textfile/Substfile to default environment. (issue #3147)
    - sconsign: a couple of python3 fixes; be more tolerant of implicit
      entries which have no signatures; minor PEP8 changes.
    - Fix a couple of type mistakes (list-> string, filter type -> list)
    - Fix a couple of type mistakes in packaging tools: list-> string in msi,
      filter type -> list in ipk

  From Bernhard M. Wiedemann:
    - Update SCons' internal scons build logic to allow overriding build date
      with SOURCE_DATE_EPOCH for SCons itself.
    - Change the datestamps in SCons' docs and embedded in code use ISO 8601 format and UTC

  From Hao Wu
    - Typo in customized decider example in user guide
    - Replace usage of unittest.TestSuite with unittest.main() (fix #3113)

RELEASE 3.0.1 - Mon, 12 Nov 2017 15:31:33 -0700

  From Daniel Moody:
    - Jar can take multiple targets, and will make a duplicate jar from the sources for each target
    - Added some warnings in case the Jar builder makes an implicit target
    - Added Jar method and changed jar build to be more specific. Jar method will take in
      directories or classes as source. Added more tests to JAR to ensure the jar was
      packaged with the correct compiled class files.
    - Added a No result test case to handle bug which seems unrelated to java in the
      swig-dependencies.py test, more info here: http://scons.tigris.org/issues/show_bug.cgi?id=2907
    - Added a travis script to test on ubuntu trusty now that the project is on github
      so that Continuus Integration tests can be run automatically. It tests most case and considers
      no result a pass as well. Improving this script can install more dependincies allowing for more
      tests to be run.

  From Daniel Moody:
    - Updated the Jar Builder tool in Tool/__init__.py so that is doesn't force class files as
      sources, allowing directories to be passed, which was causing test/Java/JAR.py to fail.

  From William Deegan:
    - Fix issue where code in utility routine to_String_for_subst() had code whose result was never
      properly returned.
      (Found by: James Rinkevich https://pairlist4.pair.net/pipermail/scons-users/2017-October/006358.html )
    - Fixed Variables.GenerateHelpText() to now use the sort parameter. Due to incorrect 2to3 fixer changes
      8 years ago it was being used as a boolean parameter.  Now you can specify sort to be a callable, or boolean
      value. (True = normal sort). Manpage also updated.
    - Fixed Tool loading logic from exploding sys.path with many site_scons/site_tools prepended on py3.
    - Added additional output with time to process each SConscript file when using --debug=time.

  From Thomas Berg:
    - Fixed a regression in scons-3.0.0 where "from __future__ import print_function" was imposed
      on the scope where SConstruct is executed, breaking existing builds using PY 2.7.

  From William Deegan:
    - Fix broken subst logic where a string with "$$(abc)" was being treated as "$(abc) and the
      logic for removing the signature escapes was then failing because there was no closing "$)".
      This was introduced by a pull request to allow recursive variable evaluations to yield a string
      such as "$( $( some stuff $) $)".

  From Zachary Tessler:
    - Fix incorrect warning for repeated identical builder calls that use overrides


RELEASE 3.0.0 - Mon, 18 Sep 2017 08:32:04 -0700

NOTE: This is a major release.  You should expect that some targets may rebuild when upgrading.
Significant changes in some python action signatures. Also switching between PY 2.7 and PY 3.5, 3.6
will cause rebuilds.


  From William Blevins:
    - Updated D language scanner support to latest: 2.071.1. (PR #1924)
      https://dlang.org/spec/module.html accessed 11 August 2016
      - Enhancements:
        - Added support for selective imports: "import A : B, C;" -> A
        - Added support for renamed imports. "import B = A;" -> A
        - Supports valid combinations: "import A, B, CCC = C, DDD = D : EEE = FFF;" -> A, B, C, D
      - Notes:
        - May find new (previously missed) Dlang dependencies.
        - May cause rebuild after upgrade due to dependency changes.
    - Updated Fortran-related tests to pass under GCC 5/6.
    - Fixed SCons.Tool.Packaging.rpm.package source nondeterminism across builds.

  From William Deegan:
    - Removed deprecated tools CVS, Perforce, BitKeeper, RCS, SCCS, Subversion.
    - Removed deprecated module SCons.Sig
    - Added prioritized list of xsltproc tools to docbook. The order will now be as
      follows: xsltproc, saxon, saxon-xslt, xalan  (with first being highest priority, first
      tool found is used)
    - Fixed MSVSProject example code (http://scons.tigris.org/issues/show_bug.cgi?id=2979)
    - Defined MS SDK 10.0 and Changed VS 2015 to use SDK 10.0
    - Changes to Action Function and Action Class signiture creation.  NOTE: This will cause rebuilds
      for many builds when upgrading to SCons 3.0
    - Fixed Bug #3027 - "Cross Compiling issue: cannot override ranlib"
    - Fixed Bug #3020 - "Download link in user guide wrong. python setup.py install --version-lib broken"
    - Fixed Bug #2486 - Added SetOption('silent',True) - Previously this value was not allowed to be set.
    - Fixed Bug #3040 - Non-unicode character in CHANGES.txt
    - Fixed Bug #2622 - AlwaysBuild + MSVC regression.
    - Fixed Bug #3025 - (Credit to Florian : User flow86 on tigris) - Fix typo JAVACLASSSUFIX should have been
                        JAVACLASSSUFFIX


  From Ibrahim Esmat:
    - Added the capability to build Windows Store Compatible libraries that can be used
      with Universal Windows Platform (UWP) Apps and published to the store

  From Daniel Holth:
    - Add basic support for PyPy (by deleting __slots__ from Node with a
      metaclass on PyPy); wrap most-used open() calls in 'with' statements to
      avoid too many open files.
    - Add __main__.py for `python -m SCons` in case it is on PYTHONPATH.
    - Always use highest available pickle protocol for efficiency.
    - Remove unused command line fallback for the zip tool.

  From Gaurav Juvekar:
    - Fix issue #2832: Expand construction variables in 'chdir' argument of builders. (PR #463)
    - Fix issue #2910: Make --tree=all handle Unicode. (PR #427)
    - Fix issue #2788: Fix typo in documentation example for sconf. (PR #388)

  From Alexey Klimkin:
    - Use memoization to optimize PATH evaluation across all dependencies per
      node. (PR #345)
    - Use set() where it is applicable (PR #344)

  From M. Limber:
    - Fixed msvs.py for Visual Studio Express editions that would report
      "Error  : ValueError: invalid literal for float(): 10.0Exp".

  From Rick Lupton:
    - Update LaTeX scanner to understand \import and related commands

  From Steve Robinson:
    - Add support for Visual Studio 2017.  This support requires vswhere.exe a helper
      tool installed with newer installs of 2017. SCons expects it to be located at
      "C:\Program Files (x86)\Microsoft Visual Studio\Installer\vswhere.exe"
      It can be downloaded separately at
      https://github.com/Microsoft/vswhere

  From Tom Tanner:
    - Allow nested $( ... $) sections

  From Paweł Tomulik:
    - Fixed the issue with LDMODULEVERSIONFLAGS reported by Tim Jenness
      (https://pairlist4.pair.net/pipermail/scons-users/2016-May/004893.html).
      An error was causing "-Wl,Bsymbolic" being added to linker's command-line
      even when there was no specified value in LDMODULEVERSION and thus no
      need for the flags to be specified.
    - Added LoadableModule to the list of global functions (DefaultEnvironment
      builders).

  From Manish Vachharajani:
    - Update debian rules, compat, and control to not use features
      deprecated or obsolete in later versions of debhelpers
    - Update python version to 2.7 in debian/control

  From Richard Viney:
    - Fixed PCHPDBFLAGS causing a deprecation warning on MSVC v8 and later when
      using PCHs and PDBs together.


  From Richard West:
    - Added nested / namespace tool support
    - Added a small fix to the python3 tool loader when loading a tool as a package
    - Added additional documentation to the user manual on using toolpaths with the environment
      This includes the use of sys.path to search for tools installed via pip or package managers
    - Added support for a PyPackageDir function for use with the toolpath

  From Russel Winder:
    - Reordered the default D tools from "dmd, gdc, ldc" to "dmd, ldc, gdc".
    - Add a ProgramAllAtOnce builder to the dmd, ldc, and gdc tools. (PR #448)
    - Remove a file name exception for very old Fedora LDC installation.
    - gdc can now handle building shared objects (tested for version 6.3.0).
    - Remove establishing the SharedLibrary builder in the dmd, ldc, and gdc
      tools, must now include the ar tool to get this builder as is required for
      other compiler tools.
    - Add clang and clang++ tools based on Paweł Tomulik's work.

RELEASE 2.5.1 - Mon, 03 Nov 2016 13:37:42 -0400

  From William Deegan:
    - Add scons-configure-cache.py to packaging. It was omitted

  From Alexey Klimkin:
    - Use memoization to optimize PATH evaluation across all dependencies per
      node. (PR #345)

RELEASE 2.5.0 - Mon, 09 Apr 2016 11:27:42 -0700

  From Dirk Baechle:
    - Removed a lot of compatibility methods and workarounds
      for Python versions < 2.7, in order to prepare the work
      towards a combined 2.7/3.x version. (PR #284)
      Also fixed the default arguments for the print_tree and
      render_tree methods. (PR #284, too)

  From William Blevins:
    - Added support for cross-language dependency scanning;
      SCons now respects scanner keys for implicit dependencies.
      - Notes for SCons users with heterogeneous systems.
        - May find new (previously missed) dependencies.
        - May cause rebuild after upgrade due to dependency changes.
        - May find new dependency errors (EG. cycles).
          - Discovered in some of the SCons QT tests.
    - Resolved missing cross-language dependencies for
      SWIG bindings (fixes #2264).
    - Corrected typo in User Guide for Scanner keyword. (PR #2959)
    - Install builder interacts with scanner found in SCANNERS differently.
      - Previous: Install builder recursively scanned implicit dependencies
        for scanners from SCANNER, but not for built-in (default) scanners.
      - Current: Install builder will not scan for implicit dependencies via
        either scanner source. This optimizes some Install builder behavior
        and brings orthogonality to Install builder scanning behavior.

  From William Deegan:
    - Add better messaging when two environments have
      different actions for the same target (Bug #2024)
    - Fix issue only with MSVC and Always build where targets
      marked AlwaysBuild wouldn't make it into CHANGED_SOURCES
      and thus yield an empty compile command line. (Bug #2622)
    - Fix posix platform escaping logic to properly handle paths
      with parens in them "()".  (Bug #2225)

  From Jakub Pola:
    - Intel Compiler 2016 (Linux/Mac) update for tool directories.

  From Adarsh Sanjeev:
    - Fix for issue #2494: Added string support for Chmod function.

  From Tom Tanner:
    - change cache to use 2 character subdirectories, rather than one character,
      so as not to give huge directories for large caches, a situation which
      causes issues for NFS.
      For existing caches, you will need to run the scons-configure-cache.py
      script to update them to the new format. You will get a warning every time
      you build until you co this.
    - Fix a bunch of unit tests on windows

RELEASE 2.4.1 - Mon, 07 Nov 2015 10:37:21 -0700

  From Arfrever Frehtes Taifersar Arahesis:
    - Fix for Bug # 2791 - Setup.py fails unnecessarily under Jython.

  From Dirk Baechle:
    - Fixed license of SVG titlepage files in the context of Debian
      packaging, such that they allow for commercial use too (#2985).

  From William Blevins:
    - InstallVersionedLib now available in the DefaultEnvironment context.
    - Improves orthogonality of use cases between different Install functions.

  From Carnë Draug:
    - Added new configure check, CheckProg, to check for
      existence of a program.

  From Andrew Featherstone:
    - Fix for issue #2840 - Fix for two environments specifying same target with different
      actions not throwing hard error. Instead SCons was incorrectly issuing a warning
      and continuing.

  From Hiroaki Itoh :
    - Add support `Microsoft Visual C++ Compiler for Python 2.7'
      Compiler can be obtained at: https://www.microsoft.com/en-us/download/details.aspx?id=44266

  From Florian Miedniak:
    - Fixed tigris issue #3011: Glob() excludes didn't work when used with VariantDir(duplicate=0)

  From William Roberts:
    - Fix bug 2831 and allow Help() text to be appended to AddOption() help.

  From Paweł Tomulik:
    - Reimplemented versioning for shared libraries, with the following effects
    - Fixed tigris issues #3001, #3006.
    - Fixed several other issues not reported to tigris, including:
      issues with versioned libraries in subdirectories with tricky names,
      issues with versioned libraries and variant directories,
      issue with soname not being injected to library when using D linkers,
    - Switched to direct symlinks instead of daisy-chained ones -- soname and
      development symlinks point directly to the versioned shared library now),
      for rationale see:
      https://www.debian.org/doc/debian-policy/ch-sharedlibs.html
      https://fedoraproject.org/wiki/Packaging:Guidelines#Devel_Packages
      https://bitbucket.org/scons/scons/pull-requests/247/new-versioned-libraries-gnulink-cyglink/diff#comment-10063929
    - New construction variables to allow override default behavior: SONAME,
      SHLIBVERSIONFLAGS, _SHLIBVERSIONFLAGS, SHLIBNOVERSIONSYMLINKS,
      LDMODULEVERSION, LDMODULEVERSIONFLAGS, _LDMODULEVERSIONFLAGS,
      LDMODULENOVERSIONSYMLINKS.
    - Changed logic used to configure the versioning machinery from
      platform-centric to linker-oriented.
    - The SHLIBVERSION/LDMODULEVERSION variables are no longer validated by
      SCons (more freedom to users).
    - InstallVersionedLib() doesn't use SHLIBVERSION anymore.
    - Enchanced docs for the library versioning stuff.
    - New tests for versioned libraries.
    - Library versioning is currently implemented for the following linker
      tools: 'cyglink', 'gnulink', 'sunlink'.
    - Fix to swig tool - pick-up 'swig', 'swig3.0' and 'swig2.0' (in order).
    - Fix to swig tool - respect env['SWIG'] provided by user.



RELEASE 2.4.0 - Mon, 21 Sep 2015 08:56:00 -0700

  From Dirk Baechle:
    - Switched several core classes to use "slots", to
      reduce the overall memory consumption in large
      projects (fixes #2180, #2178, #2198)
    - Memoizer counting uses decorators now, instead of
      the old metaclasses approach.

  From Andrew Featherstone
    - Fixed typo in SWIGPATH description

RELEASE 2.3.6 - Mon, 31 Jul 2015 14:35:03 -0700

  From Rob Smith:
    - Added support for Visual Studio 2015

RELEASE 2.3.5 - Mon, 17 Jun 2015 21:07:32 -0700

  From Stephen Pollard:
    - Documentation fixes for libraries.xml and
      builders-writing.xml (#2989 and #2990)

  From William Deegan:
    - Extended docs for InstallVersionedLib/SharedLibrary,
      and added SKIP_WIN_PACKAGES argument to build script
      bootstrap.py (PR #230, #3002).

  From William Blevins:
    - Fixed symlink support (PR #227, #2395).
    - Updated debug-count test case (PR #229).

  From Alexey Klimkin:
    - Fixed incomplete LIBS flattening and substitution in
      Program scanner(PR #205, #2954).

  From Dirk Baechle:
    - Added new method rentry_exists_on_disk to Node.FS (PR #193).

  From Russel Winder:
    - Fixed several D tests under the different OS.
    - Add support for f08 file extensions for Fortran 2008 code.

  From Anatoly Techtonik:
    - Show --config choices if no argument is specified (PR #202).
    - Fixed build crash when XML toolchain isn't installed, and
      activated compression for ZIP archives.

  From Alexandre Feblot:
    - Fix for VersionedSharedLibrary under 'sunos' platform.
    - Fixed dll link with precompiled headers on MSVC 2012
    - Added an 'exclude' parameter to Glob()

  From Laurent Marchelli:
    - Support for multiple cmdargs (one per variant) in VS project files.
    - Various improvements for TempFileMunge class.
    - Added an implementation for Visual Studio users files (PR #209).

  From Dan Pidcock:
    - Added support for the 'PlatformToolset' tag in VS project files (#2978).

  From James McCoy:
    - Added support for '-isystem' to ParseFlags.

RELEASE 2.3.4 - Mon, 27 Sep 2014 12:50:35 -0400

  From Bernhard Walle and Dirk Baechle:
    - Fixed the interactive mode, in connection with
      Configure contexts (#2971).

  From Anatoly Techtonik:
    - Fix EnsureSConsVersion warning when running packaged version

  From Russel Winder:
    - Fix D tools for building shared libraries

RELEASE 2.3.3 - Sun, 24 Aug 2014 21:08:33 -0400

  From Roland Stark:
    - Fixed false line length calculation in the TempFileMunge class (#2970).

  From Gary Oberbrunner:
    - Improve SWIG detection

  From Russel Winder:
    - Fix regression on Windows in D language update

  From Neal Becker and Stefan Zimmermann:
    - Python 3 port and compatibility

  From Anatoly Techtonik:
    - Do not fail on EnsureSConsVersion when running from checkout

  From Kendrick Boyd and Rob Managan:
    - Fixed the newglossary action to work with VariantDir (LaTeX).

  From Manuel Francisco Naranjo:
    - Added a default for the BUILDERS environment variable,
      to prevent not defined exception on a Clone().

  From Andrew Featherstone:
    - Added description of CheckTypeSize method (#1991).
    - Fixed handling of CPPDEFINE var in Append()
      for several list-dict combinations (#2900).

  From William Blevins:
    - Added test for Java derived-source dependency tree generation.
    - Added Copy Action symlink soft-copy support (#2395).
    - Various contributions to the documentation (UserGuide).

RELEASE 2.3.2

  From Dirk Baechle:
    - Update XML doc editor configuration
    - Fix: Allow varlist to be specified as list of strings for Actions (#2754)

  From veon on bitbucket:
    - Fixed handling of nested ifs in CPP scanner PreProcessor class.

  From Shane Gannon:
    - Support for Visual Studio 2013 (12.0)

  From Michael Haubenwallner:
    - Respect user's CC/CXX values; don't always overwrite in generate()
    - Delegate linker Tool.exists() to CC/CXX Tool.exists().

  From Rob Managan:
    - Updated the TeX builder to support use of the -synctex=1
      option and the files it creates.
    - Updated the TeX builder to correctly clean auxiliary files when
      the biblatex package is used.

  From Gary Oberbrunner:
    - get default RPM architecture more robustly when building RPMs

  From Amir Szekely:
    - Fixed NoClean() for multi-target builders (#2353).

  From Paweł Tomulik:
    - Fix SConf tests that write output

  From Russel Winder:
    - Revamp of the D language support. Tools for DMD, GDC and LDC provided
      and integrated with the C and C++ linking. NOTE: This is only tested
      with D v2. Support for D v1 is now deprecated.

  From Anatoly Techtonik:
    - Several improvements for running scons.py from source:
      * engine files form source directory take priority over all other
        importable versions
      * message about scons.py running from source is removed to fix tests
        that were failing because of this extra line in the output
      * error message when SCons import fails now lists lookup paths
    - Remove support for QMTest harness from runtest.py
    - Remove RPM and m4 from default tools on Windows
    - BitKeeper, CVS, Perforce, RCS, SCCS are deprecated from default
      tools and will be removed in future SCons versions to speed up
      SCons initialization (it will still be possible to use these tools
      explicitly)

  From Sye van der Veen:
    - Support for Visual Studio 12.0Exp, and fixes for earlier MSVS
      versions.


RELEASE 2.3.1

  From Andrew Featherstone:
    - Added support for EPUB output format to the DocBook tool.

  From Tom Tanner:
    - Stop leaking file handles to subprocesses by switching to using subprocess
      always.
    - Allow multiple options to be specified with --debug=a,b,c
    - Add support for a readonly cache (--cache-readonly)
    - Always print stats if requested
    - Generally try harder to print out a message on build errors
    - Adds a switch to warn on missing targets
    - Add Pseudo command to mark targets which should not exist after
      they are built.

  From Bogdan Tenea:
    - Check for 8.3 filenames on cygwin as well as win32 to make variant_dir work properly.

  From Alexandre Feblot:
    - Make sure SharedLibrary depends on all dependent libs (by depending on SHLINKCOM)

  From Stefan Sperling:
    - Fixed the setup of linker flags for a versioned SharedLibrary
      under OpenBSD (#2916).

  From Antonio Cavallo:
    - Improve error if Visual Studio bat file not found.

  From Manuel Francisco Naranjo:
    - Allow Subst.Literal string objects to be compared with each other,
      so they work better in AddUnique() and Remove().

  From David Rothenberger:
    - Added cyglink linker that uses Cygwin naming conventions for
      shared libraries and automatically generates import libraries.

  From Dirk Baechle:
    - Update bootstrap.py so it can be used from any dir, to run
      SCons from a source (non-installed) dir.
    - Count statistics of instances are now collected only when
      the --debug=count command-line option is used (#2922).
    - Added release_target_info() to File nodes, which helps to
      reduce memory consumption in clean builds and update runs
      of large projects.
    - Fixed the handling of long options in the command-line
      parsing (#2929).
    - Fixed misspelled variable in intelc.py (#2928).

  From Gary Oberbrunner:
    - Test harness: fail_test() can now print a message to help debugging.

  From Anatoly Techtonik:
    - Require rpmbuild when building SCons package.
    - Print full stack on certain errors, for debugging.
    - Improve documentation for Textfile builder.

  From William Deegan:
    - VS2012 & VS2010 Resolve initialization issues by adding path to reg.exe
      in shell used to run batch files.
    - MSVC Support fixed defaulting TARGET_ARCH to HOST_ARCH. It should be
      None if not explicitly set.
    - MSVC Fixed issue where if more than one Architectures compilers are
      detected, it would take the last one found, and not the first.

  From Philipp Kraus:
    - Added optional ZIPROOT to Zip tool.

  From Dirk Baechle:
    - Replaced old SGML-based documentation toolchain with a more modern
      approach, that also requires less external dependencies (programs and
      Python packages). Added a customized Docbook XSD for strict validation of
      all input XML files.

  From Luca Falavigna:
    - Fixed spelling errors in MAN pages (#2897).

  From Michael McDougall:
    - Fixed description of ignore_case for EnumVariable in the
      MAN page (#2774).

RELEASE 2.3.0 - Mon, 02 Mar 2013 13:22:29 -0400

  From Anatoly Techtonik:
    - Added ability to run scripts/scons.py directly from source checkout
    - Hide deprecated --debug={dtree,stree,tree} from --help output
    - Error messages from option parser now include hints about valid choices
    - Cleaned up some Python 1.5 and pre-2.3 code, so don't expect SCons
      to run on anything less than Python 2.4 anymore
    - Several fixes for runtest.py:
      * exit with an error if no tests were found
      * removed --noqmtest option - this behavior is by default
      * replaced `-o FILE --xml` combination with `--xml FILE`
      * changed `-o, --output FILE` option to capture stdout/stderr output
        from runtest.py
    - Remove os_spawnv_fix.diff patch required to enable parallel builds
      support prior to Python 2.2

  From Juan Lang:
    - Fix WiX Tool to use .wixobj rather than .wxiobj for compiler output
    - Support building with WiX releases after 2.0

  From Alexey Klimkin:
    - Fix nested LIBPATH expansion by flattening sequences in subst_path.

  From eyan on Bitbucket:
    - Print target name with command execution time with --debug=time

  From Thomas Berg and Evgeny Podjachev:
    - Fix subprocess spawning on Windows.  Work around a Windows
      bug that can crash python occasionally when using -jN. (#2449)

  From Dirk Baechle:
    - Updated test framework to support dir and file fixtures and
      added ability to test external (out-of-tree) tools (#2862).
      See doc in QMTest/test-framework.rst.
    - Fixed several errors in the test suite (Java paths, MSVS version
      detection, Tool import), additionally
      * provided MinGW command-line support for the CXX, AS and
        Fortran tests,
      * refactored the detection of the gcc version and the according
        Fortran startup library,
      * provided a new module rpmutils.py, wrapping the RPM naming rules
        for target files and further hardware-dependent info (compatibility,
        compiler flags, ...),
      * added new test methods must_exist_one_of() and
        must_not_exist_any_of() and
      * removed Aegis support from runtest.py. (#2872)

  From Gary Oberbrunner:
    - Add -jN support to runtest.py to run tests in parallel
    - Add MSVC10 and MSVC11 support to get_output low-level bat script runner.
    - Fix MSVS solution generation for VS11, and fixed tests.

  From Rob Managan:
    - Updated the TeX builder to support the \newglossary command
      in LaTeX's glossaries package and the files it creates.
    - Improve support for new versions of biblatex in the TeX builder
      so biber is called automatically if biblatex requires it.
    - Add SHLIBVERSION as an option that tells SharedLibrary to build
      a versioned shared library and create the required symlinks.
      Add builder InstallVersionedLib to create the required symlinks
      installing a versioned shared library.

RELEASE 2.2.0 - Mon, 05 Aug 2012 15:37:48 +0000

  From dubcanada on Bitbucket:
    - Fix 32-bit Visual Express C++ on 64-bit Windows (generate 32-bit code)

  From Paweł Tomulik:
    - Added gettext toolset
    - Fixed FindSourceFiles to find final sources (leaf nodes).

  From Greg Ward:
    - Allow Node objects in Java path (#2825)

  From Joshua Hughes:
    - Make Windows not redefine builtin file as un-inheritable (#2857)
    - Fix WINDOWS_INSERT_DEF on MinGW (Windows) (#2856)

  From smallbub on Bitbucket:
    - Fix LINKCOMSTR, SHLINKCOMSTR, and LDMODULECOMSTR on Windows (#2833).

  From Mortoray:
    - Make -s (silent mode) be silent about entering subdirs (#2976).
    - Fix cloning of builders when cloning environment (#2821).

  From Gary Oberbrunner:
    - Show valid Visual Studio architectures in error message
       when user passes invalid arch.

  From Alexey Petruchik:
    - Support for Microsoft Visual Studio 11 (both using it
      and generating MSVS11 solution files).

  From Alexey Klimkin:
    - Fixed the Taskmaster, curing spurious build failures in
      multi-threaded runs (#2720).

  From Dirk Baechle:
    - Improved documentation of command-line variables (#2809).
    - Fixed scons-doc.py to properly convert main XML files (#2812).

  From Rob Managan:
    - Updated the TeX builder to support LaTeX's multibib package.
    - Updated the TeX builder to support LaTeX's biblatex package.
    - Added support for using biber instead of bibtex by setting
      env['BIBTEX'] = 'biber'

  From Arve Knudsen:
    - Test for FORTRANPPFILESUFFIXES (#2129).


RELEASE 2.1.0 - Mon, 09 Sep 2011 20:54:57 -0700

  From Anton Lazarev:
    - Fix Windows resource compiler scanner to accept DOS line endings.

  From Matthias:
    - Update MSVS documents to remove note indicating that only one
      project is currently supported per solution file.

  From Grzegorz Bizoń:
    - Fix long compile lines in batch mode by using TEMPFILE
    - Fix MSVC_BATCH=False (was treating it as true)

  From Justin Gullingsrud:
    - support -std=c++0x and related CXXFLAGS in pkgconfig (ParseFlags)

  From Vincent Beffara:
    - Support -dylib_file in pkgconfig (ParseFlags)

  From Gary Oberbrunner and Sohail Somani:
    - new construction variable WINDOWS_EMBED_MANIFEST to automatically
      embed manifests in Windows EXEs and DLLs.

  From Gary Oberbrunner:
    - Fix Visual Studio project generation when CPPPATH contains Dir nodes
    - Ensure Visual Studio project is regenerated when CPPPATH or CPPDEFINES change
    - Fix unicode error when using non-ASCII filenames with Copy or Install
    - Put RPATH in LINKCOM rather than LINKFLAGS so resetting
      LINKFLAGS doesn't kill RPATH
    - Fix precompiled headers on Windows when variant dir name has spaces.
    - Adding None to an Action no longer fails (just returns original action)
    - New --debug=prepare option to show each target as it's being
      prepared, whether or not anything needs to be done for it.
    - New debug option --debug=duplicate to print a line for each
      unlink/relink (or copy) of a variant file from its source file.
    - Improve error message for EnumVariables to show legal values.
    - Fix Intel compiler to sort versions >9 correctly (esp. on Linux)
    - Fix Install() when the source and target are directories and the
      target directory exists.

  From David Garcia Garzon:
    - Fix Delete to be able to delete broken symlinks and dir
      symlinks.

  From Imran Fanaswala and Robert Lehr:
    - Handle .output file generated by bison/yacc properly. Cleaning it
      when necessary.

  From Antoine Dechaume:
    - Handle SWIG file where there is whitespace after the module name
      properly. Previously the generated files would include
      the whitespace.

  From Dmitry R.:
    - Handle Environment in case __semi_deepcopy is None

  From Benoit Belley:

    - Much improved support for Windows UNC paths (\\SERVERNAME).

  From Jean-Baptiste Lab:

    - Fix problems with appending CPPDEFINES that contain
      dictionaries, and related issues with Parse/MergeFlags and
      CPPDEFINES.

  From Allen Weeks:

    - Fix for an issue with implicit-cache with multiple targets
      when dependencies are removed on disk.

  From Evgeny Podjachev and Alexey Petruchick:

    - Support generation of Microsoft Visual Studio 2008 (9.0)
      and 2010 (10.0) project and solution files.

  From Ken Deeter:

    - Fix a problem when FS Entries which are actually Dirs have builders.

  From Luca Falavigna:

    - Support Fortran 03

  From Gary Oberbrunner:

    - Print the path to the SCons package in scons --version

  From Jean-Franï¿½ois Colson:

    - Improve Microsoft Visual Studio Solution generation, and fix
      various errors in the generated solutions especially when using
      MSVS_SCC_PROVIDER, and when generating multiple projects.  The
      construction variable MSVS_SCC_PROJECT_BASE_PATH, which never
      worked properly, is removed.  Users can use the new variable
      MSVS_SCC_CONNECTION_ROOT instead if desired.

  From Anatoly Techtonik:

    - Use subprocess in bootstrap.py instead of os.execve to avoid
      losing output control on Windows (http://bugs.python.org/issue9148)

    - Revert patch for adding SCons to App Paths, because standard cmd
      shell doesn't search there. This is confusing, because `scons` can
      be executed from explorer, but fail to start from console.

    - Fix broken installation with easy_install on Windows (issue #2051)
      SCons traditionally installed in a way that allowed to run multiple
      versions side by side. This custom logic was incompatible with
      easy_install way of doing things.

    - Use epydoc module for generating API docs in HTML if command line
      utility is not found in PATH. Actual for Windows.

  From Alexander Goomenyuk:

    - Add .sx to assembly source scanner list so .sx files
      get their header file dependencies detected.

  From Arve Knudsen:

    - Set module metadata when loading site_scons/site_init.py
      so it is treated as a proper module; __doc__, __file__ and
      __name__ now refer to the site_init.py file.

  From Russel Winder:

    - Users Guide updates explaining that Tools can be packages as
      well as python modules.

  From Gary Oberbrunner:

    - New systemwide and per-user site_scons dirs.

  From Dirk Baechle:

    - XML fixes in User's Guide.
    - Fixed the detection of 'jar' and 'rmic' during
      the initialization of the respective Tools (#2730).
    - Improved docs for custom Decider functions and
      custom Scanner objects (#2711, #2713).
    - Corrected SWIG module names for generated *.i files (#2707).

  From Joe Zuntz:

    - Fixed a case-sensitivity problem with Fortran modules.

  From Bauke Conijn:

    - Added Users Guide example for auto-generated source code

  From Steven Knight:

    - Fix explicit dependencies (Depends()) on Nodes that don't have
      attached Builders.

    - Fix use of the global Alias() function with command actions.

  From Matt Hughes:

    - Fix the ability to append to default $*FLAGS values (which are
      implemented as CLVar instances) in a copied construction environment
      without affecting the original construction environment's value.

  From Rob Managan:

    - Updated the TeX command strings to include a /D on Windows in
      case the new directory is on a different drive letter.

    - Fixed the LaTeX scanner so dependencies are found in commands that
      are broken across lines with a comment or have embedded spaces.

    - The TeX builders should now work with tex files that are generated
      by another program. Thanks to Hans-Martin von Gaudecker for
      isolating the cause of this bug.

    - Added support for INDEXSTYLE environment variable so makeindex can
      find style files.

    - Added support for the bibunits package so we call bibtex on all
      the bu*.aux files.

    - Add support of finding path information on OSX for TeX applications
      MacPorts and Fink paths need to be added by the user

  From Russel Winder:

    - Add support for DMD version 2 (the phobos2 library).

  From William Deegan:

    - Add initial support for VS/VC 2010 (express and non-express versions)
    - Remove warning for not finding MS VC/VS install.
      "scons: warning: No version of Visual Studio compiler found
        - C/C++ compilers most likely not set correctly"
    - Add support for Linux 3.0


RELEASE 2.0.1 - Mon, 15 Aug 2010 15:46:32 -0700

  From Dirk Baechle:

    - Fix XML in documentation.

  From Joe Zuntz:

    - Fixed a case-sensitivity problem with Fortran modules.

  From Bauke Conijn:

    - Added Users Guide example for auto-generated source code

  From Steven Knight:

    - Fix explicit dependencies (Depends()) on Nodes that don't have
      attached Builders.

  From Matt Hughes:

    - Fix the ability to append to default $*FLAGS values (which are
      implemented as CLVar instances) in a copied construction environment
      without affecting the original construction environment's value.

  From Rob Managan:

    - Updated the TeX command strings to include a /D on Windows in
      case the new directory is on a different drive letter.

    - Fixed the LaTeX scanner so dependencies are found in commands that
      are broken across lines with a comment or have embedded spaces.


RELEASE 2.0.0.final.0 - Mon, 14 Jun 2010 22:01:37 -0700

  From Dirk Baechle:

    - Fix XML in documentation.

  From Steven Knight:

    - Provide forward compatibility for the 'profile' module.

    - Provide forward compatibility for the 'pickle' module.

    - Provide forward compatibility for the 'io' module.

    - Provide forward compatibility for the 'queue' module.

    - Provide forward compatibility for the 'collections' module.

    - Provide forward compatibility for the 'builtins' module.

    - Provide forward compatibility for 'sys.intern()'.

    - Convert to os.walk() from of os.path.walk().

    - Remove compatibility logic no longer needed.

    - Add a '-3' option to runtest to print 3.x incompatibility warnings.

    - Convert old-style classes into new-style classes.

    - Fix "Ignoring corrupt sconsign entry" warnings when building
      in a tree with a pre-2.0 .sconsign file.

    - Fix propagation from environment of VS*COMNTOOLS to resolve issues
      initializing MSVC/MSVS/SDK issues.

    - Handle detecting Visual C++ on Python versions with upper-case
      platform architectures like 'AMD64'.

  From W. Trevor King:

    - Revisions to README.

  From Greg Noel:

    - Apply numerous Python fixers to update code to more modern idioms.
      Find where fixers should be applied to code in test strings and
      apply the fixers there, too.

    - Write a fixer to convert string functions to string methods.

    - Modify the 'dict' fixer to be less conservative.

    - Modify the 'apply' fixer to handle more cases.

    - Create a modified 'types' fixer that converts types to 2.x
      equivalents rather than 3.x equivalents.

    - Write a 'division' fixer to highlight uses of the old-style
      division operator.  Correct usage where needed.

    - Add forward compatibility for the new 'memoryview' function
      (which replaces the 'buffer' function).

    - Add forward compatibility for the 'winreg' module.

    - Remove no-longer-needed 'platform' module.

    - Run tests with the '-3' option to Python 2.6 and clear up
      various reported incompatibilities.

    - Comb out code paths specialized to Pythons older than 2.4.

    - Update deprecation warnings; most now become mandatory.

    - Start deprecation cycle for BuildDir() and build_dir.

    - Start deprecation cycle for SourceCode() and related factories

    - Fixed a problem with is_Dict() not identifying some objects derived
      from UserDict.

  From Jim Randall:

    - Document the AllowSubstExceptions() function in the User's Guide.

  From William Deegan:

    - Migrate MSVC/MSVS/SDK improvements from 1.3 branch.


RELEASE 1.3.0 - Tue, 23 Mar 2010 21:44:19 -0400

  From Steven Knight:

    - Update man page and documentation.

  From William Deegan (plus minor patch from Gary Oberbrunner):

    - Support Visual Studio 8.0 Express

RELEASE 1.2.0.d20100306 - Sat, 06 Mar 2010 16:18:33 -0800

  From Luca Falavigna:

    - Fix typos in the man page.

  From Gottfried Ganssauge:

    - Support execution when SCons is installed via easy_install.

  From Steven Knight:

    - Make the messages for Configure checks of compilers consistent.

    - Issue an error message if a BUILDERS entry is not a Builder
      object or a callable wrapper.

  From Rob Managan:

    - Update tex builder to handle the case where a \input{foo}
      command tries to work with a directory named foo instead of the
      file foo.tex. The builder now ignores a directory and continues
      searching to find the correct file. Thanks to Lennart Sauerbeck
      for the test case and initial patch

      Also allow the \include of files in subdirectories when variantDir
      is used with duplicate=0. Previously latex would crash since
      the directory in which the .aux file is written was not created.
      Thanks to Stefan Hepp for finding this and part of the solution.

  From James Teh:
    - Patches to fix some issues using MS SDK V7.0

  From William Deegan:
    - Lots of testing and minor patches to handle mixed MS VC and SDK
      installations, as well as having only the SDK installed.


RELEASE 1.2.0.d20100117 - Sun, 17 Jan 2010 14:26:59 -0800

  From Jim Randall:
    - Fixed temp filename race condition on Windows with long cmd lines.

  From David Cournapeau:
    - Fixed tryRun when sconf directory is in a variant dir.
    - Do not add -fPIC for ifort tool on non-posix platforms (darwin and
      windows).
    - Fix bug 2294 (spurious CheckCC failures).
    - Fix SCons bootstrap process on windows 64 (wrong wininst name)

  From William Deegan:
    - Final merge from vs_revamp branch to main

    - Added definition and usage of HOST_OS, HOST_ARCH, TARGET_OS,
      TARGET_ARCH, currently only defined/used by Visual Studio
      Compilers. This will be rolled out to other platforms/tools
      in the future.

    - Add check for python >= 3.0.0 and exit gracefully.
      For 1.3 python >= 1.5.2 and < 3.0.0 are supported

    - Fix bug 1944 - Handle non-existent .i file in swig emitter, previously
      it would crash with an IOError exception. Now it will try to make an
      educated guess on the module name based on the filename.

  From Lukas Erlinghagen:

    - Have AddOption() remove variables from the list of
      seen-but-unknown variables (which are reported later).

    - An option name and aliases can now be specified as a tuple.

  From Hartmut Goebel:

    - Textfile builder.

  From Jared Grubb:

    - use "is/is not" in comparisons with None instead of "==" or "!=".

  From Jim Hunziker:

    - Avoid adding -gphobos to a command line multiple times
      when initializing use of the DMD compiler.

  From Jason Kenney:

    - Sugguested HOST/TARGET OS/ARCH separation.

  From Steven Knight:

    - Fix the -n option when used with VariantDir(duplicate=1)
      and the variant directory doesn't already exist.

    - Fix scanning of Unicode files for both UTF-16 endian flavors.

    - Fix a TypeError on #include of file names with Unicode characters.

    - Fix an exception if a null command-line argument is passed in.

    - Evaluate Requires() prerequisites before a Node's direct children
      (sources and dependencies).

  From Greg Noel:

    - Remove redundant __metaclass__ initializations in Environment.py.

    - Correct the documentation of text returned by sconf.Result().

    - Document that filenames with '.' as the first character are
      ignored by Glob() by default (matching UNIX glob semantics).

    - Fix SWIG testing infrastructure to work on Mac OS X.

    - Restructure a test that occasionally hung so that the test would
      detect when it was stuck and fail instead.

    - Substfile builder.

  From Gary Oberbrunner:

    - When reporting a target that SCons doesn't know how to make,
      specify whether it's a File, Dir, etc.

  From Ben Webb:

    - Fix use of $SWIGOUTDIR when generating Python wrappers.

    - Add $SWIGDIRECTORSUFFIX and $SWIGVERSION construction variables.

  From Rob Managan:

    - Add -recorder flag to Latex commands and updated internals to
      use the output to find files TeX creates. This allows the MiKTeX
      installations to find the created files

    - Notify user of Latex errors that would get buried in the
      Latex output

    - Remove LATEXSUFFIXES from environments that don't initialize Tex.

    - Add support for the glossaries package for glossaries and acronyms

    - Fix problem that pdftex, latex, and pdflatex tools by themselves did
      not create the actions for bibtex, makeindex,... by creating them
      and other environment settings in one routine called by all four
      tex tools.

    - Fix problem with filenames of sideeffects when the user changes
      the name of the output file from the latex default

    - Add scanning of files included in Latex by means of \lstinputlisting{}
      Patch from Stefan Hepp.

    - Change command line for epstopdf to use --outfile= instead of -o
      since this works on all platforms.
      Patch from Stefan Hepp.

    - Change scanner to properly search for included file from the
      directory of the main file instead of the file it is included from.
      Also update the emitter to add the .aux file associated with
      \include{filename} commands. This makes sure the required directories
      if any are created for variantdir cases.
      Half of the patch from Stefan Hepp.

RELEASE 1.2.0.d20090223 - Mon, 23 Feb 2009 08:41:06 -0800

  From Stanislav Baranov:

    - Make suffix-matching for scanners case-insensitive on Windows.

  From David Cournapeau:

    - Change the way SCons finds versions of Visual C/C++ and Visual
      Studio to find and use the Microsoft v*vars.bat files.

  From Robert P. J. Day:

    - User's Guide updates.

  From Dan Eaton:

    - Fix generation of Visual Studio 8 project files on x64 platforms.

  From Allan Erskine:

    - Set IncludeSearchPath and PreprocessorDefinitions in generated
      Visual Studio 8 project files, to help IntelliSense work.

  From Mateusz Gruca:

    - Fix deletion of broken symlinks by the --clean option.

  From Steven Knight:

    - Fix the error message when use of a non-existent drive on Windows
      is detected.

    - Add sources for files whose targets don't exist in $CHANGED_SOURCES.

    - Detect implicit dependencies on commands even when the command is
      quoted.

    - Fix interaction of $CHANGED_SOURCES with the --config=force option.

    - Fix finding #include files when the string contains escaped
      backslashes like "C:\\some\\include.h".

    - Pass $CCFLAGS to Visual C/C++ precompiled header compilation.

    - Remove unnecessary nested $( $) around $_LIBDIRFLAGS on link lines
      for the Microsoft linker, the OS/2 ilink linker and the Phar Lap
      linkloc linker.

    - Spell the Windows environment variables consistently "SystemDrive"
      and "SystemRoot" instead of "SYSTEMDRIVE" and "SYSTEMROOT".



RELEASE 1.2.0.d20090113 - Tue, 13 Jan 2009 02:50:30 -0800

  From Stanislav Baranov, Ted Johnson and Steven Knight:

    - Add support for batch compilation of Visual Studio C/C++ source
      files, controlled by a new $MSVC_BATCH construction variable.

  From Steven Knight:

    - Print the message, "scons: Build interrupted." on error output,
      not standard output.

    - Add a --warn=future-deprecated option for advance warnings about
      deprecated features that still have warnings hidden by default.

    - Fix use of $SOURCE and $SOURCES attributes when there are no
      sources specified in the Builder call.

    - Add support for new $CHANGED_SOURCES, $CHANGED_TARGETS,
      $UNCHANGED_SOURCES and $UNCHANGED_TARGETS variables.

    - Add general support for batch builds through new batch_key= and
      targets= keywords to Action object creation.

  From Arve Knudsen:

    - Make linker tools differentiate properly between SharedLibrary
      and LoadableModule.

    - Document TestCommon.shobj_prefix variable.

    - Support $SWIGOUTDIR values with spaces.

  From Rob Managan:

    - Don't automatically try to build .pdf graphics files for
      .eps files in \includegraphics{} calls in TeX/LaTeX files
      when building with the PDF builder (and thus using pdflatex).

  From Gary Oberbrunner:

    - Allow AppendENVPath() and PrependENVPath() to interpret '#'
      for paths relative to the top-level SConstruct directory.

    - Use the Borland ilink -e option to specify the output file name.

    - Document that the msvc Tool module uses $PCH, $PCHSTOP and $PDB.

    - Allow WINDOWS_INSERT_DEF=0 to disable --output-def when linking
      under MinGW.

  From Zia Sobhani:

    - Fix typos in the User's Guide.

  From Greg Spencer:

    - Support implicit dependency scanning of files encoded in utf-8
      and utf-16.

  From Roberto de Vecchi:

    - Remove $CCFLAGS from the the default definitions of $CXXFLAGS for
      Visual C/C++ and MIPSpro C++ on SGI so, they match other tools
      and avoid flag duplication on C++ command lines.

  From Ben Webb:

    - Handle quoted module names in SWIG source files.

    - Emit *_wrap.h when SWIG generates header file for directors

  From Matthew Wesley:

    - Copy file attributes so we identify, and can link a shared library
      from, shared object files in a Repository.



RELEASE 1.2.0 - Sat, 20 Dec 2008 22:47:29 -0800

  From Steven Knight:

    - Don't fail if can't import a _subprocess module on Windows.

    - Add warnings for use of the deprecated Options object.



RELEASE 1.1.0.d20081207 - Sun, 07 Dec 2008 19:17:23 -0800

  From Benoit Belley:

    - Improve the robustness of GetBuildFailures() by refactoring
      SCons exception handling (especially BuildError exceptions).

    - Have the --taskmastertrace= option print information about
      individual Task methods, not just the Taskmaster control flow.

    - Eliminate some spurious dependency cycles by being more aggressive
      about pruning pending children from the Taskmaster walk.

    - Suppress mistaken reports of a dependency cycle when a child
      left on the pending list is a single Node in EXECUTED state.

  From David Cournapeau:

    - Fix $FORTRANMODDIRPREFIX for the ifort (Intel Fortran) tool.

  From Brad Fitzpatrick:

    - Don't pre-generate an exception message (which will likely be
      ignored anyway) when an EntryProxy re-raises an AttributeError.

  From Jared Grubb:

    - Clean up coding style and white space in Node/FS.py.

    - Fix a typo in the documentation for $_CPPDEFFLAGS.

    - Issue 2401: Fix usage of comparisons with None.

  From Ludwig Hï¿½hne:

    - Handle Java inner classes declared within a method.

  From Steven Knight:

    - Fix label placement by the "scons-time.py func" subcommand
      when a profile value was close to (or equal to) 0.0.

    - Fix env.Append() and env.Prepend()'s ability to add a string to
      list-like variables like $CCFLAGS under Python 2.6.

    - Other Python2.6 portability:  don't use "as" (a Python 2.6 keyword).
      Don't use the deprecated Exception.message attribute.

    - Support using the -f option to search for a different top-level
      file name when walking up with the -D, -U or -u options.

    - Fix use of VariantDir when the -n option is used and doesn't,
      therefore, actually create the variant directory.

    - Fix a stack trace from the --debug=includes option when passed a
      static or shared library as an argument.

    - Speed up the internal find_file() function (used for searching
      CPPPATH, LIBPATH, etc.).

    - Add support for using the Python "in" keyword on construction
      environments (for example, if "CPPPATH" in env: ...).

    - Fix use of Glob() when a repository or source directory contains
      an in-memory Node without a corresponding on-disk file or directory.

    - Add a warning about future reservation of $CHANGED_SOURCES,
      $CHANGED_TARGETS, $UNCHANGED_SOURCES and $UNCHANGED_TARGETS.

    - Enable by default the existing warnings about setting the resource
      $SOURCE, $SOURCES, $TARGET and $TARGETS variable.

  From Rob Managan:

    - Scan for TeX files in the paths specified in the $TEXINPUTS
      construction variable and the $TEXINPUTS environment variable.

    - Configure the PDF() and PostScript() Builders as single_source so
      they know each source file generates a separate target file.

    - Add $EPSTOPDF, $EPSTOPDFFLAGS and $EPSTOPDFCOM

    - Add .tex as a valid extension for the PDF() builder.

    - Add regular expressions to find \input, \include and
      \includegraphics.

    - Support generating a .pdf file from a .eps source.

    - Recursive scan included input TeX files.

    - Handle requiring searched-for TeX input graphics files to have
      extensions (to avoid trying to build a .eps from itself, e.g.).

  From Greg Noel:

    - Make the Action() function handle positional parameters consistently.

    - Clarify use of Configure.CheckType().

    - Make the File.{Dir,Entry,File}() methods create their entries
      relative to the calling File's directory, not the SConscript
      directory.

    - Use the Python os.devnull variable to discard error output when
      looking for the $CC or $CXX version.

    - Mention LoadableModule() in the SharedLibrary() documentation.

  From Gary Oberbrunner:

    - Update the User's Guide to clarify use of the site_scons/
      directory and the site_init.py module.

    - Make env.AppendUnique() and env.PrependUnique remove duplicates
      within a passed-in list being added, too.

  From Randall Spangler:

    - Fix Glob() so an on-disk file or directory beginning with '#'
      doesn't throw an exception.



RELEASE 1.1.0 - Thu, 09 Oct 2008 08:33:47 -0700

  From Chris AtLee

    - Use the specified environment when checking for the GCC compiler
      version.

  From Ian P. Cardenas:

    - Fix Glob() polluting LIBPATH by returning copy of list

  From David Cournapeau:

    - Add CheckCC, CheckCXX, CheckSHCC and CheckSHCXX tests to
      configuration contexts.

    - Have the --profile= argument use the much faster cProfile module
      (if it's available in the running Python version).

    - Reorder MSVC compilation arguments so the /Fo is first.

  From Bill Deegan:

    - Add scanning Windows resource (.rc) files for implicit dependencies.

  From John Gozde:

    - When scanning for a #include file, don't use a directory that
      has the same name as the file.

  From Ralf W. Grosse-Kunstleve

    - Suppress error output when checking for the GCC compiler version.

  From Jared Grubb:

    - Fix VariantDir duplication of #included files in subdirectories.

  From Ludwig Hï¿½hne:

    - Reduce memory usage when a directory is used as a dependency of
      another Node (such as an Alias) by returning a concatenation
      of the children's signatures + names, not the children's contents,
      as the directory contents.

    - Raise AttributeError, not KeyError, when a Builder can't be found.

    - Invalidate cached Node information (such as the contenst returned
      by the get_contents() method) when calling actions with Execute().

    - Avoid object reference cycles from frame objects.

    - Reduce memory usage from Null Executor objects.

    - Compute MD5 checksums of large files without reading the entire
      file contents into memory.  Add a new --md5-chunksize option to
      control the size of each chunk read into memory.

  From Steven Knight:

    - Fix the ability of the add_src_builder() method to add a new
      source builder to any other builder.

    - Avoid an infinite loop on non-Windows systems trying to find the
      SCons library directory if the Python library directory does not
      begin with the string "python".

    - Search for the SCons library directory in "scons-local" (with
      no version number) after "scons-local-{VERSION}".

  From Rob Managan:

    - Fix the user's ability to interrupt the TeX build chain.

    - Fix the TeX builder's allowing the user to specify the target name,
      instead of always using its default output name based on the source.

    - Iterate building TeX output files until all warning are gone
      and the auxiliary files stop changing, or until we reach the
      (configurable) maximum number of retries.

    - Add TeX scanner support for:  glossaries, nomenclatures, lists of
      figures, lists of tables, hyperref and beamer.

    - Use the $BIBINPUTS, $BSTINPUTS, $TEXINPUTS and $TEXPICTS construction
      variables as search paths for the relevant types of input file.

    - Fix building TeX with VariantDir(duplicate=0) in effect.

    - Fix the LaTeX scanner to search for graphics on the TEXINPUTS path.

    - Have the PDFLaTeX scanner search for .gif files as well.

  From Greg Noel:

    - Fix typos and format bugs in the man page.

    - Add a first draft of a wrapper module for Python's subprocess
      module.

    - Refactor use of the SCons.compat module so other modules don't
      have to import it individually.

    - Add .sx as a suffix for assembly language files that use the
      C preprocessor.

  From Gary Oberbrunner:

    - Make Glob() sort the returned list of Files or Nodes
      to prevent spurious rebuilds.

    - Add a delete_existing keyword argument to the AppendENVPath()
      and PrependENVPath() Environment methods.

    - Add ability to use "$SOURCE" when specifying a target to a builder

  From Damyan Pepper:

    - Add a test case to verify that SConsignFile() files can be
      created in previously non-existent subdirectories.

  From Jim Randall:

    - Make the subdirectory in which the SConsignFile() file will
      live, if the subdirectory doesn't already exist.

  From Ali Tofigh:

    - Add a test to verify duplication of files in VariantDir subdirectories.



RELEASE 1.0.1 - Sat, 06 Sep 2008 07:29:34 -0700

  From Greg Noel:

    - Add a FindFile() section to the User's Guide.

    - Fix the FindFile() documentation in the man page.

    - Fix formatting errors in the Package() description in the man page.

    - Escape parentheses that appear within variable names when spawning
      command lines using os.system().



RELEASE 1.0.0 - XXX

  From Jared Grubb:

    - Clear the Node state when turning a generic Entry into a Dir.

  From Ludwig Hï¿½hne:

    - Fix sporadic output-order failures in test/GetBuildFailures/parallel.py.

    - Document the ParseDepends() function in the User's Guide.

  From khomenko:

    - Create a separate description and long_description for RPM packages.

  From Steven Knight:

    - Document the GetLaunchDir() function in the User's Guide.

    - Have the env.Execute() method print an error message if the
      executed command fails.

    - Add a script for creating a standard SCons development system on
      Ubuntu Hardy.  Rewrite subsidiary scripts for install Python and
      SCons versions in Python (from shell).

  From Greg Noel:

    - Handle yacc/bison on newer Mac OS X versions creating file.hpp,
      not file.cpp.h.

    - In RPCGEN tests, ignore stderr messages from older versions of
      rpcgen on some versions of Mac OS X.

    - Fix typos in man page descriptions of Tag() and Package(), and in
      the scons-time man page.

    - Fix documentation of SConf.CheckLibWithHeader and other SConf methods.

    - Update documentation of SConscript(variant_dir) usage.

    - Fix SWIG tests for (some versions of) Mac OS X.

  From Jonas Olsson:

    - Print the warning about -j on Windows being potentially unreliable if
      the pywin32 extensions are unavailable or lack file handle operations.

  From Jim Randall:

    - Fix the env.WhereIs() method to expand construction variables.

  From Rogier Schouten:

    - Enable building of shared libraries with the Bordand ilink32 linker.



RELEASE 1.0.0 - Sat, 09 Aug 2008 12:19:44 -0700

  From Luca Falavigna:

    - Fix SCons man page indentation under Debian's man page macros.

  From Steven Knight:

    - Clarify the man page description of the SConscript(src_dir) argument.

    - User's Guide updates:

       -  Document the BUILD_TARGETS, COMMAND_LINE_TARGETS and
          DEFAULT_TARGETS variables.

       -  Document the AddOption(), GetOption() and SetOption() functions.

       -  Document the Requires() function; convert to the Variables
          object, its UnknownOptions() method, and its associated
          BoolVariable(), EnumVariable(), ListVariable(), PackageVariable()
          and PathVariable() functions.

       -  Document the Progress() function.

       -  Reorganize the chapter and sections describing the different
          types of environments and how they interact.  Document the
          SetDefault() method.  Document the PrependENVPath() and
          AppendENVPath() functions.

       -  Reorganize the command-line arguments chapter.  Document the
          ARGLIST variable.

       -  Collect some miscellaneous sections into a chapter about
          configuring build output.

    - Man page updates:

       -  Document suggested use of the Visual C/C++ /FC option to fix
          the ability to double-click on file names in compilation error
          messages.

       -  Document the need to use Clean() for any SideEffect() files that
          must be explicitly removed when their targets are removed.

       -  Explicitly document use of Node lists as input to Dependency().

  From Greg Noel:

    - Document MergeFlags(), ParseConfig(), ParseFlags() and SideEffect()
      in the User's Guide.

  From Gary Oberbrunner:

    - Document use of the GetBuildFailures() function in the User's Guide.

  From Adam Simpkins:

    - Add man page text clarifying the behavior of AddPreAction() and
      AddPostAction() when called with multiple targets.

  From Alexey Zezukin:

    - Fix incorrectly swapped man page descriptions of the --warn= options
      for duplicate-environment and missing-sconscript.



RELEASE 0.98.5 - Sat, 07 Jun 2008 08:20:35 -0700

  From Benoit Belley:

  - Fix the Intel C++ compiler ABI specification for EMT64 processors.

  From David Cournapeau:

  - Issue a (suppressable) warning, not an error, when trying to link
    C++ and Fortran object files into the same executable.

  From Steven Knight:

  - Update the scons.bat file so that it returns the real exit status
    from SCons, even though it uses setlocal + endlocal.

  - Fix the --interactive post-build messages so it doesn't get stuck
    mistakenly reporting failures after any individual build fails.

  - Fix calling File() as a File object method in some circumstances.

  - Fix setup.py installation on Mac OS X so SCons gets installed
    under /usr/lcoal by default, not in the Mac OS X Python framework.



RELEASE 0.98.4 - Sat, 17 May 2008 22:14:46 -0700

  From Benoit Belley:

  - Fix calculation of signatures for Python function actions with
    closures in Python versions before 2.5.

  From David Cournapeau:

  - Fix the initialization of $SHF77FLAGS so it includes $F77FLAGS.

  From Jonas Olsson:

  - Fix a syntax error in the Intel C compiler support on Windows.

  From Steven Knight:

  - Change how we represent Python Value Nodes when printing and when
    stored in .sconsign files (to avoid blowing out memory by storing
    huge strings in .sconsign files after multiple runs using Configure
    contexts cause the Value strings to be re-escaped each time).

  - Fix a regression in not executing configuration checks after failure
    of any configuration check that used the same compiler or other tool.

  - Handle multiple destinations in Visual Studio 8 settings for the
    analogues to the INCLUDE, LIBRARY and PATH variables.

  From Greg Noel:

  - Update man page text for VariantDir().



RELEASE 0.98.3 - Tue, 29 Apr 2008 22:40:12 -0700

  From Greg Noel:

  - Fix use of $CXXFLAGS when building C++ shared object files.

  From Steven Knight:

  - Fix a regression when a Builder's source_scanner doesn't select
    a more specific scanner for the suffix of a specified source file.

  - Fix the Options object backwards compatibility so people can still
    "import SCons.Options.{Bool,Enum,List,Package,Path}Option" submodules.

  - Fix searching for implicit dependencies when an Entry Node shows up
    in the search path list.

  From Stefano:

  - Fix expansion of $FORTRANMODDIR in the default Fortran command line(s)
    when it's set to something like ${TARGET.dir}.



RELEASE 0.98.2 - Sun, 20 Apr 2008 23:38:56 -0700

  From Steven Knight:

  - Fix a bug in Fortran suffix computation that would cause SCons to
    run out of memory on Windows systems.

  - Fix being able to specify --interactive mode command lines with
    \ (backslash) path name separators on Windows.

  From Gary Oberbrunner:

  - Document Glob() in the User's Guide.



RELEASE 0.98.1 - Fri, 18 Apr 2008 19:11:58 -0700

  From Benoit Belley:

  - Speed up the SCons.Util.to_string*() functions.

  - Optimize various Node intialization and calculations.

  - Optimize Executor scanning code.

  - Optimize Taskmaster execution, including dependency-cycle checking.

  - Fix the --debug=stree option so it prints its tree once, not twice.

  From Johan Boulï¿½:

  - Fix the ability to use LoadableModule() under MinGW.

  From David Cournapeau:

  - Various missing Fortran-related construction variables have been added.

  - SCons now uses the program specified in the $FORTRAN construction
    variable to link Fortran object files.

  - Fortran compilers on Linux (Intel, g77 and gfortran) now add the -fPIC
    option by default when compilling shared objects.

  - New 'sunf77', 'sunf90' and 'sunf95' Tool modules have been added to
    support Sun Fortran compilers.  On Solaris, the Sun Fortran compilers
    are used in preference to other compilers by default.

  - Fortran support now uses gfortran in preference to g77.

  - Fortran file suffixes are now configurable through the
    $F77FILESUFFIXES, $F90FILESUFFIXES, $F95FILESUFFIXES and
    $FORTRANFILESUFFIXES variables.

  From Steven Knight:

  - Make the -d, -e, -w and --no-print-directory options "Ignored for
    compatibility."  (We're not going to implement them.)

  - Fix a serious inefficiency in how SCons checks for whether any source
    files are missing when a Builder call creates many targets from many
    input source files.

  - In Java projects, make the target .class files depend only on the
    specific source .java files where the individual classes are defined.

  - Don't store duplicate source file entries  in the .sconsign file so
    we don't endlessly rebuild the target(s) for no reason.

  - Add a Variables object as the first step towards deprecating the
    Options object name.  Similarly, add BoolVariable(), EnumVariable(),
    ListVariable(), PackageVariable() and PathVariable() functions
    as first steps towards replacing BoolOption(), EnumOption(),
    ListOption(), PackageOption() and PathOption().

  - Change the options= keyword argument to the Environment() function
    to variables=, to avoid confusion with SCons command-line options.
    Continue supporting the options= keyword for backwards compatibility.

  - When $SWIGFLAGS contains the -python flag, expect the generated .py
    file to be in the same (sub)directory as the target.

  - When compiling C++ files, allow $CCFLAGS settings to show up on the
    command line even when $CXXFLAGS has been redefined.

  - Fix --interactive with -u/-U/-D when a VariantDir() is used.

  From Anatoly Techtonik:

  - Have the scons.bat file add the script execution directory to its
    local %PATH% on Windows, so the Python executable can be found.

  From Mike Wake:

  - Fix passing variable names as a list to the Return() function.

  From Matthew Wesley:

  - Add support for the GDC 'D' language compiler.



RELEASE 0.98 - Sun, 30 Mar 2008 23:33:05 -0700

  From Benoit Belley:

  - Fix the --keep-going flag so it builds all possible targets even when
    a later top-level target depends on a child that failed its build.

  - Fix being able to use $PDB and $WINDWOWS_INSERT_MANIFEST together.

  - Don't crash if un-installing the Intel C compiler leaves left-over,
    dangling entries in the Windows registry.

  - Improve support for non-standard library prefixes and suffixes by
    stripping all prefixes/suffixes from file name string as appropriate.

  - Reduce the default stack size for -j worker threads to 256 Kbytes.
    Provide user control over this value by adding --stack-size and
    --warn=stack-size options, and a SetOption('stack_size') function.

  - Fix a crash on Linux systems when trying to use the Intel C compiler
    and no /opt/intel_cc_* directories are found.

  - Improve using Python functions as actions by incorporating into
    a FunctionAction's signature:
      - literal values referenced by the byte code.
      - values of default arguments
      - code of nested functions
      - values of variables captured by closures
      - names of referenced global variables and functions

  - Fix the closing message when --clean and --keep-going are both
    used and no errors occur.

  - Add support for the Intel C compiler on Mac OS X.

  - Speed up reading SConscript files by about 20% (for some
    configurations) by:  1) optimizing the SCons.Util.is_*() and
    SCons.Util.flatten() functions; 2) avoiding unnecessary os.stat()
    calls by using a File's .suffix attribute directly instead of
    stringifying it.

  From JÃ©rÃ´me Berger:

  - Have the D language scanner search for .di files as well as .d files.

  - Add a find_include_names() method to the Scanner.Classic class to
    abstract out how included names can be generated by subclasses.

  - Allow the D language scanner to detect multiple modules imported by
    a single statement.

  From Konstantin Bozhikov:

  - Support expansion of construction variables that contain or refer
    to lists of other variables or Nodes within expansions like $CPPPATH.

  - Change variable substitution (the env.subst() method) so that an
    input sequence (list or tuple) is preserved as a list in the output.

  From David Cournapeau:

  - Add a CheckDeclaration() call to configure contexts.

  - Improve the CheckTypeSize() code.

  - Add a Define() call to configure contexts, to add arbitrary #define
    lines to a generated configure header file.

  - Add a "gfortran" Tool module for the GNU F95/F2003 compiler.

  - Avoid use of -rpath with the Mac OS X linker.

  - Add comment lines to the generated config.h file to describe what
    the various #define/#undef lines are doing.

  From Steven Knight:

  - Support the ability to subclass the new-style "str" class as input
    to Builders.

  - Improve the performance of our type-checking by using isinstance()
    with new-style classes.

  - Fix #include (and other $*PATH variables searches) of files with
    absolute path names.  Don't die if they don't exist (due to being
    #ifdef'ed out or the like).

  - Fix --interactive mode when Default(None) is used.

  - Fix --debug=memoizer to work around a bug in base Python 2.2 metaclass
    initialization (by just not allowing Memoization in Python versions
    that have the bug).

  - Have the "scons-time time" subcommand handle empty log files, and
    log files that contain no results specified by the --which option.

  - Fix the max Y of vertical bars drawn by "scons-time --fmt=gnuplot".

  - On Mac OS X, account for the fact that the header file generated
    from a C++ file will be named (e.g.) file.cpp.h, not file.hpp.

  - Fix floating-point numbers confusing the Java parser about
    generated .class file names in some configurations.

  - Document (nearly) all the values you can now fetch with GetOption().

  - Fix use of file names containing strings of multiple spaces when
    using ActionFactory instances like the Copy() or Move() function.

  - Fix a 0.97 regression when using a variable expansion (like
    $OBJSUFFIX) in a source file name to a builder with attached source
    builders that match suffix (like Program()+Object()).

  - Have the Java parser recognize generics (surrounded by angle brackets)
    so they don't interfere with identifying anonymous inner classes.

  - Avoid an infinite loop when trying to use saved copies of the
    env.Install() or env.InstallAs() after replacing the method
    attributes.

  - Improve the performance of setting construction variables.

  - When cloning a construction environment, avoid over-writing an
    attribute for an added method if the user explicitly replaced it.

  - Add a warning about deprecated support for Python 1.5, 2.0 and 2.1.

  - Fix being able to SetOption('warn', ...) in SConscript files.

  - Add a warning about env.Copy() being deprecated.

  - Add warnings about the --debug={dtree,stree,tree} options
    being deprecated.

  - Add VariantDir() as the first step towards deprecating BuildDir().
    Add the keyword argument "variant_dir" as the replacement for
    "build_dir".

  - Add warnings about the {Target,Source}Signatures() methods and
    functions being deprecated.

  From Rob Managan:

  - Enhance TeX and LaTeX support to work with BuildDir(duplicate=0).

  - Re-run LaTeX when it issues a package warning that it must be re-run.

  From Leanid Nazdrynau:

  - Have the Copy() action factory preserve file modes and times
    when copying individual files.

  From Jan Nijtmans:

  - If $JARCHDIR isn't set explicitly, use the .java_classdir attribute
    that was set when the Java() Builder built the .class files.

  From Greg Noel:

  - Document the Dir(), File() and Entry() methods of Dir and File Nodes.

  - Add the parse_flags option when creating Environments

  From Gary Oberbrunner:

  - Make File(), Dir() and Entry() return a list of Nodes when passed
    a list of names, instead of trying to make a string from the name
    list and making a Node from that string.

  - Fix the ability to build an Alias in --interactive mode.

  - Fix the ability to hash the contents of actions for nested Python
    functions on Python versions where the inability to pickle them
    returns a TypeError (instead of the documented PicklingError).

  From Jonas Olsson:

  - Fix use of the Intel C compiler when the top compiler directory,
    but not the compiler version, is specified.

  - Handle Intel C compiler network license files (port@system).

  From Jim Randall:

  - Fix how Python Value Nodes are printed in --debug=explain output.

  From Adam Simpkins:

  - Add a --interactive option that starts a session for building (or
    cleaning) targets without re-reading the SConscript files every time.

  - Fix use of readline command-line editing in --interactive mode.

  - Have the --interactive mode "build" command with no arguments
    build the specified Default() targets.

  - Fix the Chmod(), Delete(), Mkdir() and Touch() Action factories to
    take a list (of Nodes or strings) as arguments.

  From Vaclav Smilauer:

  - Fix saving and restoring an Options value of 'all' on Python
    versions where all() is a builtin function.

  From Daniel Svensson:

  - Code correction in SCons.Util.is_List().

  From Ben Webb:

  - Support the SWIG %module statement with following modifiers in
    parenthese (e.g., '%module(directors="1")').



RELEASE 0.97.0d20071212 - Wed, 12 Dec 2007 09:29:32 -0600

  From Benoit Belley:

  - Fix occasional spurious rebuilds and inefficiency when using
    --implicit-cache and Builders that produce multiple targets.

  - Allow SCons to not have to know about the builders of generated
    files when BuildDir(duplicate=0) is used, potentially allowing some
    SConscript files to be ignored for smaller builds.

  From David Cournapeau:

  - Add a CheckTypeSize() call to configure contexts.

  From Ken Deeter:

  - Make the "contents" of Alias Nodes a concatenation of the children's
    content signatures (MD5 checksums), not a concatenation of the
    children's contents, to avoid using large amounts of memory during
    signature calculation.

  From Malte Helmert:

  - Fix a lot of typos in the man page and User's Guide.

  From Geoffrey Irving:

  - Speed up conversion of paths in .sconsign files to File or Dir Nodes.

  From Steven Knight:

  - Add an Options.UnknownOptions() method that returns any settings
    (from the command line, or whatever dictionary was passed in)
    that aren't known to the Options object.

  - Add a Glob() function.

  - When removing targets with the -c option, use the absolute path (to
    avoid problems interpreting BuildDir() when the top-level directory
    is the source directory).

  - Fix problems with Install() and InstallAs() when called through a
    clone (of a clone, ...) of a cloned construction environment.

  - When executing a file containing Options() settings, add the file's
    directory to sys.path (so modules can be imported from there) and
    explicity set __name__ to the name of the file so the statement's
    in the file can deduce the location if they need to.

  - Fix an O(n^2) performance problem when adding sources to a target
    through calls to a multi Builder (including Aliases).

  - Redefine the $WINDOWSPROGMANIFESTSUFFIX and
    $WINDOWSSHLIBMANIFESTSUFFIX variables so they pick up changes to
    the underlying $SHLIBSUFFIX and $PROGSUFFIX variables.

  - Add a GetBuildFailures() function that can be called from functions
    registered with the Python atexit module to print summary information
    about any failures encountered while building.

  - Return a NodeList object, not a Python list, when a single_source
    Builder like Object() is called with more than one file.

  - When searching for implicit dependency files in the directories
    in a $*PATH list, don't create Dir Nodes for directories that
    don't actually exist on-disk.

  - Add a Requires() function to allow the specification of order-only
    prerequisites, which will be updated before specified "downstream"
    targets but which don't actually cause the target to be rebuilt.

  - Restore the FS.{Dir,File,Entry}.rel_path() method.

  - Make the default behavior of {Source,Target}Signatures('timestamp')
    be equivalent to 'timestamp-match', not 'timestamp-newer'.

  - Fix use of CacheDir with Decider('timestamp-newer') by updating
    the modification time when copying files from the cache.

  - Fix random issues with parallel (-j) builds on Windows when Python
    holds open file handles (especially for SCons temporary files,
    or targets built by Python function actions) across process creation.

  From Maxim Kartashev:

  - Fix test scripts when run on Solaris.

  From Gary Oberbrunner:

  - Fix Glob() when a pattern is in an explicitly-named subdirectory.

  From Philipp Scholl:

  - Fix setting up targets if multiple Package builders are specified
    at once.



RELEASE 0.97.0d20070918 - Tue, 18 Sep 2007 10:51:27 -0500

  From Steven Knight:

  - Fix the wix Tool module to handle null entries in $PATH variables.

  - Move the documentation of Install() and InstallAs() from the list
    of functions to the list of Builders (now that they're implemented
    as such).

  - Allow env.CacheDir() to be set per construction environment.  The
    global CacheDir() function now sets an overridable global default.

  - Add an env.Decider() method and a Node.Decider() method that allow
    flexible specification of an arbitrary function to decide if a given
    dependency has changed since the last time a target was built.

  - Don't execute Configure actions (while reading SConscript files)
    when cleaning (-c) or getting help (-h or -H).

  - Add to each target an implicit dependency on the external command(s)
    used to build the target, as found by searching env['ENV']['PATH']
    for the first argument on each executed command line.

  - Add support for a $IMPLICIT_COMMAND_DEPENDENCIES construction
    variabe that can be used to disable the automatic implicit
    dependency on executed commands.

  - Add an "ensure_suffix" keyword to Builder() definitions that, when
    true, will add the configured suffix to the targets even if it looks
    like they already have a different suffix.

  - Add a Progress() function that allows for calling a function or string
    (or list of strings) to display progress while walking the DAG.

  - Allow ParseConfig(), MergeFlags() and ParseFlags() to handle output
    from a *config command with quoted path names that contain spaces.

  - Make the Return() function stop processing the SConscript file and
    return immediately.  Add a "stop=" keyword argument that can be set
    to False to preserve the old behavior.

  - Fix use of exitstatfunc on an Action.

  - Introduce all man page function examples with "Example:" or "Examples:".

  - When a file gets added to a directory, make sure the directory gets
    re-scanned for the new implicit dependency.

  - Fix handling a file that's specified multiple times in a target
    list so that it doesn't cause dependent Nodes to "disappear" from
    the dependency graph walk.

  From Carsten Koch:

  - Avoid race conditions with same-named files and directory creation
    when pushing copies of files to CacheDir().

  From Tzvetan Mikov:

  - Handle $ in Java class names.

  From Gary Oberbrunner:

  - Add support for the Intel C compiler on Windows64.

  - On SGI IRIX, have $SHCXX use $CXX by default (like other platforms).

  From Sohail Somani:

  - When Cloning a construction environment, set any variables before
    applying tools (so the tool module can access the configured settings)
    and re-set them after (so they end up matching what the user set).

  From Matthias Troffaes:

  - Make sure extra auxiliary files generated by some LaTeX packages
    and not ending in .aux also get deleted by scons -c.

  From Greg Ward:

  - Add a $JAVABOOTCLASSPATH variable for directories to be passed to the
    javac -bootclasspath option.

  From Christoph Wiedemann:

  - Add implicit dependencies on the commands used to build a target.




RELEASE 0.97.0d20070809 - Fri, 10 Aug 2007 10:51:27 -0500

  From Lars Albertsson:

  - Don't error if a #include line happens to match a directory
    somewhere on a path (like $CPPPATH, $FORTRANPATH, etc.).

  From Mark Bertoglio:

  - Fix listing multiple projects in Visual Studio 7.[01] solution files,
    including generating individual project GUIDs instead of re-using
    the solution GUID.

  From Jean Brouwers:

  - Add /opt/SUNWspro/bin to the default execution PATH on Solaris.

  From Allan Erskine:

  - Only expect the Microsoft IDL compiler to emit *_p.c and *_data.c
    files if the /proxy and /dlldata switches are used (respectively).

  From Steven Knight:

  - Have --debug=explain report if a target is being rebuilt because
    AlwaysBuild() is specified (instead of "unknown reasons").

  - Support {Get,Set}Option('help') to make it easier for SConscript
    files to tell if a help option (-h, --help, etc.) has been specified.

  - Support {Get,Set}Option('random') so random-dependency interaction
    with CacheDir() is controllable from SConscript files.

  - Add a new AddOption() function to support user-defined command-
    line flags (like --prefix=, --force, etc.).

  - Replace modified Optik version with new optparse compatibility module
    for command line processing in Scripts/SConsOptions.py

  - Push and retrieve built symlinks to/from a CacheDir() as actual
    symlinks, not by copying the file contents.

  - Fix how the Action module handles stringifying the shared library
    generator in the Tool/mingw.py module.

  - When generating a config.h file, print "#define HAVE_{FEATURE} 1"
    instad of just "#define HAVE_{FEATURE}", for more compatibility
    with Autoconf-style projects.

  - Fix expansion of $TARGET, $TARGETS, $SOURCE and $SOURCES keywords in
    Visual C/C++ PDB file names.

  - Fix locating Visual C/C++ PDB files in build directories.

  - Support an env.AddMethod() method and an AddMethod() global function
    for adding a new method, respectively, to a construction environment
    or an arbitrary object (such as a class).

  - Fix the --debug=time option when the -j option is specified and all
    files are up to date.

  - Add a $SWIGOUTDIR variable to allow setting the swig -outdir option,
    and use it to identify files created by the swig -java option.

  - Add a $SWIGPATH variable that specifies the path to be searched
    for included SWIG files, Also add related $SWIGINCPREFIX and
    $SWIGINCSUFFIX variables that specify the prefix and suffix to
    be be added to each $SWIGPATH directory when expanded on the SWIG
    command line.

  - More efficient copying of construction environments (mostly borrowed
    from copy.deepcopy() in the standard Python library).

  - When printing --tree=prune output, don't print [brackets] around
    source files, only do so for built targets with children.

  - Fix interpretation of Builder source arguments when the Builder has
    a src_suffix *and* a source_builder and the argument has no suffix.

  - Fix use of expansions like ${TARGET.dir} or ${SOURCE.dir} in the
    following construction variables:  $FORTRANMODDIR, $JARCHDIR,
    $JARFLAGS, $LEXFLAGS, $SWIGFLAGS, $SWIGOUTDIR and $YACCFLAGS.

  - Fix dependencies on Java files generated by SWIG so they can be
    detected and built in one pass.

  - Fix SWIG when used with a BuildDir().

  From Leanid Nazdrynau:

  - When applying Tool modules after a construction environment has
    already been created, don't overwrite existing $CFILESUFFIX and
    $CXXFILESUFFIX value.

  - Support passing the Java() builder a list of explicit .java files
    (not only a list of directories to be scanned for .java files).

  - Support passing .java files to the Jar() and JavaH() builders, which
    then use the builder underlying the Java() builder to turn them into
    .class files.  (That is, the Jar()-Java() chain of builders become
    multi-step, like the Program()-Object()-CFile() builders.)

  - Support passing SWIG .i files to the Java builders (Java(),
    Jar(), JavaH()), to cause intermediate .java files to be created
    automatically.

  - Add $JAVACLASSPATH and $JAVASOURCEPATH variables, that get added to
    the javac "-classpath" and "-sourcepath" options.  (Note that SCons
    does *not* currently search these paths for implicit dependencies.)

  - Commonize initialization of Java-related builders.

  From Jan Nijtmans:

  - Find Java anonymous classes when the next token after the name is
    an open parenthesis.

  From Gary Oberbrunner:

  - Fix a code example in the man page.

  From Tilo Prutz:

  - Add support for the file names that Java 1.5 (and 1.6) generates for
    nested anonymous inner classes, which are different from Java 1.4.

  From Adam Simpkins:

  - Allow worker threads to terminate gracefully when all jobs are
    finished.

  From Sohail Somani:

  - Add LaTeX scanner support for finding dependencies specified with
    the \usepackage{} directive.



RELEASE 0.97 - Thu, 17 May 2007 08:59:41 -0500

  From Steven Knight:

  - Fix a bug that would make parallel builds stop in their tracks if
    Nodes that depended on lists that contained some Nodes built together
    caused the reference count to drop below 0 if the Nodes were visited
    and commands finished in the wrong order.

  - Make sure the DirEntryScanner doesn't choke if it's handed something
    that's not a directory (Node.FS.Dir) Node.



RELEASE 0.96.96 - Thu, 12 Apr 2007 12:36:25 -0500

  NOTE:  This is (Yet) a(nother) pre-release of 0.97 for testing purposes.

  From Joe Bloggs:

  - Man page fix:  remove cut-and-paste sentence in NoCache() description.

  From Dmitry Grigorenko and Gary Oberbrunner:

  - Use the Intel C++ compiler, not $CC, to link C++ source.

  From Helmut Grohne:

  - Fix the man page example of propagating a user's external environment.

  From Steven Knight:

  - Back out (most of) the Windows registry installer patch, which
    seems to not work on some versions of Windows.

  - Don't treat Java ".class" attributes as defining an inner class.

  - Fix detecting an erroneous Java anonymous class when the first
    non-skipped token after a "new" keyword is a closing brace.

  - Fix a regression when a CPPDEFINES list contains a tuple, the second
    item of which (the option value) is a construction variable expansion
    (e.g. $VALUE) and the value of the variable isn't a string.

  - Improve the error message if an IOError (like trying to read a
    directory as a file) occurs while deciding if a node is up-to-date.

  - Fix "maximum recursion" / "unhashable type" errors in $CPPPATH
    PathList expansion if a subsidiary expansion yields a stringable,
    non-Node object.

  - Generate API documentation from the docstrings (using epydoc).

  - Fix use of --debug=presub with Actions for out-of-the-box Builders.

  - Fix handling nested lists within $CPPPATH, $LIBPATH, etc.

  - Fix a "builders_used" AttributeError that real-world Qt initialization
    triggered in the refactored suffix handling for Builders.

  - Make the reported --debug=time timings meaningful when used with -j.
    Better documentation of what the times mean.

  - User Guide updates: --random, AlwaysBuild(), --tree=,
    --debug=findlibs, --debug=presub, --debug=stacktrace,
    --taskmastertrace.

  - Document (in both man page and User's Guide) that --implicit-cache
    ignores changes in $CPPPATH, $LIBPATH, etc.

  From Jean-Baptiste Lab:

  - Remove hard-coded dependency on Python 2.2 from Debian packaging files.

  From Jeff Mahovsky:

  - Handle spaces in the build target name in Visual Studio project files.

  From Rob Managan:

  - Re-run LaTeX after BibTeX has been re-run in response to a changed
    .bib file.

  From Joel B. Mohler:

  - Make additional TeX auxiliary files (.toc, .idx and .bbl files)
    Precious so their removal doesn't affect whether the necessary
    sections are included in output PDF or PostScript files.

  From Gary Oberbrunner:

  - Fix the ability to import modules in the site_scons directory from
    a subdirectory.

  From Adam Simpkins:

  - Make sure parallel (-j) builds all targets even if they show up
    multiple times in the child list (as a source and a dependency).

  From Matthias Troffaes:

  - Don't re-run TeX if the triggering strings (\makeindex, \bibliography
    \tableofcontents) are commented out.

  From Richard Viney:

  - Fix use of custom include and lib paths with Visual Studio 8.

  - Select the default .NET Framework SDK Dir based on the version of
    Visual Studio being used.



RELEASE 0.96.95 - Mon, 12 Feb 2007 20:25:16 -0600

  From Anatoly Techtonik:

  - Add the scons.org URL and a package description to the setup.py
    arguments.

  - Have the Windows installer add a registry entry for scons.bat in the
    "App Paths" key, so scons.bat can be executed without adding the
    directory to the %PATH%.  (Python itself works this way.)

  From Anonymous:

  - Fix looking for default paths in Visual Studio 8.0 (and later).

  - Add -lm to the list of default D libraries for linking.

  From Matt Doar:

  - Provide a more complete write-your-own-Scanner example in the man page.

  From Ralf W. Grosse-Kunstleve:

  - Contributed upstream Python change to our copied subprocess.py module
    for more efficient standard input processing.

  From Steven Knight:

  - Fix the Node.FS.Base.rel_path() method when the two nodes are on
    different drive letters.  (This caused an infinite loop when
    trying to write .sconsign files.)

  - Fully support Scanners that use a dictionary to map file suffixes
    to other scanners.

  - Support delayed evaluation of the $SPAWN variable to allow selection
    of a function via ${} string expansions.

  - Add --srcdir as a synonym for -Y/--repository.

  - Document limitations of #include "file.h" with Repository().

  - Fix use of a toolpath under the source directory of a BuildDir().

  - Fix env.Install() with a file name portion that begins with '#'.

  - Fix ParseConfig()'s handling of multiple options in a string that's
    replaced a *FLAGS construction variable.

  - Have the C++ tools initialize common C compilation variables ($CCFLAGS,
    $SHCCFLAGS and $_CCCOMCOM) even if the 'cc' Tool isn't loaded.

  From Leanid Nazdrynau:

  - Fix detection of Java anonymous classes if a newline precedes the
    opening brace.

  From Gary Oberbrunner:

  - Document use of ${} to execute arbitrary Python code.

  - Add support for:
    1) automatically adding a site_scons subdirectory (in the top-level
       SConstruct directory) to sys.path (PYTHONPATH);
    2) automatically importing site_scons/site_init.py;
    3) automatically adding site_scons/site_tools to the toolpath.

  From John Pye:

  - Change ParseConfig() to preserve white space in arguments passed in
    as a list.

  From a smith:

  - Fix adding explicitly-named Java inner class files (and any
    other file names that may contain a '$') to Jar files.

  From David Vitek:

  - Add a NoCache() function to mark targets as unsuitable for propagating
    to (or retrieving from) a CacheDir().

  From Ben Webb:

  - If the swig -noproxy option is used, it won't generate a .py file,
    so don't emit it as a target that we expect to be built.



RELEASE 0.96.94 - Sun, 07 Jan 2007 18:36:20 -0600

  NOTE:  This is a pre-release of 0.97 for testing purposes.

  From Anonymous:

  - Allow arbitrary white space after a SWIG %module declaration.

  From Paul:

  - When compiling resources under MinGW, make sure there's a space
    between the --include-dir option and its argument.

  From Jay Kint:

  - Alleviate long command line issues on Windows by executing command
    lines directly via os.spawnv() if the command line doesn't need
    shell interpretation (has no pipes, redirection, etc.).

  From Walter Franzini:

  - Exclude additional Debian packaging files from the copyright check.

  From Fawad Halim:

  - Handle the conflict between the impending Python 2.6 'as' keyword
    and our Tool/as.py module name.

  From Steven Knight:

  - Speed up the Node.FS.Dir.rel_path() method used to generate path names
    that get put into the .sconsign* file(s).

  - Optimize Node.FS.Base.get_suffix() by computing the suffix once, up
    front, when we set the Node's name.  (Duh...)

  - Reduce the Memoizer's responsibilities to simply counting hits and
    misses when the --debug=memoizer option is used, not to actually
    handling the key calculation and memoization itself.  This speeds
    up some configurations significantly, and should cause no functional
    differences.

  - Add a new scons-time script with subcommands for generating
    consistent timing output from SCons configurations, extracting
    various information from those timings, and displaying them in
    different formats.

  - Reduce some unnecessary stat() calls from on-disk entry type checks.

  - Fix SideEffect() when used with -j, which was badly broken in 0.96.93.

  - Propagate TypeError exceptions when evaluating construction variable
    expansions up the stack, so users can see what's going on.

  - When disambiguating a Node.FS.Entry into a Dir or File, don't look
    in the on-disk source directory until we've confirmed there's no
    on-disk entry locally and there *is* one in the srcdir.  This avoids
    creating a phantom Node that can interfere with dependencies on
    directory contents.

  - Add an AllowSubstExceptions() function that gives the SConscript
    files control over what exceptions cause a string to expand to ''
    vs. terminating processing with an error.

  - Allow the f90.py and f95.py Tool modules to compile earlier source
    source files of earlier Fortran version.

  - Fix storing signatures of files retrieved from CacheDir() so they're
    correctly identified as up-to-date next invocation.

  - Make sure lists of computed source suffixes cached by Builder objects
    don't persist across changes to the list of source Builders (so the
    addition of suffixes like .ui by the qt.py Tool module take effect).

  - Enhance the bootstrap.py script to allow it to be used to execute
    SCons more easily from a checked-out source tree.

  From Ben Leslie:

  - Fix post-Memoizer value caching misspellings in Node.FS._doLookup().

  From Rob Managan, Dmitry Mikhin and Joel B. Mohler:

  - Handle TeX/LaTeX files in subdirectories by changing directory
    before invoking TeX/LaTeX.

  - Scan LaTeX files for \bibliography lines.

  - Support multiple file names in a "\bibliography{file1,file2}" string.

  - Handle TeX warnings about undefined citations.

  - Support re-running LaTeX if necessary due to a Table of Contents.

  From Dmitry Mikhin:

  - Return LaTeX if "Rerun to get citations correct" shows up on the next
    line after the "Warning:" string.

  From Gary Oberbrunner:

  - Add #include lines to fix portability issues in two tests.

  - Eliminate some unnecessary os.path.normpath() calls.

  - Add a $CFLAGS variable for C-specific options, leaving $CCFLAGS
    for options common to C and C++.

  From Tom Parker:

  - Have the error message print the missing file that Qt can't find.

  From John Pye:

  - Fix env.MergeFlags() appending to construction variable value of None.

  From Steve Robbins:

  - Fix the "sconsign" script when the .sconsign.dblite file is explicitly
    specified on the command line (and not intuited from the old way of
    calling it with just ".sconsign").

  From Jose Pablo Ezequiel "Pupeno" Fernandez Silva:

  - Give the 'lex' tool knowledge of the additional target files produced
    by the flex "--header-file=" and "--tables-file=" options.

  - Give the 'yacc' tool knowledge of the additional target files produced
    by the bison "-g", "--defines=" and "--graph=" options.

  - Generate intermediate files with Objective C file suffixes (.m) when
    the lex and yacc source files have appropriate suffixes (.lm and .ym).

  From Sohail Somain:

  - Have the mslink.py Tool only look for a 'link' executable on Windows
    systems.

  From Vaclav Smilauer:

  - Add support for a "srcdir" keyword argument when calling a Builder,
    which will add a srcdir prefix to all non-relative string sources.

  From Jonathan Ultis:

  - Allow Options converters to take the construction environment as
    an optional argument.



RELEASE 0.96.93 - Mon, 06 Nov 2006 00:44:11 -0600

  NOTE:  This is a pre-release of 0.97 for testing purposes.

  From Anonymous:

  - Allow Python Value Nodes to be Builder targets.

  From Matthias:

  - Only filter Visual Studio common filename prefixes on complete
    directory names.

  From Chad Austin:

  - Fix the build of the SCons documentation on systems that don't
    have "python" in the $PATH.

  From Ken Boortz:

  - Enhance ParseConfig() to recognize options that begin with '+'.

  From John Calcote, Elliot Murphy:

  - Document ways to override the CCPDBFLAGS variable to use the
    Microsoft linker's /Zi option instead of the default /Z7.

  From Christopher Drexler:

  - Make SCons aware bibtex must be called if any \include files
    cause creation of a bibliography.

  - Make SCons aware that "\bilbiography" in TeX source files means
    that related .bbl and .blg bibliography files will be created.
    (NOTE:  This still needs to search for the string in \include files.)

  From David Gruener:

  - Fix inconsistent handling of Action strfunction arguments.

  - Preserve white space in display Action strfunction strings.

  From James Y. Knight and Gerard Patel:

  - Support creation of shared object files from assembly language.

  From Steven Knight:

  - Speed up the Taskmaster significantly by avoiding unnecessary
    re-scans of Nodes to find out if there's work to be done, having it
    track the currently-executed top-level target directly and not
    through its presence on the target list, and eliminating some other
    minor list(s), method(s) and manipulation.

  - Fix the expansion of $TARGET and $SOURCE in the expansion of
    $INSTALLSTR displayed for non-environment calls to InstallAs().

  - Fix the ability to have an Alias() call refer to a directory
    name that's not identified as a directory until later.

  - Enhance runtest.py with an option to use QMTest as the harness.
    This will become the default behavior as we add more functionality
    to the QMTest side.

  - Let linking on mingw use the default function that chooses $CC (gcc)
    or $CXX (g++) depending on whether there are any C++ source files.

  - Work around a bug in early versions of the Python 2.4 profile module
    that caused the --profile= option to fail.

  - Only call Options validators and converters once when initializing a
    construction environment.

  - Fix the ability of env.Append() and env.Prepend(), in all known Python
    versions, to handle different input value types when the construction
    variable being updated is a dictionary.

  - Add a --cache-debug option for information about what files it's
    looking for in a CacheDir().

  - Document the difference in construction variable expansion between
    {Action,Builder}() and env.{Action,Builder}().

  - Change the name of env.Copy() to env.Clone(), keeping the old name
    around for backwards compatibility (with the intention of eventually
    phasing it out to avoid confusion with the Copy() Action factory).

  From Arve Knudsen:

  - Support cleaning and scanning SWIG-generated files.

  From Carsten Koch:

  - Allow selection of Visual Studio version by setting $MSVS_VERSION
    after construction environment initialization.

  From Jean-Baptiste Lab:

  - Try using zipimport if we can't import Tool or Platform modules
    using the normal "imp" module.  This allows SCons to be packaged
    using py2exe's all-in-one-zip-file approach.

  From Ben Liblit:

  - Do not re-scan files if the scanner returns no implicit dependencies.

  From Sanjoy Mahajan:

  - Change use of $SOURCES to $SOURCE in all TeX-related Tool modules.

  From Joel B. Mohler:

  - Make SCons aware that "\makeindex" in TeX source files means that
    related .ilg, .ind and .idx index files will be created.
    (NOTE:  This still needs to search for the string in \include files.)

  - Prevent scanning the TeX .aux file for additional files from
    trying to remove it twice when the -c option is used.

  From Leanid Nazdrynau:

  - Give the MSVC RES (resource) Builder a src_builder list and a .rc
    src_suffix so other builders can generate .rc files.

  From Matthew A. Nicholson:

  - Enhance Install() and InstallAs() to handle directory trees as sources.

  From Jan Nijtmans:

  - Don't use the -fPIC flag when using gcc on Windows (e.g. MinGW).

  From Greg Noel:

  - Add an env.ParseFlags() method that provides separate logic for
    parsing GNU tool chain flags into a dictionary.

  - Add an env.MergeFlags() method to apply an arbitrary dictionary
    of flags to a construction environment's variables.

  From Gary Oberbrunner:

  - Fix parsing tripartite Intel C compiler version numbers on Linux.

  - Extend the ParseConfig() function to recognize -arch and
    -isysroot options.

  - Have the error message list the known suffixes when a Builder call
    can't build a source file with an unknown suffix.

  From Karol Pietrzak:

  - Avoid recursive calls to main() in the program snippet used by the
    SConf subsystem to test linking against libraries.  This changes the
    default behavior of CheckLib() and CheckLibWithHeader() to print
    "Checking for C library foo..." instead of "Checking for main()
    in C library foo...".

  From John Pye:

  - Throw an exception if a command called by ParseConfig() or
    ParseFlags() returns an error.

  From Stefan Seefeld:

  - Initial infrastructure for running SCons tests under QMTest.

  From Sohail Somani:

  - Fix tests that fail due to gcc warnings.

  From Dobes Vandermeer:

  - In stack traces, print the full paths of SConscript files.

  From Atul Varma:

  - Fix detection of Visual C++ Express Edition.

  From Dobes Vandermeer:

  - Let the src_dir option to the SConscript() function affect all the
    the source file paths, instead of treating all source files paths
    as relative to the SConscript directory itself.

  From Nicolas Vigier:

  - Fix finding Fortran modules in build directories.

  - Fix use of BuildDir() when the source file in the source directory
    is a symlink with a relative path.

  From Edward Wang:

  - Fix the Memoizer when the SCons Python modules are executed from
    .pyo files at different locations from where they were compiled.

  From Johan Zander:

  - Fix missing os.path.join() when constructing the $FRAMEWORKSDKDIR/bin.



RELEASE 0.96.92 - Mon, 10 Apr 2006 21:08:22 -0400

  NOTE:  This was a pre-release of 0.97 for testing purposes.

  From Anonymous:

  - Fix the intelc.py Tool module to not throw an exception if the
    only installed version is something other than ia32.

  - Set $CCVERSION when using gcc.

  From Matthias:

  - Support generating project and solution files for Microsoft
    Visual Studio version 8.

  - Support generating more than one project file for a Microsoft
    Visual Studio solution file.

  - Add support for a support "runfile" parameter to Microsoft
    Visual Studio project file creation.

  - Put the project GUID, not the solution GUID, in the right spot
    in the solution file.

  From Erling Andersen:

  - Fix interpretation of Node.FS objects wrapped in Proxy instances,
    allowing expansion of things like ${File(TARGET)} in command lines.

  From Stanislav Baranov:

  - Add a separate MSVSSolution() Builder, with support for the
    following new construction variables: $MSVSBUILDCOM, $MSVSCLEANCOM,
    $MSVSENCODING, $MSVSREBUILDCOM, $MSVSSCONS, $MSVSSCONSCOM,
    $MSVSSCONSFLAGS, $MSVSSCONSCRIPT and $MSVSSOLUTIONCOM.

  From Ralph W. Grosse-Kunstleve and Patrick Mezard:

  - Remove unneceesary (and incorrect) SCons.Util strings on some function
    calls in SCons.Util.

  From Bob Halley:

  - Fix C/C++ compiler selection on AIX to not always use the external $CC
    environment variable.

  From August HÃ¶randl:

  - Add a scanner for \include and \import files, with support for
    searching a directory list in $TEXINPUTS (imported from the external
    environment).

  - Support $MAKEINDEX, $MAKEINDEXCOM, $MAKEINDEXCOMSTR and
    $MAKEINDEXFLAGS for generating indices from .idx files.

  From Steven Johnson:

  - Add a NoClean() Environment method and function to override removal
    of targets during a -c clean, including documentation and tests.

  From Steven Knight:

  - Check for whether files exist on disk by listing the directory
    contents, not calling os.path.exists() file by file.  This is
    somewhat more efficient in general, and may be significantly
    more efficient on Windows.

  - Minor speedups in the internal is_Dict(), is_List() and is_String()
    functions.

  - Fix a signature refactoring bug that caused Qt header files to
    get re-generated every time.

  - Don't fail when writing signatures if the .sconsign.dblite file is
    owned by a different user (e.g. root) from a previous run.

  - When deleting variables from stacked OverrideEnvironments, don't
    throw a KeyError if we were able to delte the variable from any
    Environment in the stack.

  - Get rid of the last indentation tabs in the SCons source files and
    add -tt to the Python invocations in the packaging build and the
    tests so they don't creep back in.

  - In Visual Studio project files, put quotes around the -C directory
    so everything works even if the path has spaces in it.

  - The Intel Fortran compiler uses -object:$TARGET, not "-o $TARGET",
    when building object files on Windows.  Have the the ifort Tool
    modify the default command lines appropriately.

  - Document the --debug=explain option in the man page.  (How did we
    miss this?)

  - Add a $LATEXRETRIES variable to allow configuration of the number of
    times LaTex can be re-called to try to resolve undefined references.

  - Change the order of the arguments to Configure.Checklib() to match
    the documentation.

  - Handle signature calculation properly when the Python function used
    for a FunctionAction is an object method.

  - On Windows, assume that absolute path names without a drive letter
    refer to the drive on which the SConstruct file lives.

  - Add /usr/ccs/bin to the end of the the default external execution
    PATH on Solaris.

  - Add $PKGCHK and $PKGINFO variables for use on Solaris when searching
    for the SunPRO C++ compiler.  Make the default value for $PKGCHK
    be /usr/sbin/pgkchk (since /usr/sbin isn't usually on the external
    execution $PATH).

  - Fix a man page example of overriding variables when calling
    SharedLibrary() to also set the $LIBSUFFIXES variable.

  - Add a --taskmastertrace=FILE option to give some insight on how
    the taskmaster decides what Node to build next.

  - Changed the names of the old $WIN32DEFPREFIX, $WIN32DEFSUFFIX,
    $WIN32DLLPREFIX and $WIN32IMPLIBPREFIX construction variables to
    new $WINDOWSDEFPREFIX, $WINDOWSDEFSUFFIX, $WINDOWSDLLPREFIX and
    $WINDOWSIMPLIBPREFIX construction variables.  The old names are now
    deprecated, but preserved for backwards compatibility.

  - Fix (?) a runtest.py hang on Windows when the --xml option is used.

  - Change the message when an error occurs trying to interact with the
    file system to report the target(s) in square brackets (as before) and
    the actual file or directory that encountered the error afterwards.

  From Chen Lee:

  - Add x64 support for Microsoft Visual Studio 8.

  From Baptiste Lepilleur:

  - Support the --debug=memory option on Windows when the Python version
    has the win32process and win32api modules.

  - Add support for Visual Studio 2005 Pro.

  - Fix portability issues in various tests: test/Case.py,
    Test/Java/{JAR,JARCHDIR,JARFLAGS,JAVAC,JAVACFLAGS,JAVAH,RMIC}.py,
    test/MSVS/vs-{6.0,7.0,7.1,8.0}-exec.py,
    test/Repository/{Java,JavaH,RMIC}.py,
    test/QT/{generated-ui,installed,up-to-date,warnings}.py,
    test/ZIP/ZIP.py.

  - Ignore pkgchk errors on Solaris when searching for the C++ compiler.

  - Speed up the SCons/EnvironmentTests.py unit tests.

  - Add a --verbose= option to runtest.py to print executed commands
    and their output at various levels.

  From Christian Maaser:

  - Add support for Visual Studio Express Editions.

  - Add support for Visual Studio 8 *.manifest files, includng
    new $WINDOWS_INSERT_MANIFEST, $WINDOWSPROGMANIFESTSUFFIX,
    $WINDOWSPROGMANIFESTPREFIX, $WINDOWSPROGMANIFESTSUFFIX,
    $WINDOWSSHLIBMANIFESTPREFIX and $WINDOWSSHLIBMANIFESTSUFFIX
    construction variables.

  From Adam MacBeth:

  - Fix detection of additional Java inner classes following use of a
    "new" keyword inside an inner class.

  From Sanjoy Mahajan:

  - Correct TeX-related command lines to just $SOURCE, not $SOURCES

  From Patrick Mezard:

  - Execute build commands for a command-line target if any of the
    files built along with the target is out of date or non-existent,
    not just if the command-line target itself is out of date.

  - Fix the -n option when used with -c to print all of the targets
    that will be removed for a multi-target Builder call.

  - If there's no file in the source directory, make sure there isn't
    one in the build directory, too, to avoid dangling files left
    over from previous runs when a source file is removed.

  - Allow AppendUnique() and PrependUnique() to append strings (and
    other atomic objects) to lists.

  From Joel B. Mohler:

  - Extend latex.py, pdflatex.py, pdftex.py and tex.py so that building
    from both TeX and LaTeX files uses the same logic to call $BIBTEX
    when it's necessary, to call $MAKEINDEX when it's necessary, and to
    call $TEX or $LATEX multiple times to handle undefined references.

  - Add an emitter to the various TeX builders so that the generated
    .aux and .log files also get deleted by the -c option.

  From Leanid Nazdrynau:

  - Fix the Qt UIC scanner to work with generated .ui files (by using
    the FindFile() function instead of checking by-hand for the file).

  From Jan Nieuwenhuizen:

  - Fix a problem with interpreting quoted argument lists on command lines.

  From Greg Noel:

  - Add /sw/bin to the default execution PATH on Mac OS X.

  From Kian Win Ong:

  - When building a .jar file and there is a $JARCHDIR, put the -C
    in front of each .class file on the command line.

  - Recognize the Java 1.5 enum keyword.

  From Asfand Yar Qazi:

  - Add /opt/bin to the default execution PATH on all POSIX platforms
    (between /usr/local/bin and /bin).

  From Jon Rafkind:

  - Fix the use of Configure() contexts from nested subsidiary
    SConscript files.

  From Christoph Schulz:

  - Add support for $CONFIGUREDIR and $CONFIGURELOG variables to control
    the directory and logs for configuration tests.

  - Add support for a $INSTALLSTR variable.

  - Add support for $RANLIBCOM and $RANLIBCOMSTR variables (which fixes
    a bug when setting $ARCOMSTR).

  From Amir Szekely:

  - Add use of $CPPDEFINES to $RCCOM (resource file compilation) on MinGW.

  From Erick Tryzelaar:

  - Fix the error message when trying to report that a given option is
    not gettable/settable from an SConscript file.

  From Dobes Vandermeer:

  - Add support for SCC and other settings in Microsoft Visual
    Studio project and solution files:  $MSVS_PROJECT_BASE_PATH,
    $MSVS_PROJECT_GUID, $MSVS_SCC_AUX_PATH, $MSVS_SCC_LOCAL_PATH,
    $MSVS_SCC_PROJECT_NAME, $MSVS_SCC_PROVIDER,

  - Add support for using a $SCONS_HOME variable (imported from the
    external environment, or settable internally) to put a shortened
    SCons execution line in the Visual Studio project file.

  From David J. Van Maren:

  - Only filter common prefixes from source files names in Visual Studio
    project files if the prefix is a complete (sub)directory name.

  From Thad Ward:

  - If $MSVSVERSIONS is already set, don't overwrite it with
    information from the registry.



RELEASE 0.96.91 - Thu, 08 Sep 2005 07:18:23 -0400

  NOTE:  This was a pre-release of 0.97 for testing purposes.

  From Chad Austin:

  - Have the environment store the toolpath and re-use it to find Tools
    modules during later Copy() or Tool() calls (unless overridden).

  - Normalize the directory path names in SConsignFile() database
    files so the same signature file can interoperate on Windows and
    non-Windows systems.

  - Make --debug=stacktrace print a stacktrace when a UserError is thrown.

  - Remove an old, erroneous cut-and-paste comment in Scanner/Dir.py.

  From Stanislav Baranov:

  - Make it possible to support with custom Alias (sub-)classes.

  - Allow Builders to take empty source lists when called.

  - Allow access to both TARGET and SOURCE in $*PATH expansions.

  - Allow SConscript files to modify BUILD_TARGETS.

  From Timothee Besset:

  - Add support for Objective C/C++ .m and .mm file suffixes (for
    Mac OS X).

  From Charles Crain

  - Fix the PharLap linkloc.py module to use target+source arguments
    when calling env.subst().

  From Bjorn Eriksson:

  - Fix an incorrect Command() keyword argument in the man page.

  - Add a $TEMPFILEPREFIX variable to control the prefix or flag used
    to pass a long-command-line-execution tempfile to a command.

  From Steven Knight:

  - Enhanced the SCons setup.py script to install man pages on
    UNIX/Linux systems.

  - Add support for an Options.FormatOptionHelpText() method that can
    be overridden to customize the format of Options help text.

  - Add a global name for the Entry class (which had already been
    documented).

  - Fix re-scanning of generated source files for implicit dependencies
    when the -j option is used.

  - Fix a dependency problem that caused $LIBS scans to not be added
    to all of the targets in a multiple-target builder call, which
    could cause out-of-order builds when the -j option is used.

  - Store the paths of source files and dependencies in the .sconsign*
    file(s) relative to the target's directory, not relative to the
    top-level SConstruct directory.  This starts to make it possible to
    subdivide the dependency tree arbitrarily by putting an SConstruct
    file in every directory and using content signatures.

  - Add support for $YACCHFILESUFFIX and $YACCHXXFILESUFFIX variables
    that accomodate parser generators that write header files to a
    different suffix than the hard-coded .hpp when the -d option is used.

  - The default behavior is now to store signature information in a
    single .sconsign.dblite file in the top-level SConstruct directory.
    The old behavior of a separate .sconsign file in each directory can
    be specified by calling SConsignFile(None).

  - Remove line number byte codes within the signature calculation
    of Python function actions, so that changing the location of an
    otherwise unmodified Python function doesn't cause rebuilds.

  - Fix AddPreAction() and AddPostAction() when an action has more than
    one target file:  attach the actions to the Executor, not the Node.

  - Allow the source directory of a BuildDir / build_dir to be outside
    of the top-level SConstruct directory tree.

  - Add a --debug=nomemoizer option that disables the Memoizer for clearer
    looks at the counts and profiles of the underlying function calls,
    not the Memoizer wrappers.

  - Print various --debug= stats even if we exit early (e.g. using -h).

  - Really only use the cached content signature value if the file
    is older than --max-drift, not just if --max-drift is set.

  - Remove support for conversion from old (pre 0.96) .sconsign formats.

  - Add support for a --diskcheck option to enable or disable various
    on-disk checks:  that File and Dir nodes match on-disk entries;
    whether an RCS file exists for a missing source file; whether an
    SCCS file exists for a missing source file.

  - Add a --raw argument to the sconsign script, so it can print a
    raw representation of each entry's NodeInfo dictionary.

  - Add the 'f90' and 'f95' tools to the list of Fortran compilers
    searched for by default.

  - Add the +Z option by default when compiling shared objects on
    HP-UX.

  From Chen Lee:

  - Handle Visual Studio project and solution files in Unicode.

  From Sanjoy Mahajan:

  - Fix a bad use of Copy() in an example in the man page, and a
    bad regular expression example in the man page and User's Guide.

  From Shannon Mann:

  - Have the Visual Studio project file(s) echo "Starting SCons" before
    executing SCons, mainly to work around a quote-stripping bug in
    (some versions of?) the Windows cmd command executor.

  From Georg Mischler:

  - Remove the space after the -o option when invoking the Borland
    BCC compiler; some versions apparently require that the file name
    argument be concatenated with the option.

  From Leanid Nazdrynau:

  - Fix the Java parser's handling of backslashes in strings.

  From Greg Noel:

  - Add construction variables to support frameworks on Mac OS X:
    $FRAMEWORKS, $FRAMEWORKPREFIX, $FRAMEWORKPATH, $FRAMEWORKPATHPREFIX.

  - Re-order link lines so the -o option always comes right after the
    command name.

  From Gary Oberbrunner:

  - Add support for Intel C++ beta 9.0 (both 32 and 64 bit versions).

  - Document the new $FRAMEWORK* variables for Mac OS X.

  From Karol Pietrzak:

  - Add $RPATH (-R) support to the Sun linker Tool (sunlink).

  - Add a description of env.subst() to the man page.

  From Chris Prince:

  - Look in the right directory, not always the local directory, for a
    same-named file or directory conflict on disk.

  - On Windows, preserve the external environment's %SYSTEMDRIVE%
    variable, too.

  From Craig Scott:

  - Have the Fortran module emitter look for Fortan modules to be created
    relative to $FORTRANMODDIR, not the top-level directory.

  - When saving Options to a file, run default values through the
    converter before comparing them with the set values.  This correctly
    suppresses Boolean Option values from getting written to the saved
    file when they're one of the many synonyms for a default True or
    False value.

  - Fix the Fortran Scanner's ability to handle a module being used
    in the same file in which it is defined.

  From Steve-o:

  - Add the -KPIC option by default when compiling shared objects on
    Solaris.

  - Change the default suffix for Solaris objects to .o, to conform to
    Sun WorkShop's expectations.  Change the profix to so_ so they can
    still be differentiated from static objects in the same directory.

  From Amir Szekely:

  - When calling the resource compiler on MinGW, add --include-dir and
    the source directory so it finds the source file.

  - Update EnsureSConsVersion() to support revision numbers.

  From Greg Ward:

  - Fix a misplaced line in the man page.



RELEASE 0.96.90 - Tue, 15 Feb 2005 21:21:12 +0000

  NOTE:  This was a pre-release of 0.97 for testing purposes.

  From Anonymous:

  - Fix Java parsing to avoid erroneously identifying a new array
    of class instances as an anonymous inner class.

  - Fix a typo in the man page description of PathIsDirCreate.

  From Chad Austin:

  - Allow Help() to be called multiple times, appending to the help
    text each call.

  - Allow Tools found on a toolpath to import Python modules from
    their local directory.

  From Steve Christensen:

  - Handle exceptions from Python functions as build actions.

  - Add a set of canned PathOption validators:  PathExists (the default),
    PathIsFile, PathIsDir and PathIsDirCreate.

  From Matthew Doar:

  - Add support for .lex and .yacc file suffixes for Lex and Yacc files.

  From Eric Frias:

  - Huge performance improvement:  wrap the tuples representing an
    include path in an object, so that the time it takes to hash the
    path doesn't grow porportionally to the length of the path.

  From Gottfried Ganssauge:

  - Fix SCons on SuSE/AMD-64 Linux by having the wrapper script also
    check for the build engine in the parent directory of the Python
    library directory (/usr/lib64 instead of /usr/lib).

  From Stephen Kennedy:

  - Speed up writing the .sconsign file at the end of a run by only
    calling sync() once at the end, not after every entry.

  From Steven Knight:

  - When compiling with Microsoft Visual Studio, don't include the ATL and
    MFC directories in the default INCLUDE and LIB environment variables.

  - Remove the following deprecated features:  the ParseConfig()
    global function (deprecated in 0.93); the misspelled "validater"
    keyword to the Options.Add() method (deprecated in 0.91); the
    SetBuildSignatureType(), SetContentSignatureType(), SetJobs() and
    GetJobs() global functions (deprecated in 0.14).

  - Fix problems with corrupting the .sconsign.dblite file when
    interrupting builds by writing to a temporary file and renaming,
    not writing the file directly.

  - Fix a 0.96 regression where when running with -k, targets built from
    walking dependencies later on the command line would not realize
    that a dependency had failed an earlier build attempt, and would
    try to rebuild the dependent targets.

  - Change the final messages when using -k and errors occur from
    "{building,cleaning} terminated because of errors" to "done
    {building,cleaning} targets (errors occurred during {build,clean})."

  - Allow Configure.CheckFunc() to take an optional header argument
    (already supported by Conftest.py) to specify text at the top of
    the compiled test file.

  - Fix the --debug=explain output when a Python function action changed
    so it prints a meaningful string, not the binary representation of
    the function contents.

  - Allow a ListOption's default value(s) to be a Python list of specified
    values, not just a string containing a comma-separated list of names.

  - Add a ParseDepends() function that will parse up a list of explicit
    dependencies from a "make depend" style file.

  - Support the ability to change directory when executing an Action
    through "chdir" keyword arguments to Action and Builder creation
    and calls.

  - Fix handling of Action ojects (and other callables that don't match
    our calling arguments) in construction variable expansions.

  - On Win32, install scons.bat in the Python directory when installing
    from setup.py.  (The bdist_wininst installer was already doing this.)

  - Fix env.SConscript() when called with a list of SConscipt files.
    (The SConscript() global function already worked properly.)

  - Add a missing newline to the end of the --debug=explain "unknown
    reasons" message.

  - Enhance ParseConfig() to work properly for spaces in between the -I,
    -L and -l options and their arguments.

  - Packaging build fix:  Rebuild the files that are use to report the
    --version of SCons whenever the development version number changes.

  - Fix the ability to specify a target_factory of Dir() to a Builder,
    which the default create-a-directory Builder was interfering with.

  - Mark a directory as built if it's created as part of the preparation
    for another target, to avoid trying to build it again when it comes
    up in the target list.

  - Allow a function with the right calling signature to be put directly
    in an Environment's BUILDERS dictionary, making for easier creation
    and use of wrappers (pseudo-Builders) that call other Builders.

  - On Python 2.x, wrap lists of Nodes returned by Builders in a UserList
    object that adds a method that makes str() object return a string
    with all of the Nodes expanded to their path names.  (Builders under
    Python 1.5.2 still return lists to avoid TypeErrors when trying
    to extend() list, so Python 1.5.2 doesn't get pretty-printing of Node
    lists, but everything should still function.)

  - Allow Aliases to have actions that will be executed whenever
    any of the expanded Alias targets are out of date.

  - Fix expansion of env.Command() overrides within target and
    source file names.

  - Support easier customization of what's displayed by various default
    actions by adding lots of new construction variables: $ARCOMSTR,
    $ASCOMSTR, $ASPPCOMSTR, $BIBTEXCOMSTR, $BITKEEPERCOMSTR, $CCCOMSTR,
    $CVSCOMSTR, $CXXCOMSTR, $DCOMSTR, $DVIPDFCOMSTR, $F77COMSTR,
    $F90COMSTR, $F95COMSTR, $FORTRANCOMSTR, $GSCOMSTR, $JARCOMSTR,
    $JAVACCOMSTR, $JAVAHCOMSTR, $LATEXCOMSTR, $LEXCOMSTR, $LINKCOMSTR,
    $M4COMSTR, $MIDLCOMSTR, $P4COMSTR, $PCHCOMSTR, $PDFLATEXCOMSTR,
    $PDFTEXCOMSTR, $PSCOMSTR, $QT_MOCFROMCXXCOMSTR, $QT_MOCFROMHCOMSTR,
    $QT_UICCOMSTR, $RCCOMSTR, $REGSVRCOMSTR, $RCS_COCOMSTR, $RMICCOMSTR,
    $SCCSCOMSTR, $SHCCCOMSTR, $SHCXXCOMSTR, $SHF77COMSTR, $SHF90COMSTR,
    $SHF95COMSTR, $SHFORTRANCOMSTR, $SHLINKCOMSTR, $SWIGCOMSTR,
    $TARCOMSTR, $TEXCOMSTR, $YACCCOMSTR and $ZIPCOMSTR.

  - Add an optional "map" keyword argument to ListOption() that takes a
    dictionary to map user-specified values to legal values from the list
    (like EnumOption() already doee).

  - Add specific exceptions to try:-except: blocks without any listed,
    so that they won't catch and mask keyboard interrupts.

  - Make --debug={tree,dtree,stree} print something even when there's
    a build failure.

  - Fix how Scanners sort the found dependencies so that it doesn't
    matter whether the dependency file is in a Repository or not.
    This may cause recompilations upon upgrade to this version.

  - Make AlwaysBuild() work with Alias and Python value Nodes (making
    it much simpler to support aliases like "clean" that just invoke
    an arbitrary action).

  - Have env.ParseConfig() use AppendUnique() by default to suppress
    duplicate entries from multiple calls.  Add a "unique" keyword
    argument to allow the old behavior to be specified.

  - Allow the library modules imported by an SConscript file to get at
    all of the normally-available global functions and variables by saying
    "from SCons.Script import *".

  - Add a --debug=memoizer option to print Memoizer hit/mass statistics.

  - Allow more than one --debug= option to be set at a time.

  - Change --debug=count to report object counts before and after
    reading SConscript files and before and after building targets.

  - Change --debug=memory output to line up the numbers and to better
    match (more or less) the headers on the --debug=count columns.

  - Speed things up when there are lists of targets and/or sources by
    getting rid of some N^2 walks of the lists involved.

  - Cache evaluation of LazyActions so we don't create a new object
    for each invocation.

  - When scanning, don't create Nodes for include files that don't
    actually exist on disk.

  - Make supported global variables CScanner, DScanner, ProgramScanner and
    SourceFileScanner.  Make SourceFileScanner.add_scanner() a supported
    part of the public interface.  Keep the old SCons.Defaults.*Scan names
    around for a while longer since some people were already using them.

  - By default, don't scan directories for on-disk files.  Add a
    DirScanner global scanner that can be used in Builders or Command()
    calls that want source directory trees scanned for on-disk changes.
    Have the Tar() and Zip() Builders use the new DirScanner to preserve
    the behavior of rebuilding a .tar or .zip file if any file or
    directory under a source tree changes.  Add Command() support for
    a source_scanner keyword argument to Command() that can be set to
    DirScanner to get this behavior.

  - Documentation changes:  Explain that $CXXFLAGS contains $CCFLAGS
    by default.  Fix a bad target_factory example in the man page.
    Add appendices to the User's Guide to cover the available Tools,
    Builders and construction variables.  Comment out the build of
    the old Python 10 paper, which doesn't build on all systems and
    is old enough at this point that it probably isn't worth the
    effort to make it do so.

  From Wayne Lee:

  - Avoid "maximum recursion limit" errors when removing $(-$) pairs
    from long command lines.

  From Clive Levinson:

  - Make ParseConfig() recognize and add -mno-cygwin to $LINKFLAGS and
    $CCFLAGS, and -mwindows to $LINKFLAGS.

  From Michael McCracken:

  - Add a new "applelink" tool to handle the things like Frameworks and
    bundles that Apple has added to gcc for linking.

  - Use more appropriate default search lists of linkers, compilers and
    and other tools for the 'darwin' platform.

  - Add a LoadableModule Builder that builds a bundle on Mac OS X (Darwin)
    and a shared library on other systems.

  - Improve SWIG tests for use on Mac OS X (Darwin).

  From Elliot Murphy:

  - Enhance the tests to guarantee persistence of ListOption
    values in saved options files.

  - Supply the help text when -h is used with the -u, -U or -D options.

  From Christian Neeb:

  - Fix the Java parser's handling of string definitions to avoid ignoring
    subsequent code.

  From Han-Wen Nienhuys:

  - Optimize variable expansion by:  using the re.sub() method (when
    possible); not using "eval" for variables for which we can fetch the
    value directory; avoiding slowing substitution logic when there's no
    '$' in the string.

  From Gary Oberbrunner:

  - Add an Environment.Dump() method to print the contents of a
    construction environment.

  - Allow $LIBS (and similar variables) to contain explicit File Nodes.

  - Change ParseConfig to add the found library names directly to the
    $LIBS variable, instead of returning them.

  - Add ParseConfig() support for the -framework GNU linker option.

  - Add a PRINT_CMD_LINE_FUNC construction variable to allow people
    to filter (or log) command-line output.

  - Print an internal Python stack trace in response to an otherwise
    unexplained error when --debug=stacktrace is specified.

  - Add a --debug=findlibs option to print what's happening when
    the scanner is searching for libraries.

  - Allow Tool specifications to be passed a dictionary of keyword
    arguments.

  - Support an Options default value of None, in which case the variable
    will not be added to the construction environment unless it's set
    explicitly by the user or from an Options file.

  - Avoid copying __builtin__ values into a construction environment's
    dictionary when evaluating construction variables.

  - Add a new cross-platform intelc.py Tool that can detect and
    configure the Intel C++ v8 compiler on both Windows, where it's
    named icl, and Linux, where it's named icc.  It also checks that
    the directory specified in the Windows registry exists, and sets a
    new $INTEL_C_COMPILER_VERSION construction variable to identify the
    version being used.  (Niall Douglas contributed an early prototype
    of parts of this module.)

  - Fix the private Conftest._Have() function so it doesn't change
    non-alphanumeric characters to underscores.

  - Supply a better error message when a construction variable expansion
    has an unknown attribute.

  - Documentation changes:  Update the man page to describe use of
    filenames or Nodes in $LIBS.

  From Chris Pawling:

  - Have the linkloc tool use $MSVS_VERSION to select the Microsoft
    Visual Studio version to use.

  From Kevin Quick:

  - Fix the Builder name returned from ListBuilders and other instances
    of subclasses of the BuilderBase class.

  - Add Builders and construction variables to support rpcgen:
    RPCGenClient(), RPCGenHeader(), RPCGenService(), RPCGenXDR(),
    $RPCGEN, $RPCGENFLAGS, $RPCGENCLIENTFLAGS, $RPCGENHEADERFLAGS,
    $RPCGENSERVICEFLAGS, $RPCGENXDRFLAGS.

  - Update the man page to document that prefix and suffix Builder
    keyword arguments can be strings, callables or dictionaries.

  - Provide more info in the error message when a user tries to build
    a target multiple ways.

  - Fix Delete() when a file doesn't exist and must_exist=1.  (We were
    unintentionally dependent on a bug in versions of the Python shutil.py
    module prior to Python 2.3, which would generate an exception for
    a nonexistent file even when ignore_errors was set.)

  - Only replace a Node's builder with a non-null source builder.

  - Fix a stack trace when a suffix selection dictionary is passed
    an empty source file list.

  - Allow optional names to be attached to Builders, for default
    Builders that don't get attached to construction environments.

  - Fix problems with Parallel Task Exception handling.

  - Build targets in an associated BuildDir even if there are targets
    or subdirectories locally in the source directory.

  - If a FunctionAction has a callable class as its underlying Python
    function, use its strfunction() method (if any) to display the
    action.

  - Fix handling when BuildDir() exists but is unwriteable.  Add
    "Stop." to those error messages for consistency.

  - Catch incidents of bad builder creation (without an action) and
    supply meaningful error messages.

  - Fix handling of src_suffix values that aren't extensions (don't
    begin with a '.').

  - Don't retrieve files from a CacheDir, but report what would happen,
    when the -n option is used.

  - Use the source_scanner from the target Node, not the source node
    itself.

  - Internal Scanners fixes:  Make sure Scanners are only passed Nodes.
    Fix how a Scanner.Selector called its base class initialization.
    Make comparisons of Scanner objects more robust.  Add a name to
    an internal default ObjSourceScanner.

  - Add a deprecated warning for use of the old "scanner" keyword argument
    to Builder creation.

  - Improve the --debug=explain message when the build action changes.

  - Test enhancements in SourceCode.py, option-n.py, midl.py.  Better
    Command() and Scanner test coverage.  Improved test infrastructure
    for -c output.

  - Refactor the interface between Action and Executor objects to treat
    Actions atomically.

  - The --debug=presub option will now report the pre-substitution
    each action seprately, instead of reporting the entire list before
    executing the actions one by one.

  - The --debug=explain option explaining a changed action will now
    (more correctly) show pre-substitution action strings, instead of
    the commands with substituted file names.

  - A Node (file) will now be rebuilt if its PreAction or PostAction
    actions change.

  - Python Function actions now have their calling signature (target,
    source, env) reported correctly when displayed.

  - Fix BuildDir()/build_dir handling when the build_dir is underneath
    the source directory and trying to use entries from the build_dir
    as sources for other targets in the build-dir.

  - Fix hard-coding of JDK path names in various Java tests.

  - Handle Python stack traces consistently (stop at the SConscript stack
    frame, by default) even if the Python source code isn't available.

  - Improve the performance of the --debug={tree,dtree} options.

  - Add --debug=objects logging of creation of OverrideWarner,
    EnvironmentCopy and EnvironmentOverride objects.

  - Fix command-line expansion of Python Value Nodes.

  - Internal cleanups:  Remove an unnecessary scan argument.  Associate
    Scanners only with Builders, not nodes.  Apply overrides once when
    a Builder is called, not in multiple places.  Cache results from the
    Node.FS.get_suffix() and Node.get_build_env() methods.  Use the Python
    md5 modules' hexdigest() method, if there is one.  Have Taskmaster
    call get_stat() once for each Node and re-use the value instead of
    calling it each time it needs the value.  Have Node.depends_on()
    re-use the list from the children() method instead of calling it
    multiple times.

  - Use the correct scanner if the same source file is used for targets in
    two different environments with the same path but different scanners.

  - Collect logic for caching values in memory in a Memoizer class,
    which cleans up a lot of special-case code in various methods and
    caches additional values to speed up most configurations.

  - Add a PathAccept validator to the list of new canned PathOption
    validators.

  From Jeff Squyres:

  - Documentation changes:  Use $CPPDEFINES instead of $CCFLAGS in man
    page examples.

  From Levi Stephen:

  - Allow $JARCHDIR to be expanded to other construction variables.

  From Christoph Wiedemann:

  - Add an Environment.SetDefault() method that only sets values if
    they aren't already set.

  - Have the qt.py Tool not override variables already set by the user.

  - Add separate $QT_BINPATH, $QT_CPPPATH and $QT_LIBPATH variables
    so these can be set individually, instead of being hard-wired
    relative to $QTDIR.

  - The %TEMP% and %TMP% external environment variables are now propagated
    automatically to the command execution environment on Windows systems.

  - A new --config= command-line option allows explicit control of
    of when the Configure() tests are run:  --config=force forces all
    checks to be run, --config=cache uses all previously cached values,
    --config=auto (the default) runs tests only when dependency analysis
    determines it's necessary.

  - The Configure() subsystem can now write a config.h file with values
    like HAVE_STDIO_H, HAVE_LIBM, etc.

  - The Configure() subsystem now executes its checks silently when the
    -Q option is specified.

  - The Configure() subsystem now reports if a test result is being
    taken from cache, and prints the standard output and error output
    of tests even when cached.

  - Configure() test results are now reported as "yes" or "no" instead of
    "ok" or "failed."

  - Fixed traceback printing when calling the env.Configure() method
    instead of the Configure() global function.

  - The Configure() subsystem now caches build failures in a .sconsign
    file in the subdirectory, not a .cache file.  This may cause
    tests to be re-executed the first time after you install 0.97.

  - Additional significant internal cleanups in the Configure() subsystem
    and its tests.

  - Have the Qt Builder make uic-generated files dependent on the .ui.h
    file, if one exists.

  - Add a test to make sure that SCons source code does not contain
    try:-except: blocks that catch all errors, which potentially catch
    and mask keyboard interrupts.

  - Fix us of TargetSignatures('content') with the SConf subsystem.

  From Russell Yanofsky:

  - Add support for the Metrowerks Codewarrior compiler and linker
    (mwcc and mwld).



RELEASE 0.96.1 - Mon, 23 Aug 2004 12:55:50 +0000

  From Craig Bachelor:

  - Handle white space in the executable Python path name within in MSVS
    project files by quoting the path.

  - Correct the format of a GUID string in a solution (.dsw) file so
    MSVS can correctly "build enable" a project.

  From Steven Knight:

  - Add a must_exist flag to Delete() to let the user control whether
    it's an error if the specified entry doesn't exist.  The default
    behavior is now to silently do nothing if it doesn't exist.

  - Package up the new Platform/darwin.py, mistakenly left out of 0.96.

  - Make the scons.bat REM statements into @REM so they aren't printed.

  - Make the SCons packaging SConscript files platform independent.

  From Anthony Roach:

  - Fix scanning of pre-compiled header (.pch) files for #includes,
    broken in 0.96.



RELEASE 0.96 - Wed, 18 Aug 2004 13:36:40 +0000

  From Chad Austin:

  - Make the CacheDir() directory if it doesn't already exist.

  - Allow construction variable substitutions in $LIBS specifications.

  - Allow the emitter argument to a Builder() to be or expand to a list
    of emitter functions, which will be called in sequence.

  - Suppress null values in construction variables like $LIBS that use
    the internal _concat() function.

  - Remove .dll files from the construction variables searched for
    libraries that can be fed to Win32 compilers.

  From Chad Austin and Christoph Wiedemann:

  - Add support for a $RPATH variable to supply a list of directories
    to search for shared libraries when linking a program.  Used by
    the GNU and IRIX linkers (gnulink and sgilink).

  From Charles Crain:

  - Restore the ability to do construction variable substitutions in all
    kinds of *PATH variables, even when the substitution returns a Node
    or other object.

  From Tom Epperly:

  - Allow the Java() Builder to take more than one source directory.

  From Ralf W. Grosse-Kunstleve:

  - Have SConsignFile() use, by default, a custom "dblite.py" that we can
    control and guarantee to work on all Python versions (or nearly so).

  From Jonathan Gurley:

  - Add support for the newer "ifort" versions of the Intel Fortran
    Compiler for Linux.

  From Bob Halley:

  - Make the new *FLAGS variable type work with copied Environments.

  From Chris Hoeppler:

  - Initialize the name of a Scanner.Classic scanner correctly.

  From James Juhasz:

  - Add support for the .dylib shared library suffix and the -dynamiclib
    linker option on Mac OS X.

  From Steven Knight:

  - Add an Execute() method for executing actions directly.

  - Support passing environment override keyword arguments to Command().

  - Fix use of $MSVS_IGNORE_IDE_PATHS, which was broken when we added
    support for $MSVS_USE_MFC_DIRS last release.

  - Make env.Append() and env.Prepend() act like the underlying Python
    behavior when the variable being appended to is a UserList object.

  - Fix a regression that prevented the Command() global function in
    0.95 from working with command-line strings as actions.

  - Fix checking out a file from a source code management system when
    the env.SourceCode() method was called with an individual file name
    or node, not a directory name or node.

  - Enhance the Task.make_ready() method to create a list of the
    out-of-date Nodes for the task for use by the wrapping interface.

  - Allow Scanners to pull the list of suffixes from the construction
    environment when the "skeys" keyword argument is a string containing
    a construction variable to be expanded.

  - Support new $CPPSUFFIXES, $DSUFFIXES $FORTRANSUFFIXES, and
    $IDLSUFFIXES.  construction variables that contain the default list
    of suffixes to be scanned by a given type of scanner, allowing these
    suffix lists to be easily added to or overridden.

  - Speed up Node creation when calling a Builder by comparing whether two
    Environments are the same object, not if their underlying dictionaries
    are equivalent.

  - Add a --debug=explain option that reports the reason(s) why SCons
    thinks it must rebuild something.

  - Add support for functions that return platform-independent Actions
    to Chmod(), Copy(), Delete(), Mkdir(), Move() and Touch() files
    and/or directories.  Like any other Actions, the returned Action
    object may be executed directly using the Execute() global function
    or env.Execute() environment method, or may be used as a Builder
    action or in an env.Command() action list.

  - Add support for the strfunction argument to all types of Actions:
    CommandAction, ListAction, and CommandGeneratorAction.

  - Speed up turning file system Nodes into strings by caching the
    values after we're finished reading the SConscript files.

  - Have ParseConfig() recognize and supporting adding the -Wa, -Wl,
    and -Wp, flags to ASFLAGS, LINKFLAGS and CPPFLAGS, respectively.

  - Change the .sconsign format and the checks for whether a Node is
    up-to-date to make dependency checks more efficient and correct.

  - Add wrapper Actions to SCons.Defaults for $ASCOM, $ASPPCOM, $LINKCOM,
    $SHLINKCOM, $ARCOM, $LEXCOM and $YACCCOM.  This makes it possible
    to replace the default print behavior with a custom strfunction()
    for each of these.

  - When a Node has been built, don't walk the whole tree back to delete
    the parents's implicit dependencies, let returning up the normal
    Taskmaster descent take care of it for us.

  - Add documented support for separate target_scanner and source_scanner
    arguments to Builder creation, which allows different scanners to
    be applied to source files

  - Don't re-install or (re-generate) .h files when a subsidiary #included
    .h file changes.  This eliminates incorrect circular dependencies
    with .h files generated from other source files.

  - Slim down the internal Sig.Calculator class by eliminating methods
    whose functionality is now covered by Node methods.

  - Document use of the target_factory and source_factory keyword
    arguments when creating Builder objects.  Enhance Dir Nodes so that
    they can be created with user-specified Builder objects.

  - Don't blow up with stack trace when the external $PATH environment
    variable isn't set.

  - Make Builder calls return lists all the time, even if there's only
    one target.  This keeps things consistent and easier to program to
    across platforms.

  - Add a Flatten() function to make it easier to deal with the Builders
    all returning lists of targets, not individual targets.

  - Performance optimizations in Node.FS.__doLookup().

  - Man page fixes:  formatting typos, misspellings, bad example.

  - User's Guide fixes: Fix the signatures of the various example
    *Options() calls.  Triple-quote properly a multi-line Split example.

  - User's Guide additions:  Chapter describing File and Directory
    Nodes.  Section describing declarative nature of SCons functions in
    SConscript files.  Better organization and clarification of points
    raised by Robert P. J. Day.  Chapter describing SConf (Autoconf-like)
    functionality.  Chapter describing how to install Python and
    SCons.  Chapter describing Java builds.

  From Chris Murray:

  - Add a .win32 attribute to force file names to expand with
    Windows backslash path separators.

  - Fix escaping file names on command lines when the expansion is
    concatenated with another string.

  - Add support for Fortran 90 and Fortran 95.  This adds $FORTRAN*
    variables that specify a default compiler, command-line, flags,
    etc. for all Fortran versions, plus separate $F90* and $F95*
    variables for when different compilers/flags/etc. must be specified
    for different Fortran versions.

  - Have individual tools that create libraries override the default
    $LIBPREFIX and $LIBSUFFIX values set by the platform.  This makes
    it easier to use Microsoft Visual Studio tools on a CygWin platform.

  From Gary Oberbrunner:

  - Add a --debug=presub option to print actions prior to substitution.

  - Add a warning upon use of the override keywords "targets" and
    "sources" when calling Builders.  These are usually mistakes which
    are otherwise silently (and confusingly) turned into construction
    variable overrides.

  - Try to find the ICL license file path name in the external environment
    and the registry before resorting to the hard-coded path name.

  - Add support for fetching command-line keyword=value arguments in
    order from an ARGLIST list.

  - Avoid stack traces when trying to read dangling symlinks.

  - Treat file "extensions" that only contain digits as part of the
    file basename.  This supports version numbers as part of shared
    library names, for example.

  - Avoid problems when there are null entries (None or '') in tool
    lists or CPPPATH.

  - Add an example and explanation of how to use "tools = ['default', ..."
    when creating a construction environment.

  - Add a section describing File and Directory Nodes and some of their
    attributes and methods.

  - Have ParseConfig() add a returned -pthread flag to both $CCFLAGS
    and $LINKFLAGS.

  - Fix some test portability issues on Mac OS X (darwin).

  From Simon Perkins:

  - Fix a bug introduced in building shared libraries under MinGW.

  From Kevin Quick:

  - Handling SCons exceptions according to Pythonic standards.

  - Fix test/chained-build.py on systems that execute within one second.

  - Fix tests on systems where 'ar' warns about archive creation.

  From Anthony Roach:

  - Fix use of the --implicit-cache option with timestamp signatures.

  - If Visual Studio is installed, assume the C/C++ compiler, the linker
    and the MIDL compiler that comes with it are available, too.

  - Better error messages when evaluating a construction variable
    expansion yields a Python syntax error.

  - Change the generation of PDB files when using Visual Studio from
    compile time to link time.

  From sam th:

  - Allow SConf.CheckLib() to search a list of libraries, like the
    Autoconf AC_SEARCH_LIBS macro.

  - Allow the env.WhereIs() method to take a "reject" argument to
    let it weed out specific path names.

  From Christoph Wiedemann:

  - Add new Moc() and Uic() Builders for more explicit control over
    Qt builds, plus new construction variables to control them:
    $QT_AUTOSCAN, $QT_DEBUG, $QT_MOCCXXPREFIX, $QT_MOCCXXSUFFIX,
    $QT_MOCHPREFIX, $QT_MOCHSUFFIX, $QT_UICDECLPREFIX, $QT_UICDECLSUFFIX,
    $QT_UICIMPLPREFIX, $QT_UICIMPLSUFFIX and $QT_UISUFFIX.

  - Add a new single_source keyword argument for Builders that enforces
    a single source file on calls to the Builder.



RELEASE 0.95 - Mon, 08 Mar 2004 06:43:20 -0600

  From Chad Austin:

  - Replace print statements with calls to sys.stdout.write() so output
    lines stay together when -j is used.

  - Add portability fixes for a number of tests.

  - Accomodate the fact that Cygwin's os.path.normcase() lies about
    the underlying system being case-sensitive.

  - Fix an incorrect _concat() call in the $RCINCFLAGS definition for
    the mingw Tool.

  - Fix a problem with the msvc tool with Python versions prior to 2.3.

  - Add support for a "toolpath" Tool() and Environment keyword that
    allows Tool modules to be found in specified local directories.

  - Work around Cygwin Python's silly fiction that it's using a
    case-sensitive file system.

  - More robust handling of data in VCComponents.dat.

  - If the "env" command is available, spawn commands with the more
    general "env -" instead of "env -i".

  From Kerim Borchaev:

  - Fix a typo in a msvc.py's registry lookup:  "VCComponents.dat", not
    "VSComponents.dat".

  From Chris Burghart:

  - Fix the ability to save/restore a PackageOption to a file.

  From Steve Christensen:

  - Update the MSVS .NET and MSVC 6.0/7.0 path detection.

  From David M. Cooke:

  - Make the Fortran scanner case-insensitive for the INCLUDE string.

  From Charles Crain:

  - If no version of MSVC is detected but the tool is specified,
    use the MSVC 6.0 paths by default.

  - Ignore any "6.1" version of MSVC found in the registry; this is a
    phony version number (created by later service packs?) and would
    throw off the logic if the user had any non-default paths configure.

  - Correctly detect if the user has independently configured the MSVC
    "include," "lib" or "path" in the registry and use the appropriate
    values.  Previously, SCons would only use the values if all three
    were set in the registry.

  - Make sure side-effect nodes are prepare()d before building their
    corresponding target.

  - Preserve the ability to call BuildDir() multiple times with the
    same target and source directory arguments.

  From Andy Friesen:

  - Add support for the Digital Mars "D" programming language.

  From Scott Lystig Fritchie:

  - Fix the ability to use a custom _concat() function in the
    construction environment when calling _stripixes().

  - Make the message about ignoring a missing SConscript file into a
    suppressable Warning, not a hard-coded sys.stderr.write().

  - If a builder can be called multiple times for a target (because
    the sources and overrides are identical, or it's a builder with the
    "multi" flag set), allow the builder to be called through multiple
    environments so long as the builders have the same signature for
    the environments in questions (that is, they're the same action).

  From Bob Halley:

  - When multiple targets are built by a single action, retrieve all
    of them from cache, not just the first target, and exec the build
    command if any of the targets isn't present in the cache.

  From Zephaniah Hull:

  - Fix command-line ARGUMENTS with multiple = in them.

  From Steven Knight:

  - Fix EnsureSConsVersion() so it checks against the SCons version,
    not the Python version, on Pythons with sys.version_info.

  - Don't swallow the AttributeError when someone uses an expansion like
    $TARGET.bak, so we can supply a more informative error message.

  - Fix an odd double-quote escape sequence in the man page.

  - Fix looking up a naked drive letter as a directory (Dir('C:')).

  - Support using File nodes in the LIBS construction variable.

  - Allow the LIBS construction variable to be a single string or File
    node, not a list, when only one library is needed.

  - Fix typos in the man page:  JAVACHDIR => JARCHDIR; add "for_signature"
    to the __call__() example in the "Variable Substitution" section.

  - Correct error message spellings of "non-existant" to "non-existent."

  - When scanning for libraries to link with, don't append $LIBPREFIXES
    or $LIBSUFFIXES values to the $LIBS values if they're already present.

  - Add a ZIPCOMPRESSION construction variable to control whether the
    internal Python action for the Zip Builder compresses the file or
    not.  The default value is zipfile.ZIP_DEFLATED, which generates
    a compressed file.

  - Refactor construction variable expansion to support recursive
    expansion of variables (e.g. CCFLAGS = "$CCFLAGS -g") without going
    into an infinite loop.  Support this in all construction variable
    overrides, as well as when copying Environments.

  - Fix calling Configure() from more than one subsidiary SConscript file.

  - Fix the env.Action() method so it returns the correct type of
    Action for its argument(s).

  - Fix specifying .class files as input to JavaH with the .class suffix
    when they weren't generated using the Java Builder.

  - Make the check for whether all of the objects going into a
    SharedLibrary() are shared work even if the object was built in a
    previous run.

  - Supply meaningful error messages, not stack traces, if we try to add
    a non-Node as a source, dependency, or ignored dependency of a Node.

  - Generate MSVS Project files that re-invoke SCons properly regardless
    of whether the file was built via scons.bat or scons.py.
    (Thanks to Niall Douglas for contributing code and testing.)

  - Fix TestCmd.py, runtest.py and specific tests to accomodate being
    run from directories whose paths include white space.

  - Provide a more useful error message if a construction variable
    expansion contains a syntax error during evaluation.

  - Fix transparent checkout of implicit dependency files from SCCS
    and RCS.

  - Added new --debug=count, --debug=memory and --debug=objects options.
    --debug=count and --debug=objects only print anything when run
    under Python 2.1 or later.

  - Deprecate the "overrides" keyword argument to Builder() creation
    in favor of using keyword argument values directly (like we do
    for builder execution and the like).

  - Always use the Builder overrides in substitutions, not just if
    there isn't a target-specific environment.

  - Add new "rsrcpath" and "rsrcdir" and attributes to $TARGET/$SOURCE,
    so Builder command lines can find things in Repository source
    directories when using BuildDir.

  - Fix the M4 Builder so that it chdirs to the Repository directory
    when the input file is in the source directory of a BuildDir.

  - Save memory at build time by allowing Nodes to delete their build
    environments after they've been built.

  - Add AppendUnique() and PrependUnique() Environment methods, which
    add values to construction variables like Append() and Prepend()
    do, but suppress any duplicate elements in the list.

  - Allow the 'qt' tool to still be used successfully from a copied
    Environment.  The include and library directories previously ended up
    having the same string re-appended to the end, yielding an incorrect
    path name.

  - Supply a more descriptive error message when the source for a target
    can't be found.

  - Initialize all *FLAGS variables with objects do the right thing with
    appending flags as strings or lists.

  - Make things like ${TARGET.dir} work in *PATH construction variables.

  - Allow a $MSVS_USE_MFC_DIRS construction variable to control whether
    ATL and MFC directories are included in the default INCLUDE and
    LIB paths.

  - Document the dbm_module argument to the SConsignFile() function.

  From Vincent Risi:

  - Add support for the bcc32, ilink32 and tlib Borland tools.

  From Anthony Roach:

  - Supply an error message if the user tries to configure a BuildDir
    for a directory that already has one.

  - Remove documentation of the still-unimplemented -e option.

  - Add -H help text listing the legal --debug values.

  - Don't choke if a construction variable is a non-string value.

  - Build Type Libraries in the target directory, not the source
    directory.

  - Add an appendix to the User's Guide showing how to accomplish
    various common tasks in Python.

  From Greg Spencer:

  - Add support for Microsoft Visual Studio 2003 (version 7.1).

  - Evaluate $MSVSPROJECTSUFFIX and $MSVSSOLUTIONSUFFIX when the Builder
    is invoked, not when the tool is initialized.

  From Christoph Wiedemann:

  - When compiling Qt, make sure the moc_*.cc files are compiled using
    the flags from the environment used to specify the target, not
    the environment that first has the Qt Builders attached.



RELEASE 0.94 - Fri, 07 Nov 2003 05:29:48 -0600

  From Hartmut Goebel:

  - Add several new types of canned functions to help create options:
    BoolOption(), EnumOption(), ListOption(), PackageOption(),
    PathOption().

  From Steven Knight:

  - Fix use of CPPDEFINES with C++ source files.

  - Fix env.Append() when the operand is an object with a __cmp__()
    method (like a Scanner instance).

  - Fix subclassing the Environment and Scanner classes.

  - Add BUILD_TARGETS, COMMAND_LINE_TARGETS and DEFAULT_TARGETS variables.

  From Steve Leblanc:

  - SGI fixes:  Fix C++ compilation, add a separate Tool/sgic++.py module.

  From Gary Oberbrunner:

  - Fix how the man page un-indents after examples in some browsers.

  From Vincent Risi:

  - Fix the C and C++ tool specifications for AIX.



RELEASE 0.93 - Thu, 23 Oct 2003 07:26:55 -0500

  From J.T. Conklin:

  - On POSIX, execute commands with the more modern os.spawnvpe()
    function, if it's available.

  - Scan .S, .spp and .SPP files for C preprocessor dependencies.

  - Refactor the Job.Parallel() class to use a thread pool without a
    condition variable.  This improves parallel build performance and
    handles keyboard interrupts properly when -j is used.

  From Charles Crain:

  - Add support for a JARCHDIR variable to control changing to a
    directory using the jar -C option.

  - Add support for detecting Java manifest files when using jar,
    and specifying them using the jar m flag.

  - Fix some Python 2.2 specific things in various tool modules.

  - Support directories as build sources, so that a rebuild of a target
    can be triggered if anything underneath the directory changes.

  - Have the scons.bat and scons.py files look for the SCons modules
    in site-packages as well.

  From Christian Engel:

  - Support more flexible inclusion of separate C and C++ compilers.

  - Use package management tools on AIX and Solaris to find where
    the comilers are installed, and what version they are.

  - Add support for CCVERSION and CXXVERSION variables for a number
    of C and C++ compilers.

  From Sergey Fogel:

  - Add test cases for the new capabilities to run bibtex and to rerun
    latex as needed.

  From Ralf W. Grosse-Kunstleve:

  - Accomodate anydbm modules that don't have a sync() method.

  - Allow SConsignFile() to take an argument specifying the DBM
    module to be used.

  From Stephen Kennedy:

  - Add support for a configurable global .sconsign.dbm file which
    can be used to avoid cluttering each directory with an individual
    .sconsign file.

  From John Johnson:

  - Fix (re-)scanning of dependencies in generated or installed
    header files.

  From Steven Knight:

  - The -Q option suppressed too many messages; fix it so that it only
    suppresses the Reading/Building messages.

  - Support #include when there's no space before the opening quote
    or angle bracket.

  - Accomodate alphanumeric version strings in EnsurePythonVersion().

  - Support arbitrary expansion of construction variables within
    file and directory arguments to Builder calls and Environment methods.

  - Add Environment-method versions of the following global functions:
    Action(), AddPostAction(), AddPreAction(), Alias(), Builder(),
    BuildDir(), CacheDir(), Clean(), Configure(), Default(),
    EnsurePythonVersion(), EnsureSConsVersion(), Environment(),
    Exit(), Export(), FindFile(), GetBuildPath(), GetOption(), Help(),
    Import(), Literal(), Local(), Platform(), Repository(), Scanner(),
    SConscriptChdir(), SConsignFile(), SetOption(), SourceSignatures(),
    Split(), TargetSignatures(), Tool(), Value().

  - Add the following global functions that correspond to the same-named
    Environment methods:  AlwaysBuild(), Command(), Depends(), Ignore(),
    Install(), InstallAs(), Precious(), SideEffect() and SourceCode().

  - Add the following global functions that correspond to the default
    Builder methods supported by SCons: CFile(), CXXFile(), DVI(), Jar(),
    Java(), JavaH(), Library(), M4(), MSVSProject(), Object(), PCH(),
    PDF(), PostScript(), Program(), RES(), RMIC(), SharedLibrary(),
    SharedObject(), StaticLibrary(), StaticObject(), Tar(), TypeLibrary()
    and Zip().

  - Rearrange the man page to show construction environment methods and
    global functions in the same list, and to explain the difference.

  - Alphabetize the explanations of the builder methods in the man page.

  - Rename the Environment.Environment class to Enviroment.Base.
    Allow the wrapping interface to extend an Environment by using its own
    subclass of Environment.Base and setting a new Environment.Environment
    variable as the calling entry point.

  - Deprecate the ParseConfig() global function in favor of a same-named
    construction environment method.

  - Allow the Environment.WhereIs() method to take explicit path and
    pathext arguments (like the underlying SCons.Util.WhereIs() function).

  - Remove the long-obsolete {Get,Set}CommandHandler() functions.

  - Enhance env.Append() to suppress null values when appropriate.

  - Fix ParseConfig() so it works regardless of initial construction
    variable values.

    Extend CheckHeader(), CheckCHeader(), CheckCXXHeader() and
    CheckLibWithHeader() to accept a list of header files that will be
    #included in the test.  The last one in the list is assumed to be
    the one being checked for.  (Prototype code contributed by Gerard
    Patel and Niall Douglas).

  - Supply a warning when -j is used and threading isn't built in to
    the current version of Python.

  - First release of the User's Guide (finally, and despite a lot
    of things still missing from it...).

  From Clark McGrew:

  - Generalize the action for .tex files so that it will decide whether
    a file is TeX or LaTeX, check the .aux output to decide if it should
    run bibtex, and check the .log output to re-run LaTeX if needed.

  From Bram Moolenaar:

  - Split the non-SCons-specific functionality from SConf.py to a new,
    re-usable Conftest.py module.

  From Gary Oberbrunner:

  - Allow a directory to be the target or source or dependency of a
    Depends(), Ignore(), Precious() or SideEffect() call.

  From Gerard Patel:

  - Use the %{_mandir} macro when building our RPM package.

  From Marko Rauhamaa:

  - Have the closing message say "...terminated because of errors" if
    there were any.

  From Anthony Roach:

  - On Win32 systems, only use "rm" to delete files if Cygwin is being
    used.   ("rm" doesn't understand Win32-format path names.)

  From Christoph Wiedemann:

  - Fix test/SWIG.py to find the Python include directory in all cases.

  - Fix a bug in detection of Qt installed on the local system.

  - Support returning Python 2.3 BooleanType values from Configure checks.

  - Provide an error message if someone mistakenly tries to call a
    Configure check from within a Builder function.

  - Support calling a Builder when a Configure context is still open.

  - Handle interrupts better by eliminating all try:-except: blocks
    which caught any and all exceptions, including KeyboardInterrupt.

  - Add a --duplicate= option to control how files are duplicated.



RELEASE 0.92 - Wed, 20 Aug 2003 03:45:28 -0500

  From Charles Crain and Gary Oberbrunner:

  - Fix Tool import problems with the Intel and PharLap linkers.

  From Steven Knight

  - Refactor the DictCmdGenerator class to be a Selector subclass.

  - Allow the DefaultEnvironment() function to take arguments and pass
    them to instantiation of the default construction environment.

  - Update the Debian package so it uses Python 2.2 and more closely
    resembles the currently official Debian packaging info.

  From Gerard Patel

  - When the yacc -d flag is used, take the .h file base name from the
    target .c file, not the source (matching what yacc does).



RELEASE 0.91 - Thu, 14 Aug 2003 13:00:44 -0500

  From Chad Austin:

  - Support specifying a list of tools when calling Environment.Copy().

  - Give a Value Nodes a timestamp of the system time when they're
    created, so they'll work when using timestamp-based signatures.

  - Add a DefaultEnvironment() function that only creates a default
    environment on-demand (for fetching source files, e.g.).

  - Portability fix for test/M4.py.

  From Steven Knight:

  - Tighten up the scons -H help output.

  - When the input yacc file ends in .yy and the -d flag is specified,
    recognize that a .hpp file (not a .h file) will be created.

  - Make builder prefixes work correctly when deducing a target
    from a source file name in another directory.

  - Documentation fixes: typo in the man page; explain up-front about
    not propagating the external environment.

  - Use "cvs co -d" instead of "cvs co -p >" when checking out something
    from CVS with a specified module name.  This avoids zero-length
    files when there is a checkout error.

  - Add an "sconsign" script to print the contents of .sconsign files.

  - Speed up maintaining the various lists of Node children by using
    dictionaries to avoid "x in list" searches.

  - Cache the computed list of Node children minus those being Ignored
    so it's only calculated once.

  - Fix use of the --cache-show option when building a Program()
    (or using any other arbitrary action) by making sure all Action
    instances have strfunction() methods.

  - Allow the source of Command() to be a directory.

  - Better error handling of things like raw TypeErrors in SConscripts.

  - When installing using "setup.py install --prefix=", suppress the
    distutils warning message about adding the (incorrect) library
    directory to your search path.

  - Correct the spelling of the "validater" option to "validator."
    Add a DeprecatedWarning when the old spelling is used.

  - Allow a Builder's emitter to be a dictionary that maps source file
    suffixes to emitter functions, using the suffix of the first file
    in the source list to pick the right one.

  - Refactor the creation of the Program, *Object and *Library Builders
    so that they're moved out of SCons.Defaults and created on demand.

  - Don't split SConscript file names on white space.

  - Document the SConscript function's "dirs" and "name" keywords.

  - Remove the internal (and superfluous) SCons.Util.argmunge() function.

  - Add /TP to the default CXXFLAGS for msvc, so it can compile all
    of the suffixes we use as C++ files.

  - Allow the "prefix" and "suffix" attributes of a Builder to be
    callable objects that return generated strings, or dictionaries
    that map a source file suffix to the right prefix/suffix.

  - Support a MAXLINELINELENGTH construction variable on Win32 systems
    to control when a temporary file is used for long command lines.

  - Make how we build .rpm packages not depend on the installation
    locations from the distutils being used.

  - When deducing a target Node, create it directly from the first
    source Node, not by trying to create the right string to pass to
    arg2nodes().

  - Add support for SWIG.

  From Bram Moolenaar:

  - Test portability fixes for FreeBSD.

  From Gary Oberbrunner:

  - Report the target being built in error messages when building
    multiple sources from different extensions, or when the target file
    extension can't be deduced, or when we don't have an action for a
    file suffix.

  - Provide helpful error messages when the arguments to env.Install()
    are incorrect.

  - Fix the value returned by the Node.prevsiginfo() method to conform
    to a previous change when checking whether a node is current.

  - Supply a stack trace if the Taskmaster catches an exception.

  - When using a temporary file for a long link line on Win32 systems,
    (also) print the command line that is being executed through the
    temporary file.

  - Initialize the LIB environment variable when using the Intel
    compiler (icl).

  - Documentation fixes:  better explain the AlwaysBuild() function.

  From Laurent Pelecq:

  - When the -debug=pdb option is specified, use pdb.Pdb().runcall() to
    call pdb directly, don't call Python recursively.

  From Ben Scott:

  - Add support for a platform-independent CPPDEFINES variable.

  From Christoph Wiedemann:

  - Have the g++ Tool actually use g++ in preference to c++.

  - Have the gcc Tool actually use gcc in preference to cc.

  - Add a gnutools.py test of the GNU tool chain.

  - Be smarter about linking: use $CC by default and $CXX only if we're
    linking with any C++ objects.

  - Avoid SCons hanging when a piped command has a lot of output to read.

  - Add QT support for preprocessing .ui files into .c files.



RELEASE 0.90 - Wed, 25 Jun 2003 14:24:52 -0500

  From Chad Austin:

  - Fix the _concat() documentation, and add a test for it.

  - Portability fixes for non-GNU versions of lex and yacc.

  From Matt Balvin:

  - Fix handling of library prefixes when the subdirectory matches
    the prefix.

  From Timothee Bessett:

  - Add an M4 Builder.

  From Charles Crain:

  - Use '.lnk' as the suffix on the temporary file for linking long
    command lines (necessary for the Phar Lap linkloc linker).

  - Save non-string Options values as their actual type.

  - Save Options string values that contain a single quote correctly.

  - Save any Options values that are changed from the default
    Environment values, not just ones changed on the command line or in
    an Options file.

  - Make closing the Options file descriptor exception-safe.

  From Steven Knight:

  - SCons now enforces (with an error) that construction variables
    must have the same form as valid Python identifiers.

  - Fix man page bugs: remove duplicate AddPostAction() description;
    document no_import_lib; mention that CPPFLAGS does not contain
    $_CPPINCFLAGS; mention that F77FLAGS does not contain $_F77INCFLAGS;
    mention that LINKFLAGS and SHLINKFLAGS contains neither $_LIBFLAGS
    nor $_LIBDIRFLAGS.

  - Eliminate a dependency on the distutils.fancy_getopt module by
    copying and pasting its wrap_text() function directly.

  - Make the Script.Options() subclass match the underlying base class
    implementation.

  - When reporting a target is up to date, quote the target like make
    (backquote-quote) instead of with double quotes.

  - Fix handling of ../* targets when using -U, -D or -u.

  From Steve Leblanc:

  - Don't update the .sconsign files when run with -n.

  From Gary Oberbrunner:

  - Add support for the Intel C Compiler (icl.exe).

  From Anthony Roach

  - Fix Import('*').

  From David Snopek

  - Fix use of SConf in paths with white space in them.

  - Add CheckFunc and CheckType functionality to SConf.

  - Fix use of SConf with Builders that return a list of nodes.

  From David Snopek and Christoph Wiedemann

  - Fix use of the SConf subsystem with SConscriptChdir().

  From Greg Spencer

  - Check for the existence of MS Visual Studio on disk before using it,
    to avoid getting fooled by leftover junk in the registry.

  - Add support for MSVC++ .NET.

  - Add support for MS Visual Studio project files (DSP, DSW,
    SLN and VCPROJ files).

  From Christoph Wiedemann

  - SConf now works correctly when the -n and -q options are used.



RELEASE 0.14 - Wed, 21 May 2003 05:16:32 -0500

  From Chad Austin:

  - Use .dll (not .so) for shared libraries on Cygwin; use -fPIC
    when compiling them.

  - Use 'rm' to remove files under Cygwin.

  - Add a PLATFORM variable to construction environments.

  - Remove the "platform" argument from tool specifications.

  - Propogate PYTHONPATH when running the regression tests so distutils
    can be found in non-standard locations.

  - Using MSVC long command-line linking when running Cygwin.

  - Portability fixes for a lot of tests.

  - Add a Value Node class for dependencies on in-core Python values.

  From Allen Bierbaum:

  - Pass an Environment to the Options validator method, and
    add an Options.Save() method.

  From Steve Christensen:

  - Add an optional sort function argument to the GenerateHelpText()
    Options function.

  - Evaluate the "varlist" variables when computing the signature of a
    function action.

  From Charles Crain:

  - Parse the source .java files for class names (including inner class
    names) to figure out the target .class files that will be created.

  - Make Java support work with Repositories and SConscriptChdir(0).

  - Pass Nodes, not strings, to Builder emitter functions.

  - Refactor command-line interpolation and signature calculation
    so we can use real Node attributes.

  From Steven Knight:

  - Add Java support (javac, javah, jar and rmic).

  - Propagate the external SYSTEMROOT environment variable into ENV on
    Win32 systems, so external commands that use sockets will work.

  - Add a .posix attribute to PathList expansions.

  - Check out CVS source files using POSIX path names (forward slashes
    as separators) even on Win32.

  - Add Node.clear() and Node.FS.Entry.clear() methods to wipe out a
    Node's state, allowing it to be re-evaluated by continuous
    integration build interfaces.

  - Change the name of the Set{Build,Content}SignatureType() functions
    to {Target,Source}Signatures().  Deprecate the old names but support
    them for backwards compatibility.

  - Add internal SCons.Node.FS.{Dir,File}.Entry() methods.

  - Interpolate the null string if an out-of-range subscript is used
    for a construction variable.

  - Fix the internal Link function so that it properly links or copies
    files in subsidiary BuildDir directories.

  - Refactor the internal representation of a single execution instance
    of an action to eliminate redundant signature calculations.

  - Eliminate redundant signature calculations for Nodes.

  - Optimize out calling hasattr() before accessing attributes.

  - Say "Cleaning targets" (not "Building...") when the -c option is
    used.

  From Damyan Pepper:

  - Quote the "Entering directory" message like Make.

  From Stefan Reichor:

  - Add support for using Ghostscript to convert Postscript to PDF files.

  From Anthony Roach:

  - Add a standalone "Alias" function (separate from an Environment).

  - Make Export() work for local variables.

  - Support passing a dictionary to Export().

  - Support Import('*') to import everything that's been Export()ed.

  - Fix an undefined exitvalmap on Win32 systems.

  - Support new SetOption() and GetOption() functions for setting
    various command-line options from with an SConscript file.

  - Deprecate the old SetJobs() and GetJobs() functions in favor of
    using the new generic {Set,Get}Option() functions.

  - Fix a number of tests that searched for a Fortran compiler using the
    external PATH instead of what SCons would use.

  - Fix the interaction of SideEffect() and BuildDir() so that (for
    example) PDB files get put correctly in a BuildDir().

  From David Snopek:

  - Contribute the "Autoscons" code for Autoconf-like checking for
    the existence of libraries, header files and the like.

  - Have the Tool() function add the tool name to the $TOOLS
    construction variable.

  From Greg Spencer:

  - Support the C preprocessor #import statement.

  - Allow the SharedLibrary() Builder on Win32 systems to be able to
    register a newly-built dll using regsvr32.

  - Add a Builder for Windows type library (.tlb) files from IDL files.

  - Add an IDL scanner.

  - Refactor the Fortran, C and IDL scanners to share common logic.

  - Add .srcpath and .srcdir attributes to $TARGET and $SOURCE.

  From Christoph Wiedemann:

  - Integrate David Snopek's "Autoscons" code as the new SConf
    configuration subsystem, including caching of values between
    runs (using normal SCons dependency mechanisms), tests, and
    documentation.



RELEASE 0.13 - Mon, 31 Mar 2003 20:22:00 -0600

  From Charles Crain:

  - Fix a bug when BuildDir(duplicate=0) is used and SConscript
    files are called from within other SConscript files.

  - Support (older) versions of Perforce which don't set the Windows
    registry.



RELEASE 0.12 - Thu, 27 Mar 2003 23:52:09 -0600

  From Charles Crain:

  - Added support for the Perforce source code management system.

  - Fix str(Node.FS) so that it returns a path relative to the calling
    SConscript file's directory, not the top-level directory.

  - Added support for a separate src_dir argument to SConscript()
    that allows explicit specification of where the source files
    for an SConscript file can be found.

  - Support more easily re-usable flavors of command generators by
    calling callable variables when strings are expanded.

  From Steven Knight:

  - Added an INSTALL construction variable that can be set to a function
    to control how the Install() and InstallAs() Builders install files.
    The default INSTALL function now copies, not links, files.

  - Remove deprecated features:  the "name" argument to Builder objects,
    and the Environment.Update() method.

  - Add an Environment.SourceCode() method to support fetching files
    from source code systems.  Add factory methods that create Builders
    to support BitKeeper, CVS, RCS, and SCCS.  Add support for fetching
    files from RCS or SCCS transparently (like GNU Make).

  - Make the internal to_String() function more efficient.

  - Make the error message the same as other build errors when there's a
    problem unlinking a target file in preparation for it being built.

  - Make TARGET, TARGETS, SOURCE and SOURCES reserved variable names and
    warn if the user tries to set them in a construction environment.

  - Add support for Tar and Zip files.

  - Better documentation of the different ways to export variables to a
    subsidiary SConscript file.  Fix documentation bugs in a tools
    example, places that still assumed SCons split strings on white
    space, and typos.

  - Support fetching arbitrary files from the TARGETS or SOURCES lists
    (e.g. ${SOURCES[2]}) when calculating the build signature of a
    command.

  - Don't silently swallow exceptions thrown by Scanners (or other
    exceptions while finding a node's dependent children).

  - Push files to CacheDir() before calling the superclass built()
    method (which may clear the build signature as part of clearing
    cached implicit dependencies, if the file has a source scanner).
    (Bug reported by Jeff Petkau.)

  - Raise an internal error if we attempt to push a file to CacheDir()
    with a build signature of None.

  - Add an explicit Exit() function for terminating early.

  - Change the documentation to correctly describe that the -f option
    doesn't change to the directory in which the specified file lives.

  - Support changing directories locally with SConscript directory
    path names relative to any SConstruct file specified with -f.
    This allows you to build in another directory by simply changing
    there and pointing at the SConstruct file in another directory.

  - Change the default SConscriptChdir() behavior to change to the
    SConscript directory while it's being read.

  - Fix an exception thrown when the -U option was used with no
    Default() target specified.

  - Fix -u so that it builds things in corresponding build directories
    when used in a source directory.

  From Lachlan O'Dea:

  - Add SharedObject() support to the masm tool.

  - Fix WhereIs() to return normalized paths.

  From Jeff Petkau:

  - Don't copy a built file to a CacheDir() if it's already there.

  - Avoid partial copies of built files in a CacheDir() by copying
    to a temporary file and renaming.

  From Anthony Roach:

  - Fix incorrect dependency-cycle errors when an Aliased source doesn't
    exist.



RELEASE 0.11 - Tue, 11 Feb 2003 05:24:33 -0600

  From Chad Austin:

  - Add support for IRIX and the SGI MIPSPro tool chain.

  - Support using the MSVC tool chain when running Cygwin Python.

  From Michael Cook:

  - Avoid losing signal bits in the exit status from a command,
    helping terminate builds on interrupt (CTRL+C).

  From Charles Crain:

  - Added new AddPreAction() and AddPostAction() functions that support
    taking additional actions before or after building specific targets.

  - Add support for the PharLap ETS tool chain.

  From Steven Knight:

  - Allow Python function Actions to specify a list of construction
    variables that should be included in the Action's signature.

  - Allow libraries in the LIBS variable to explicitly include the prefix
    and suffix, even when using the GNU linker.
    (Bug reported by Neal Becker.)

  - Use DOS-standard CR-LF line endings in the scons.bat file.
    (Bug reported by Gary Ruben.)

  - Doc changes:  Eliminate description of deprecated "name" keyword
    argument from Builder definition (reported by Gary Ruben).

  - Support using env.Append() on BUILDERS (and other dictionaries).
    (Bug reported by Bj=F6rn Bylander.)

  - Setting the BUILDERS construction variable now properly clears
    the previous Builder attributes from the construction Environment.
    (Bug reported by Bj=F6rn Bylander.)

  - Fix adding a prefix to a file when the target isn't specified.
    (Bug reported by Esa Ilari Vuokko.)

  - Clean up error messages from problems duplicating into read-only
    BuildDir directories or into read-only files.

  - Add a CommandAction.strfunction() method, and add an "env" argument
    to the FunctionAction.strfunction() method, so that all Action
    objects have strfunction() methods, and the functions for building
    and returning a string both take the same arguments.

  - Add support for new CacheDir() functionality to share derived files
    between builds, with related options --cache-disable, --cache-force,
    and --cache-show.

  - Change the default behavior when no targets are specified to build
    everything in the current directory and below (like Make).  This
    can be disabled by specifying Default(None) in an SConscript.

  - Revamp SCons installation to fix a case-sensitive installation
    on Win32 systems, and to add SCons-specific --standard-lib,
    --standalone-lib, and --version-lib options for easier user
    control of where the libraries get installed.

  - Fix the ability to directly import and use Platform and Tool modules
    that have been implicitly imported into an Environment().

  - Add support for allowing an embedding interface to annotate a node
    when it's created.

  - Extend the SConscript() function to accept build_dir and duplicate
    keyword arguments that function like a BuildDir() call.

  From Steve Leblanc:

  - Fix the output of -c -n when directories are involved, so it
    matches -c.

  From Anthony Roach:

  - Use a different shared object suffix (.os) when using gcc so shared
    and static objects can exist side-by-side in the same directory.

  - Allow the same object files on Win32 to be linked into either
    shared or static libraries.

  - Cache implicit cache values when using --implicit-cache.



RELEASE 0.10 - Thu, 16 Jan 2003 04:11:46 -0600

  From Derrick 'dman' Hudson:

  - Support Repositories on other file systems by symlinking or
    copying files when hard linking won't work.

  From Steven Knight:

  - Remove Python bytecode (*.pyc) files from the scons-local packages.

  - Have FunctionActions print a description of what they're doing
    (a representation of the Python call).

  - Fix the Install() method so that, like other actions, it prints
    what would have happened when the -n option is used.

  - Don't create duplicate source files in a BuildDir when the -n
    option is used.

  - Refactor the Scanner interface to eliminate unnecessary Scanner
    calls and make it easier to write efficient scanners.

  - Added a "recursive" flag to Scanner creation that specifies the
    Scanner should be invoked recursively on dependency files returned
    by the scanner.

  - Significant performance improvement from using a more efficient
    check, throughout the code, for whether a Node has a Builder.

  - Fix specifying only the source file to MultiStepBuilders such as
    the Program Builder.  (Bug reported by Dean Bair.)

  - Fix an exception when building from a file with the same basename as
    the subdirectory in which it lives.  (Bug reported by Gerard Patel.)

  - Fix automatic deduction of a target file name when there are
    multiple source files specified; the target is now deduced from just
    the first source file in the list.

  - Documentation fixes: better initial explanation of SConscript files;
    fix a misformatted "table" in the StaticObject explanation.

  From Steven Knight and Steve Leblanc:

  - Fix the -c option so it will remove symlinks.

  From Steve Leblanc:

  - Add a Clean() method to support removing user-specified targets
    when using the -c option.

  - Add a development script for running SCons through PyChecker.

  - Clean up things found by PyChecker (mostly unnecessary imports).

  - Add a script to use HappyDoc to create HTML class documentation.

  From Lachlan O'Dea:

  - Make the Environment.get() method return None by default.

  From Anthony Roach:

  - Add SetJobs() and GetJobs() methods to allow configuration of the
    number of default jobs (still overridden by -j).

  - Convert the .sconsign file format from ASCII to a pickled Python
    data structure.

  - Error message cleanups:  Made consistent the format of error
    messages (now all start with "scons: ***") and warning messages (now
    all start with "scons: warning:").  Caught more cases with the "Do
    not know how to build" error message.

  - Added support for the MinGW tool chain.

  - Added a --debug=includes option.



RELEASE 0.09 - Thu,  5 Dec 2002 04:48:25 -0600

  From Chad Austin:

  - Add a Prepend() method to Environments, to append values to
    the beginning of construction variables.

  From Matt Balvin:

  - Add long command-line support to the "lib" Tool (Microsoft library
    archiver), too.

  From Charles Crain:

  - Allow $$ in a string to be passed through as $.

  - Support file names with odd characters in them.

  - Add support for construction variable substition on scanner
    directories (in CPPPATH, F77PATH, LIBPATH, etc.).

  From Charles Crain and Steven Knight:

  - Add Repository() functionality, including the -Y option.

  From Steven Knight:

  - Fix auto-deduction of target names so that deduced targets end
    up in the same subdirectory as the source.

  - Don't remove source files specified on the command line!

  - Suport the Intel Fortran Compiler (ifl.exe).

  - Supply an error message if there are no command-line or
    Default() targets specified.

  - Fix the ASPPCOM values for the GNU assembler.
    (Bug reported by Brett Polivka.)

  - Fix an exception thrown when a Default() directory was specified
    when using the -U option.

  - Issue a warning when -c can't remove a target.

  - Eliminate unnecessary Scanner calls by checking for the
    existence of a file before scanning it.  (This adds a generic
    hook to check an arbitrary condition before scanning.)

  - Add explicit messages to tell when we're "Reading SConscript files
    ...," "done reading SConscript files," "Building targets," and
    "done building targets."  Add a -Q option to supress these.

  - Add separate $SHOBJPREFIX and $SHOBJSUFFIX construction variables
    (by default, the same as $OBJPREFIX and $OBJSUFFIX).

  - Add Make-like error messages when asked to build a source file,
    and before trying to build a file that doesn't have all its source
    files (including when an invalid drive letter is used on WIN32).

  - Add an scons-local-{version} package (in both .tar.gz and .zip
    flavors) to help people who want to ship SCons as a stand-alone
    build tool in their software packages.

  - Prevent SCons from unlinking files in certain situations when
    the -n option is used.

  - Change the name of Tool/lib.py to Tool/mslib.py.

  From Steven Knight and Anthony Roach:

  - Man page:  document the fact that Builder calls return Node objects.

  From Steve LeBlanc:

  - Refactor option processing to use our own version of Greg Ward's
    Optik module, modified to run under Python 1.5.2.

  - Add a ParseConfig() command to modify an environment based on
    parsing output from a *-config command.

  From Jeff Petkau:

  - Fix interpretation of '#/../foo' on Win32 systems.

  From Anthony Roach:

  - Fixed use of command lines with spaces in their arguments,
    and use of Nodes with spaces in their string representation.

  - Make access and modification times of files in a BuildDir match
    the source file, even when hard linking isn't available.

  - Make -U be case insensitive on Win32 systems.

  - Issue a warning and continue when finding a corrupt .sconsign file.

  - Fix using an alias as a dependency of a target so that if one of the
    alias' dependencies gets rebuilt, the resulting target will, too.

  - Fix differently ordered targets causing unnecessary rebuilds
    on case insensitive systems.

  - Use os.system() to execute external commands whenever the "env"
    utility is available, which is much faster than fork()/exec(),
    and fixes the -j option on several platforms.

  - Fix use of -j with multiple targets.

  - Add an Options() object for friendlier accomodation of command-
    line arguments.

  - Add support for Microsoft VC++ precompiled header (.pch) files,
    debugger (.pdb) files, and resource (.rc) files.

  - Don't compute the $_CPPINCFLAGS, $_F77INCFLAGS, $_LIBFLAGS and
    $_LIBDIRFLAGS variables each time a command is executed, define
    them so they're computed only as needed.  Add a new _concat
    function to the Environment that allows people to define their
    own similar variables.

  - Fix dependency scans when $LIBS is overridden.

  - Add EnsurePythonVersion() and EnsureSConsVersion() functions.

  - Fix the overly-verbose stack trace on ListBuilder build errors.

  - Add a SetContentSignatureType() function, allowing use of file
    timestamps instead of MD5 signatures.

  - Make -U and Default('source') fail gracefully.

  - Allow the File() and Dir() methods to take a path-name string as
    the starting directory, in addition to a Dir object.

  - Allow the command handler to be selected via the SPAWN, SHELL
    and ESCAPE construction variables.

  - Allow construction variables to be overridden when a Builder
    is called.

  From sam th:

  - Dynamically check for the existence of utilities with which to
    initialize Environments by default.



RELEASE 0.08 - Mon, 15 Jul 2002 12:08:51 -0500

  From Charles Crain:

  - Fixed a bug with relative CPPPATH dirs when using BuildDir().
    (Bug reported by Bob Summerwill.)

  - Added a warnings framework and a --warn option to enable or
    disable warnings.

  - Make the C scanner warn users if files referenced by #include
    directives cannot be found and --warn=dependency is specified.

  - The BUILDERS construction variable should now be a dictionary
    that maps builder names to actions.  Existing uses of lists,
    and the Builder name= keyword argument, generate warnings
    about use of deprecated features.

  - Removed the "shared" keyword argument from the Object and
    Library builders.

  - Added separated StaticObject, SharedObject, StaticLibrary and
    SharedLibrary builders.  Made Object and Library synonyms for
    StaticObject and StaticLibrary, respectively.

  - Add LIBS and LIBPATH dependencies for shared libraries.

  - Removed support for the prefix, suffix and src_suffix arguments
    to Builder() to be callable functions.

  - Fix handling file names with multiple dots.

  - Allow a build directory to be outside of the SConstruct tree.

  - Add a FindFile() function that searches for a file node with a
    specified name.

  - Add $CPPFLAGS to the shared-object command lines for g++ and gcc.

  From Charles Crain and Steven Knight:

  - Add a "tools=" keyword argument to Environment instantiation,
    and a separate Tools() method, for more flexible specification
    of tool-specific environment changes.

  From Steven Knight:

  - Add a "platform=" keyword argument to Environment instantiation,
    and a separate Platform() method, for more flexible specification
    of platform-specific environment changes.

  - Updated README instructions and setup.py code to catch an
    installation failure from not having distutils installed.

  - Add descriptions to the -H help text for -D, -u and -U so
    people can tell them apart.

  - Remove the old feature of automatically splitting strings
    of file names on white space.

  - Add a dependency Scanner for native Fortran "include" statements,
    using a new "F77PATH" construction variable.

  - Fix C #include scanning to detect file names with characters like
    '-' in them.

  - Add more specific version / build output to the -v option.

  - Add support for the GNU as, Microsoft masm, and nasm assemblers.

  - Allow the "target" argument to a Builder call to be omitted, in
    which case the target(s) are deduced from the source file(s) and the
    Builder's specified suffix.

  - Add a tar archive builder.

  - Add preliminary support for the OS/2 Platform, including the icc
    and ilink Tools.

  From Jeff Petkau:

  - Fix --implicit-cache if the scanner returns an empty list.

  From Anthony Roach:

  - Add a "multi" keyword argument to Builder creation that specifies
    it's okay to call the builder multiple times for a target.

  - Set a "multi" on Aliases so multiple calls will append to an Alias.

  - Fix emitter functions' use of path names when using BuildDir or
    in subdirectories.

  - Fix --implicit-cache causing redundant rebuilds when the header
    file list changed.

  - Fix --implicit-cache when a file has no implicit dependencies and
    its source is generated.

  - Make the drive letters on Windows always be the same case, so that
    changes in the case of drive letters don't cause a rebuild.

  - Fall back to importing the SCons.TimeStamp module if the SCons.MD5
    module can't be imported.

  - Fix interrupt handling to guarantee that a single interrupt will
    halt SCons both when using -j and not.

  - Fix .sconsign signature storage so that output files of one build
    can be safely used as input files to another build.

  - Added a --debug=time option to print SCons execution times.

  - Print an error message if a file can't be unlinked before being
    built, rather than just silently terminating the build.

  - Add a SideEffect() method that can be used to tell the build
    engine that a given file is created as a side effect of building
    a target.  A file can be specified as a side effect of more than
    one build comand, in which case the commands will not be executed
    simultaneously.

  - Significant performance gains from not using our own version of
    the inefficient stock os.path.splitext() method, caching source
    suffix computation, code cleanup in MultiStepBuilder.__call__(),
    and replicating some logic in scons_subst().

  - Add --implicit-deps-changed and --implicit-deps-unchanged options.

  - Add a GetLaunchDir() function.

  - Add a SetBuildSignatureType() function.

  From Zed Shaw:

  - Add an Append() method to Environments, to append values to
    construction variables.

  - Change the name of Update() to Replace().  Keep Update() as a
    deprecated synonym, at least for now.

  From Terrel Shumway:

  - Use a $PYTHON construction variable, initialized to sys.executable,
    when using Python to build parts of the SCons packages.

  - Use sys.prefix, not sys.exec_prefix, to find pdb.py.



RELEASE 0.07 - Thu,  2 May 2002 13:37:16 -0500

  From Chad Austin:

  - Changes to build SCons packages on IRIX (and other *NIces).

  - Don't create a directory Node when a file already exists there,
    and vice versa.

  - Add 'dirs' and 'names' keyword arguments to SConscript for
    easier specification of subsidiary SConscript files.

  From Charles Crain:

  - Internal cleanup of environment passing to function Actions.

  - Builders can now take arbitrary keyword arguments to create
    attributes to be passed to: command generator functions,
    FunctionAction functions, Builder emitter functions (below),
    and prefix/suffix generator functions (below).

  - Command generator functions can now return ANYTHING that can be
    converted into an Action (a function, a string, a CommandGenerator
    instance, even an ActionBase instance).

  - Actions now call get_contents() with the actual target and source
    nodes used for the build.

  - A new DictCmdGenerator class replaces CompositeBuilder to support
    more flexible Builder behavior internally.

  - Builders can now take an emitter= keyword argument.  An emitter
    is a function that takes target, source, and env argument, then
    return a 2-tuple of (new sources, new targets).  The emitter is
    called when the Builder is __call__'ed, allowing a user to modify
    source and target lists.

  - The prefix, suffix and src_suffix Builder arguments now take a
    callable as well a string.  The callable is passed the Environment
    and any extra Builder keyword arguments and is expected to return
    the appropriate prefix or suffix.

  - CommandActions can now be a string, a list of command + argument
    strings, or a list of commands (strings or lists).

  - Added shared library support.  The Object and Library Builders now
    take a "shared=1" keyword argument to specify that a shared object
    or shared library should be built.  It is an error to try to build
    static objects into a shared library or vice versa.

  - Win32 support for .def files has been added.  Added the Win32-specific
    construction variables $WIN32DEFPREFIX, $WIN32DEFSUFFIX,
    $WIN32DLLPREFIX and $WIN32IMPLIBPREFIX.  When building a .dll,
    the new construction variable $WIN32_INSERT_DEF, controls whether
    the appropriately-named .def file is inserted into the target
    list (if not already present).  A .lib file is always added to
    a Library build if not present in the list of targets.

  - ListBuilder now passes all targets to the action, not just the first.

  - Fix so that -c now deletes generated yacc .h files.

  - Builder actions and emitter functions can now be initialized, through
    construction variables, to things other than strings.

  - Make top-relative '#/dir' lookups work like '#dir'.

  - Fix for relative CPPPATH directories in subsidiary SConscript files
    (broken in 0.06).

  - Add a for_signature argument to command generators, so that
    generators that need to can return distinct values for the
    command signature and for executing the command.

  From Alex Jacques:

  - Create a better scons.bat file from a py2bat.py script on the Python
    mailing list two years ago (modeled after pl2bat.pl).

  From Steven Knight:

  - Fix so that -c -n does *not* remove the targets!

  - Man page:  Add a hierarchical libraries + Program example.

  - Support long MSVC linker command lines through a builder action
    that writes to a temporary file and uses the magic MSVC "link @file"
    argument syntax if the line is longer than 2K characters.

  - Fix F77 command-line options on Win32 (use /Fo instead of -o).

  - Use the same action to build from .c (lower case) and .C (upper
    case) files on case-insensitive systems like Win32.

  - Support building a PDF file directly from a TeX or LaTeX file
    using pdftex or pdflatex.

  - Add a -x option to runtest.py to specify the script being tested.
    A -X option indicates it's an executable, not a script to feed
    to the Python interpreter.

  - Add a Split() function (identical to SCons.Util.argmunge()) for use
    in the next release, when Builders will no longer automatically split
    strings on white space.

  From Steve Leblanc:

  - Add the SConscriptChdir() method.

  From Anthony Roach:

  - Fix --debug=tree when used with directory targets.

  - Significant internal restructuring of Scanners and Taskmaster.

  - Added new --debug=dtree option.

  - Fixes for --profile option.

  - Performance improvement in construction variable substitution.

  - Implemented caching of content signatures, plus added --max-drift
    option to control caching.

  - Implemented caching of dependency signatures, enabled by new
    --implicit-cache option.

  - Added abspath construction variable modifier.

  - Added $SOURCE variable as a synonym for $SOURCES[0].

  - Write out .sconsign files on error or interrupt so intermediate
    build results are saved.

  - Change the -U option to -D.  Make a new -U that builds just the
    targets from the local SConscript file.

  - Fixed use of sys.path so Python modules can be imported from
    the SConscript directory.

  - Fix for using Aliases with the -u, -U and -D options.

  - Fix so that Nodes can be passed to SConscript files.

  From Moshe Zadka:

  - Changes for official Debian packaging.



RELEASE 0.06 - Thu, 28 Mar 2002 01:24:29 -0600

  From Charles Crain:

  - Fix command generators to expand construction variables.

  - Make FunctionAction arguments be Nodes, not strings.

  From Stephen Kennedy:

  - Performance:  Use a dictionary, not a list, for a Node's parents.

  From Steven Knight:

  - Add .zip files to the packages we build.

  - Man page:  document LIBS, fix a typo, document ARGUMENTS.

  - Added RANLIB and RANLIBFLAGS construction variables.  Only use them
    in ARCOM if there's a "ranlib" program on the system.

  - Add a configurable CFILESUFFIX for the Builder of .l and .y files
    into C files.

  - Add a CXXFile Builder that turns .ll and .yy files into .cc files
    (configurable via a CXXFILESUFFIX construction variable).

  - Use the POSIX-standard lex -t flag, not the GNU-specific -o flag.
    (Bug reported by Russell Christensen.)

  - Fixed an exception when CPPPATH or LIBPATH is a null string.
    (Bug reported by Richard Kiss.)

  - Add a --profile=FILE option to make profiling SCons easier.

  - Modify the new DVI builder to create .dvi files from LaTeX (.ltx
    and .latex) files.

  - Add support for Aliases (phony targets).

  - Add a WhereIs() method for searching for path names to executables.

  - Add PDF and PostScript document builders.

  - Add support for compiling Fortran programs from a variety of
    suffixes (a la GNU Make):  .f, .F, .for, .FOR, .fpp and .FPP

  - Support a CPPFLAGS variable on all default commands that use the
    C preprocessor.

  From Steve Leblanc:

  - Add support for the -U option.

  - Allow CPPPATH, LIBPATH and LIBS to be specified as white-space
    separated strings.

  - Add a document builder to create .dvi files from TeX (.tex) files.

  From Anthony Roach:

  - Fix:  Construction variables with values of 0 were incorrectly
    interpolated as ''.

  - Support env['VAR'] to fetch construction variable values.

  - Man page:  document Precious().



RELEASE 0.05 - Thu, 21 Feb 2002 16:50:03 -0600

  From Chad Austin:

  - Set PROGSUFFIX to .exe under Cygwin.

  From Charles Crain:

  - Allow a library to specified as a command-line source file, not just
    in the LIBS construction variable.

  - Compensate for a bug in os.path.normpath() that returns '' for './'
    on WIN32.

  - More performance optimizations:  cache #include lines from files,
    eliminate unnecessary calls.

  - If a prefix or suffix contains white space, treat the resulting
    concatenation as separate arguments.

  - Fix irregularities in the way we fetch DevStudio information from
    the Windows registry, and in our registry error handling.

  From Steven Knight:

  - Flush stdout after print so it intermixes correctly with stderr
    when redirected.

  - Allow Scanners to return a list of strings, and document how to
    write your own Scanners.

  - Look up implicit (scanned) dependencies relative to the directory
    of file being scanned.

  - Make writing .sconsign files more robust by first trying to write
    to a temp file that gets renamed.

  - Create all of the directories for a list of targets before trying
    to build any of the targets.

  - WIN32 portability fixes in tests.

  - Allow the list of variables exported to an SConscript file to be
    a UserList, too.

  - Document the overlooked LIBPATH construction variable.
    (Bug reported by Eicke Godehardt.)

  - Fix so that Ignore() ignores indirect, implicit dependencies
    (included files), not just direct dependencies.

  - Put the man page in the Debian distribution.

  - Run HTML docs through tidy to clean up the HTML (for Konqueror).

  - Add preliminary support for Unicode strings.

  - Efficiency:  don't scan dependencies more than once during the
    walk of a tree.

  - Fix the -c option so it doesn't stop removing targets if one doesn't
    already exist.
    (Bug reported by Paul Connell.)

  - Fix the --debug=pdb option when run on Windows NT.
    (Bug reported by Paul Connell.)

  - Add support for the -q option.

  From Steve Leblanc:

  - Add support for the -u option.

  - Add .cc and .hh file suffixes to the C Scanner.

  From Anthony Roach:

  - Make the scons script return an error code on failures.

  - Add support for using code to generate a command to build a target.



RELEASE 0.04 - Wed, 30 Jan 2002 11:09:42 -0600

  From Charles Crain:

  - Significant performance improvements in the Node.FS and
    Scanner subsystems.

  - Fix signatures of binary files on Win32 systems.

  - Allow LIBS and LIBPATH to be strings, not just arrays.

  - Print a traceback if a Python-function builder throws an exception.

  From Steven Knight:

  - Fix using a directory as a Default(), and allow Default() to
    support white space in file names for strings in arrays.

  - Man page updates:  corrected some mistakes, documented various
    missing Environment methods, alphabetized the construction
    variables and other functions, defined begin and end macros for
    the example sections, regularized white space separation, fixed
    the use of Export() in the Multiple Variants example.

  - Function action fixes:  None is now a successful return value.
    Exceptions are now reported.  Document function actions.

  - Add 'Action' and 'Scanner' to the global keywords so SConscript
    files can use them too.

  - Removed the Wrapper class between Nodes and Walkers.

  - Add examples using Library, LIBS, and LIBPATH.

  - The C Scanner now always returns a sorted list of dependencies
    so order changes don't cause unnecessary rebuilds.

  - Strip $(-$) bracketed text from command lines.  Use this to
    surround $_INCDIRS and $_LIBDIRS so we don't rebuild in response
    to changes to -I or -L options.

  - Add the Ignore() method to ignore dependencies.

  - Provide an error message when a nonexistent target is specified
    on the command line.

  - Remove targets before building them, and add an Environment
    Precious() method to override that.

  - Eliminate redundant calls to the same builder when the target is a
    list of targets:  Add a ListBuilder class that wraps Builders to
    handle lists atomically.  Extend the Task class to support building
    and updating multiple targets in a single Task.  Simplify the
    interface between Task and Taskmaster.

  - Add a --debug=pdb option to re-run SCons under the Python debugger.

  - Only compute a build signature once for each node.

  - Changes to our sys.path[] manipulation to support installation into
    an arbitrary --prefix value.

  From Steve Leblanc:

  - Add var=value command-line arguments.



RELEASE 0.03 - Fri, 11 Jan 2002 01:09:30 -0600

  From Charles Crain:

  - Performance improvements in the Node.FS and Sig.Calculator classes.

  - Add the InstallAs() method.

  - Execute commands through an external interpreter (sh, cmd.exe, or
    command.com) to handle redirection metacharacters.

  - Allow the user to supply a command handler.

  From Steven Knight:

  - Search both /usr/lib and /usr/local/lib for scons directories by
    adding them both to sys.path, with whichever is in sys.prefix first.

  - Fix interpreting strings of multiple white-space separated file names
    as separate file names, allowing prefixes and suffixes to be appended
    to each individually.

  - Refactor to move CompositeBuilder initialization logic from the
    factory wrapper to the __init__() method, and allow a Builder to
    have both an action and a src_builder (or array of them).

  - Refactor BuilderBase.__call__() to separate Node creation/lookup
    from initialization of the Node's builder information.

  - Add a CFile Builder object that supports turning lex (.l) and
    yacc (.y) files into .c files.

  - Document: variable interpretation attributes; how to propogate
    the user's environment variables to executed commands; how to
    build variants in multiple BuildDirs.

  - Collect String, Dict, and List type-checking in common utility
    routines so we can accept User{String,Dict,List}s all over.

  - Put the Action factory and classes into their own module.

  - Use one CPlusPlusAction in the Object Builder's action dictionary,
    instead of letting it create multiple identical instances.

  - Document the Install() and InstallAs() methods.

  From Steve Leblanc:

  - Require that a Builder be given a name argument, supplying a
    useful error message when it isn't.

  From Anthony Roach:

  - Add a "duplicate" keyword argument to BuildDir() that can be set
    to prevent linking/copying source files into build directories.

  - Add a "--debug=tree" option to print an ASCII dependency tree.

  - Fetch the location of the Microsoft Visual C++ compiler(s) from
    the Registry, instead of hard-coding the location.

  - Made Scanner objects take Nodes, not path names.

  - Have the C Scanner cache the #include file names instead of
    (re-)scanning the file each time it's called.

  - Created a separate class for parent "nodes" of file system roots,
    eliminating the need for separate is-parent-null checks everywhere.

  - Removed defined __hash__() and __cmp() methods from FS.Entry, in
    favor of Python's more efficient built-in identity comparisons.



RELEASE 0.02 - Sun, 23 Dec 2001 19:05:09 -0600

  From Charles Crain:

  - Added the Install(), BuildDir(), and Export() methods.

  - Fix the -C option by delaying setting the top of the FS tree.

  - Avoid putting the directory path on the libraries in the LIBS
    construction variable.

  - Added a GetBuildPath() method to return the full path to the
    Node for a specified string.

  - Fixed variable substitution in CPPPATH and LIBPATH.

  From Steven Knight:

  - Fixed the version comment in the scons.bat (the UNIX geek used
    # instead of @rem).

  - Fix to setup.py so it doesn't require a sys.argv[1] argument.

  - Provide make-like warning message for "command not found" and
    similar errors.

  - Added an EXAMPLES section to the man page.

  - Make Default() targets properly relative to their SConscript
    file's subdirectory.

  From Anthony Roach:

  - Documented CXXFLAGS, CXXCOM, and CPPPATH.

  - Fixed SCONS_LIB_DIR to work as documented.

  - Made Default() accept Nodes as arguments.

  - Changed Export() to make it easier to use.

  - Added the Import() and Return() methods.



RELEASE 0.01 - Thu Dec 13 19:25:23 CST 2001

A brief overview of important functionality available in release 0.01:

  - C and C++ compilation on POSIX and Windows NT.

  - Automatic scanning of C/C++ source files for #include dependencies.

  - Support for building libraries; setting construction variables
    allows creation of shared libraries.

  - Library and C preprocessor search paths.

  - File changes detected using MD5 signatures.

  - User-definable Builder objects for building files.

  - User-definable Scanner objects for scanning for dependencies.

  - Parallel build (-j) support.

  - Dependency cycles detected.

  - Linux packages available in RPM and Debian format.

  - Windows installer available.<|MERGE_RESOLUTION|>--- conflicted
+++ resolved
@@ -182,13 +182,10 @@
       Only object-like macros are replaced (not function-like), and
       only on a whole-word basis; recursion is limited to five levels
       and does not error out if that limit is reached (issue #4523).
-<<<<<<< HEAD
     - Minor modernization: make use of stat object's st_mode, st_mtime
       and other attributes rather than indexing into stat return.
-=======
     - The update-release-info test is adapted to accept changed help output
       introduced in Python 3.12.8/3.13.1.
->>>>>>> 393792cb
 
 
 RELEASE 4.8.1 -  Tue, 03 Sep 2024 17:22:20 -0700
